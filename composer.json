--- conflicted
+++ resolved
@@ -63,18 +63,8 @@
         "getgrav/cache": "^2.0",
         "antoligy/dom-string-iterators": "^1.0",
         "miljar/php-exif": "^0.6",
-<<<<<<< HEAD
-        "league/climate": "^3.8"
-=======
-        "composer/ca-bundle": "^1.2",
-        "dragonmantank/cron-expression": "^1.2",
-        "willdurand/negotiation": "^3.0",
-        "itsgoingd/clockwork": "^5.0",
-        "symfony/http-client": "^4.4",
-        "composer/semver": "^1.4",
-        "rhukster/dom-sanitizer": "^1.0",
+        "league/climate": "^3.8",
         "multiavatar/multiavatar-php": "^1.0"
->>>>>>> 4d4efb31
     },
     "require-dev": {
         "codeception/codeception": "^4.1",
