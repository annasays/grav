{
    "name": "getgrav/grav",
    "type": "library",
    "description": "Modern, Crazy Fast, Ridiculously Easy and Amazingly Powerful Flat-File CMS",
    "keywords": ["cms","flat-file cms","flat cms","flatfile cms","php"],
    "homepage": "http://getgrav.org",
    "license": "MIT",
    "require": {
        "php": ">=5.4.0",
        "twig/twig": "~1.16",
        "erusev/parsedown-extra": "dev-master",
        "symfony/yaml": "~2.5",
        "symfony/console": "~2.5",
        "symfony/event-dispatcher": "~2.5",
        "doctrine/cache": "~1.3",
        "tracy/tracy": "~2.2",
        "gregwar/image": "~2.0",
        "ircmaxell/password-compat": "1.0.*",
<<<<<<< HEAD
        "mrclay/minify": "~2.2",
        "ornicar/php-user-agent": "1.0.*",
        "pimple/pimple": "~3.0",
        "rockettheme/toolbox": "dev-develop"
=======
        "mrclay/minify": "dev-master",
        "donatj/phpuseragentparser": "dev-master",
        "pimple/pimple": "~3.0"
>>>>>>> c73e0d14
    },
    "repositories": [
        {
            "type": "vcs",
            "url": "https://github.com/rockettheme/toolbox"
        }
    ],
    "autoload": {
        "psr-4": {
            "Grav\\": "system/src/Grav"
        },
        "files": ["system/defines.php"]
    },
    "archive": {
        "exclude": ["VERSION"]
    },
    "repositories": [
        {
           "type": "vcs",
           "url": "https://github.com/rhukster/minify"
        }
    ]
}<|MERGE_RESOLUTION|>--- conflicted
+++ resolved
@@ -16,21 +16,19 @@
         "tracy/tracy": "~2.2",
         "gregwar/image": "~2.0",
         "ircmaxell/password-compat": "1.0.*",
-<<<<<<< HEAD
-        "mrclay/minify": "~2.2",
-        "ornicar/php-user-agent": "1.0.*",
+        "mrclay/minify": "dev-master",
+        "donatj/phpuseragentparser": "dev-master",
         "pimple/pimple": "~3.0",
         "rockettheme/toolbox": "dev-develop"
-=======
-        "mrclay/minify": "dev-master",
-        "donatj/phpuseragentparser": "dev-master",
-        "pimple/pimple": "~3.0"
->>>>>>> c73e0d14
     },
     "repositories": [
         {
             "type": "vcs",
             "url": "https://github.com/rockettheme/toolbox"
+        },
+        {
+            "type": "vcs",
+            "url": "https://github.com/rhukster/minify"
         }
     ],
     "autoload": {
@@ -41,11 +39,5 @@
     },
     "archive": {
         "exclude": ["VERSION"]
-    },
-    "repositories": [
-        {
-           "type": "vcs",
-           "url": "https://github.com/rhukster/minify"
-        }
-    ]
+    }
 }