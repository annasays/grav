--- conflicted
+++ resolved
@@ -27,12 +27,7 @@
         "psr/http-server-middleware": "^1.0",
         "kodus/psr7-server": "*",
         "nyholm/psr7": "^1.0",
-<<<<<<< HEAD
-
         "twig/twig": "~1.0",
-=======
-        "twig/twig": "~1.40",
->>>>>>> 8322a0cf
         "erusev/parsedown": "1.6.4",
         "erusev/parsedown-extra": "~0.7",
         "symfony/yaml": "~4.2",
@@ -109,15 +104,9 @@
         "api-16": "vendor/bin/phpdoc-md generate system/src > user/pages/14.api/default.16.md",
         "api-15": "vendor/bin/phpdoc-md generate system/src > user/pages/14.api/default.md",
         "post-create-project-cmd": "bin/grav install",
-<<<<<<< HEAD
         "phpstan": "vendor/bin/phpstan analyse -l 2 -c ./tests/phpstan/phpstan.neon system/src --memory-limit=300M",
         "phpstan-framework": "vendor/bin/phpstan analyse -l 7 -c ./tests/phpstan/phpstan.neon system/src/Grav/Framework --memory-limit=300M",
         "test-plugins": "vendor/bin/phpstan analyse -l 0 -c ./tests/phpstan/plugins.neon user/plugins --memory-limit=300M",
-=======
-        "phpstan": "vendor/bin/phpstan analyse -l 2 -c ./tests/phpstan/phpstan.neon system/src --memory-limit=256M",
-        "phpstan-framework": "vendor/bin/phpstan analyse -l 5 -c ./tests/phpstan/phpstan.neon system/src/Grav/Framework --memory-limit=256M",
-        "phpstan-plugins": "vendor/bin/phpstan analyse -l 0 -c ./tests/phpstan/plugins.neon user/plugins --memory-limit=256M",
->>>>>>> 8322a0cf
         "test": "vendor/bin/codecept run unit",
         "test-windows": "vendor\\bin\\codecept run unit"
     },
