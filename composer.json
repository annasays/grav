{
    "name": "getgrav/grav",
    "type": "project",
    "description": "Modern, Crazy Fast, Ridiculously Easy and Amazingly Powerful Flat-File CMS",
    "keywords": ["cms","flat-file cms","flat cms","flatfile cms","php"],
    "homepage": "http://getgrav.org",
    "license": "MIT",
    "require": {
        "php": ">=5.5.9",
        "twig/twig": "~1.24",
        "erusev/parsedown": "~1.6",
        "erusev/parsedown-extra": "~0.7",
        "symfony/yaml": "~2.8",
        "symfony/console": "~2.8",
        "symfony/event-dispatcher": "~2.8",
        "symfony/var-dumper": "~2.8",
        "symfony/polyfill-iconv": "~1.0",
<<<<<<< HEAD
        "doctrine/cache": "1.6",
=======
        "doctrine/cache": "1.6.*",
>>>>>>> f2898f9f
        "doctrine/collections": "1.3",
        "psr/simple-cache": "^1.0",
        "filp/whoops": "~2.0",
        "matthiasmullie/minify": "^1.3",
        "monolog/monolog": "~1.0",
        "gregwar/image": "2.*",
        "donatj/phpuseragentparser": "~0.3",
        "pimple/pimple": "~3.0",
        "rockettheme/toolbox": "~1.3",
        "maximebf/debugbar": "~1.10",
        "ext-mbstring": "*",
        "ext-openssl": "*",
        "ext-curl": "*",
        "ext-zip": "*",
        "league/climate": "^3.2",
        "antoligy/dom-string-iterators": "^1.0",
        "miljar/php-exif": "^0.6.3"
    },
    "require-dev": {
        "codeception/codeception": "^2.1",
        "phpunit/php-code-coverage": "~2.0",
        "fzaninotto/faker": "^1.5"
    },
    "autoload": {
        "psr-4": {
            "Grav\\": "system/src/Grav"
        },
        "files": ["system/defines.php"]
    },
    "archive": {
        "exclude": ["VERSION"]
    },
    "scripts": {
        "post-create-project-cmd": "bin/grav install",
        "test": "vendor/bin/codecept run unit",
        "test-windows": "vendor\\bin\\codecept run unit"
    },
    "extra": {
        "branch-alias": {
            "dev-develop": "1.x-dev"
        }
    }
}<|MERGE_RESOLUTION|>--- conflicted
+++ resolved
@@ -15,11 +15,7 @@
         "symfony/event-dispatcher": "~2.8",
         "symfony/var-dumper": "~2.8",
         "symfony/polyfill-iconv": "~1.0",
-<<<<<<< HEAD
-        "doctrine/cache": "1.6",
-=======
-        "doctrine/cache": "1.6.*",
->>>>>>> f2898f9f
+        "doctrine/cache": "^1.6",
         "doctrine/collections": "1.3",
         "psr/simple-cache": "^1.0",
         "filp/whoops": "~2.0",
