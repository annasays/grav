--- conflicted
+++ resolved
@@ -68,11 +68,7 @@
     },
     "require-dev": {
         "codeception/codeception": "^4.1",
-<<<<<<< HEAD
-        "phpstan/phpstan": "^1.4",
-=======
         "phpstan/phpstan": "^1.8",
->>>>>>> ec3175fc
         "phpstan/phpstan-deprecation-rules": "^1.0",
         "phpunit/php-code-coverage": "~9.2",
         "getgrav/markdowndocs": "^2.0",
