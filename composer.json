{
    "name": "rhuk/grav",
    "type": "library",
    "description": "Grav is a powerful flat CMS influenced by Pico, Stacey, Kirby and others...",
    "keywords": ["cms"],
    "homepage": "http://getgrav.org",
    "license": "MIT",
    "authors": [
        {
            "name": "Andy Miller",
            "email": "rhuk@getgrav.org"
        }
    ],
    "require": {
        "php": ">=5.4.0",
        "twig/twig": "1.16.*@dev",
        "erusev/parsedown-extra": "dev-master",
        "symfony/yaml": "2.5.*@dev",
        "symfony/console": "2.5.*@dev",
        "doctrine/cache": "1.4.*@dev",
        "tracy/tracy": "dev-master",
        "gregwar/image": "dev-master",
        "ircmaxell/password-compat": "1.0.*",
<<<<<<< HEAD
        "pimple/pimple": "~3.0"
=======
        "mrclay/minify": "dev-master",
        "ornicar/php-user-agent": "1.0.*@dev"
>>>>>>> 9f2236de
    }
}<|MERGE_RESOLUTION|>--- conflicted
+++ resolved
@@ -21,11 +21,8 @@
         "tracy/tracy": "dev-master",
         "gregwar/image": "dev-master",
         "ircmaxell/password-compat": "1.0.*",
-<<<<<<< HEAD
+        "mrclay/minify": "dev-master",
+        "ornicar/php-user-agent": "1.0.*@dev",
         "pimple/pimple": "~3.0"
-=======
-        "mrclay/minify": "dev-master",
-        "ornicar/php-user-agent": "1.0.*@dev"
->>>>>>> 9f2236de
     }
 }