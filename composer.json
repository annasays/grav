--- conflicted
+++ resolved
@@ -54,14 +54,10 @@
         "composer/ca-bundle": "^1.2",
         "dragonmantank/cron-expression": "^1.2",
         "phive/twig-extensions-deferred": "^1.0",
-<<<<<<< HEAD
-        "willdurand/negotiation": "2.x-dev",
+        "willdurand/negotiation": "^3.0",
         "itsgoingd/clockwork": "^5.0",
         "enshrined/svg-sanitize": "~0.13",
         "symfony/http-client": "^4.4"
-=======
-        "willdurand/negotiation": "^3.0"
->>>>>>> 76670e47
     },
     "require-dev": {
         "codeception/codeception": "^2.5",
