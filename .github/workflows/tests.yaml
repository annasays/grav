name: PHP Tests

on:
  push:
    branches: [ develop, 1.8 ]
  pull_request:
    branches: [ develop, 1.8 ]

permissions:
  contents: read # to fetch code (actions/checkout)

jobs:
  unit-tests:
    strategy:
      matrix:
<<<<<<< HEAD
        php: [8.4, 8.3, 8.2]
=======
        php: ['8.3', '8.2', '8.1', '8.0', '7.4', '7.3']
>>>>>>> fa56984d
        os: [ubuntu-latest]

    runs-on: ${{ matrix.os }}

    steps:
      - uses: actions/checkout@v4

      - name: Setup PHP ${{ matrix.php }}
        uses: shivammathur/setup-php@v2
        with:
          php-version: ${{ matrix.php }}
          extensions: opcache, gd
          tools: composer:v2
          coverage: none
        env:
          GITHUB_TOKEN: ${{ secrets.GITHUB_TOKEN }}

      - name: Get composer cache directory
        id: composer-cache
        run: echo "dir=$(composer config cache-files-dir)" >> $GITHUB_OUTPUT

      - name: Cache dependencies
        uses: actions/cache@v4
        with:
          path: ${{ steps.composer-cache.outputs.dir }}
          key: ${{ runner.os }}-composer-${{ hashFiles('**/composer.lock') }}
          restore-keys: ${{ runner.os }}-composer-

      - name: Install dependencies
        run: composer install --prefer-dist --no-progress

      - name: Run test suite
        run: vendor/bin/codecept run

#  slack:
#      name: Slack
#      needs: unit-tests
#      runs-on: ubuntu-latest
#      if: always()
#      steps:
#        - uses: technote-space/workflow-conclusion-action@v2
#        - uses: 8398a7/action-slack@v3
#          with:
#             status: failure
#             fields: repo,message,author,action
#             icon_emoji: ':octocat:'
#             author_name: 'Github Action Tests'
#             text: '💥 Automated Test Failure'
#          env:
#            GITHUB_TOKEN: ${{ secrets.GITHUB_TOKEN }}
#            SLACK_WEBHOOK_URL: ${{ secrets.SLACK_WEBHOOK_URL }}
#          if: env.WORKFLOW_CONCLUSION == 'failure'<|MERGE_RESOLUTION|>--- conflicted
+++ resolved
@@ -13,11 +13,7 @@
   unit-tests:
     strategy:
       matrix:
-<<<<<<< HEAD
         php: [8.4, 8.3, 8.2]
-=======
-        php: ['8.3', '8.2', '8.1', '8.0', '7.4', '7.3']
->>>>>>> fa56984d
         os: [ubuntu-latest]
 
     runs-on: ${{ matrix.os }}
