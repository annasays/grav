title: System

form:
    fields:

        content:
            type: section
            title: Content
            underline: true

            fields:
                home.alias:
                    type: pages
                    size: medium
                    label: Home Page
                    show_all: false
                    show_modular: false
                    show_root: false
                    help: "The page that Grav will use as the default landing page"

                pages.theme:
                    type: themeselect
                    size: medium
                    label: Default Theme
                    help: "Set the theme (defaults to 'default')"

                pages.markdown_extra:
                    type: toggle
                    label: Markdown Extra
                    highlight: 1
                    options:
<<<<<<< HEAD
                        1: Enabled
                        0: Disabled
=======
                        1: Yes
                        0: No
>>>>>>> bf39adbd
                    validate:
                        type: bool

                pages.process:
                    type: checkboxes
                    label: Process
                    default: [markdown: true, twig: true]
                    options:
                        markdown: Markdown
                        twig: Twig
                    use: keys

                pages.dateformat.short:
                    type: select
<<<<<<< HEAD
=======
                    size: medium
>>>>>>> bf39adbd
                    label: Short Date Format
                    help: "Set the short date format"
                    default: 'jS M Y'
                    options:
                        'F jS \\a\\t g:ia': "January 1st at 11:59pm"
                        'l jS of F g:i A': "Monday 1st of January at 11:59 PM"
                        'D, m M Y G:i:s': "Mon, 01 Jan 2014 23:59:00"
                        'd-m-y G:i': "01-01-14 23:59"
                        'jS M Y': "10th Feb 2014"

                pages.dateformat.long:
                    type: select
<<<<<<< HEAD
=======
                    size: medium
>>>>>>> bf39adbd
                    label: Long Date Format
                    help: "Set the long date format"
                    options:
                        'F jS \a\t g:ia': "January 1st at 11:59pm"
                        'l jS of F g:i A': "Monday 1st of January at 11:59 PM"
                        'D, m M Y G:i:s': "Mon, 01 Jan 2014 23:59:00"
                        'd-m-y G:i': "01-01-14 23:59"
                        'jS M Y': "10th Feb 2014"

                pages.order.by:
                    type: select
<<<<<<< HEAD
=======
                    size: medium
>>>>>>> bf39adbd
                    label: Default Ordering
                    options:
                        default: Default - based on folder name
                        folder: Folder - based on prefix-less folder name
                        title: Title - based on title field in header
                        date: Date - based on date field in header

                pages.order.dir:
                    type: toggle
                    label: Default Order Direction
<<<<<<< HEAD
                    default: asc
=======
                    highlight: asc
                    default: desc
>>>>>>> bf39adbd
                    options:
                        asc: Ascending
                        desc: Descending

                pages.list.count:
                    type: text
<<<<<<< HEAD
=======
                    size: x-small
>>>>>>> bf39adbd
                    label: Default Item Count
                    help: "Default max pages count"
                    validate:
                        type: number
                        min: 1



        events:
            type: section
            title: Events
            underline: true

            fields:
                pages.events.page:
                    type: toggle
                    label: Page events
                    highlight: 1
                    options:
<<<<<<< HEAD
                        1: Enabled
                        0: Disabled
=======
                        1: Yes
                        0: No
>>>>>>> bf39adbd
                    validate:
                        type: bool

                pages.events.twig:
                    type: toggle
                    label: Twig events
                    highlight: 1
                    options:
<<<<<<< HEAD
                        1: Enabled
                        0: Disabled
=======
                        1: Yes
                        0: No
>>>>>>> bf39adbd
                    validate:
                        type: bool

        caching:
            type: section
            title: Caching
            underline: true

            fields:
                cache.enabled:
                    type: toggle
                    label: Caching
                    highlight: 1
                    options:
<<<<<<< HEAD
                        1: Enabled
                        0: Disabled
=======
                        1: Yes
                        0: No
>>>>>>> bf39adbd
                    validate:
                        type: bool

                cache.check.method:
                    type: select
<<<<<<< HEAD
=======
                    size: small
>>>>>>> bf39adbd
                    label: Cache Check Method
                    options:
                        file: File
                        folder: Folder
                        none: None

                cache.driver:
                    type: select
<<<<<<< HEAD
=======
                    size: small
>>>>>>> bf39adbd
                    label: Cache driver
                    options:
                        auto: Auto detect
                        file: File
                        apc: APC
                        xcache: XCache
                        memcache: MemCache
                        wincache: WinCache

                cache.prefix:
                    type: text
<<<<<<< HEAD
=======
                    size: x-small
>>>>>>> bf39adbd
                    label: Cache Prefix
                    placeholder: "Derived from base URL (override by entering random string)"

        twig:
            type: section
            title: Twig Templating
            underline: true

            fields:
                twig.cache:
                    type: toggle
                    label: Twig caching
                    highlight: 1
                    options:
<<<<<<< HEAD
                        1: Enabled
                        0: Disabled
=======
                        1: Yes
                        0: No
>>>>>>> bf39adbd
                    validate:
                        type: bool

                twig.debug:
                    type: toggle
                    label: Twig debug
                    highlight: 1
                    options:
<<<<<<< HEAD
                        1: Enabled
                        0: Disabled
=======
                        1: Yes
                        0: No
>>>>>>> bf39adbd
                    validate:
                        type: bool

                twig.auto_reload:
                    type: toggle
                    label: Detect changes
                    highlight: 1
                    options:
<<<<<<< HEAD
                        1: Enabled
                        0: Disabled
=======
                        1: Yes
                        0: No
>>>>>>> bf39adbd
                    validate:
                        type: bool

                twig.autoescape:
                    type: toggle
                    label: Autoescape variables
                    highlight: 1
                    options:
<<<<<<< HEAD
                        1: Enabled
                        0: Disabled
=======
                        1: Yes
                        0: No
>>>>>>> bf39adbd
                    validate:
                        type: bool

        assets:
            type: section
            title: Assets
            underline: true

            fields:
                assets.css_pipeline:
                    type: toggle
                    label: CSS Pipeline
<<<<<<< HEAD
                    highlight: 0
                    options:
                        1: Enabled
                        0: Disabled
=======
                    highlight: 1
                    options:
                        1: Yes
                        0: No
>>>>>>> bf39adbd

                assets.css_minify:
                    type: toggle
                    label: CSS Minify
                    highlight: 1
                    options:
<<<<<<< HEAD
                        1: Enabled
                        0: Disabled
=======
                        1: Yes
                        0: No
>>>>>>> bf39adbd

                assets.css_rewrite:
                    type: toggle
                    label: CSS Rewrite
                    highlight: 1
                    options:
<<<<<<< HEAD
                        1: Enabled
                        0: Disabled
=======
                        1: Yes
                        0: No
>>>>>>> bf39adbd

                assets.js_pipeline:
                    type: toggle
                    label: JavaScript Pipeline
<<<<<<< HEAD
                    highlight: 0
                    options:
                        1: Enabled
                        0: Disabled
=======
                    highlight: 01
                    options:
                        1: Yes
                        0: No
>>>>>>> bf39adbd

                assets.js_minify:
                    type: toggle
                    label: JavaScript Minify
                    highlight: 1
                    options:
<<<<<<< HEAD
                        1: Enabled
                        0: Disabled
=======
                        1: Yes
                        0: No
>>>>>>> bf39adbd

        debugger:
            type: section
            title: Debugger
            underline: true

            fields:
                debugger.enabled:
                    type: toggle
                    label: Debugger
                    highlight: 1
                    options:
<<<<<<< HEAD
                        1: Enabled
                        0: Disabled
=======
                        1: Yes
                        0: No
>>>>>>> bf39adbd
                    validate:
                        type: bool

                debugger.mode:
                    type: select
<<<<<<< HEAD
=======
                    size: small
>>>>>>> bf39adbd
                    label: Mode
                    options:
                        detect: Auto-Detect
                        development: Development
                        production: Production

                debugger.strict:
                    type: toggle
                    label: Strict
<<<<<<< HEAD
                    highlight: 0
                    options:
                        1: Enabled
                        0: Disabled
=======
                    highlight: 1
                    options:
                        1: Yes
                        0: No
>>>>>>> bf39adbd
                    validate:
                        type: bool

                debugger.max_depth:
                    type: select
<<<<<<< HEAD
=======
                    size: small
>>>>>>> bf39adbd
                    label: Detail Level
                    placeholder: "How many nested levels to display for objects or arrays"
                    options:
                        1: 1 level
                        2: 2 levels
                        3: 3 levels
                        4: 4 levels
                        5: 5 levels
                        6: 6 levels
                        7: 7 levels
                        8: 8 levels
                        9: 9 levels
                        10: 10 levels
                    validate:
                        type: number

                debugger.log.enabled:
                    type: toggle
                    label: Logging
                    highlight: 1
                    options:
<<<<<<< HEAD
                        1: Enabled
                        0: Disabled
=======
                        1: Yes
                        0: No
>>>>>>> bf39adbd
                    validate:
                        type: bool

                debugger.shutdown.close_conection:
                    type: toggle
                    label: Shutdown Close Connection
                    highlight: 1
                    options:
<<<<<<< HEAD
                        1: Enabled
                        0: Disabled
=======
                        1: Yes
                        0: No
>>>>>>> bf39adbd
                    validate:
                        type: bool

<|MERGE_RESOLUTION|>--- conflicted
+++ resolved
@@ -29,13 +29,8 @@
                     label: Markdown Extra
                     highlight: 1
                     options:
-<<<<<<< HEAD
-                        1: Enabled
-                        0: Disabled
-=======
-                        1: Yes
-                        0: No
->>>>>>> bf39adbd
+                        1: Yes
+                        0: No
                     validate:
                         type: bool
 
@@ -50,10 +45,7 @@
 
                 pages.dateformat.short:
                     type: select
-<<<<<<< HEAD
-=======
-                    size: medium
->>>>>>> bf39adbd
+                    size: medium
                     label: Short Date Format
                     help: "Set the short date format"
                     default: 'jS M Y'
@@ -66,10 +58,7 @@
 
                 pages.dateformat.long:
                     type: select
-<<<<<<< HEAD
-=======
-                    size: medium
->>>>>>> bf39adbd
+                    size: medium
                     label: Long Date Format
                     help: "Set the long date format"
                     options:
@@ -81,10 +70,7 @@
 
                 pages.order.by:
                     type: select
-<<<<<<< HEAD
-=======
-                    size: medium
->>>>>>> bf39adbd
+                    size: medium
                     label: Default Ordering
                     options:
                         default: Default - based on folder name
@@ -95,22 +81,15 @@
                 pages.order.dir:
                     type: toggle
                     label: Default Order Direction
-<<<<<<< HEAD
-                    default: asc
-=======
                     highlight: asc
                     default: desc
->>>>>>> bf39adbd
                     options:
                         asc: Ascending
                         desc: Descending
 
                 pages.list.count:
                     type: text
-<<<<<<< HEAD
-=======
                     size: x-small
->>>>>>> bf39adbd
                     label: Default Item Count
                     help: "Default max pages count"
                     validate:
@@ -130,13 +109,8 @@
                     label: Page events
                     highlight: 1
                     options:
-<<<<<<< HEAD
-                        1: Enabled
-                        0: Disabled
-=======
-                        1: Yes
-                        0: No
->>>>>>> bf39adbd
+                        1: Yes
+                        0: No
                     validate:
                         type: bool
 
@@ -145,13 +119,8 @@
                     label: Twig events
                     highlight: 1
                     options:
-<<<<<<< HEAD
-                        1: Enabled
-                        0: Disabled
-=======
-                        1: Yes
-                        0: No
->>>>>>> bf39adbd
+                        1: Yes
+                        0: No
                     validate:
                         type: bool
 
@@ -166,22 +135,14 @@
                     label: Caching
                     highlight: 1
                     options:
-<<<<<<< HEAD
-                        1: Enabled
-                        0: Disabled
-=======
-                        1: Yes
-                        0: No
->>>>>>> bf39adbd
+                        1: Yes
+                        0: No
                     validate:
                         type: bool
 
                 cache.check.method:
                     type: select
-<<<<<<< HEAD
-=======
                     size: small
->>>>>>> bf39adbd
                     label: Cache Check Method
                     options:
                         file: File
@@ -190,10 +151,7 @@
 
                 cache.driver:
                     type: select
-<<<<<<< HEAD
-=======
                     size: small
->>>>>>> bf39adbd
                     label: Cache driver
                     options:
                         auto: Auto detect
@@ -205,10 +163,7 @@
 
                 cache.prefix:
                     type: text
-<<<<<<< HEAD
-=======
                     size: x-small
->>>>>>> bf39adbd
                     label: Cache Prefix
                     placeholder: "Derived from base URL (override by entering random string)"
 
@@ -223,13 +178,8 @@
                     label: Twig caching
                     highlight: 1
                     options:
-<<<<<<< HEAD
-                        1: Enabled
-                        0: Disabled
-=======
-                        1: Yes
-                        0: No
->>>>>>> bf39adbd
+                        1: Yes
+                        0: No
                     validate:
                         type: bool
 
@@ -238,13 +188,8 @@
                     label: Twig debug
                     highlight: 1
                     options:
-<<<<<<< HEAD
-                        1: Enabled
-                        0: Disabled
-=======
-                        1: Yes
-                        0: No
->>>>>>> bf39adbd
+                        1: Yes
+                        0: No
                     validate:
                         type: bool
 
@@ -253,13 +198,8 @@
                     label: Detect changes
                     highlight: 1
                     options:
-<<<<<<< HEAD
-                        1: Enabled
-                        0: Disabled
-=======
-                        1: Yes
-                        0: No
->>>>>>> bf39adbd
+                        1: Yes
+                        0: No
                     validate:
                         type: bool
 
@@ -268,13 +208,8 @@
                     label: Autoescape variables
                     highlight: 1
                     options:
-<<<<<<< HEAD
-                        1: Enabled
-                        0: Disabled
-=======
-                        1: Yes
-                        0: No
->>>>>>> bf39adbd
+                        1: Yes
+                        0: No
                     validate:
                         type: bool
 
@@ -287,71 +222,42 @@
                 assets.css_pipeline:
                     type: toggle
                     label: CSS Pipeline
-<<<<<<< HEAD
-                    highlight: 0
-                    options:
-                        1: Enabled
-                        0: Disabled
-=======
-                    highlight: 1
-                    options:
-                        1: Yes
-                        0: No
->>>>>>> bf39adbd
+                    highlight: 1
+                    options:
+                        1: Yes
+                        0: No
 
                 assets.css_minify:
                     type: toggle
                     label: CSS Minify
                     highlight: 1
                     options:
-<<<<<<< HEAD
-                        1: Enabled
-                        0: Disabled
-=======
-                        1: Yes
-                        0: No
->>>>>>> bf39adbd
+                        1: Yes
+                        0: No
 
                 assets.css_rewrite:
                     type: toggle
                     label: CSS Rewrite
                     highlight: 1
                     options:
-<<<<<<< HEAD
-                        1: Enabled
-                        0: Disabled
-=======
-                        1: Yes
-                        0: No
->>>>>>> bf39adbd
+                        1: Yes
+                        0: No
 
                 assets.js_pipeline:
                     type: toggle
                     label: JavaScript Pipeline
-<<<<<<< HEAD
-                    highlight: 0
-                    options:
-                        1: Enabled
-                        0: Disabled
-=======
                     highlight: 01
                     options:
                         1: Yes
                         0: No
->>>>>>> bf39adbd
 
                 assets.js_minify:
                     type: toggle
                     label: JavaScript Minify
                     highlight: 1
                     options:
-<<<<<<< HEAD
-                        1: Enabled
-                        0: Disabled
-=======
-                        1: Yes
-                        0: No
->>>>>>> bf39adbd
+                        1: Yes
+                        0: No
 
         debugger:
             type: section
@@ -364,22 +270,14 @@
                     label: Debugger
                     highlight: 1
                     options:
-<<<<<<< HEAD
-                        1: Enabled
-                        0: Disabled
-=======
-                        1: Yes
-                        0: No
->>>>>>> bf39adbd
+                        1: Yes
+                        0: No
                     validate:
                         type: bool
 
                 debugger.mode:
                     type: select
-<<<<<<< HEAD
-=======
                     size: small
->>>>>>> bf39adbd
                     label: Mode
                     options:
                         detect: Auto-Detect
@@ -389,26 +287,16 @@
                 debugger.strict:
                     type: toggle
                     label: Strict
-<<<<<<< HEAD
-                    highlight: 0
-                    options:
-                        1: Enabled
-                        0: Disabled
-=======
-                    highlight: 1
-                    options:
-                        1: Yes
-                        0: No
->>>>>>> bf39adbd
+                    highlight: 1
+                    options:
+                        1: Yes
+                        0: No
                     validate:
                         type: bool
 
                 debugger.max_depth:
                     type: select
-<<<<<<< HEAD
-=======
                     size: small
->>>>>>> bf39adbd
                     label: Detail Level
                     placeholder: "How many nested levels to display for objects or arrays"
                     options:
@@ -430,13 +318,8 @@
                     label: Logging
                     highlight: 1
                     options:
-<<<<<<< HEAD
-                        1: Enabled
-                        0: Disabled
-=======
-                        1: Yes
-                        0: No
->>>>>>> bf39adbd
+                        1: Yes
+                        0: No
                     validate:
                         type: bool
 
@@ -445,13 +328,8 @@
                     label: Shutdown Close Connection
                     highlight: 1
                     options:
-<<<<<<< HEAD
-                        1: Enabled
-                        0: Disabled
-=======
-                        1: Yes
-                        0: No
->>>>>>> bf39adbd
-                    validate:
-                        type: bool
-
+                        1: Yes
+                        0: No
+                    validate:
+                        type: bool
+
