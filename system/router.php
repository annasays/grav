--- conflicted
+++ resolved
@@ -20,12 +20,9 @@
 $grav_index = 'index.php';
 
 /* Check the GRAV_BASEDIR environment variable and use if set */
-<<<<<<< HEAD
-if ($grav_basedir = getenv('GRAV_BASEDIR') ?: '') {
-=======
+
 $grav_basedir = getenv('GRAV_BASEDIR') ?: '';
 if ($grav_basedir) {
->>>>>>> 20b9ca56
     $grav_index = ltrim($grav_basedir, '/') . DIRECTORY_SEPARATOR . $grav_index;
     $grav_basedir = DIRECTORY_SEPARATOR . trim($grav_basedir, DIRECTORY_SEPARATOR);
     define('GRAV_ROOT', str_replace(DIRECTORY_SEPARATOR, '/', getcwd()) . $grav_basedir);
