--- conflicted
+++ resolved
@@ -15,10 +15,6 @@
   host: false
   port: true
   ip: true
-<<<<<<< HEAD
-
-=======
->>>>>>> 497ca2a5
 
 languages:
   supported: []                                  # List of languages supported. eg: [en, fr, de]
