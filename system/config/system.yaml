--- conflicted
+++ resolved
@@ -77,11 +77,7 @@
   debug: false                         # Show an overlay over images indicating the pixel depth of the image when working with retina for example
 
 media:
-<<<<<<< HEAD
-  enable_media_timestamp: false        # Enable media timetsamps
-=======
   enable_media_timestamp: false        # Enable media timetsamps
 
 security:
-  default_hash: $2y$10$kwsyMVwM8/7j0K/6LHT.g.Fs49xOCTp2b8hh/S5.dPJuJcJB6T.UK
->>>>>>> 29ae5b7a
+  default_hash: $2y$10$kwsyMVwM8/7j0K/6LHT.g.Fs49xOCTp2b8hh/S5.dPJuJcJB6T.UK