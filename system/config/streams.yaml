schemes:
  user:
    type: ReadOnlyStream
    paths:
      - user

  asset:
    type: ReadOnlyStream
    paths:
      - assets

<<<<<<< HEAD
=======
  cache:
    type: ReadOnlyStream
    paths:
      - cache

  log:
    type: ReadOnlyStream
    paths:
      - logs

  user:
    type: ReadOnlyStream
    paths:
      - user

  page:
    type: ReadOnlyStream
    paths:
      - user/pages

>>>>>>> c73e0d14
  account:
    type: ReadOnlyStream
    paths:
      - user/accounts

  data:
    type: ReadOnlyStream
    paths:
      - user/data

<<<<<<< HEAD
  page:
    type: ReadOnlyStream
    prefixes:
      '/':
        - user/pages

  image:
    prefixes:
      '/':
        - user/images
        - system/images

  theme:
    prefixes:
      '/':
        - user/themes
        - system/themes
=======
  theme:
    type: ReadOnlyStream
    prefixes:
      '/':
        - user/themes
>>>>>>> c73e0d14
<|MERGE_RESOLUTION|>--- conflicted
+++ resolved
@@ -1,16 +1,15 @@
 schemes:
-  user:
+  plugin:
     type: ReadOnlyStream
     paths:
-      - user
+      - user/plugins
+      - system/plugins
 
   asset:
     type: ReadOnlyStream
     paths:
       - assets
 
-<<<<<<< HEAD
-=======
   cache:
     type: ReadOnlyStream
     paths:
@@ -20,6 +19,11 @@
     type: ReadOnlyStream
     paths:
       - logs
+
+  image:
+    type: ReadOnlyStream
+    paths:
+      - user/images
 
   user:
     type: ReadOnlyStream
@@ -31,7 +35,6 @@
     paths:
       - user/pages
 
->>>>>>> c73e0d14
   account:
     type: ReadOnlyStream
     paths:
@@ -42,28 +45,8 @@
     paths:
       - user/data
 
-<<<<<<< HEAD
-  page:
-    type: ReadOnlyStream
-    prefixes:
-      '/':
-        - user/pages
-
-  image:
-    prefixes:
-      '/':
-        - user/images
-        - system/images
-
-  theme:
-    prefixes:
-      '/':
-        - user/themes
-        - system/themes
-=======
   theme:
     type: ReadOnlyStream
     prefixes:
       '/':
-        - user/themes
->>>>>>> c73e0d14
+        - user/themes