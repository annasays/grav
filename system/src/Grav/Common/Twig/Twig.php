<?php

/**
 * @package    Grav\Common\Twig
 *
 * @copyright  Copyright (C) 2015 - 2020 Trilby Media, LLC. All rights reserved.
 * @license    MIT License; see LICENSE file for details.
 */

namespace Grav\Common\Twig;

use Grav\Common\Grav;
use Grav\Common\Config\Config;
use Grav\Common\Language\Language;
use Grav\Common\Language\LanguageCodes;
use Grav\Common\Page\Interfaces\PageInterface;
use Grav\Common\Page\Pages;
use RocketTheme\Toolbox\ResourceLocator\UniformResourceLocator;
use RocketTheme\Toolbox\Event\Event;
use Phive\Twig\Extensions\Deferred\DeferredExtension;
use RuntimeException;
use Twig\Cache\FilesystemCache;
use Twig\Environment;
use Twig\Error\LoaderError;
use Twig\Extension\CoreExtension;
use Twig\Extension\DebugExtension;
use Twig\Extension\ProfilerExtension;
use Twig\Extension\StringLoaderExtension;
use Twig\Loader\ArrayLoader;
use Twig\Loader\ChainLoader;
use Twig\Loader\ExistsLoaderInterface;
use Twig\Loader\FilesystemLoader;
use Twig\Profiler\Profile;
use Twig\TwigFilter;
use Twig\TwigFunction;
use function function_exists;

/**
 * Class Twig
 * @package Grav\Common\Twig
 */
class Twig
{
    /** @var Environment */
    public $twig;
    /** @var array */
    public $twig_vars = [];
    /** @var array */
    public $twig_paths;
    /** @var string */
    public $template;

    /** @var Grav */
    protected $grav;
    /** @var FilesystemLoader */
    protected $loader;
    /** @var ArrayLoader */
    protected $loaderArray;
    /** @var bool */
    protected $autoescape;
    /** @var Profile */
    protected $profile;

    /**
     * Constructor
     *
     * @param Grav $grav
     */
    public function __construct(Grav $grav)
    {
        $this->grav = $grav;
        $this->twig_paths = [];
    }

    /**
     * Twig initialization that sets the twig loader chain, then the environment, then extensions
     * and also the base set of twig vars
     *
     * @return $this
     */
    public function init()
    {
        if (null === $this->twig) {
            /** @var Config $config */
            $config = $this->grav['config'];
            /** @var UniformResourceLocator $locator */
            $locator = $this->grav['locator'];
            /** @var Language $language */
            $language = $this->grav['language'];

            $active_language = $language->getActive();

            // handle language templates if available
            if ($language->enabled()) {
                $lang_templates = $locator->findResource('theme://templates/' . ($active_language ? $active_language : $language->getDefault()));
                if ($lang_templates) {
                    $this->twig_paths[] = $lang_templates;
                }
            }

            $this->twig_paths = array_merge($this->twig_paths, $locator->findResources('theme://templates'));

            $this->grav->fireEvent('onTwigTemplatePaths');

            // Add Grav core templates location
            $core_templates = array_merge($locator->findResources('system://templates'), $locator->findResources('system://templates/testing'));
            $this->twig_paths = array_merge($this->twig_paths, $core_templates);

            $this->loader = new FilesystemLoader($this->twig_paths);

            // Register all other prefixes as namespaces in twig
            foreach ($locator->getPaths('theme') as $prefix => $_) {
                if ($prefix === '') {
                    continue;
                }

                $twig_paths = [];

                // handle language templates if available
                if ($language->enabled()) {
                    $lang_templates = $locator->findResource('theme://'.$prefix.'templates/' . ($active_language ? $active_language : $language->getDefault()));
                    if ($lang_templates) {
                        $twig_paths[] = $lang_templates;
                    }
                }

                $twig_paths = array_merge($twig_paths, $locator->findResources('theme://'.$prefix.'templates'));

                $namespace = trim($prefix, '/');
                $this->loader->setPaths($twig_paths, $namespace);
            }

            $this->grav->fireEvent('onTwigLoader');

            $this->loaderArray = new ArrayLoader([]);
            $loader_chain = new ChainLoader([$this->loaderArray, $this->loader]);

            $params = $config->get('system.twig');
            if (!empty($params['cache'])) {
                $cachePath = $locator->findResource('cache://twig', true, true);
                $params['cache'] = new FilesystemCache($cachePath, FilesystemCache::FORCE_BYTECODE_INVALIDATION);
            }

            if (!$config->get('system.strict_mode.twig_compat', true)) {
                // Force autoescape on for all files if in strict mode.
                $params['autoescape'] = 'html';
            } elseif (!empty($this->autoescape)) {
                $params['autoescape'] = $this->autoescape ? 'html' : false;
            }

            if (empty($params['autoescape'])) {
                user_error('Grav 2.0 will have Twig auto-escaping forced on (can be emulated by turning off \'system.strict_mode.twig_compat\' setting in your configuration)', E_USER_DEPRECATED);
            }

            $this->twig = new TwigEnvironment($loader_chain, $params);

            if ($config->get('system.twig.undefined_functions')) {
                $this->twig->registerUndefinedFunctionCallback(function ($name) {
                    if (function_exists($name)) {
                        return new TwigFunction($name, $name);
                    }

                    return new TwigFunction($name, function () {
                    });
                });
            }

            if ($config->get('system.twig.undefined_filters')) {
                $this->twig->registerUndefinedFilterCallback(function ($name) {
                    if (function_exists($name)) {
                        return new TwigFilter($name, $name);
                    }

                    return new TwigFilter($name, function () {
                    });
                });
            }

            $this->grav->fireEvent('onTwigInitialized');

            // set default date format if set in config
            if ($config->get('system.pages.dateformat.long')) {
                /** @var CoreExtension $extension */
                $extension = $this->twig->getExtension(CoreExtension::class);
                $extension->setDateFormat($config->get('system.pages.dateformat.long'));
            }
            // enable the debug extension if required
            if ($config->get('system.twig.debug')) {
                $this->twig->addExtension(new DebugExtension());
            }
            $this->twig->addExtension(new TwigExtension());
            $this->twig->addExtension(new DeferredExtension());
            $this->twig->addExtension(new StringLoaderExtension());

            $this->profile = new Profile();
            $this->twig->addExtension(new ProfilerExtension($this->profile));

            $this->grav->fireEvent('onTwigExtensions');

            /** @var Pages $pages */
            $pages = $this->grav['pages'];

            // Set some standard variables for twig
            $this->twig_vars += [
                    'config'            => $config,
                    'system'            => $config->get('system'),
                    'theme'             => $config->get('theme'),
                    'site'              => $config->get('site'),
                    'uri'               => $this->grav['uri'],
                    'assets'            => $this->grav['assets'],
                    'taxonomy'          => $this->grav['taxonomy'],
                    'browser'           => $this->grav['browser'],
                    'base_dir'          => rtrim(ROOT_DIR, '/'),
                    'home_url'          => $pages->homeUrl($active_language),
                    'base_url'          => $pages->baseUrl($active_language),
                    'base_url_absolute' => $pages->baseUrl($active_language, true),
                    'base_url_relative' => $pages->baseUrl($active_language, false),
                    'base_url_simple'   => $this->grav['base_url'],
                    'theme_dir'         => $locator->findResource('theme://'),
                    'theme_url'         => $this->grav['base_url'] . '/' . $locator->findResource('theme://', false),
                    'html_lang'         => $this->grav['language']->getActive() ?: $config->get('site.default_lang', 'en'),
                    'language_codes'    => new LanguageCodes,
                ];
        }

        return $this;
    }

    /**
     * @return Environment
     */
    public function twig()
    {
        return $this->twig;
    }

    /**
     * @return FilesystemLoader
     */
    public function loader()
    {
        return $this->loader;
    }

    /**
     * @return Profile
     */
    public function profile()
    {
        return $this->profile;
    }


    /**
     * Adds or overrides a template.
     *
     * @param string $name     The template name
     * @param string $template The template source
     */
    public function setTemplate($name, $template)
    {
        $this->loaderArray->setTemplate($name, $template);
    }

    /**
     * Twig process that renders a page item. It supports two variations:
     * 1) Handles modular pages by rendering a specific page based on its modular twig template
     * 2) Renders individual page items for twig processing before the site rendering
     *
     * @param  PageInterface   $item    The page item to render
     * @param  string|null $content Optional content override
     *
     * @return string          The rendered output
     */
    public function processPage(PageInterface $item, $content = null)
    {
        $content = $content ?? $item->content();

        // override the twig header vars for local resolution
        $this->grav->fireEvent('onTwigPageVariables', new Event(['page' => $item]));
        $twig_vars = $this->twig_vars;

        $twig_vars['page'] = $item;
        $twig_vars['media'] = $item->media();
        $twig_vars['header'] = $item->header();
        $local_twig = clone $this->twig;

        $output = '';

        try {
            // Process Modular Twig
            if ($item->modularTwig()) {
                $twig_vars['content'] = $content;
                $template = $this->getPageTwigTemplate($item);
                $output = $content = $local_twig->render($template, $twig_vars);
            }

            // Process in-page Twig
            if ($item->shouldProcess('twig')) {
                $name = '@Page:' . $item->path();
                $this->setTemplate($name, $content);
                $output = $local_twig->render($name, $twig_vars);
            }

        } catch (LoaderError $e) {
            throw new RuntimeException($e->getRawMessage(), 400, $e);
        }

        return $output;
    }

    /**
     * Process a Twig template directly by using a template name
     * and optional array of variables
     *
     * @param string $template template to render with
     * @param array  $vars     Optional variables
     *
     * @return string
     */
    public function processTemplate($template, $vars = [])
    {
        // override the twig header vars for local resolution
        $this->grav->fireEvent('onTwigTemplateVariables');
        $vars += $this->twig_vars;

        try {
            $output = $this->twig->render($template, $vars);
        } catch (LoaderError $e) {
            throw new RuntimeException($e->getRawMessage(), 404, $e);
        }

        return $output;
    }


    /**
     * Process a Twig template directly by using a Twig string
     * and optional array of variables
     *
     * @param string $string string to render.
     * @param array  $vars   Optional variables
     *
     * @return string
     */
    public function processString($string, array $vars = [])
    {
        // override the twig header vars for local resolution
        $this->grav->fireEvent('onTwigStringVariables');
        $vars += $this->twig_vars;

        $name = '@Var:' . $string;
        $this->setTemplate($name, $string);

        try {
            $output = $this->twig->render($name, $vars);
        } catch (LoaderError $e) {
            throw new RuntimeException($e->getRawMessage(), 404, $e);
        }

        return $output;
    }

    /**
     * Twig process that renders the site layout. This is the main twig process that renders the overall
     * page and handles all the layout for the site display.
     *
     * @param string|null $format Output format (defaults to HTML).
     * @param array $vars
     * @return string the rendered output
     * @throws RuntimeException
     */
    public function processSite($format = null, array $vars = [])
    {
        // set the page now its been processed
        $this->grav->fireEvent('onTwigSiteVariables');
        $pages = $this->grav['pages'];
        $page = $this->grav['page'];
        $content = $page->content();

        $twig_vars = $this->twig_vars;

        $twig_vars['theme'] = $this->grav['config']->get('theme');
        $twig_vars['pages'] = $pages->root();
        $twig_vars['page'] = $page;
        $twig_vars['header'] = $page->header();
        $twig_vars['media'] = $page->media();
        $twig_vars['content'] = $content;

        // determine if params are set, if so disable twig cache
        $params = $this->grav['uri']->params(null, true);
        if (!empty($params)) {
            $this->twig->setCache(false);
        }

        // Get Twig template layout
        $template = $this->getPageTwigTemplate($page, $format);

        try {
            $output = $this->twig->render($template, $vars + $twig_vars);
        } catch (LoaderError $e) {
            $error_msg = $e->getMessage();
            throw new RuntimeException($error_msg, 400, $e);
        }

        return $output;
    }

    /**
     * Wraps the FilesystemLoader addPath method (should be used only in `onTwigLoader()` event
     * @param string $template_path
     * @param string $namespace
     * @throws LoaderError
     */
    public function addPath($template_path, $namespace = '__main__')
    {
        $this->loader->addPath($template_path, $namespace);
    }

    /**
     * Wraps the FilesystemLoader prependPath method (should be used only in `onTwigLoader()` event
     * @param string $template_path
     * @param string $namespace
     * @throws LoaderError
     */
    public function prependPath($template_path, $namespace = '__main__')
    {
        $this->loader->prependPath($template_path, $namespace);
    }

    /**
     * Simple helper method to get the twig template if it has already been set, else return
     * the one being passed in
     *
     * @param  string $template the template name
     * @return string           the template name
     */
    public function template($template)
    {
        return $this->template ?? $template;
    }

    /**
     * @param PageInterface $page
     * @param string|null $format
     * @return string
     */
    public function getPageTwigTemplate($page, $format = null)
    {
        $template = $page->template();
        $extension = $format ?: $page->templateFormat();
        $twig_extension = $extension ? '.'. $extension .TWIG_EXT : TEMPLATE_EXT;
        $template_file = $this->template($page->template() . $twig_extension);

        $page_template = null;

        $loader = $this->twig->getLoader();
        if ($loader instanceof ExistsLoaderInterface ) {

            if ($loader->exists($template_file)) {
                $page_template = $template_file;
            } else {
                // Try with template + html.twig
                if ($twig_extension !== TEMPLATE_EXT && $loader->exists($template . TEMPLATE_EXT)) {
                    $page_template = $template . TEMPLATE_EXT;
                // Try with default and original extension
                } elseif ($loader->exists('default' . $twig_extension)) {
                    $page_template = 'default' . $twig_extension;
                // Else try default + default extension
                } elseif (!$page->modular() && $loader->exists('default' . TEMPLATE_EXT)) {
                    $page_template = 'default' . TEMPLATE_EXT;
                } else {
                    $page_template = 'modular/default' . TEMPLATE_EXT;
                }
            }
        }

<<<<<<< HEAD
        // Default to HTML
        $page->templateFormat('html');

        return $template . TEMPLATE_EXT;
=======
        return $page_template;

>>>>>>> 0b7ef6c8
    }

    /**
     * Overrides the autoescape setting
     *
     * @param bool $state
     * @return void
     * @deprecated 1.5 Auto-escape should always be turned on to protect against XSS issues (can be disabled per template file).
     */
    public function setAutoescape($state)
    {
        if (!$state) {
            user_error(__CLASS__ . '::' . __FUNCTION__ . '(false) is deprecated since Grav 1.5', E_USER_DEPRECATED);
        }

        $this->autoescape = (bool) $state;
    }
}<|MERGE_RESOLUTION|>--- conflicted
+++ resolved
@@ -475,15 +475,8 @@
             }
         }
 
-<<<<<<< HEAD
-        // Default to HTML
-        $page->templateFormat('html');
-
-        return $template . TEMPLATE_EXT;
-=======
         return $page_template;
 
->>>>>>> 0b7ef6c8
     }
 
     /**
