--- conflicted
+++ resolved
@@ -12,11 +12,8 @@
 use Grav\Common\Grav;
 use Grav\Common\Page\Collection;
 use Grav\Common\Page\Media;
-<<<<<<< HEAD
 use Grav\Common\Scheduler\Cron;
-=======
 use Grav\Common\Security;
->>>>>>> 44dbcdf2
 use Grav\Common\Twig\TokenParser\TwigTokenParserScript;
 use Grav\Common\Twig\TokenParser\TwigTokenParserStyle;
 use Grav\Common\Twig\TokenParser\TwigTokenParserSwitch;
@@ -164,11 +161,9 @@
             new \Twig_SimpleFunction('nicenumber', [$this, 'niceNumberFunc']),
             new \Twig_SimpleFunction('nicefilesize', [$this, 'niceFilesizeFunc']),
             new \Twig_SimpleFunction('nicetime', [$this, 'nicetimeFunc']),
-<<<<<<< HEAD
             new \Twig_SimpleFunction('cron', [$this, 'cronFunc']),
-=======
             new \Twig_SimpleFunction('xss', [$this, 'xssFunc']),
->>>>>>> 44dbcdf2
+
 
             // Translations
             new \Twig_simpleFunction('t', [$this, 'translate']),
