<?php
/**
 * @package    Grav.Common.Twig
 *
 * @copyright  Copyright (C) 2014 - 2017 RocketTheme, LLC. All rights reserved.
 * @license    MIT License; see LICENSE file for details.
 */

namespace Grav\Common\Twig;

use Grav\Common\Grav;
use Grav\Common\Page\Collection;
use Grav\Common\Page\Media;
use Grav\Common\Utils;
use Grav\Common\Markdown\Parsedown;
use Grav\Common\Markdown\ParsedownExtra;
use Grav\Common\Uri;
use Grav\Common\Helpers\Base32;
use RocketTheme\Toolbox\ResourceLocator\UniformResourceLocator;

class TwigExtension extends \Twig_Extension
{
    protected $grav;
    protected $debugger;
    protected $config;

    /**
     * TwigExtension constructor.
     */
    public function __construct()
    {
        $this->grav     = Grav::instance();
        $this->debugger = isset($this->grav['debugger']) ? $this->grav['debugger'] : null;
        $this->config   = $this->grav['config'];
    }

    /**
     * Returns extension name.
     *
     * @return string
     */
    public function getName()
    {
        return 'GravTwigExtension';
    }

    /**
     * Register some standard globals
     *
     * @return array
     */
    public function getGlobals()
    {
        return [
            'grav' => $this->grav,
        ];
    }

    /**
     * Return a list of all filters.
     *
     * @return array
     */
    public function getFilters()
    {
        return [
            new \Twig_SimpleFilter('*ize', [$this, 'inflectorFilter']),
            new \Twig_SimpleFilter('absolute_url', [$this, 'absoluteUrlFilter']),
            new \Twig_SimpleFilter('contains', [$this, 'containsFilter']),
            new \Twig_SimpleFilter('chunk_split', [$this, 'chunkSplitFilter']),

            new \Twig_SimpleFilter('nicenumber', [$this, 'niceNumberFunc']),
            new \Twig_SimpleFilter('defined', [$this, 'definedDefaultFilter']),
            new \Twig_SimpleFilter('ends_with', [$this, 'endsWithFilter']),
            new \Twig_SimpleFilter('fieldName', [$this, 'fieldNameFilter']),
            new \Twig_SimpleFilter('ksort', [$this, 'ksortFilter']),
            new \Twig_SimpleFilter('ltrim', [$this, 'ltrimFilter']),
            new \Twig_SimpleFilter('markdown', [$this, 'markdownFilter']),
            new \Twig_SimpleFilter('md5', [$this, 'md5Filter']),
            new \Twig_SimpleFilter('base32_encode', [$this, 'base32EncodeFilter']),
            new \Twig_SimpleFilter('base32_decode', [$this, 'base32DecodeFilter']),
            new \Twig_SimpleFilter('base64_encode', [$this, 'base64EncodeFilter']),
            new \Twig_SimpleFilter('base64_decode', [$this, 'base64DecodeFilter']),
            new \Twig_SimpleFilter('nicetime', [$this, 'nicetimeFilter']),
            new \Twig_SimpleFilter('randomize', [$this, 'randomizeFilter']),
            new \Twig_SimpleFilter('modulus', [$this, 'modulusFilter']),
            new \Twig_SimpleFilter('rtrim', [$this, 'rtrimFilter']),
            new \Twig_SimpleFilter('pad', [$this, 'padFilter']),
            new \Twig_SimpleFilter('regex_replace', [$this, 'regexReplace']),
            new \Twig_SimpleFilter('safe_email', [$this, 'safeEmailFilter']),
            new \Twig_SimpleFilter('safe_truncate', ['\Grav\Common\Utils', 'safeTruncate']),
            new \Twig_SimpleFilter('safe_truncate_html', ['\Grav\Common\Utils', 'safeTruncateHTML']),
            new \Twig_SimpleFilter('sort_by_key', [$this, 'sortByKeyFilter']),
            new \Twig_SimpleFilter('starts_with', [$this, 'startsWithFilter']),
            new \Twig_SimpleFilter('t', [$this, 'translate']),
            new \Twig_SimpleFilter('tl', [$this, 'translateLanguage']),
            new \Twig_SimpleFilter('ta', [$this, 'translateArray']),
            new \Twig_SimpleFilter('truncate', ['\Grav\Common\Utils', 'truncate']),
            new \Twig_SimpleFilter('truncate_html', ['\Grav\Common\Utils', 'truncateHTML']),
            new \Twig_SimpleFilter('json_decode', [$this, 'jsonDecodeFilter']),
            new \Twig_SimpleFilter('array_unique', 'array_unique'),
            new \Twig_SimpleFilter('basename', 'basenameFilter'),
            new \Twig_SimpleFilter('dirname', 'dirnameFilter'),
        ];
    }

    /**
     * Return a list of all functions.
     *
     * @return array
     */
    public function getFunctions()
    {
        return [
            new \Twig_SimpleFunction('array', [$this, 'arrayFunc']),
            new \Twig_SimpleFunction('array_key_value', [$this, 'arrayKeyValueFunc']),
            new \Twig_SimpleFunction('array_key_exists', [$this, 'arrayKeyExistsFunc']),
            new \Twig_SimpleFunction('array_intersect', [$this, 'arrayIntersectFunc']),
            new \Twig_simpleFunction('authorize', [$this, 'authorize']),
            new \Twig_SimpleFunction('debug', [$this, 'dump'], ['needs_context' => true, 'needs_environment' => true]),
            new \Twig_SimpleFunction('dump', [$this, 'dump'], ['needs_context' => true, 'needs_environment' => true]),
            new \Twig_SimpleFunction('vardump', [$this, 'vardumpFunc']),
            new \Twig_SimpleFunction('evaluate', [$this, 'evaluateStringFunc'], ['needs_context' => true, 'needs_environment' => true]),
            new \Twig_SimpleFunction('evaluate_twig', [$this, 'evaluateTwigFunc'], ['needs_context' => true, 'needs_environment' => true]),
            new \Twig_SimpleFunction('gist', [$this, 'gistFunc']),
            new \Twig_SimpleFunction('nonce_field', [$this, 'nonceFieldFunc']),
            new \Twig_SimpleFunction('pathinfo', [$this, 'pathinfoFunc']),
            new \Twig_simpleFunction('random_string', [$this, 'randomStringFunc']),
            new \Twig_SimpleFunction('repeat', [$this, 'repeatFunc']),
            new \Twig_SimpleFunction('regex_replace', [$this, 'regexReplace']),
            new \Twig_SimpleFunction('string', [$this, 'stringFunc']),
            new \Twig_simpleFunction('t', [$this, 'translate']),
            new \Twig_simpleFunction('tl', [$this, 'translateLanguage']),
            new \Twig_simpleFunction('ta', [$this, 'translateArray']),
            new \Twig_SimpleFunction('url', [$this, 'urlFunc']),
            new \Twig_SimpleFunction('json_decode', [$this, 'jsonDecodeFilter']),
            new \Twig_SimpleFunction('get_cookie', [$this, 'getCookie']),
            new \Twig_SimpleFunction('redirect_me', [$this, 'redirectFunc']),
            new \Twig_SimpleFunction('range', [$this, 'rangeFunc']),
            new \Twig_SimpleFunction('isajaxrequest', [$this, 'isAjaxFunc']),
            new \Twig_SimpleFunction('exif', [$this, 'exifFunc']),
            new \Twig_SimpleFunction('media_directory', [$this, 'mediaDirFunc']),

        ];
    }

    /**
     * Filters field name by changing dot notation into array notation.
     *
     * @param  string $str
     *
     * @return string
     */
    public function fieldNameFilter($str)
    {
        $path = explode('.', rtrim($str, '.'));

        return array_shift($path) . ($path ? '[' . implode('][', $path) . ']' : '');
    }

    /**
     * Protects email address.
     *
     * @param  string $str
     *
     * @return string
     */
    public function safeEmailFilter($str)
    {
        $email   = '';
        for ( $i = 0, $len = strlen( $str ); $i < $len; $i++ ) {
            $j = rand( 0, 1);
            if ( $j == 0 ) {
                $email .= '&#' . ord( $str[$i] ) . ';';
            } elseif ( $j == 1 ) {
                $email .= $str[$i];
            }
        }

        return str_replace( '@', '&#64;', $email );
    }

    /**
     * Returns array in a random order.
     *
     * @param  array $original
     * @param  int   $offset Can be used to return only slice of the array.
     *
     * @return array
     */
    public function randomizeFilter($original, $offset = 0)
    {
        if (!is_array($original)) {
            return $original;
        }

        if ($original instanceof \Traversable) {
            $original = iterator_to_array($original, false);
        }

        $sorted = [];
        $random = array_slice($original, $offset);
        shuffle($random);

        $sizeOf = sizeof($original);
        for ($x = 0; $x < $sizeOf; $x++) {
            if ($x < $offset) {
                $sorted[] = $original[$x];
            } else {
                $sorted[] = array_shift($random);
            }
        }

        return $sorted;
    }

    /**
     * Returns the modulus of an integer
     *
     * @param  int   $number
     * @param  int   $divider
     * @param  array $items array of items to select from to return
     *
     * @return int
     */
    public function modulusFilter($number, $divider, $items = null)
    {
        if (is_string($number)) {
            $number = strlen($number);
        }

        $remainder = $number % $divider;

        if (is_array($items)) {
            if (isset($items[$remainder])) {
                return $items[$remainder];
            } else {
                return $items[0];
            }
        }

        return $remainder;
    }

    /**
     * Inflector supports following notations:
     *
     * {{ 'person'|pluralize }} => people
     * {{ 'shoes'|singularize }} => shoe
     * {{ 'welcome page'|titleize }} => "Welcome Page"
     * {{ 'send_email'|camelize }} => SendEmail
     * {{ 'CamelCased'|underscorize }} => camel_cased
     * {{ 'Something Text'|hyphenize }} => something-text
     * {{ 'something_text_to_read'|humanize }} => "Something text to read"
     * {{ '181'|monthize }} => 5
     * {{ '10'|ordinalize }} => 10th
     *
     * @param string $action
     * @param string $data
     * @param int    $count
     *
     * @return mixed
     */
    public function inflectorFilter($action, $data, $count = null)
    {
        $action = $action . 'ize';

        $inflector = $this->grav['inflector'];

        if (in_array(
            $action,
            ['titleize', 'camelize', 'underscorize', 'hyphenize', 'humanize', 'ordinalize', 'monthize']
        )) {
            return $inflector->$action($data);
        } elseif (in_array($action, ['pluralize', 'singularize'])) {
            if ($count) {
                return $inflector->$action($data, $count);
            } else {
                return $inflector->$action($data);
            }
        } else {
            return $data;
        }
    }

    /**
     * Return MD5 hash from the input.
     *
     * @param  string $str
     *
     * @return string
     */
    public function md5Filter($str)
    {
        return md5($str);
    }

    /**
     * Return Base32 encoded string
     *
     * @param $str
     * @return string
     */
    public function base32EncodeFilter($str)
    {
        return Base32::encode($str);
    }

    /**
     * Return Base32 decoded string
     *
     * @param $str
     * @return bool|string
     */
    public function base32DecodeFilter($str)
    {
        return Base32::decode($str);
    }

    /**
     * Return Base64 encoded string
     *
     * @param $str
     * @return string
     */
    public function base64EncodeFilter($str)
    {
        return base64_encode($str);
    }

    /**
     * Return Base64 decoded string
     *
     * @param $str
     * @return bool|string
     */
    public function base64DecodeFilter($str)
    {
        return base64_decode($str);
    }


    /**
     * Sorts a collection by key
     *
     * @param  array    $input
     * @param  string   $filter
     * @param array|int $direction
     *
     * @return string
     */
    public function sortByKeyFilter(array $input, $filter, $direction = SORT_ASC)
    {
        $output = [];

        if (!$input) {
            return $output;
        }

        foreach ($input as $key => $row) {
            $output[$key] = $row[$filter];
        }

        array_multisort($output, $direction, $input);

        return $input;
    }

    /**
     * Return ksorted collection.
     *
     * @param  array $array
     *
     * @return array
     */
    public function ksortFilter($array)
    {
        if (is_null($array)) {
            $array = [];
        }
        ksort($array);

        return $array;
    }

    /**
     * Wrapper for chunk_split() function
     *
     * @param $value
     * @param $chars
     * @param string $split
     * @return string
     */
    public function chunkSplitFilter($value, $chars, $split = '-')
    {
        return chunk_split($value, $chars, $split);
    }

    /**
     * determine if a string contains another
     *
     * @param String $haystack
     * @param String $needle
     *
     * @return boolean
     */
    public function containsFilter($haystack, $needle)
    {
        return (strpos($haystack, $needle) !== false);
    }

    /**
     * displays a facebook style 'time ago' formatted date/time
     *
     * @param $date
     * @param $long_strings
     *
     * @return boolean
     */
    public function nicetimeFilter($date, $long_strings = true)
    {
        if (empty($date)) {
            return $this->grav['language']->translate('NICETIME.NO_DATE_PROVIDED', null, true);
        }

        if ($long_strings) {
            $periods = [
                "NICETIME.SECOND",
                "NICETIME.MINUTE",
                "NICETIME.HOUR",
                "NICETIME.DAY",
                "NICETIME.WEEK",
                "NICETIME.MONTH",
                "NICETIME.YEAR",
                "NICETIME.DECADE"
            ];
        } else {
            $periods = [
                "NICETIME.SEC",
                "NICETIME.MIN",
                "NICETIME.HR",
                "NICETIME.DAY",
                "NICETIME.WK",
                "NICETIME.MO",
                "NICETIME.YR",
                "NICETIME.DEC"
            ];
        }

        $lengths = ["60", "60", "24", "7", "4.35", "12", "10"];

        $now = time();

        // check if unix timestamp
        if ((string)(int)$date == $date) {
            $unix_date = $date;
        } else {
            $unix_date = strtotime($date);
        }

        // check validity of date
        if (empty($unix_date)) {
            return $this->grav['language']->translate('NICETIME.BAD_DATE', null, true);
        }

        // is it future date or past date
        if ($now > $unix_date) {
            $difference = $now - $unix_date;
            $tense      = $this->grav['language']->translate('NICETIME.AGO', null, true);

        } else if ($now == $unix_date) {
            $difference = $now - $unix_date;
            $tense      = $this->grav['language']->translate('NICETIME.JUST_NOW', null, false);

        } else {
            $difference = $unix_date - $now;
            $tense      = $this->grav['language']->translate('NICETIME.FROM_NOW', null, true);
        }

        for ($j = 0; $difference >= $lengths[$j] && $j < count($lengths) - 1; $j++) {
            $difference /= $lengths[$j];
        }

        $difference = round($difference);

        if ($difference != 1) {
            $periods[$j] .= '_PLURAL';
        }

        if ($this->grav['language']->getTranslation($this->grav['language']->getLanguage(),
            $periods[$j] . '_MORE_THAN_TWO')
        ) {
            if ($difference > 2) {
                $periods[$j] .= '_MORE_THAN_TWO';
            }
        }

        $periods[$j] = $this->grav['language']->translate($periods[$j], null, true);

        if ($now == $unix_date) {
            return "{$tense}";
        }
        else {
            return "$difference $periods[$j] {$tense}";
        }
    }

    /**
     * @param $string
     *
     * @return mixed
     */
    public function absoluteUrlFilter($string)
    {
        $url    = $this->grav['uri']->base();
        $string = preg_replace('/((?:href|src) *= *[\'"](?!(http|ftp)))/i', "$1$url", $string);

        return $string;

    }

    /**
     * @param $string
     *
     * @param bool $block  Block or Line processing
     * @return mixed|string
     */
    public function markdownFilter($string, $block = true)
    {
        $page     = $this->grav['page'];
        $defaults = $this->config->get('system.pages.markdown');

        // Initialize the preferred variant of Parsedown
        if ($defaults['extra']) {
            $parsedown = new ParsedownExtra($page, $defaults);
        } else {
            $parsedown = new Parsedown($page, $defaults);
        }

        if ($block) {
            $string = $parsedown->text($string);
        } else {
            $string = $parsedown->line($string);
        }


        return $string;
    }

    /**
     * @param $haystack
     * @param $needle
     *
     * @return bool
     */
    public function startsWithFilter($haystack, $needle)
    {
        return Utils::startsWith($haystack, $needle);
    }

    /**
     * @param $haystack
     * @param $needle
     *
     * @return bool
     */
    public function endsWithFilter($haystack, $needle)
    {
        return Utils::endsWith($haystack, $needle);
    }

    /**
     * @param      $value
     * @param null $default
     *
     * @return null
     */
    public function definedDefaultFilter($value, $default = null)
    {
        if (isset($value)) {
            return $value;
        } else {
            return $default;
        }
    }

    /**
     * @param      $value
     * @param null $chars
     *
     * @return string
     */
    public function rtrimFilter($value, $chars = null)
    {
        return rtrim($value, $chars);
    }

    /**
     * @param      $value
     * @param null $chars
     *
     * @return string
     */
    public function ltrimFilter($value, $chars = null)
    {
        return ltrim($value, $chars);
    }

    /**
     * @return mixed
     */
    public function translate()
    {
        return $this->grav['language']->translate(func_get_args());
    }

    /**
     * Translate Strings
     *
     * @param $args
     * @param array|null $languages
     * @param bool $array_support
     * @param bool $html_out
     * @return mixed
     */
    public function translateLanguage($args, array $languages = null, $array_support = false, $html_out = false)
    {
        return $this->grav['language']->translate($args, $languages, $array_support, $html_out);
    }

    /**
     * @param      $key
     * @param      $index
     * @param null $lang
     *
     * @return mixed
     */
    public function translateArray($key, $index, $lang = null)
    {
        return $this->grav['language']->translateArray($key, $index, $lang);
    }

    /**
     * Repeat given string x times.
     *
     * @param  string $input
     * @param  int    $multiplier
     *
     * @return string
     */
    public function repeatFunc($input, $multiplier)
    {
        return str_repeat($input, $multiplier);
    }

    /**
     * Return URL to the resource.
     *
     * @example {{ url('theme://images/logo.png')|default('http://www.placehold.it/150x100/f4f4f4') }}
     *
     * @param  string $input  Resource to be located.
     * @param  bool   $domain True to include domain name.
     *
     * @return string|null      Returns url to the resource or null if resource was not found.
     */
    public function urlFunc($input, $domain = false)
    {
        if (!trim((string)$input)) {
            return false;
        }

        if ($this->grav['config']->get('system.absolute_urls', false)) {
            $domain = true;
        }

        if (Grav::instance()['uri']->isExternal($input)) {
            return $input;
        }

        $input = ltrim((string)$input, '/');

        if (Utils::contains((string)$input, '://')) {
            /** @var UniformResourceLocator $locator */
            $locator = $this->grav['locator'];



            // Get relative path to the resource (or false if not found).
            $resource = $locator->findResource($input, false);
        } else {
            $resource = $input;
        }

        /** @var Uri $uri */
        $uri = $this->grav['uri'];

        return $resource ? rtrim($uri->rootUrl($domain), '/') . '/' . $resource : null;
    }

    /**
     * This function will evaluate Twig $twig through the $environment, and return its results.
     *
     * @param \Twig_Environment $environment
     * @param array $context
     * @param string $twig
     * @return mixed
     */
    public function evaluateTwigFunc( \Twig_Environment $environment, $context, $twig ) {
        $loader = $environment->getLoader( );

        $parsed = $this->parseString( $environment, $context, $twig );

        $environment->setLoader( $loader );
        return $parsed;
    }

    /**
     * This function will evaluate a $string through the $environment, and return its results.
     *
     * @param \Twig_Environment $environment
     * @param $context
     * @param $string
     * @return mixed
     */
    public function evaluateStringFunc(\Twig_Environment $environment, $context, $string )
    {
        $parsed = $this->evaluateTwigFunc($environment, $context, "{{ $string }}");
        return $parsed;
    }

    /**
     * Sets the parser for the environment to Twig_Loader_String, and parsed the string $string.
     *
     * @param \Twig_Environment $environment
     * @param array $context
     * @param string $string
     * @return string
     */
    protected function parseString( \Twig_Environment $environment, $context, $string ) {
        $environment->setLoader( new \Twig_Loader_String( ) );
        return $environment->render( $string, $context );
    }



    /**
     * Based on Twig_Extension_Debug / twig_var_dump
     * (c) 2011 Fabien Potencier
     *
     * @param \Twig_Environment $env
     * @param                   $context
     */
    public function dump(\Twig_Environment $env, $context)
    {
        if (!$env->isDebug() || !$this->debugger) {
            return;
        }

        $count = func_num_args();
        if (2 === $count) {
            $data = [];
            foreach ($context as $key => $value) {
                if (is_object($value)) {
                    if (method_exists($value, 'toArray')) {
                        $data[$key] = $value->toArray();
                    } else {
                        $data[$key] = "Object (" . get_class($value) . ")";
                    }
                } else {
                    $data[$key] = $value;
                }
            }
            $this->debugger->addMessage($data, 'debug');
        } else {
            for ($i = 2; $i < $count; $i++) {
                $this->debugger->addMessage(func_get_arg($i), 'debug');
            }
        }
    }

    /**
     * Output a Gist
     *
     * @param  string $id
     * @param  string $file
     *
     * @return string
     */
    public function gistFunc($id, $file = false)
    {
        $url = 'https://gist.github.com/' . $id . '.js';
        if ($file) {
            $url .= '?file=' . $file;
        }
        return '<script src="' . $url . '"></script>';
    }

    /**
     * Generate a random string
     *
     * @param int $count
     *
     * @return string
     */
    public function randomStringFunc($count = 5)
    {
        return Utils::generateRandomString($count);
    }

    /**
     * Pad a string to a certain length with another string
     *
     * @param        $input
     * @param        $pad_length
     * @param string $pad_string
     * @param int    $pad_type
     *
     * @return string
     */
    public static function padFilter($input, $pad_length, $pad_string = " ", $pad_type = STR_PAD_RIGHT)
    {
        return str_pad($input, (int)$pad_length, $pad_string, $pad_type);
    }


    /**
     * Cast a value to array
     *
     * @param $value
     *
     * @return array
     */
    public function arrayFunc($value)
    {
        return (array)$value;
    }

    /**
     * Workaround for twig associative array initialization
     * Returns a key => val array
     *
     * @param string $key           key of item
     * @param string $val           value of item
     * @param string $current_array optional array to add to
     *
     * @return array
     */
    public function arrayKeyValueFunc($key, $val, $current_array = null)
    {
        if (empty($current_array)) {
            return array($key => $val);
        } else {
            $current_array[$key] = $val;
            return $current_array;
        }
    }

    /**
     * Check to see if an array key exists
     *
     * @param string $key           key of item
     * @param string $current_array optional array to add to
     *
     * @return array
     */
    public function arrayKeyExistsFunc($key, $current_array = null)
    {
        return array_key_exists($key, $current_array);
    }

    /**
     * Wrapper for array_intersect() method
     *
     * @param $array1
     * @param $array2
     * @return array
     */
    public function arrayIntersectFunc($array1, $array2)
    {
        if ($array1 instanceof Collection && $array2 instanceof Collection) {
            return $array1->intersect($array2);
        } else {
            return array_intersect($array1, $array2);
        }

    }

    /**
     * Returns a string from a value. If the value is array, return it json encoded
     *
     * @param $value
     *
     * @return string
     */
    public function stringFunc($value)
    {
        if (is_array($value)) { //format the array as a string
            return json_encode($value);
        } else {
            return $value;
        }
    }

    /**
     * Translate a string
     *
     * @return string
     */
    public function translateFunc()
    {
        return $this->grav['language']->translate(func_get_args());
    }

    /**
     * Authorize an action. Returns true if the user is logged in and
     * has the right to execute $action.
     *
     * @param  string|array $action An action or a list of actions. Each
     *                              entry can be a string like 'group.action'
     *                              or without dot notation an associative
     *                              array.
     * @return bool                 Returns TRUE if the user is authorized to
     *                              perform the action, FALSE otherwise.
     */
    public function authorize($action)
    {
        if (!$this->grav['user']->authenticated) {
            return false;
        }

        $action = (array) $action;
        foreach ($action as $key => $perms) {
            $prefix = is_int($key) ? '' : $key . '.';
            $perms = $prefix ? (array) $perms : [$perms => true];
            foreach ($perms as $action => $authenticated) {
                if ($this->grav['user']->authorize($prefix . $action)) {
                    return $authenticated;
                }
            }
        }

        return false;
    }

    /**
     * Used to add a nonce to a form. Call {{ nonce_field('action') }} specifying a string representing the action.
     *
     * For maximum protection, ensure that the string representing the action is as specific as possible
     *
     * @param string $action         the action
     * @param string $nonceParamName a custom nonce param name
     *
     * @return string the nonce input field
     */
    public function nonceFieldFunc($action, $nonceParamName = 'nonce')
    {
        $string = '<input type="hidden" name="' . $nonceParamName . '" value="' . Utils::getNonce($action) . '" />';

        return $string;
    }

    /**
     * Decodes string from JSON.
     *
     * @param  string  $str
     * @param  bool  $assoc
     * @param int $depth
     * @param int $options
     * @return array
     */
    public function jsonDecodeFilter($str, $assoc = false, $depth = 512, $options = 0)
    {
        return json_decode(html_entity_decode($str), $assoc, $depth, $options);
    }

    /**
     * Used to retrieve a cookie value
     *
     * @param string $key     The cookie name to retrieve
     *
     * @return mixed
     */
    public function getCookie($key)
    {
        return filter_input(INPUT_COOKIE, $key, FILTER_SANITIZE_STRING);
    }

    /**
     * Twig wrapper for PHP's preg_replace method
     *
     * @param mixed $subject the content to perform the replacement on
     * @param mixed $pattern the regex pattern to use for matches
     * @param mixed $replace the replacement value either as a string or an array of replacements
     * @param int   $limit   the maximum possible replacements for each pattern in each subject
     *
     * @return mixed the resulting content
     */
    public function regexReplace($subject, $pattern, $replace, $limit = -1)
    {
        return preg_replace($pattern, $replace, $subject, $limit);
    }

    /**
     * redirect browser from twig
     *
     * @param string $url          the url to redirect to
     * @param int $statusCode      statusCode, default 303
     */
    public function redirectFunc($url, $statusCode = 303)
    {
        header('Location: ' . $url, true, $statusCode);
        die();
    }

    /**
     * Generates an array containing a range of elements, optionally stepped
     *
     * @param int $start      Minimum number, default 0
     * @param int $end        Maximum number, default `getrandmax()`
     * @param int $step       Increment between elements in the sequence, default 1
     *
     * @return array
     */
    public function rangeFunc($start = 0, $end = 100, $step = 1)
    {
        return range($start, $end, $step);
    }

    /**
     * Check if HTTP_X_REQUESTED_WITH has been set to xmlhttprequest,
     * in which case we may unsafely assume ajax. Non critical use only.
     *
     * @return true if HTTP_X_REQUESTED_WITH exists and has been set to xmlhttprequest
     */
    public function isAjaxFunc()
    {
        return (
            !empty($_SERVER['HTTP_X_REQUESTED_WITH'])
            && strtolower($_SERVER['HTTP_X_REQUESTED_WITH']) == 'xmlhttprequest');
    }

    /**
     * Get's the Exif data for a file
     *
     * @param $image
     * @param bool $raw
     * @return mixed
     */
    public function exifFunc($image, $raw = false)
    {
        if (isset($this->grav['exif'])) {

            /** @var UniformResourceLocator $locator */
            $locator = $this->grav['locator'];

            if ($locator->isStream($image)) {
                $image = $locator->findResource($image);
            }

            $exif_reader = $this->grav['exif']->getReader();

            if (file_exists($image) && $this->config->get('system.media.auto_metadata_exif') && $exif_reader) {

                $exif_data = $exif_reader->read($image);

                if ($exif_data) {
                    if ($raw) {
                        return $exif_data->getRawData();
                    } else {
                        return $exif_data->getData();
                    }
                }
            }
        }
    }

    /**
     * Process a folder as Media and return a media object
     *
     * @param $media_dir
     * @return Media
     */
    public function mediaDirFunc($media_dir)
    {
        /** @var UniformResourceLocator $locator */
        $locator = $this->grav['locator'];

        if ($locator->isStream($media_dir)) {
            $media_dir = $locator->findResource($media_dir);
        }

        if (file_exists($media_dir)) {
            return new Media($media_dir);
        }

    }

    /**
     * Dump a variable to the browser
     *
     * @param $var
     */
    public function vardumpFunc($var)
    {
        var_dump($var);
    }

    /**
     * Simple wrapper for pathinfo()
     *
     * @param $var
     * @return mixed
     */
    public function pathinfoFunc($var)
    {
        return pathinfo($var);
    }

    /**
<<<<<<< HEAD
     * Returns a nicer more readable number
     *
     * @param $number
     * @return bool|string
     */
    public function niceNumberFunc($n)
    {

        // first strip any formatting;
        $n = (0+str_replace(",", "", $n));

        // is this a number?
        if (!is_numeric($n)) return false;

        // now filter it;
        if ($n > 1000000000000) return round(($n/1000000000000), 2).' t';
        elseif ($n > 1000000000) return round(($n/1000000000), 2).' b';
        elseif ($n > 1000000) return round(($n/1000000), 2).' m';
        elseif ($n > 1000) return round(($n/1000), 2).' k';

        return number_format($n);
=======
     * Simple wrapper for basename()
     *
     * @param $var
     * @return string
     */
    public function basenameFilter($var)
    {
        return basename($var);
    }

    public function dirnameFilter($var)
    {
        return dirname($var);
>>>>>>> f2898f9f
    }
}<|MERGE_RESOLUTION|>--- conflicted
+++ resolved
@@ -1117,7 +1117,22 @@
     }
 
     /**
-<<<<<<< HEAD
+     * Simple wrapper for basename()
+     *
+     * @param $var
+     * @return string
+     */
+    public function basenameFilter($var)
+    {
+        return basename($var);
+    }
+
+    public function dirnameFilter($var)
+    {
+        return dirname($var);
+    }
+
+    /**
      * Returns a nicer more readable number
      *
      * @param $number
@@ -1139,20 +1154,5 @@
         elseif ($n > 1000) return round(($n/1000), 2).' k';
 
         return number_format($n);
-=======
-     * Simple wrapper for basename()
-     *
-     * @param $var
-     * @return string
-     */
-    public function basenameFilter($var)
-    {
-        return basename($var);
-    }
-
-    public function dirnameFilter($var)
-    {
-        return dirname($var);
->>>>>>> f2898f9f
     }
 }