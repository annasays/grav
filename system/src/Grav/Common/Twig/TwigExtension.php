<?php
/**
 * @package    Grav.Common.Twig
 *
 * @copyright  Copyright (C) 2014 - 2017 RocketTheme, LLC. All rights reserved.
 * @license    MIT License; see LICENSE file for details.
 */

namespace Grav\Common\Twig;

use Grav\Common\Grav;
use Grav\Common\Page\Collection;
use Grav\Common\Page\Media;
use Grav\Common\Utils;
use Grav\Common\Markdown\Parsedown;
use Grav\Common\Markdown\ParsedownExtra;
use Grav\Common\Uri;
use Grav\Common\Helpers\Base32;
use RocketTheme\Toolbox\ResourceLocator\UniformResourceLocator;

class TwigExtension extends \Twig_Extension
{
    protected $grav;
    protected $debugger;
    protected $config;

    /**
     * TwigExtension constructor.
     */
    public function __construct()
    {
        $this->grav     = Grav::instance();
        $this->debugger = isset($this->grav['debugger']) ? $this->grav['debugger'] : null;
        $this->config   = $this->grav['config'];
    }

    /**
     * Returns extension name.
     *
     * @return string
     */
    public function getName()
    {
        return 'GravTwigExtension';
    }

    /**
     * Register some standard globals
     *
     * @return array
     */
    public function getGlobals()
    {
        return [
            'grav' => $this->grav,
        ];
    }

    /**
     * Return a list of all filters.
     *
     * @return array
     */
    public function getFilters()
    {
        return [
            new \Twig_SimpleFilter('*ize', [$this, 'inflectorFilter']),
            new \Twig_SimpleFilter('absolute_url', [$this, 'absoluteUrlFilter']),
            new \Twig_SimpleFilter('contains', [$this, 'containsFilter']),
            new \Twig_SimpleFilter('chunk_split', [$this, 'chunkSplitFilter']),

            new \Twig_SimpleFilter('nicenumber', [$this, 'niceNumberFunc']),
            new \Twig_SimpleFilter('defined', [$this, 'definedDefaultFilter']),
            new \Twig_SimpleFilter('ends_with', [$this, 'endsWithFilter']),
            new \Twig_SimpleFilter('fieldName', [$this, 'fieldNameFilter']),
            new \Twig_SimpleFilter('ksort', [$this, 'ksortFilter']),
            new \Twig_SimpleFilter('ltrim', [$this, 'ltrimFilter']),
            new \Twig_SimpleFilter('markdown', [$this, 'markdownFilter']),
            new \Twig_SimpleFilter('md5', [$this, 'md5Filter']),
            new \Twig_SimpleFilter('base32_encode', [$this, 'base32EncodeFilter']),
            new \Twig_SimpleFilter('base32_decode', [$this, 'base32DecodeFilter']),
            new \Twig_SimpleFilter('base64_encode', [$this, 'base64EncodeFilter']),
            new \Twig_SimpleFilter('base64_decode', [$this, 'base64DecodeFilter']),
            new \Twig_SimpleFilter('nicetime', [$this, 'nicetimeFilter']),
            new \Twig_SimpleFilter('randomize', [$this, 'randomizeFilter']),
            new \Twig_SimpleFilter('modulus', [$this, 'modulusFilter']),
            new \Twig_SimpleFilter('rtrim', [$this, 'rtrimFilter']),
            new \Twig_SimpleFilter('pad', [$this, 'padFilter']),
            new \Twig_SimpleFilter('regex_replace', [$this, 'regexReplace']),
            new \Twig_SimpleFilter('safe_email', [$this, 'safeEmailFilter']),
            new \Twig_SimpleFilter('safe_truncate', ['\Grav\Common\Utils', 'safeTruncate']),
            new \Twig_SimpleFilter('safe_truncate_html', ['\Grav\Common\Utils', 'safeTruncateHTML']),
            new \Twig_SimpleFilter('sort_by_key', [$this, 'sortByKeyFilter']),
            new \Twig_SimpleFilter('starts_with', [$this, 'startsWithFilter']),
            new \Twig_SimpleFilter('t', [$this, 'translate']),
            new \Twig_SimpleFilter('tl', [$this, 'translateLanguage']),
            new \Twig_SimpleFilter('ta', [$this, 'translateArray']),
            new \Twig_SimpleFilter('truncate', ['\Grav\Common\Utils', 'truncate']),
            new \Twig_SimpleFilter('truncate_html', ['\Grav\Common\Utils', 'truncateHTML']),
            new \Twig_SimpleFilter('json_decode', [$this, 'jsonDecodeFilter']),
            new \Twig_SimpleFilter('array_unique', 'array_unique'),
            new \Twig_SimpleFilter('basename', 'basename'),
            new \Twig_SimpleFilter('dirname', 'dirname'),
            new \Twig_SimpleFilter('print_r', 'print_r'),
        ];
    }

    /**
     * Return a list of all functions.
     *
     * @return array
     */
    public function getFunctions()
    {
        return [
            new \Twig_SimpleFunction('array', [$this, 'arrayFunc']),
            new \Twig_SimpleFunction('array_key_value', [$this, 'arrayKeyValueFunc']),
            new \Twig_SimpleFunction('array_key_exists', 'array_key_exists'),
            new \Twig_SimpleFunction('array_unique', 'array_unique'),
            new \Twig_SimpleFunction('array_intersect', [$this, 'arrayIntersectFunc']),
            new \Twig_simpleFunction('authorize', [$this, 'authorize']),
            new \Twig_SimpleFunction('debug', [$this, 'dump'], ['needs_context' => true, 'needs_environment' => true]),
            new \Twig_SimpleFunction('dump', [$this, 'dump'], ['needs_context' => true, 'needs_environment' => true]),
            new \Twig_SimpleFunction('vardump', [$this, 'vardumpFunc']),
            new \Twig_SimpleFunction('print_r', 'print_r'),
            new \Twig_SimpleFunction('http_response_code', 'http_response_code'),
            new \Twig_SimpleFunction('evaluate', [$this, 'evaluateStringFunc'], ['needs_context' => true, 'needs_environment' => true]),
            new \Twig_SimpleFunction('evaluate_twig', [$this, 'evaluateTwigFunc'], ['needs_context' => true, 'needs_environment' => true]),
            new \Twig_SimpleFunction('gist', [$this, 'gistFunc']),
            new \Twig_SimpleFunction('nonce_field', [$this, 'nonceFieldFunc']),
            new \Twig_SimpleFunction('pathinfo', 'pathinfo'),
            new \Twig_simpleFunction('random_string', [$this, 'randomStringFunc']),
            new \Twig_SimpleFunction('repeat', [$this, 'repeatFunc']),
            new \Twig_SimpleFunction('regex_replace', [$this, 'regexReplace']),
            new \Twig_SimpleFunction('string', [$this, 'stringFunc']),
            new \Twig_simpleFunction('t', [$this, 'translate']),
            new \Twig_simpleFunction('tl', [$this, 'translateLanguage']),
            new \Twig_simpleFunction('ta', [$this, 'translateArray']),
            new \Twig_SimpleFunction('url', [$this, 'urlFunc']),
            new \Twig_SimpleFunction('json_decode', [$this, 'jsonDecodeFilter']),
            new \Twig_SimpleFunction('get_cookie', [$this, 'getCookie']),
            new \Twig_SimpleFunction('redirect_me', [$this, 'redirectFunc']),
            new \Twig_SimpleFunction('range', [$this, 'rangeFunc']),
            new \Twig_SimpleFunction('isajaxrequest', [$this, 'isAjaxFunc']),
            new \Twig_SimpleFunction('exif', [$this, 'exifFunc']),
            new \Twig_SimpleFunction('media_directory', [$this, 'mediaDirFunc']),

        ];
    }

    /**
     * Filters field name by changing dot notation into array notation.
     *
     * @param  string $str
     *
     * @return string
     */
    public function fieldNameFilter($str)
    {
        $path = explode('.', rtrim($str, '.'));

        return array_shift($path) . ($path ? '[' . implode('][', $path) . ']' : '');
    }

    /**
     * Protects email address.
     *
     * @param  string $str
     *
     * @return string
     */
    public function safeEmailFilter($str)
    {
        $email   = '';
        for ( $i = 0, $len = strlen( $str ); $i < $len; $i++ ) {
            $j = rand( 0, 1);
            if ( $j == 0 ) {
                $email .= '&#' . ord( $str[$i] ) . ';';
            } elseif ( $j == 1 ) {
                $email .= $str[$i];
            }
        }

        return str_replace( '@', '&#64;', $email );
    }

    /**
     * Returns array in a random order.
     *
     * @param  array $original
     * @param  int   $offset Can be used to return only slice of the array.
     *
     * @return array
     */
    public function randomizeFilter($original, $offset = 0)
    {
        if (!is_array($original)) {
            return $original;
        }

        if ($original instanceof \Traversable) {
            $original = iterator_to_array($original, false);
        }

        $sorted = [];
        $random = array_slice($original, $offset);
        shuffle($random);

        $sizeOf = sizeof($original);
        for ($x = 0; $x < $sizeOf; $x++) {
            if ($x < $offset) {
                $sorted[] = $original[$x];
            } else {
                $sorted[] = array_shift($random);
            }
        }

        return $sorted;
    }

    /**
     * Returns the modulus of an integer
     *
     * @param  int   $number
     * @param  int   $divider
     * @param  array $items array of items to select from to return
     *
     * @return int
     */
    public function modulusFilter($number, $divider, $items = null)
    {
        if (is_string($number)) {
            $number = strlen($number);
        }

        $remainder = $number % $divider;

        if (is_array($items)) {
            if (isset($items[$remainder])) {
                return $items[$remainder];
            } else {
                return $items[0];
            }
        }

        return $remainder;
    }

    /**
     * Inflector supports following notations:
     *
     * `{{ 'person'|pluralize }} => people`
     * `{{ 'shoes'|singularize }} => shoe`
     * `{{ 'welcome page'|titleize }} => "Welcome Page"`
     * `{{ 'send_email'|camelize }} => SendEmail`
     * `{{ 'CamelCased'|underscorize }} => camel_cased`
     * `{{ 'Something Text'|hyphenize }} => something-text`
     * `{{ 'something_text_to_read'|humanize }} => "Something text to read"`
     * `{{ '181'|monthize }} => 5`
     * `{{ '10'|ordinalize }} => 10th`
     *
     * @param string $action
     * @param string $data
     * @param int    $count
     *
     * @return mixed
     */
    public function inflectorFilter($action, $data, $count = null)
    {
        $action = $action . 'ize';

        $inflector = $this->grav['inflector'];

        if (in_array(
            $action,
            ['titleize', 'camelize', 'underscorize', 'hyphenize', 'humanize', 'ordinalize', 'monthize']
        )) {
            return $inflector->$action($data);
        } elseif (in_array($action, ['pluralize', 'singularize'])) {
            if ($count) {
                return $inflector->$action($data, $count);
            } else {
                return $inflector->$action($data);
            }
        } else {
            return $data;
        }
    }

    /**
     * Return MD5 hash from the input.
     *
     * @param  string $str
     *
     * @return string
     */
    public function md5Filter($str)
    {
        return md5($str);
    }

    /**
     * Return Base32 encoded string
     *
     * @param $str
     * @return string
     */
    public function base32EncodeFilter($str)
    {
        return Base32::encode($str);
    }

    /**
     * Return Base32 decoded string
     *
     * @param $str
     * @return bool|string
     */
    public function base32DecodeFilter($str)
    {
        return Base32::decode($str);
    }

    /**
     * Return Base64 encoded string
     *
     * @param $str
     * @return string
     */
    public function base64EncodeFilter($str)
    {
        return base64_encode($str);
    }

    /**
     * Return Base64 decoded string
     *
     * @param $str
     * @return bool|string
     */
    public function base64DecodeFilter($str)
    {
        return base64_decode($str);
    }


    /**
     * Sorts a collection by key
     *
     * @param  array    $input
     * @param  string   $filter
     * @param array|int $direction
     *
     * @return string
     */
    public function sortByKeyFilter(array $input, $filter, $direction = SORT_ASC)
    {
        $output = [];

        if (!$input) {
            return $output;
        }

        foreach ($input as $key => $row) {
            $output[$key] = $row[$filter];
        }

        array_multisort($output, $direction, $input);

        return $input;
    }

    /**
     * Return ksorted collection.
     *
     * @param  array $array
     *
     * @return array
     */
    public function ksortFilter($array)
    {
        if (is_null($array)) {
            $array = [];
        }
        ksort($array);

        return $array;
    }

    /**
     * Wrapper for chunk_split() function
     *
     * @param $value
     * @param $chars
     * @param string $split
     * @return string
     */
    public function chunkSplitFilter($value, $chars, $split = '-')
    {
        return chunk_split($value, $chars, $split);
    }

    /**
     * determine if a string contains another
     *
     * @param String $haystack
     * @param String $needle
     *
     * @return boolean
     */
    public function containsFilter($haystack, $needle)
    {
        return (strpos($haystack, $needle) !== false);
    }

    /**
     * displays a facebook style 'time ago' formatted date/time
     *
     * @param $date
     * @param $long_strings
     *
     * @return boolean
     */
    public function nicetimeFilter($date, $long_strings = true)
    {
        if (empty($date)) {
            return $this->grav['language']->translate('NICETIME.NO_DATE_PROVIDED', null, true);
        }

        if ($long_strings) {
            $periods = [
                "NICETIME.SECOND",
                "NICETIME.MINUTE",
                "NICETIME.HOUR",
                "NICETIME.DAY",
                "NICETIME.WEEK",
                "NICETIME.MONTH",
                "NICETIME.YEAR",
                "NICETIME.DECADE"
            ];
        } else {
            $periods = [
                "NICETIME.SEC",
                "NICETIME.MIN",
                "NICETIME.HR",
                "NICETIME.DAY",
                "NICETIME.WK",
                "NICETIME.MO",
                "NICETIME.YR",
                "NICETIME.DEC"
            ];
        }

        $lengths = ["60", "60", "24", "7", "4.35", "12", "10"];

        $now = time();

        // check if unix timestamp
        if ((string)(int)$date == $date) {
            $unix_date = $date;
        } else {
            $unix_date = strtotime($date);
        }

        // check validity of date
        if (empty($unix_date)) {
            return $this->grav['language']->translate('NICETIME.BAD_DATE', null, true);
        }

        // is it future date or past date
        if ($now > $unix_date) {
            $difference = $now - $unix_date;
            $tense      = $this->grav['language']->translate('NICETIME.AGO', null, true);

        } else if ($now == $unix_date) {
            $difference = $now - $unix_date;
            $tense      = $this->grav['language']->translate('NICETIME.JUST_NOW', null, false);

        } else {
            $difference = $unix_date - $now;
            $tense      = $this->grav['language']->translate('NICETIME.FROM_NOW', null, true);
        }

        for ($j = 0; $difference >= $lengths[$j] && $j < count($lengths) - 1; $j++) {
            $difference /= $lengths[$j];
        }

        $difference = round($difference);

        if ($difference != 1) {
            $periods[$j] .= '_PLURAL';
        }

        if ($this->grav['language']->getTranslation($this->grav['language']->getLanguage(),
            $periods[$j] . '_MORE_THAN_TWO')
        ) {
            if ($difference > 2) {
                $periods[$j] .= '_MORE_THAN_TWO';
            }
        }

        $periods[$j] = $this->grav['language']->translate($periods[$j], null, true);

        if ($now == $unix_date) {
            return "{$tense}";
        }
        else {
            return "$difference $periods[$j] {$tense}";
        }
    }

    /**
     * @param $string
     *
     * @return mixed
     */
    public function absoluteUrlFilter($string)
    {
        $url    = $this->grav['uri']->base();
        $string = preg_replace('/((?:href|src) *= *[\'"](?!(http|ftp)))/i', "$1$url", $string);

        return $string;

    }

    /**
     * @param $string
     *
     * @param bool $block  Block or Line processing
     * @return mixed|string
     */
    public function markdownFilter($string, $block = true)
    {
        $page     = $this->grav['page'];
        $defaults = $this->config->get('system.pages.markdown');

        // Initialize the preferred variant of Parsedown
        if ($defaults['extra']) {
            $parsedown = new ParsedownExtra($page, $defaults);
        } else {
            $parsedown = new Parsedown($page, $defaults);
        }

        if ($block) {
            $string = $parsedown->text($string);
        } else {
            $string = $parsedown->line($string);
        }


        return $string;
    }

    /**
     * @param $haystack
     * @param $needle
     *
     * @return bool
     */
    public function startsWithFilter($haystack, $needle)
    {
        return Utils::startsWith($haystack, $needle);
    }

    /**
     * @param $haystack
     * @param $needle
     *
     * @return bool
     */
    public function endsWithFilter($haystack, $needle)
    {
        return Utils::endsWith($haystack, $needle);
    }

    /**
     * @param      $value
     * @param null $default
     *
     * @return null
     */
    public function definedDefaultFilter($value, $default = null)
    {
        if (isset($value)) {
            return $value;
        } else {
            return $default;
        }
    }

    /**
     * @param      $value
     * @param null $chars
     *
     * @return string
     */
    public function rtrimFilter($value, $chars = null)
    {
        return rtrim($value, $chars);
    }

    /**
     * @param      $value
     * @param null $chars
     *
     * @return string
     */
    public function ltrimFilter($value, $chars = null)
    {
        return ltrim($value, $chars);
    }

    /**
     * @return mixed
     */
    public function translate()
    {
        return $this->grav['language']->translate(func_get_args());
    }

    /**
     * Translate Strings
     *
     * @param $args
     * @param array|null $languages
     * @param bool $array_support
     * @param bool $html_out
     * @return mixed
     */
    public function translateLanguage($args, array $languages = null, $array_support = false, $html_out = false)
    {
        return $this->grav['language']->translate($args, $languages, $array_support, $html_out);
    }

    /**
     * @param      $key
     * @param      $index
     * @param null $lang
     *
     * @return mixed
     */
    public function translateArray($key, $index, $lang = null)
    {
        return $this->grav['language']->translateArray($key, $index, $lang);
    }

    /**
     * Repeat given string x times.
     *
     * @param  string $input
     * @param  int    $multiplier
     *
     * @return string
     */
    public function repeatFunc($input, $multiplier)
    {
        return str_repeat($input, $multiplier);
    }

    /**
     * Return URL to the resource.
     *
     * @example {{ url('theme://images/logo.png')|default('http://www.placehold.it/150x100/f4f4f4') }}
     *
     * @param  string $input  Resource to be located.
     * @param  bool   $domain True to include domain name.
     *
     * @return string|null      Returns url to the resource or null if resource was not found.
     */
    public function urlFunc($input, $domain = false)
    {
        if (!trim((string)$input)) {
            return false;
        }

        if ($this->grav['config']->get('system.absolute_urls', false)) {
            $domain = true;
        }

        if (Grav::instance()['uri']->isExternal($input)) {
            return $input;
        }

        $input = ltrim((string)$input, '/');

        if (Utils::contains((string)$input, '://')) {
            /** @var UniformResourceLocator $locator */
            $locator = $this->grav['locator'];



            // Get relative path to the resource (or false if not found).
            $resource = $locator->findResource($input, false);
        } else {
            $resource = $input;
        }

        /** @var Uri $uri */
        $uri = $this->grav['uri'];

        return $resource ? rtrim($uri->rootUrl($domain), '/') . '/' . $resource : null;
    }

    /**
     * This function will evaluate Twig $twig through the $environment, and return its results.
     *
     * @param \Twig_Environment $environment
     * @param array $context
     * @param string $twig
     * @return mixed
     */
    public function evaluateTwigFunc( \Twig_Environment $environment, $context, $twig ) {
        $loader = $environment->getLoader( );

        $parsed = $this->parseString( $environment, $context, $twig );

        $environment->setLoader( $loader );
        return $parsed;
    }

    /**
     * This function will evaluate a $string through the $environment, and return its results.
     *
     * @param \Twig_Environment $environment
     * @param $context
     * @param $string
     * @return mixed
     */
    public function evaluateStringFunc(\Twig_Environment $environment, $context, $string )
    {
        $parsed = $this->evaluateTwigFunc($environment, $context, "{{ $string }}");
        return $parsed;
    }

    /**
     * Sets the parser for the environment to Twig_Loader_String, and parsed the string $string.
     *
     * @param \Twig_Environment $environment
     * @param array $context
     * @param string $string
     * @return string
     */
    protected function parseString( \Twig_Environment $environment, $context, $string ) {
        $environment->setLoader( new \Twig_Loader_String( ) );
        return $environment->render( $string, $context );
    }



    /**
     * Based on Twig_Extension_Debug / twig_var_dump
     * (c) 2011 Fabien Potencier
     *
     * @param \Twig_Environment $env
     * @param                   $context
     */
    public function dump(\Twig_Environment $env, $context)
    {
        if (!$env->isDebug() || !$this->debugger) {
            return;
        }

        $count = func_num_args();
        if (2 === $count) {
            $data = [];
            foreach ($context as $key => $value) {
                if (is_object($value)) {
                    if (method_exists($value, 'toArray')) {
                        $data[$key] = $value->toArray();
                    } else {
                        $data[$key] = "Object (" . get_class($value) . ")";
                    }
                } else {
                    $data[$key] = $value;
                }
            }
            $this->debugger->addMessage($data, 'debug');
        } else {
            for ($i = 2; $i < $count; $i++) {
                $this->debugger->addMessage(func_get_arg($i), 'debug');
            }
        }
    }

    /**
     * Output a Gist
     *
     * @param  string $id
     * @param  string $file
     *
     * @return string
     */
    public function gistFunc($id, $file = false)
    {
        $url = 'https://gist.github.com/' . $id . '.js';
        if ($file) {
            $url .= '?file=' . $file;
        }
        return '<script src="' . $url . '"></script>';
    }

    /**
     * Generate a random string
     *
     * @param int $count
     *
     * @return string
     */
    public function randomStringFunc($count = 5)
    {
        return Utils::generateRandomString($count);
    }

    /**
     * Pad a string to a certain length with another string
     *
     * @param        $input
     * @param        $pad_length
     * @param string $pad_string
     * @param int    $pad_type
     *
     * @return string
     */
    public static function padFilter($input, $pad_length, $pad_string = " ", $pad_type = STR_PAD_RIGHT)
    {
        return str_pad($input, (int)$pad_length, $pad_string, $pad_type);
    }


    /**
     * Cast a value to array
     *
     * @param $value
     *
     * @return array
     */
    public function arrayFunc($value)
    {
        return (array)$value;
    }

    /**
     * Workaround for twig associative array initialization
     * Returns a key => val array
     *
     * @param string $key           key of item
     * @param string $val           value of item
     * @param string $current_array optional array to add to
     *
     * @return array
     */
    public function arrayKeyValueFunc($key, $val, $current_array = null)
    {
        if (empty($current_array)) {
            return array($key => $val);
        } else {
            $current_array[$key] = $val;
            return $current_array;
        }
    }

    /**
     * Wrapper for array_intersect() method
     *
     * @param $array1
     * @param $array2
     * @return array
     */
    public function arrayIntersectFunc($array1, $array2)
    {
        if ($array1 instanceof Collection && $array2 instanceof Collection) {
            return $array1->intersect($array2);
        } else {
            return array_intersect($array1, $array2);
        }

    }

    /**
     * Returns a string from a value. If the value is array, return it json encoded
     *
     * @param $value
     *
     * @return string
     */
    public function stringFunc($value)
    {
        if (is_array($value)) { //format the array as a string
            return json_encode($value);
        } else {
            return $value;
        }
    }

    /**
     * Translate a string
     *
     * @return string
     */
    public function translateFunc()
    {
        return $this->grav['language']->translate(func_get_args());
    }

    /**
     * Authorize an action. Returns true if the user is logged in and
     * has the right to execute $action.
     *
     * @param  string|array $action An action or a list of actions. Each
     *                              entry can be a string like 'group.action'
     *                              or without dot notation an associative
     *                              array.
     * @return bool                 Returns TRUE if the user is authorized to
     *                              perform the action, FALSE otherwise.
     */
    public function authorize($action)
    {
        if (!$this->grav['user']->authenticated) {
            return false;
        }

        $action = (array) $action;
        foreach ($action as $key => $perms) {
            $prefix = is_int($key) ? '' : $key . '.';
            $perms = $prefix ? (array) $perms : [$perms => true];
            foreach ($perms as $action => $authenticated) {
                if ($this->grav['user']->authorize($prefix . $action)) {
                    return $authenticated;
                }
            }
        }

        return false;
    }

    /**
     * Used to add a nonce to a form. Call {{ nonce_field('action') }} specifying a string representing the action.
     *
     * For maximum protection, ensure that the string representing the action is as specific as possible
     *
     * @param string $action         the action
     * @param string $nonceParamName a custom nonce param name
     *
     * @return string the nonce input field
     */
    public function nonceFieldFunc($action, $nonceParamName = 'nonce')
    {
        $string = '<input type="hidden" name="' . $nonceParamName . '" value="' . Utils::getNonce($action) . '" />';

        return $string;
    }

    /**
     * Decodes string from JSON.
     *
     * @param  string  $str
     * @param  bool  $assoc
     * @param int $depth
     * @param int $options
     * @return array
     */
    public function jsonDecodeFilter($str, $assoc = false, $depth = 512, $options = 0)
    {
        return json_decode(html_entity_decode($str), $assoc, $depth, $options);
    }

    /**
     * Used to retrieve a cookie value
     *
     * @param string $key     The cookie name to retrieve
     *
     * @return mixed
     */
    public function getCookie($key)
    {
        return filter_input(INPUT_COOKIE, $key, FILTER_SANITIZE_STRING);
    }

    /**
     * Twig wrapper for PHP's preg_replace method
     *
     * @param mixed $subject the content to perform the replacement on
     * @param mixed $pattern the regex pattern to use for matches
     * @param mixed $replace the replacement value either as a string or an array of replacements
     * @param int   $limit   the maximum possible replacements for each pattern in each subject
     *
     * @return mixed the resulting content
     */
    public function regexReplace($subject, $pattern, $replace, $limit = -1)
    {
        return preg_replace($pattern, $replace, $subject, $limit);
    }

    /**
     * redirect browser from twig
     *
     * @param string $url          the url to redirect to
     * @param int $statusCode      statusCode, default 303
     */
    public function redirectFunc($url, $statusCode = 303)
    {
        header('Location: ' . $url, true, $statusCode);
        die();
    }

    /**
     * Generates an array containing a range of elements, optionally stepped
     *
     * @param int $start      Minimum number, default 0
     * @param int $end        Maximum number, default `getrandmax()`
     * @param int $step       Increment between elements in the sequence, default 1
     *
     * @return array
     */
    public function rangeFunc($start = 0, $end = 100, $step = 1)
    {
        return range($start, $end, $step);
    }

    /**
     * Check if HTTP_X_REQUESTED_WITH has been set to xmlhttprequest,
     * in which case we may unsafely assume ajax. Non critical use only.
     *
     * @return true if HTTP_X_REQUESTED_WITH exists and has been set to xmlhttprequest
     */
    public function isAjaxFunc()
    {
        return (
            !empty($_SERVER['HTTP_X_REQUESTED_WITH'])
            && strtolower($_SERVER['HTTP_X_REQUESTED_WITH']) == 'xmlhttprequest');
    }

    /**
     * Get's the Exif data for a file
     *
     * @param $image
     * @param bool $raw
     * @return mixed
     */
    public function exifFunc($image, $raw = false)
    {
        if (isset($this->grav['exif'])) {

            /** @var UniformResourceLocator $locator */
            $locator = $this->grav['locator'];

            if ($locator->isStream($image)) {
                $image = $locator->findResource($image);
            }

            $exif_reader = $this->grav['exif']->getReader();

            if (file_exists($image) && $this->config->get('system.media.auto_metadata_exif') && $exif_reader) {

                $exif_data = $exif_reader->read($image);

                if ($exif_data) {
                    if ($raw) {
                        return $exif_data->getRawData();
                    } else {
                        return $exif_data->getData();
                    }
                }
            }
        }
    }

    /**
     * Process a folder as Media and return a media object
     *
     * @param $media_dir
     * @return Media
     */
    public function mediaDirFunc($media_dir)
    {
        /** @var UniformResourceLocator $locator */
        $locator = $this->grav['locator'];

        if ($locator->isStream($media_dir)) {
            $media_dir = $locator->findResource($media_dir);
        }

        if (file_exists($media_dir)) {
            return new Media($media_dir);
        }

    }

    /**
     * Dump a variable to the browser
     *
     * @param $var
     */
    public function vardumpFunc($var)
    {
        var_dump($var);
    }

<<<<<<< HEAD
    /**
     * Simple wrapper for pathinfo()
     *
     * @param $var
     * @return mixed
     */
    public function pathinfoFunc($var)
    {
        return pathinfo($var);
    }

    /**
     * Simple wrapper for basename()
     *
     * @param $var
     * @return string
     */
    public function basenameFilter($var)
    {
        return basename($var);
    }

    public function dirnameFilter($var)
    {
        return dirname($var);
    }

    /**
     * Returns a nicer more readable number
     *
     * @param $number
     * @return bool|string
     */
    public function niceNumberFunc($n)
    {

        // first strip any formatting;
        $n = (0+str_replace(",", "", $n));

        // is this a number?
        if (!is_numeric($n)) return false;

        // now filter it;
        if ($n > 1000000000000) return round(($n/1000000000000), 2).' t';
        elseif ($n > 1000000000) return round(($n/1000000000), 2).' b';
        elseif ($n > 1000000) return round(($n/1000000), 2).' m';
        elseif ($n > 1000) return round(($n/1000), 2).' k';

        return number_format($n);
    }
=======
>>>>>>> 15ec8fe3
}<|MERGE_RESOLUTION|>--- conflicted
+++ resolved
@@ -1096,34 +1096,6 @@
         var_dump($var);
     }
 
-<<<<<<< HEAD
-    /**
-     * Simple wrapper for pathinfo()
-     *
-     * @param $var
-     * @return mixed
-     */
-    public function pathinfoFunc($var)
-    {
-        return pathinfo($var);
-    }
-
-    /**
-     * Simple wrapper for basename()
-     *
-     * @param $var
-     * @return string
-     */
-    public function basenameFilter($var)
-    {
-        return basename($var);
-    }
-
-    public function dirnameFilter($var)
-    {
-        return dirname($var);
-    }
-
     /**
      * Returns a nicer more readable number
      *
@@ -1147,6 +1119,4 @@
 
         return number_format($n);
     }
-=======
->>>>>>> 15ec8fe3
 }