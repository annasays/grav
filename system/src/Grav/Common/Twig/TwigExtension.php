<?php
/**
 * @package    Grav.Common.Twig
 *
 * @copyright  Copyright (C) 2015 - 2018 Trilby Media, LLC. All rights reserved.
 * @license    MIT License; see LICENSE file for details.
 */

namespace Grav\Common\Twig;

use Grav\Common\Grav;
use Grav\Common\Page\Collection;
use Grav\Common\Page\Media;
use Grav\Common\Twig\TokenParser\TwigTokenParserScript;
use Grav\Common\Twig\TokenParser\TwigTokenParserStyle;
use Grav\Common\Twig\TokenParser\TwigTokenParserSwitch;
use Grav\Common\Twig\TokenParser\TwigTokenParserTryCatch;
use Grav\Common\Twig\TokenParser\TwigTokenParserMarkdown;
use Grav\Common\Utils;
use Grav\Common\Markdown\Parsedown;
use Grav\Common\Markdown\ParsedownExtra;
use Grav\Common\Helpers\Base32;
use RocketTheme\Toolbox\ResourceLocator\UniformResourceLocator;
use Symfony\Component\Yaml\Yaml;

class TwigExtension extends \Twig_Extension implements \Twig_Extension_GlobalsInterface
{
    protected $grav;
    protected $debugger;
    protected $config;

    /**
     * TwigExtension constructor.
     */
    public function __construct()
    {
        $this->grav     = Grav::instance();
        $this->debugger = isset($this->grav['debugger']) ? $this->grav['debugger'] : null;
        $this->config   = $this->grav['config'];
    }

    /**
     * Register some standard globals
     *
     * @return array
     */
    public function getGlobals()
    {
        return [
            'grav' => $this->grav,
        ];
    }

    /**
     * Return a list of all filters.
     *
     * @return array
     */
    public function getFilters()
    {
        return [
            new \Twig_SimpleFilter('*ize', [$this, 'inflectorFilter']),
            new \Twig_SimpleFilter('absolute_url', [$this, 'absoluteUrlFilter']),
            new \Twig_SimpleFilter('contains', [$this, 'containsFilter']),
            new \Twig_SimpleFilter('chunk_split', [$this, 'chunkSplitFilter']),

            new \Twig_SimpleFilter('nicenumber', [$this, 'niceNumberFunc']),
            new \Twig_SimpleFilter('defined', [$this, 'definedDefaultFilter']),
            new \Twig_SimpleFilter('ends_with', [$this, 'endsWithFilter']),
            new \Twig_SimpleFilter('fieldName', [$this, 'fieldNameFilter']),
            new \Twig_SimpleFilter('ksort', [$this, 'ksortFilter']),
            new \Twig_SimpleFilter('ltrim', [$this, 'ltrimFilter']),
            new \Twig_SimpleFilter('markdown', [$this, 'markdownFunction']),
            new \Twig_SimpleFilter('md5', [$this, 'md5Filter']),
            new \Twig_SimpleFilter('base32_encode', [$this, 'base32EncodeFilter']),
            new \Twig_SimpleFilter('base32_decode', [$this, 'base32DecodeFilter']),
            new \Twig_SimpleFilter('base64_encode', [$this, 'base64EncodeFilter']),
            new \Twig_SimpleFilter('base64_decode', [$this, 'base64DecodeFilter']),
            new \Twig_SimpleFilter('nicetime', [$this, 'nicetimeFilter']),
            new \Twig_SimpleFilter('randomize', [$this, 'randomizeFilter']),
            new \Twig_SimpleFilter('modulus', [$this, 'modulusFilter']),
            new \Twig_SimpleFilter('rtrim', [$this, 'rtrimFilter']),
            new \Twig_SimpleFilter('pad', [$this, 'padFilter']),
            new \Twig_SimpleFilter('regex_replace', [$this, 'regexReplace']),
            new \Twig_SimpleFilter('safe_email', [$this, 'safeEmailFilter']),
            new \Twig_SimpleFilter('safe_truncate', ['\Grav\Common\Utils', 'safeTruncate']),
            new \Twig_SimpleFilter('safe_truncate_html', ['\Grav\Common\Utils', 'safeTruncateHTML']),
            new \Twig_SimpleFilter('sort_by_key', [$this, 'sortByKeyFilter']),
            new \Twig_SimpleFilter('starts_with', [$this, 'startsWithFilter']),
            new \Twig_SimpleFilter('t', [$this, 'translate']),
            new \Twig_SimpleFilter('tl', [$this, 'translateLanguage']),
            new \Twig_SimpleFilter('ta', [$this, 'translateArray']),
            new \Twig_SimpleFilter('truncate', ['\Grav\Common\Utils', 'truncate']),
            new \Twig_SimpleFilter('truncate_html', ['\Grav\Common\Utils', 'truncateHTML']),
            new \Twig_SimpleFilter('json_decode', [$this, 'jsonDecodeFilter']),
            new \Twig_SimpleFilter('array_unique', 'array_unique'),
            new \Twig_SimpleFilter('basename', 'basename'),
            new \Twig_SimpleFilter('dirname', 'dirname'),
            new \Twig_SimpleFilter('print_r', 'print_r'),
            new \Twig_SimpleFilter('yaml_encode', [$this, 'yamlEncodeFilter']),
            new \Twig_SimpleFilter('yaml_decode', [$this, 'yamlDecodeFilter']),
        ];
    }

    /**
     * Return a list of all functions.
     *
     * @return array
     */
    public function getFunctions()
    {
        return [
            new \Twig_SimpleFunction('array', [$this, 'arrayFunc']),
            new \Twig_SimpleFunction('array_key_value', [$this, 'arrayKeyValueFunc']),
            new \Twig_SimpleFunction('array_key_exists', 'array_key_exists'),
            new \Twig_SimpleFunction('array_unique', 'array_unique'),
            new \Twig_SimpleFunction('array_intersect', [$this, 'arrayIntersectFunc']),
            new \Twig_simpleFunction('authorize', [$this, 'authorize']),
            new \Twig_SimpleFunction('debug', [$this, 'dump'], ['needs_context' => true, 'needs_environment' => true]),
            new \Twig_SimpleFunction('dump', [$this, 'dump'], ['needs_context' => true, 'needs_environment' => true]),
            new \Twig_SimpleFunction('vardump', [$this, 'vardumpFunc']),
            new \Twig_SimpleFunction('print_r', 'print_r'),
            new \Twig_SimpleFunction('http_response_code', 'http_response_code'),
            new \Twig_SimpleFunction('evaluate', [$this, 'evaluateStringFunc'], ['needs_context' => true]),
            new \Twig_SimpleFunction('evaluate_twig', [$this, 'evaluateTwigFunc'], ['needs_context' => true]),
            new \Twig_SimpleFunction('gist', [$this, 'gistFunc']),
            new \Twig_SimpleFunction('nonce_field', [$this, 'nonceFieldFunc']),
            new \Twig_SimpleFunction('pathinfo', 'pathinfo'),
            new \Twig_simpleFunction('random_string', [$this, 'randomStringFunc']),
            new \Twig_SimpleFunction('repeat', [$this, 'repeatFunc']),
            new \Twig_SimpleFunction('regex_replace', [$this, 'regexReplace']),
            new \Twig_SimpleFunction('string', [$this, 'stringFunc']),
            new \Twig_simpleFunction('t', [$this, 'translate']),
            new \Twig_simpleFunction('tl', [$this, 'translateLanguage']),
            new \Twig_simpleFunction('ta', [$this, 'translateArray']),
            new \Twig_SimpleFunction('url', [$this, 'urlFunc']),
            new \Twig_SimpleFunction('json_decode', [$this, 'jsonDecodeFilter']),
            new \Twig_SimpleFunction('get_cookie', [$this, 'getCookie']),
            new \Twig_SimpleFunction('redirect_me', [$this, 'redirectFunc']),
            new \Twig_SimpleFunction('range', [$this, 'rangeFunc']),
            new \Twig_SimpleFunction('isajaxrequest', [$this, 'isAjaxFunc']),
            new \Twig_SimpleFunction('exif', [$this, 'exifFunc']),
            new \Twig_SimpleFunction('media_directory', [$this, 'mediaDirFunc']),
            new \Twig_SimpleFunction('body_class', [$this, 'bodyClassFunc']),
            new \Twig_SimpleFunction('theme_var', [$this, 'themeVarFunc']),
            new \Twig_SimpleFunction('header_var', [$this, 'pageHeaderVarFunc']),
            new \Twig_SimpleFunction('read_file', [$this, 'readFileFunc']),

        ];
    }

    /**
     * @return array
     */
    public function getTokenParsers()
    {
        return [
            new TwigTokenParserTryCatch(),
            new TwigTokenParserScript(),
            new TwigTokenParserStyle(),
            new TwigTokenParserMarkdown(),
            new TwigTokenParserSwitch(),
        ];
    }

    /**
     * Filters field name by changing dot notation into array notation.
     *
     * @param  string $str
     *
     * @return string
     */
    public function fieldNameFilter($str)
    {
        $path = explode('.', rtrim($str, '.'));

        return array_shift($path) . ($path ? '[' . implode('][', $path) . ']' : '');
    }

    /**
     * Protects email address.
     *
     * @param  string $str
     *
     * @return string
     */
    public function safeEmailFilter($str)
    {
        $email   = '';
        for ( $i = 0, $len = strlen( $str ); $i < $len; $i++ ) {
            $j = mt_rand( 0, 1);
            if ( $j === 0 ) {
                $email .= '&#' . ord( $str[$i] ) . ';';
            } elseif ( $j === 1 ) {
                $email .= $str[$i];
            }
        }

        return str_replace( '@', '&#64;', $email );
    }

    /**
     * Returns array in a random order.
     *
     * @param  array $original
     * @param  int   $offset Can be used to return only slice of the array.
     *
     * @return array
     */
    public function randomizeFilter($original, $offset = 0)
    {
        if (!is_array($original)) {
            return $original;
        }

        if ($original instanceof \Traversable) {
            $original = iterator_to_array($original, false);
        }

        $sorted = [];
        $random = array_slice($original, $offset);
        shuffle($random);

        $sizeOf = count($original);
        for ($x = 0; $x < $sizeOf; $x++) {
            if ($x < $offset) {
                $sorted[] = $original[$x];
            } else {
                $sorted[] = array_shift($random);
            }
        }

        return $sorted;
    }

    /**
     * Returns the modulus of an integer
     *
     * @param  string|int   $number
     * @param  int          $divider
     * @param  array        $items array of items to select from to return
     *
     * @return int
     */
    public function modulusFilter($number, $divider, $items = null)
    {
        if (is_string($number)) {
            $number = strlen($number);
        }

        $remainder = $number % $divider;

        if (is_array($items)) {
            if (isset($items[$remainder])) {
                return $items[$remainder];
            }

            return $items[0];
        }

        return $remainder;
    }

    /**
     * Inflector supports following notations:
     *
     * `{{ 'person'|pluralize }} => people`
     * `{{ 'shoes'|singularize }} => shoe`
     * `{{ 'welcome page'|titleize }} => "Welcome Page"`
     * `{{ 'send_email'|camelize }} => SendEmail`
     * `{{ 'CamelCased'|underscorize }} => camel_cased`
     * `{{ 'Something Text'|hyphenize }} => something-text`
     * `{{ 'something_text_to_read'|humanize }} => "Something text to read"`
     * `{{ '181'|monthize }} => 5`
     * `{{ '10'|ordinalize }} => 10th`
     *
     * @param string $action
     * @param string $data
     * @param int    $count
     *
     * @return mixed
     */
    public function inflectorFilter($action, $data, $count = null)
    {
        $action = $action . 'ize';

        $inflector = $this->grav['inflector'];

        if (\in_array(
            $action,
            ['titleize', 'camelize', 'underscorize', 'hyphenize', 'humanize', 'ordinalize', 'monthize'],
            true
        )) {
            return $inflector->$action($data);
        }

        if (\in_array($action, ['pluralize', 'singularize'], true)) {
            if ($count) {
                return $inflector->$action($data, $count);
            }

            return $inflector->$action($data);
        }

        return $data;
    }

    /**
     * Return MD5 hash from the input.
     *
     * @param  string $str
     *
     * @return string
     */
    public function md5Filter($str)
    {
        return md5($str);
    }

    /**
     * Return Base32 encoded string
     *
     * @param $str
     * @return string
     */
    public function base32EncodeFilter($str)
    {
        return Base32::encode($str);
    }

    /**
     * Return Base32 decoded string
     *
     * @param $str
     * @return bool|string
     */
    public function base32DecodeFilter($str)
    {
        return Base32::decode($str);
    }

    /**
     * Return Base64 encoded string
     *
     * @param $str
     * @return string
     */
    public function base64EncodeFilter($str)
    {
        return base64_encode($str);
    }

    /**
     * Return Base64 decoded string
     *
     * @param $str
     * @return bool|string
     */
    public function base64DecodeFilter($str)
    {
        return base64_decode($str);
    }


    /**
     * Sorts a collection by key
     *
     * @param  array    $input
     * @param  string   $filter
     * @param array|int $direction
     *
     * @return array
     */
    public function sortByKeyFilter($input, $filter, $direction = SORT_ASC)
    {
        $output = [];

        if (!is_array($input) || !$input) {
            return $output;
        }

        foreach ($input as $key => $row) {
            $output[$key] = $row[$filter];
        }

        array_multisort($output, $direction, $input);

        return $input;
    }

    /**
     * Return ksorted collection.
     *
     * @param  array $array
     *
     * @return array
     */
    public function ksortFilter($array)
    {
        if (null === $array) {
            $array = [];
        }
        ksort($array);

        return $array;
    }

    /**
     * Wrapper for chunk_split() function
     *
     * @param $value
     * @param $chars
     * @param string $split
     * @return string
     */
    public function chunkSplitFilter($value, $chars, $split = '-')
    {
        return chunk_split($value, $chars, $split);
    }

    /**
     * determine if a string contains another
     *
     * @param String $haystack
     * @param String $needle
     *
     * @return boolean
     */
    public function containsFilter($haystack, $needle)
    {
        return (strpos($haystack, $needle) !== false);
    }

    /**
     * displays a facebook style 'time ago' formatted date/time
     *
     * @param $date
     * @param $long_strings
     *
     * @return boolean
     */
    public function nicetimeFilter($date, $long_strings = true)
    {
        if (empty($date)) {
            return $this->grav['language']->translate('NICETIME.NO_DATE_PROVIDED', null, true);
        }

        if ($long_strings) {
            $periods = [
                "NICETIME.SECOND",
                "NICETIME.MINUTE",
                "NICETIME.HOUR",
                "NICETIME.DAY",
                "NICETIME.WEEK",
                "NICETIME.MONTH",
                "NICETIME.YEAR",
                "NICETIME.DECADE"
            ];
        } else {
            $periods = [
                "NICETIME.SEC",
                "NICETIME.MIN",
                "NICETIME.HR",
                "NICETIME.DAY",
                "NICETIME.WK",
                "NICETIME.MO",
                "NICETIME.YR",
                "NICETIME.DEC"
            ];
        }

        $lengths = ["60", "60", "24", "7", "4.35", "12", "10"];

        $now = time();

        // check if unix timestamp
        if ((string)(int)$date == $date) {
            $unix_date = $date;
        } else {
            $unix_date = strtotime($date);
        }

        // check validity of date
        if (empty($unix_date)) {
            return $this->grav['language']->translate('NICETIME.BAD_DATE', null, true);
        }

        // is it future date or past date
        if ($now > $unix_date) {
            $difference = $now - $unix_date;
            $tense      = $this->grav['language']->translate('NICETIME.AGO', null, true);

        } else if ($now == $unix_date) {
            $difference = $now - $unix_date;
            $tense      = $this->grav['language']->translate('NICETIME.JUST_NOW', null, false);

        } else {
            $difference = $unix_date - $now;
            $tense      = $this->grav['language']->translate('NICETIME.FROM_NOW', null, true);
        }

        for ($j = 0; $difference >= $lengths[$j] && $j < count($lengths) - 1; $j++) {
            $difference /= $lengths[$j];
        }

        $difference = round($difference);

        if ($difference != 1) {
            $periods[$j] .= '_PLURAL';
        }

        if ($this->grav['language']->getTranslation($this->grav['language']->getLanguage(),
            $periods[$j] . '_MORE_THAN_TWO')
        ) {
            if ($difference > 2) {
                $periods[$j] .= '_MORE_THAN_TWO';
            }
        }

        $periods[$j] = $this->grav['language']->translate($periods[$j], null, true);

        if ($now == $unix_date) {
            return "{$tense}";
        }

        return "$difference $periods[$j] {$tense}";
    }

    /**
     * @param $string
     *
     * @return mixed
     */
    public function absoluteUrlFilter($string)
    {
        $url    = $this->grav['uri']->base();
        $string = preg_replace('/((?:href|src) *= *[\'"](?!(http|ftp)))/i', "$1$url", $string);

        return $string;

    }

    /**
     * @param $string
     *
     * @param bool $block  Block or Line processing
     * @return mixed|string
     */
    public function markdownFunction($string, $block = true)
    {
        $page     = $this->grav['page'];
        $defaults = $this->config->get('system.pages.markdown');

        // Initialize the preferred variant of Parsedown
        if ($defaults['extra']) {
            $parsedown = new ParsedownExtra($page, $defaults);
        } else {
            $parsedown = new Parsedown($page, $defaults);
        }

        if ($block) {
            $string = $parsedown->text($string);
        } else {
            $string = $parsedown->line($string);
        }


        return $string;
    }

    /**
     * @param $haystack
     * @param $needle
     *
     * @return bool
     */
    public function startsWithFilter($haystack, $needle)
    {
        return Utils::startsWith($haystack, $needle);
    }

    /**
     * @param $haystack
     * @param $needle
     *
     * @return bool
     */
    public function endsWithFilter($haystack, $needle)
    {
        return Utils::endsWith($haystack, $needle);
    }

    /**
     * @param      $value
     * @param null $default
     *
     * @return null
     */
    public function definedDefaultFilter($value, $default = null)
    {
        return null !== $value ? $value : $default;
    }

    /**
     * @param      $value
     * @param null $chars
     *
     * @return string
     */
    public function rtrimFilter($value, $chars = null)
    {
        return rtrim($value, $chars);
    }

    /**
     * @param      $value
     * @param null $chars
     *
     * @return string
     */
    public function ltrimFilter($value, $chars = null)
    {
        return ltrim($value, $chars);
    }

    /**
     * @return mixed
     */
    public function translate()
    {
        return $this->grav['language']->translate(func_get_args());
    }

    /**
     * Translate Strings
     *
     * @param $args
     * @param array|null $languages
     * @param bool $array_support
     * @param bool $html_out
     * @return mixed
     */
    public function translateLanguage($args, array $languages = null, $array_support = false, $html_out = false)
    {
        return $this->grav['language']->translate($args, $languages, $array_support, $html_out);
    }

    /**
     * @param      $key
     * @param      $index
     * @param null $lang
     *
     * @return mixed
     */
    public function translateArray($key, $index, $lang = null)
    {
        return $this->grav['language']->translateArray($key, $index, $lang);
    }

    /**
     * Repeat given string x times.
     *
     * @param  string $input
     * @param  int    $multiplier
     *
     * @return string
     */
    public function repeatFunc($input, $multiplier)
    {
        return str_repeat($input, $multiplier);
    }

    /**
     * Return URL to the resource.
     *
     * @example {{ url('theme://images/logo.png')|default('http://www.placehold.it/150x100/f4f4f4') }}
     *
     * @param  string $input  Resource to be located.
     * @param  bool   $domain True to include domain name.
     *
     * @return string|null      Returns url to the resource or null if resource was not found.
     */
    public function urlFunc($input, $domain = false)
    {
        return Utils::url($input, $domain);
    }

    /**
     * This function will evaluate Twig $twig through the $environment, and return its results.
     *
     * @param array $context
     * @param string $twig
     * @return mixed
     */
    public function evaluateTwigFunc($context, $twig ) {

        $loader = new \Twig_Loader_Filesystem('.');
        $env = new \Twig_Environment($loader);

        $template = $env->createTemplate($twig);
        return $template->render($context);
<<<<<<< HEAD
;
=======
>>>>>>> 7e1c6b61
    }

    /**
     * This function will evaluate a $string through the $environment, and return its results.
     *
     * @param $context
     * @param $string
     * @return mixed
     */
    public function evaluateStringFunc($context, $string )
    {
<<<<<<< HEAD
        $parsed = $this->evaluateTwigFunc($context, "{{ $string }}");
        return $parsed;
=======
        return $this->evaluateTwigFunc($context, "{{ $string }}");
>>>>>>> 7e1c6b61
    }


    /**
     * Based on Twig_Extension_Debug / twig_var_dump
     * (c) 2011 Fabien Potencier
     *
     * @param \Twig_Environment $env
     * @param                   $context
     */
    public function dump(\Twig_Environment $env, $context)
    {
        if (!$env->isDebug() || !$this->debugger) {
            return;
        }

        $count = func_num_args();
        if (2 === $count) {
            $data = [];
            foreach ($context as $key => $value) {
                if (is_object($value)) {
                    if (method_exists($value, 'toArray')) {
                        $data[$key] = $value->toArray();
                    } else {
                        $data[$key] = "Object (" . get_class($value) . ")";
                    }
                } else {
                    $data[$key] = $value;
                }
            }
            $this->debugger->addMessage($data, 'debug');
        } else {
            for ($i = 2; $i < $count; $i++) {
                $this->debugger->addMessage(func_get_arg($i), 'debug');
            }
        }
    }

    /**
     * Output a Gist
     *
     * @param  string $id
     * @param  string $file
     *
     * @return string
     */
    public function gistFunc($id, $file = false)
    {
        $url = 'https://gist.github.com/' . $id . '.js';
        if ($file) {
            $url .= '?file=' . $file;
        }
        return '<script src="' . $url . '"></script>';
    }

    /**
     * Generate a random string
     *
     * @param int $count
     *
     * @return string
     */
    public function randomStringFunc($count = 5)
    {
        return Utils::generateRandomString($count);
    }

    /**
     * Pad a string to a certain length with another string
     *
     * @param        $input
     * @param        $pad_length
     * @param string $pad_string
     * @param int    $pad_type
     *
     * @return string
     */
    public static function padFilter($input, $pad_length, $pad_string = " ", $pad_type = STR_PAD_RIGHT)
    {
        return str_pad($input, (int)$pad_length, $pad_string, $pad_type);
    }


    /**
     * Cast a value to array
     *
     * @param $value
     *
     * @return array
     */
    public function arrayFunc($value)
    {
        return (array)$value;
    }

    /**
     * Workaround for twig associative array initialization
     * Returns a key => val array
     *
     * @param string $key           key of item
     * @param string $val           value of item
     * @param array  $current_array optional array to add to
     *
     * @return array
     */
    public function arrayKeyValueFunc($key, $val, $current_array = null)
    {
        if (empty($current_array)) {
            return array($key => $val);
        }

        $current_array[$key] = $val;
        return $current_array;
    }

    /**
     * Wrapper for array_intersect() method
     *
     * @param $array1
     * @param $array2
     * @return array
     */
    public function arrayIntersectFunc($array1, $array2)
    {
        if ($array1 instanceof Collection && $array2 instanceof Collection) {
            return $array1->intersect($array2);
        }

        return array_intersect($array1, $array2);
    }

    /**
     * Returns a string from a value. If the value is array, return it json encoded
     *
     * @param $value
     *
     * @return string
     */
    public function stringFunc($value)
    {
        if (is_array($value)) { //format the array as a string
            return json_encode($value);
        }

        return $value;
    }

    /**
     * Translate a string
     *
     * @return string
     */
    public function translateFunc()
    {
        return $this->grav['language']->translate(func_get_args());
    }

    /**
     * Authorize an action. Returns true if the user is logged in and
     * has the right to execute $action.
     *
     * @param  string|array $action An action or a list of actions. Each
     *                              entry can be a string like 'group.action'
     *                              or without dot notation an associative
     *                              array.
     * @return bool                 Returns TRUE if the user is authorized to
     *                              perform the action, FALSE otherwise.
     */
    public function authorize($action)
    {
        if (!$this->grav['user']->authenticated) {
            return false;
        }

        $action = (array) $action;
        foreach ($action as $key => $perms) {
            $prefix = is_int($key) ? '' : $key . '.';
            $perms = $prefix ? (array) $perms : [$perms => true];
            foreach ($perms as $action2 => $authenticated) {
                if ($this->grav['user']->authorize($prefix . $action2)) {
                    return $authenticated;
                }
            }
        }

        return false;
    }

    /**
     * Used to add a nonce to a form. Call {{ nonce_field('action') }} specifying a string representing the action.
     *
     * For maximum protection, ensure that the string representing the action is as specific as possible
     *
     * @param string $action         the action
     * @param string $nonceParamName a custom nonce param name
     *
     * @return string the nonce input field
     */
    public function nonceFieldFunc($action, $nonceParamName = 'nonce')
    {
        $string = '<input type="hidden" name="' . $nonceParamName . '" value="' . Utils::getNonce($action) . '" />';

        return $string;
    }

    /**
     * Decodes string from JSON.
     *
     * @param  string  $str
     * @param  bool  $assoc
     * @param int $depth
     * @param int $options
     * @return array
     */
    public function jsonDecodeFilter($str, $assoc = false, $depth = 512, $options = 0)
    {
        return json_decode(html_entity_decode($str), $assoc, $depth, $options);
    }

    /**
     * Used to retrieve a cookie value
     *
     * @param string $key     The cookie name to retrieve
     *
     * @return mixed
     */
    public function getCookie($key)
    {
        return filter_input(INPUT_COOKIE, $key, FILTER_SANITIZE_STRING);
    }

    /**
     * Twig wrapper for PHP's preg_replace method
     *
     * @param mixed $subject the content to perform the replacement on
     * @param mixed $pattern the regex pattern to use for matches
     * @param mixed $replace the replacement value either as a string or an array of replacements
     * @param int   $limit   the maximum possible replacements for each pattern in each subject
     *
     * @return mixed the resulting content
     */
    public function regexReplace($subject, $pattern, $replace, $limit = -1)
    {
        return preg_replace($pattern, $replace, $subject, $limit);
    }

    /**
     * redirect browser from twig
     *
     * @param string $url          the url to redirect to
     * @param int $statusCode      statusCode, default 303
     */
    public function redirectFunc($url, $statusCode = 303)
    {
        header('Location: ' . $url, true, $statusCode);
        die();
    }

    /**
     * Generates an array containing a range of elements, optionally stepped
     *
     * @param int $start      Minimum number, default 0
     * @param int $end        Maximum number, default `getrandmax()`
     * @param int $step       Increment between elements in the sequence, default 1
     *
     * @return array
     */
    public function rangeFunc($start = 0, $end = 100, $step = 1)
    {
        return range($start, $end, $step);
    }

    /**
     * Check if HTTP_X_REQUESTED_WITH has been set to xmlhttprequest,
     * in which case we may unsafely assume ajax. Non critical use only.
     *
     * @return true if HTTP_X_REQUESTED_WITH exists and has been set to xmlhttprequest
     */
    public function isAjaxFunc()
    {
        return (
            !empty($_SERVER['HTTP_X_REQUESTED_WITH'])
            && strtolower($_SERVER['HTTP_X_REQUESTED_WITH']) === 'xmlhttprequest');
    }

    /**
     * Get's the Exif data for a file
     *
     * @param $image
     * @param bool $raw
     * @return mixed
     */
    public function exifFunc($image, $raw = false)
    {
        if (isset($this->grav['exif'])) {

            /** @var UniformResourceLocator $locator */
            $locator = $this->grav['locator'];

            if ($locator->isStream($image)) {
                $image = $locator->findResource($image);
            }

            $exif_reader = $this->grav['exif']->getReader();

            if (file_exists($image) && $this->config->get('system.media.auto_metadata_exif') && $exif_reader) {

                $exif_data = $exif_reader->read($image);

                if ($exif_data) {
                    if ($raw) {
                        return $exif_data->getRawData();
                    }

                    return $exif_data->getData();
                }
            }
        }

        return null;
    }

    /**
     * Simple function to read a file based on a filepath and output it
     *
     * @param $filepath
     * @return bool|string
     */
    public function readFileFunc($filepath)
    {
        /** @var UniformResourceLocator $locator */
        $locator = $this->grav['locator'];

        if ($locator->isStream($filepath)) {
            $filepath = $locator->findResource($filepath);
        }

        if (file_exists($filepath)) {
            return file_get_contents($filepath);
        }

        return false;
    }

    /**
     * Process a folder as Media and return a media object
     *
     * @param $media_dir
     * @return Media|null
     */
    public function mediaDirFunc($media_dir)
    {
        /** @var UniformResourceLocator $locator */
        $locator = $this->grav['locator'];

        if ($locator->isStream($media_dir)) {
            $media_dir = $locator->findResource($media_dir);
        }

        if (file_exists($media_dir)) {
            return new Media($media_dir);
        }

        return null;
    }

    /**
     * Dump a variable to the browser
     *
     * @param $var
     */
    public function vardumpFunc($var)
    {
        var_dump($var);
    }

    /**
     * Returns a nicer more readable number
     *
     * @param int|float $n
     * @return bool|string
     */
    public function niceNumberFunc($n)
    {
        // first strip any formatting;
        $n = 0 + str_replace(',', '', $n);

        // is this a number?
        if (!is_numeric($n)) {
            return false;
        }

        // now filter it;
        if ($n > 1000000000000) {
            return round(($n/1000000000000), 2).' t';
        }
        if ($n > 1000000000) {
            return round(($n/1000000000), 2).' b';
        }
        if ($n > 1000000) {
            return round(($n/1000000), 2).' m';
        }
        if ($n > 1000) {
            return round(($n/1000), 2).' k';
        }

        return number_format($n);
    }

    /**
     * Get a theme variable
     *
     * @param $var
     * @param bool $default
     * @return string
     */
    public function themeVarFunc($var, $default = null)
    {
        $header = $this->grav['page']->header();
        $header_classes = isset($header->$var) ? $header->$var : null;
        return $header_classes ?: $this->config->get('theme.' . $var, $default);
    }

    /**
     * takes an array of classes, and if they are not set on body_classes
     * look to see if they are set in theme config
     *
     * @param $classes
     * @return string
     */
    public function bodyClassFunc($classes)
    {

        $header = $this->grav['page']->header();
        $body_classes = isset($header->body_classes) ? $header->body_classes : '';

        foreach ((array)$classes as $class) {
            if (!empty($body_classes) && Utils::contains($body_classes, $class)) {
                continue;
            }

            $val = $this->config->get('theme.' . $class, false) ? $class : false;
            $body_classes .= $val ? ' ' . $val : '';
        }

        return $body_classes;
    }

    /**
     * Look for a page header variable in an array of pages working its way through until a value is found
     *
     * @param $var
     * @param null $pages
     * @return mixed
     */
    public function pageHeaderVarFunc($var, $pages = null)
    {
        if ($pages === null) {
            $pages = $this->grav['page'];
        }

        // Make sure pages are an array
        if (!is_array($pages)) {
            $pages = array($pages);
        }

        // Loop over pages and look for header vars
        foreach ($pages as $page) {
            if (is_string($page)) {
                $page = $this->grav['pages']->find($page);
            }

            if ($page) {
                $header = $page->header();
                if (isset($header->$var)) {
                    return $header->$var;
                }
            }
        }

        return null;
    }

    /**
     * Dump/Encode data into YAML format
     *
     * @param $data
     * @return mixed
     */
    public function yamlEncodeFilter($data)
    {
        return Yaml::dump($data, 10);
    }

    /**
     * Decode/Parse data from YAML format
     *
     * @param $data
     * @return mixed
     */
    public function yamlDecodeFilter($data)
    {
        return Yaml::parse($data);
    }
}<|MERGE_RESOLUTION|>--- conflicted
+++ resolved
@@ -255,8 +255,8 @@
                 return $items[$remainder];
             }
 
-            return $items[0];
-        }
+                return $items[0];
+            }
 
         return $remainder;
     }
@@ -299,10 +299,10 @@
                 return $inflector->$action($data, $count);
             }
 
-            return $inflector->$action($data);
-        }
-
-        return $data;
+                return $inflector->$action($data);
+            }
+
+            return $data;
     }
 
     /**
@@ -523,7 +523,7 @@
             return "{$tense}";
         }
 
-        return "$difference $periods[$j] {$tense}";
+            return "$difference $periods[$j] {$tense}";
     }
 
     /**
@@ -599,7 +599,7 @@
     public function definedDefaultFilter($value, $default = null)
     {
         return null !== $value ? $value : $default;
-    }
+        }
 
     /**
      * @param      $value
@@ -683,7 +683,7 @@
     public function urlFunc($input, $domain = false)
     {
         return Utils::url($input, $domain);
-    }
+        }
 
     /**
      * This function will evaluate Twig $twig through the $environment, and return its results.
@@ -699,10 +699,7 @@
 
         $template = $env->createTemplate($twig);
         return $template->render($context);
-<<<<<<< HEAD
 ;
-=======
->>>>>>> 7e1c6b61
     }
 
     /**
@@ -714,12 +711,7 @@
      */
     public function evaluateStringFunc($context, $string )
     {
-<<<<<<< HEAD
-        $parsed = $this->evaluateTwigFunc($context, "{{ $string }}");
-        return $parsed;
-=======
         return $this->evaluateTwigFunc($context, "{{ $string }}");
->>>>>>> 7e1c6b61
     }
 
 
@@ -831,9 +823,9 @@
             return array($key => $val);
         }
 
-        $current_array[$key] = $val;
-        return $current_array;
-    }
+            $current_array[$key] = $val;
+            return $current_array;
+        }
 
     /**
      * Wrapper for array_intersect() method
@@ -864,8 +856,8 @@
             return json_encode($value);
         }
 
-        return $value;
-    }
+            return $value;
+        }
 
     /**
      * Translate a string
@@ -1034,10 +1026,10 @@
                         return $exif_data->getRawData();
                     }
 
-                    return $exif_data->getData();
+                        return $exif_data->getData();
+                    }
                 }
             }
-        }
 
         return null;
     }
@@ -1059,7 +1051,7 @@
 
         if (file_exists($filepath)) {
             return file_get_contents($filepath);
-        }
+    }
 
         return false;
     }
