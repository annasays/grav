--- conflicted
+++ resolved
@@ -1452,134 +1452,6 @@
             }
 
             //Look for existing class
-            $svg = preg_replace_callback('/^<svg.*?(class=\"(.*?)").*>/', function($matches) use ($classes, &$matched) {
-                if (isset($matches[2])) {
-                    $new_classes = $matches[2] . $classes;
-                    $matched = true;
-                    return str_replace($matches[1], "class=\"$new_classes\"", $matches[0]);
-                }
-            }, $svg
-            );
-
-            // no matches found just add the class
-            if (!$matched) {
-                $classes = trim($classes);
-                $svg = str_replace('<svg ', "<svg class=\"$classes\" ", $svg);
-            }
-
-            return $svg;
-        }
-    }
-
-
-    /**
-     * Dump/Encode data into YAML format
-     *
-     * @param array|object $data
-     * @param int $inline integer number of levels of inline syntax
-     * @return string
-     */
-    public function yamlEncodeFilter($data, $inline = 10)
-    {
-        if (!is_array($data)) {
-            if ($data instanceof JsonSerializable) {
-                $data = $data->jsonSerialize();
-            } elseif (method_exists($data, 'toArray')) {
-                $data = $data->toArray();
-            } else {
-                $data = json_decode(json_encode($data), true);
-            }
-        }
-
-        return Yaml::dump($data, $inline);
-    }
-
-    /**
-     * Decode/Parse data from YAML format
-     *
-     * @param string $data
-     * @return array
-     */
-    public function yamlDecodeFilter($data)
-    {
-        return Yaml::parse($data);
-    }
-
-    /**
-     * Function/Filter to return the type of variable
-     *
-     * @param mixed $var
-     * @return string
-     */
-    public function getTypeFunc($var)
-    {
-        return gettype($var);
-    }
-
-    /**
-     * Function/Filter to test type of variable
-     *
-     * @param mixed $var
-     * @param string|null $typeTest
-     * @param string|null $className
-     * @return bool
-     */
-    public function ofTypeFunc($var, $typeTest = null, $className = null)
-    {
-
-        switch ($typeTest) {
-            default:
-                return false;
-
-            case 'array':
-                return is_array($var);
-
-            case 'bool':
-                return is_bool($var);
-
-            case 'class':
-                return is_object($var) === true && get_class($var) === $className;
-
-            case 'float':
-                return is_float($var);
-
-            case 'int':
-                return is_int($var);
-
-            case 'numeric':
-                return is_numeric($var);
-
-            case 'object':
-                return is_object($var);
-
-            case 'scalar':
-                return is_scalar($var);
-
-            case 'string':
-                return is_string($var);
-<<<<<<< HEAD
-=======
-                break;
-        }
-    }
-
-    /**
-     * Returns the content of an SVG image and adds extra classes as needed
-     *
-     * @param $path
-     * @param $classes
-     * @return string|string[]|null
-     */
-    public static function svgImageFunction($path, $classes)
-    {
-        $path = Utils::fullPath($path);
-
-        if (file_exists($path)) {
-            $svg = file_get_contents($path);
-            $classes = " inline-block $classes";
-            $matched = false;
-
-            //Look for existing class
             $svg = preg_replace_callback('/^<svg[^>]*(class=\")([^"]*)(\")[^>]*>/', function($matches) use ($classes, &$matched) {
                 if (isset($matches[2])) {
                     $new_classes = $matches[2] . $classes;
@@ -1597,7 +1469,95 @@
             }
 
             return $svg;
->>>>>>> 1c63f4bf
+        }
+    }
+
+
+    /**
+     * Dump/Encode data into YAML format
+     *
+     * @param array|object $data
+     * @param int $inline integer number of levels of inline syntax
+     * @return string
+     */
+    public function yamlEncodeFilter($data, $inline = 10)
+    {
+        if (!is_array($data)) {
+            if ($data instanceof JsonSerializable) {
+                $data = $data->jsonSerialize();
+            } elseif (method_exists($data, 'toArray')) {
+                $data = $data->toArray();
+            } else {
+                $data = json_decode(json_encode($data), true);
+            }
+        }
+
+        return Yaml::dump($data, $inline);
+    }
+
+    /**
+     * Decode/Parse data from YAML format
+     *
+     * @param string $data
+     * @return array
+     */
+    public function yamlDecodeFilter($data)
+    {
+        return Yaml::parse($data);
+    }
+
+    /**
+     * Function/Filter to return the type of variable
+     *
+     * @param mixed $var
+     * @return string
+     */
+    public function getTypeFunc($var)
+    {
+        return gettype($var);
+    }
+
+    /**
+     * Function/Filter to test type of variable
+     *
+     * @param mixed $var
+     * @param string|null $typeTest
+     * @param string|null $className
+     * @return bool
+     */
+    public function ofTypeFunc($var, $typeTest = null, $className = null)
+    {
+
+        switch ($typeTest) {
+            default:
+                return false;
+
+            case 'array':
+                return is_array($var);
+
+            case 'bool':
+                return is_bool($var);
+
+            case 'class':
+                return is_object($var) === true && get_class($var) === $className;
+
+            case 'float':
+                return is_float($var);
+
+            case 'int':
+                return is_int($var);
+
+            case 'numeric':
+                return is_numeric($var);
+
+            case 'object':
+                return is_object($var);
+
+            case 'scalar':
+                return is_scalar($var);
+
+            case 'string':
+                return is_string($var);
         }
     }
 }