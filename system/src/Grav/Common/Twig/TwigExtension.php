<?php
/**
 * @package    Grav.Common.Twig
 *
 * @copyright  Copyright (C) 2015 - 2018 Trilby Media, LLC. All rights reserved.
 * @license    MIT License; see LICENSE file for details.
 */

namespace Grav\Common\Twig;

use Cron\CronExpression;
use Grav\Common\Grav;
use Grav\Common\Page\Collection;
use Grav\Common\Page\Media;
use Grav\Common\Scheduler\Cron;
use Grav\Common\Twig\TokenParser\TwigTokenParserScript;
use Grav\Common\Twig\TokenParser\TwigTokenParserStyle;
use Grav\Common\Twig\TokenParser\TwigTokenParserSwitch;
use Grav\Common\Twig\TokenParser\TwigTokenParserThrow;
use Grav\Common\Twig\TokenParser\TwigTokenParserTryCatch;
use Grav\Common\Twig\TokenParser\TwigTokenParserMarkdown;
use Grav\Common\User\User;
use Grav\Common\Utils;
use Grav\Common\Yaml;
use Grav\Common\Markdown\Parsedown;
use Grav\Common\Markdown\ParsedownExtra;
use Grav\Common\Helpers\Base32;
use RocketTheme\Toolbox\ResourceLocator\UniformResourceLocator;

class TwigExtension extends \Twig_Extension implements \Twig_Extension_GlobalsInterface
{
    protected $grav;
    protected $debugger;
    protected $config;

    /**
     * TwigExtension constructor.
     */
    public function __construct()
    {
        $this->grav     = Grav::instance();
        $this->debugger = isset($this->grav['debugger']) ? $this->grav['debugger'] : null;
        $this->config   = $this->grav['config'];
    }

    /**
     * Register some standard globals
     *
     * @return array
     */
    public function getGlobals()
    {
        return [
            'grav' => $this->grav,
        ];
    }

    /**
     * Return a list of all filters.
     *
     * @return array
     */
    public function getFilters()
    {
        return [
            new \Twig_SimpleFilter('*ize', [$this, 'inflectorFilter']),
            new \Twig_SimpleFilter('absolute_url', [$this, 'absoluteUrlFilter']),
            new \Twig_SimpleFilter('contains', [$this, 'containsFilter']),
            new \Twig_SimpleFilter('chunk_split', [$this, 'chunkSplitFilter']),
            new \Twig_SimpleFilter('nicenumber', [$this, 'niceNumberFunc']),
            new \Twig_SimpleFilter('nicefilesize', [$this, 'niceFilesizeFunc']),
            new \Twig_SimpleFilter('nicetime', [$this, 'nicetimeFunc']),
            new \Twig_SimpleFilter('defined', [$this, 'definedDefaultFilter']),
            new \Twig_SimpleFilter('ends_with', [$this, 'endsWithFilter']),
            new \Twig_SimpleFilter('fieldName', [$this, 'fieldNameFilter']),
            new \Twig_SimpleFilter('ksort', [$this, 'ksortFilter']),
            new \Twig_SimpleFilter('ltrim', [$this, 'ltrimFilter']),
            new \Twig_SimpleFilter('markdown', [$this, 'markdownFunction'], ['is_safe' => ['html']]),
            new \Twig_SimpleFilter('md5', [$this, 'md5Filter']),
            new \Twig_SimpleFilter('base32_encode', [$this, 'base32EncodeFilter']),
            new \Twig_SimpleFilter('base32_decode', [$this, 'base32DecodeFilter']),
            new \Twig_SimpleFilter('base64_encode', [$this, 'base64EncodeFilter']),
            new \Twig_SimpleFilter('base64_decode', [$this, 'base64DecodeFilter']),
            new \Twig_SimpleFilter('randomize', [$this, 'randomizeFilter']),
            new \Twig_SimpleFilter('modulus', [$this, 'modulusFilter']),
            new \Twig_SimpleFilter('rtrim', [$this, 'rtrimFilter']),
            new \Twig_SimpleFilter('pad', [$this, 'padFilter']),
            new \Twig_SimpleFilter('regex_replace', [$this, 'regexReplace']),
            new \Twig_SimpleFilter('safe_email', [$this, 'safeEmailFilter']),
            new \Twig_SimpleFilter('safe_truncate', ['\Grav\Common\Utils', 'safeTruncate']),
            new \Twig_SimpleFilter('safe_truncate_html', ['\Grav\Common\Utils', 'safeTruncateHTML']),
            new \Twig_SimpleFilter('sort_by_key', [$this, 'sortByKeyFilter']),
            new \Twig_SimpleFilter('starts_with', [$this, 'startsWithFilter']),
            new \Twig_SimpleFilter('truncate', ['\Grav\Common\Utils', 'truncate']),
            new \Twig_SimpleFilter('truncate_html', ['\Grav\Common\Utils', 'truncateHTML']),
            new \Twig_SimpleFilter('json_decode', [$this, 'jsonDecodeFilter']),
            new \Twig_SimpleFilter('array_unique', 'array_unique'),
            new \Twig_SimpleFilter('basename', 'basename'),
            new \Twig_SimpleFilter('dirname', 'dirname'),
            new \Twig_SimpleFilter('print_r', 'print_r'),
            new \Twig_SimpleFilter('yaml_encode', [$this, 'yamlEncodeFilter']),
            new \Twig_SimpleFilter('yaml_decode', [$this, 'yamlDecodeFilter']),

            // Translations
            new \Twig_SimpleFilter('t', [$this, 'translate']),
            new \Twig_SimpleFilter('tl', [$this, 'translateLanguage']),
            new \Twig_SimpleFilter('ta', [$this, 'translateArray']),

            // Casting values
            new \Twig_SimpleFilter('string', [$this, 'stringFilter']),
            new \Twig_SimpleFilter('int', [$this, 'intFilter'], ['is_safe' => ['all']]),
            new \Twig_SimpleFilter('bool', [$this, 'boolFilter']),
            new \Twig_SimpleFilter('float', [$this, 'floatFilter'], ['is_safe' => ['all']]),
            new \Twig_SimpleFilter('array', [$this, 'arrayFilter']),
            new \Twig_SimpleFilter('nicecron', [$this, 'niceCronFilter']),
        ];
    }

    /**
     * Return a list of all functions.
     *
     * @return array
     */
    public function getFunctions()
    {
        return [
            new \Twig_SimpleFunction('array', [$this, 'arrayFilter']),
            new \Twig_SimpleFunction('array_key_value', [$this, 'arrayKeyValueFunc']),
            new \Twig_SimpleFunction('array_key_exists', 'array_key_exists'),
            new \Twig_SimpleFunction('array_unique', 'array_unique'),
            new \Twig_SimpleFunction('array_intersect', [$this, 'arrayIntersectFunc']),
            new \Twig_simpleFunction('authorize', [$this, 'authorize']),
            new \Twig_SimpleFunction('debug', [$this, 'dump'], ['needs_context' => true, 'needs_environment' => true]),
            new \Twig_SimpleFunction('dump', [$this, 'dump'], ['needs_context' => true, 'needs_environment' => true]),
            new \Twig_SimpleFunction('vardump', [$this, 'vardumpFunc']),
            new \Twig_SimpleFunction('print_r', 'print_r'),
            new \Twig_SimpleFunction('http_response_code', 'http_response_code'),
            new \Twig_SimpleFunction('evaluate', [$this, 'evaluateStringFunc'], ['needs_context' => true]),
            new \Twig_SimpleFunction('evaluate_twig', [$this, 'evaluateTwigFunc'], ['needs_context' => true]),
            new \Twig_SimpleFunction('gist', [$this, 'gistFunc']),
            new \Twig_SimpleFunction('nonce_field', [$this, 'nonceFieldFunc']),
            new \Twig_SimpleFunction('pathinfo', 'pathinfo'),
            new \Twig_simpleFunction('random_string', [$this, 'randomStringFunc']),
            new \Twig_SimpleFunction('repeat', [$this, 'repeatFunc']),
            new \Twig_SimpleFunction('regex_replace', [$this, 'regexReplace']),
            new \Twig_SimpleFunction('regex_filter', [$this, 'regexFilter']),
            new \Twig_SimpleFunction('string', [$this, 'stringFunc']),
            new \Twig_SimpleFunction('url', [$this, 'urlFunc']),
            new \Twig_SimpleFunction('json_decode', [$this, 'jsonDecodeFilter']),
            new \Twig_SimpleFunction('get_cookie', [$this, 'getCookie']),
            new \Twig_SimpleFunction('redirect_me', [$this, 'redirectFunc']),
            new \Twig_SimpleFunction('range', [$this, 'rangeFunc']),
            new \Twig_SimpleFunction('isajaxrequest', [$this, 'isAjaxFunc']),
            new \Twig_SimpleFunction('exif', [$this, 'exifFunc']),
            new \Twig_SimpleFunction('media_directory', [$this, 'mediaDirFunc']),
            new \Twig_SimpleFunction('body_class', [$this, 'bodyClassFunc']),
            new \Twig_SimpleFunction('theme_var', [$this, 'themeVarFunc']),
            new \Twig_SimpleFunction('header_var', [$this, 'pageHeaderVarFunc']),
            new \Twig_SimpleFunction('read_file', [$this, 'readFileFunc']),
            new \Twig_SimpleFunction('nicenumber', [$this, 'niceNumberFunc']),
            new \Twig_SimpleFunction('nicefilesize', [$this, 'niceFilesizeFunc']),
<<<<<<< HEAD
            new \Twig_SimpleFunction('nicetime', [$this, 'nicetimeFilter']),
            new \Twig_SimpleFunction('cron', [$this, 'cronFunc']),

=======
            new \Twig_SimpleFunction('nicetime', [$this, 'nicetimeFunc']),
>>>>>>> bbc4fd6c

            // Translations
            new \Twig_simpleFunction('t', [$this, 'translate']),
            new \Twig_simpleFunction('tl', [$this, 'translateLanguage']),
            new \Twig_simpleFunction('ta', [$this, 'translateArray']),
        ];
    }

    /**
     * @return array
     */
    public function getTokenParsers()
    {
        return [
            new TwigTokenParserThrow(),
            new TwigTokenParserTryCatch(),
            new TwigTokenParserScript(),
            new TwigTokenParserStyle(),
            new TwigTokenParserMarkdown(),
            new TwigTokenParserSwitch(),
        ];
    }

    /**
     * Filters field name by changing dot notation into array notation.
     *
     * @param  string $str
     *
     * @return string
     */
    public function fieldNameFilter($str)
    {
        $path = explode('.', rtrim($str, '.'));

        return array_shift($path) . ($path ? '[' . implode('][', $path) . ']' : '');
    }

    /**
     * Protects email address.
     *
     * @param  string $str
     *
     * @return string
     */
    public function safeEmailFilter($str)
    {
        $email   = '';
        for ( $i = 0, $len = strlen( $str ); $i < $len; $i++ ) {
            $j = mt_rand( 0, 1);
            if ( $j === 0 ) {
                $email .= '&#' . ord( $str[$i] ) . ';';
            } elseif ( $j === 1 ) {
                $email .= $str[$i];
            }
        }

        return str_replace( '@', '&#64;', $email );
    }

    /**
     * Returns array in a random order.
     *
     * @param  array $original
     * @param  int   $offset Can be used to return only slice of the array.
     *
     * @return array
     */
    public function randomizeFilter($original, $offset = 0)
    {
        if (!is_array($original)) {
            return $original;
        }

        if ($original instanceof \Traversable) {
            $original = iterator_to_array($original, false);
        }

        $sorted = [];
        $random = array_slice($original, $offset);
        shuffle($random);

        $sizeOf = count($original);
        for ($x = 0; $x < $sizeOf; $x++) {
            if ($x < $offset) {
                $sorted[] = $original[$x];
            } else {
                $sorted[] = array_shift($random);
            }
        }

        return $sorted;
    }

    /**
     * Returns the modulus of an integer
     *
     * @param  string|int   $number
     * @param  int          $divider
     * @param  array        $items array of items to select from to return
     *
     * @return int
     */
    public function modulusFilter($number, $divider, $items = null)
    {
        if (is_string($number)) {
            $number = strlen($number);
        }

        $remainder = $number % $divider;

        if (is_array($items)) {
            if (isset($items[$remainder])) {
                return $items[$remainder];
            }

                return $items[0];
            }

        return $remainder;
    }

    /**
     * Inflector supports following notations:
     *
     * `{{ 'person'|pluralize }} => people`
     * `{{ 'shoes'|singularize }} => shoe`
     * `{{ 'welcome page'|titleize }} => "Welcome Page"`
     * `{{ 'send_email'|camelize }} => SendEmail`
     * `{{ 'CamelCased'|underscorize }} => camel_cased`
     * `{{ 'Something Text'|hyphenize }} => something-text`
     * `{{ 'something_text_to_read'|humanize }} => "Something text to read"`
     * `{{ '181'|monthize }} => 5`
     * `{{ '10'|ordinalize }} => 10th`
     *
     * @param string $action
     * @param string $data
     * @param int    $count
     *
     * @return mixed
     */
    public function inflectorFilter($action, $data, $count = null)
    {
        $action = $action . 'ize';

        $inflector = $this->grav['inflector'];

        if (\in_array(
            $action,
            ['titleize', 'camelize', 'underscorize', 'hyphenize', 'humanize', 'ordinalize', 'monthize'],
            true
        )) {
            return $inflector->$action($data);
        }

        if (\in_array($action, ['pluralize', 'singularize'], true)) {
            if ($count) {
                return $inflector->$action($data, $count);
            }

                return $inflector->$action($data);
            }

            return $data;
    }

    /**
     * Return MD5 hash from the input.
     *
     * @param  string $str
     *
     * @return string
     */
    public function md5Filter($str)
    {
        return md5($str);
    }

    /**
     * Return Base32 encoded string
     *
     * @param $str
     * @return string
     */
    public function base32EncodeFilter($str)
    {
        return Base32::encode($str);
    }

    /**
     * Return Base32 decoded string
     *
     * @param $str
     * @return bool|string
     */
    public function base32DecodeFilter($str)
    {
        return Base32::decode($str);
    }

    /**
     * Return Base64 encoded string
     *
     * @param $str
     * @return string
     */
    public function base64EncodeFilter($str)
    {
        return base64_encode($str);
    }

    /**
     * Return Base64 decoded string
     *
     * @param $str
     * @return bool|string
     */
    public function base64DecodeFilter($str)
    {
        return base64_decode($str);
    }


    /**
     * Sorts a collection by key
     *
     * @param  array    $input
     * @param  string   $filter
     * @param  int      $direction
     * @param  int      $sort_flags
     *
     * @return array
     */
    public function sortByKeyFilter($input, $filter, $direction = SORT_ASC, $sort_flags = SORT_REGULAR)
    {
        return Utils::sortArrayByKey($input, $filter, $direction, $sort_flags);
    }

    /**
     * Return ksorted collection.
     *
     * @param  array $array
     *
     * @return array
     */
    public function ksortFilter($array)
    {
        if (null === $array) {
            $array = [];
        }
        ksort($array);

        return $array;
    }

    /**
     * Wrapper for chunk_split() function
     *
     * @param $value
     * @param $chars
     * @param string $split
     * @return string
     */
    public function chunkSplitFilter($value, $chars, $split = '-')
    {
        return chunk_split($value, $chars, $split);
    }

    /**
     * determine if a string contains another
     *
     * @param String $haystack
     * @param String $needle
     *
     * @return boolean
     */
    public function containsFilter($haystack, $needle)
    {
        return (strpos($haystack, $needle) !== false);
    }

    public function niceCronFilter($at)
    {
        $cron = new Cron($at);
        return $cron->getText('en');
    }

    /**
     * Get Cron object for a crontab 'at' format
     *
     * @param $at
     * @return CronExpression
     */
    public function cronFunc($at)
    {
        $cron = CronExpression::factory($at);
        return $cron;
    }

    /**
     * displays a facebook style 'time ago' formatted date/time
     *
     * @param $date
     * @param $long_strings
     *
     * @return boolean
     */
    public function nicetimeFunc($date, $long_strings = true)
    {
        if (empty($date)) {
            return $this->grav['language']->translate('NICETIME.NO_DATE_PROVIDED', null, true);
        }

        if ($long_strings) {
            $periods = [
                "NICETIME.SECOND",
                "NICETIME.MINUTE",
                "NICETIME.HOUR",
                "NICETIME.DAY",
                "NICETIME.WEEK",
                "NICETIME.MONTH",
                "NICETIME.YEAR",
                "NICETIME.DECADE"
            ];
        } else {
            $periods = [
                "NICETIME.SEC",
                "NICETIME.MIN",
                "NICETIME.HR",
                "NICETIME.DAY",
                "NICETIME.WK",
                "NICETIME.MO",
                "NICETIME.YR",
                "NICETIME.DEC"
            ];
        }

        $lengths = ["60", "60", "24", "7", "4.35", "12", "10"];

        $now = time();

        // check if unix timestamp
        if ((string)(int)$date == $date) {
            $unix_date = $date;
        } else {
            $unix_date = strtotime($date);
        }

        // check validity of date
        if (empty($unix_date)) {
            return $this->grav['language']->translate('NICETIME.BAD_DATE', null, true);
        }

        // is it future date or past date
        if ($now > $unix_date) {
            $difference = $now - $unix_date;
            $tense      = $this->grav['language']->translate('NICETIME.AGO', null, true);

        } else if ($now == $unix_date) {
            $difference = $now - $unix_date;
            $tense      = $this->grav['language']->translate('NICETIME.JUST_NOW', null, false);

        } else {
            $difference = $unix_date - $now;
            $tense      = $this->grav['language']->translate('NICETIME.FROM_NOW', null, true);
        }

        for ($j = 0; $difference >= $lengths[$j] && $j < count($lengths) - 1; $j++) {
            $difference /= $lengths[$j];
        }

        $difference = round($difference);

        if ($difference != 1) {
            $periods[$j] .= '_PLURAL';
        }

        if ($this->grav['language']->getTranslation($this->grav['language']->getLanguage(),
            $periods[$j] . '_MORE_THAN_TWO')
        ) {
            if ($difference > 2) {
                $periods[$j] .= '_MORE_THAN_TWO';
            }
        }

        $periods[$j] = $this->grav['language']->translate($periods[$j], null, true);

        if ($now == $unix_date) {
            return "{$tense}";
        }

            return "$difference $periods[$j] {$tense}";
    }

    /**
     * @param $string
     *
     * @return mixed
     */
    public function absoluteUrlFilter($string)
    {
        $url    = $this->grav['uri']->base();
        $string = preg_replace('/((?:href|src) *= *[\'"](?!(http|ftp)))/i', "$1$url", $string);

        return $string;

    }

    /**
     * @param $string
     *
     * @param bool $block  Block or Line processing
     * @return mixed|string
     */
    public function markdownFunction($string, $block = true)
    {
        $page     = $this->grav['page'];
        $defaults = $this->config->get('system.pages.markdown');

        // Initialize the preferred variant of Parsedown
        if ($defaults['extra']) {
            $parsedown = new ParsedownExtra($page, $defaults);
        } else {
            $parsedown = new Parsedown($page, $defaults);
        }

        if ($block) {
            $string = $parsedown->text($string);
        } else {
            $string = $parsedown->line($string);
        }


        return $string;
    }

    /**
     * @param $haystack
     * @param $needle
     *
     * @return bool
     */
    public function startsWithFilter($haystack, $needle)
    {
        return Utils::startsWith($haystack, $needle);
    }

    /**
     * @param $haystack
     * @param $needle
     *
     * @return bool
     */
    public function endsWithFilter($haystack, $needle)
    {
        return Utils::endsWith($haystack, $needle);
    }

    /**
     * @param      $value
     * @param null $default
     *
     * @return null
     */
    public function definedDefaultFilter($value, $default = null)
    {
        return null !== $value ? $value : $default;
        }

    /**
     * @param      $value
     * @param null $chars
     *
     * @return string
     */
    public function rtrimFilter($value, $chars = null)
    {
        return rtrim($value, $chars);
    }

    /**
     * @param      $value
     * @param null $chars
     *
     * @return string
     */
    public function ltrimFilter($value, $chars = null)
    {
        return ltrim($value, $chars);
    }

    /**
     * Casts input to string.
     *
     * @param mixed $input
     * @return string
     */
    public function stringFilter($input)
    {
        return (string) $input;
    }


    /**
     * Casts input to int.
     *
     * @param mixed $input
     * @return int
     */
    public function intFilter($input)
    {
        return (int) $input;
    }

    /**
     * Casts input to bool.
     *
     * @param mixed $input
     * @return bool
     */
    public function boolFilter($input)
    {
        return (bool) $input;
    }

    /**
     * Casts input to float.
     *
     * @param mixed $input
     * @return float
     */
    public function floatFilter($input)
    {
        return (float) $input;
    }

    /**
     * Casts input to array.
     *
     * @param mixed $input
     * @return array
     */
    public function arrayFilter($input)
    {
        return (array) $input;
    }

    /**
     * @return mixed
     */
    public function translate()
    {
        return $this->grav['language']->translate(func_get_args());
    }

    /**
     * Translate Strings
     *
     * @param $args
     * @param array|null $languages
     * @param bool $array_support
     * @param bool $html_out
     * @return mixed
     */
    public function translateLanguage($args, array $languages = null, $array_support = false, $html_out = false)
    {
        return $this->grav['language']->translate($args, $languages, $array_support, $html_out);
    }

    /**
     * @param      $key
     * @param      $index
     * @param null $lang
     *
     * @return mixed
     */
    public function translateArray($key, $index, $lang = null)
    {
        return $this->grav['language']->translateArray($key, $index, $lang);
    }

    /**
     * Repeat given string x times.
     *
     * @param  string $input
     * @param  int    $multiplier
     *
     * @return string
     */
    public function repeatFunc($input, $multiplier)
    {
        return str_repeat($input, $multiplier);
    }

    /**
     * Return URL to the resource.
     *
     * @example {{ url('theme://images/logo.png')|default('http://www.placehold.it/150x100/f4f4f4') }}
     *
     * @param  string $input  Resource to be located.
     * @param  bool   $domain True to include domain name.
     *
     * @return string|null      Returns url to the resource or null if resource was not found.
     */
    public function urlFunc($input, $domain = false)
    {
        return Utils::url($input, $domain);
        }

    /**
     * This function will evaluate Twig $twig through the $environment, and return its results.
     *
     * @param array $context
     * @param string $twig
     * @return mixed
     */
    public function evaluateTwigFunc($context, $twig ) {

        $loader = new \Twig_Loader_Filesystem('.');
        $env = new \Twig_Environment($loader);

        $template = $env->createTemplate($twig);
        return $template->render($context);
    }

    /**
     * This function will evaluate a $string through the $environment, and return its results.
     *
     * @param $context
     * @param $string
     * @return mixed
     */
    public function evaluateStringFunc($context, $string )
    {
        return $this->evaluateTwigFunc($context, "{{ $string }}");
    }


    /**
     * Based on Twig_Extension_Debug / twig_var_dump
     * (c) 2011 Fabien Potencier
     *
     * @param \Twig_Environment $env
     * @param                   $context
     */
    public function dump(\Twig_Environment $env, $context)
    {
        if (!$env->isDebug() || !$this->debugger) {
            return;
        }

        $count = func_num_args();
        if (2 === $count) {
            $data = [];
            foreach ($context as $key => $value) {
                if (is_object($value)) {
                    if (method_exists($value, 'toArray')) {
                        $data[$key] = $value->toArray();
                    } else {
                        $data[$key] = "Object (" . get_class($value) . ")";
                    }
                } else {
                    $data[$key] = $value;
                }
            }
            $this->debugger->addMessage($data, 'debug');
        } else {
            for ($i = 2; $i < $count; $i++) {
                $this->debugger->addMessage(func_get_arg($i), 'debug');
            }
        }
    }

    /**
     * Output a Gist
     *
     * @param  string $id
     * @param  string|bool $file
     *
     * @return string
     */
    public function gistFunc($id, $file = false)
    {
        $url = 'https://gist.github.com/' . $id . '.js';
        if ($file) {
            $url .= '?file=' . $file;
        }
        return '<script src="' . $url . '"></script>';
    }

    /**
     * Generate a random string
     *
     * @param int $count
     *
     * @return string
     */
    public function randomStringFunc($count = 5)
    {
        return Utils::generateRandomString($count);
    }

    /**
     * Pad a string to a certain length with another string
     *
     * @param        $input
     * @param        $pad_length
     * @param string $pad_string
     * @param int    $pad_type
     *
     * @return string
     */
    public static function padFilter($input, $pad_length, $pad_string = " ", $pad_type = STR_PAD_RIGHT)
    {
        return str_pad($input, (int)$pad_length, $pad_string, $pad_type);
    }

    /**
     * Workaround for twig associative array initialization
     * Returns a key => val array
     *
     * @param string $key           key of item
     * @param string $val           value of item
     * @param array  $current_array optional array to add to
     *
     * @return array
     */
    public function arrayKeyValueFunc($key, $val, $current_array = null)
    {
        if (empty($current_array)) {
            return array($key => $val);
        }

            $current_array[$key] = $val;
            return $current_array;
        }

    /**
     * Wrapper for array_intersect() method
     *
     * @param $array1
     * @param $array2
     * @return array
     */
    public function arrayIntersectFunc($array1, $array2)
    {
        if ($array1 instanceof Collection && $array2 instanceof Collection) {
            return $array1->intersect($array2);
        }

        return array_intersect($array1, $array2);
    }

    /**
     * Returns a string from a value. If the value is array, return it json encoded
     *
     * @param $value
     *
     * @return string
     */
    public function stringFunc($value)
    {
        if (is_array($value)) { //format the array as a string
            return json_encode($value);
        }

            return $value;
        }

    /**
     * Translate a string
     *
     * @return string
     */
    public function translateFunc()
    {
        return $this->grav['language']->translate(func_get_args());
    }

    /**
     * Authorize an action. Returns true if the user is logged in and
     * has the right to execute $action.
     *
     * @param  string|array $action An action or a list of actions. Each
     *                              entry can be a string like 'group.action'
     *                              or without dot notation an associative
     *                              array.
     * @return bool                 Returns TRUE if the user is authorized to
     *                              perform the action, FALSE otherwise.
     */
    public function authorize($action)
    {
        /** @var User $user */
        $user = $this->grav['user'];

        if (!$user->authenticated || (isset($user->authorized) && !$user->authorized)) {
            return false;
        }

        $action = (array) $action;
        foreach ($action as $key => $perms) {
            $prefix = is_int($key) ? '' : $key . '.';
            $perms = $prefix ? (array) $perms : [$perms => true];
            foreach ($perms as $action2 => $authenticated) {
                if ($user->authorize($prefix . $action2)) {
                    return $authenticated;
                }
            }
        }

        return false;
    }

    /**
     * Used to add a nonce to a form. Call {{ nonce_field('action') }} specifying a string representing the action.
     *
     * For maximum protection, ensure that the string representing the action is as specific as possible
     *
     * @param string $action         the action
     * @param string $nonceParamName a custom nonce param name
     *
     * @return string the nonce input field
     */
    public function nonceFieldFunc($action, $nonceParamName = 'nonce')
    {
        $string = '<input type="hidden" name="' . $nonceParamName . '" value="' . Utils::getNonce($action) . '" />';

        return $string;
    }

    /**
     * Decodes string from JSON.
     *
     * @param  string  $str
     * @param  bool  $assoc
     * @param int $depth
     * @param int $options
     * @return array
     */
    public function jsonDecodeFilter($str, $assoc = false, $depth = 512, $options = 0)
    {
        return json_decode(html_entity_decode($str), $assoc, $depth, $options);
    }

    /**
     * Used to retrieve a cookie value
     *
     * @param string $key     The cookie name to retrieve
     *
     * @return mixed
     */
    public function getCookie($key)
    {
        return filter_input(INPUT_COOKIE, $key, FILTER_SANITIZE_STRING);
    }

    /**
     * Twig wrapper for PHP's preg_replace method
     *
     * @param mixed $subject the content to perform the replacement on
     * @param mixed $pattern the regex pattern to use for matches
     * @param mixed $replace the replacement value either as a string or an array of replacements
     * @param int   $limit   the maximum possible replacements for each pattern in each subject
     *
     * @return mixed the resulting content
     */
    public function regexReplace($subject, $pattern, $replace, $limit = -1)
    {
        return preg_replace($pattern, $replace, $subject, $limit);
    }

    /**
     * Twig wrapper for PHP's preg_grep method
     *
     * @param $array
     * @param $regex
     * @param int $flags
     * @return array
     */
    public function regexFilter($array, $regex, $flags = 0) {
        return preg_grep($regex, $array, $flags);
    }

    /**
     * redirect browser from twig
     *
     * @param string $url          the url to redirect to
     * @param int $statusCode      statusCode, default 303
     */
    public function redirectFunc($url, $statusCode = 303)
    {
        header('Location: ' . $url, true, $statusCode);
        exit();
    }

    /**
     * Generates an array containing a range of elements, optionally stepped
     *
     * @param int $start      Minimum number, default 0
     * @param int $end        Maximum number, default `getrandmax()`
     * @param int $step       Increment between elements in the sequence, default 1
     *
     * @return array
     */
    public function rangeFunc($start = 0, $end = 100, $step = 1)
    {
        return range($start, $end, $step);
    }

    /**
     * Check if HTTP_X_REQUESTED_WITH has been set to xmlhttprequest,
     * in which case we may unsafely assume ajax. Non critical use only.
     *
     * @return true if HTTP_X_REQUESTED_WITH exists and has been set to xmlhttprequest
     */
    public function isAjaxFunc()
    {
        return (
            !empty($_SERVER['HTTP_X_REQUESTED_WITH'])
            && strtolower($_SERVER['HTTP_X_REQUESTED_WITH']) === 'xmlhttprequest');
    }

    /**
     * Get's the Exif data for a file
     *
     * @param $image
     * @param bool $raw
     * @return mixed
     */
    public function exifFunc($image, $raw = false)
    {
        if (isset($this->grav['exif'])) {

            /** @var UniformResourceLocator $locator */
            $locator = $this->grav['locator'];

            if ($locator->isStream($image)) {
                $image = $locator->findResource($image);
            }

            $exif_reader = $this->grav['exif']->getReader();

            if (file_exists($image) && $this->config->get('system.media.auto_metadata_exif') && $exif_reader) {

                $exif_data = $exif_reader->read($image);

                if ($exif_data) {
                    if ($raw) {
                        return $exif_data->getRawData();
                    }

                        return $exif_data->getData();
                    }
                }
            }

        return null;
    }

    /**
     * Simple function to read a file based on a filepath and output it
     *
     * @param $filepath
     * @return bool|string
     */
    public function readFileFunc($filepath)
    {
        /** @var UniformResourceLocator $locator */
        $locator = $this->grav['locator'];

        if ($locator->isStream($filepath)) {
            $filepath = $locator->findResource($filepath);
        }

        if (file_exists($filepath)) {
            return file_get_contents($filepath);
        }

        return false;
    }

    /**
     * Process a folder as Media and return a media object
     *
     * @param $media_dir
     * @return Media|null
     */
    public function mediaDirFunc($media_dir)
    {
        /** @var UniformResourceLocator $locator */
        $locator = $this->grav['locator'];

        if ($locator->isStream($media_dir)) {
            $media_dir = $locator->findResource($media_dir);
        }

        if (file_exists($media_dir)) {
            return new Media($media_dir);
        }

        return null;
    }

    /**
     * Dump a variable to the browser
     *
     * @param $var
     */
    public function vardumpFunc($var)
    {
        var_dump($var);
    }

    /**
     * Returns a nicer more readable filesize based on bytes
     *
     * @param $bytes
     * @return string
     */
    public function niceFilesizeFunc($bytes)
    {
        if ($bytes >= 1073741824)
        {
            $bytes = number_format($bytes / 1073741824, 2) . ' GB';
        }
        elseif ($bytes >= 1048576)
        {
            $bytes = number_format($bytes / 1048576, 2) . ' MB';
        }
        elseif ($bytes >= 1024)
        {
            $bytes = number_format($bytes / 1024, 1) . ' KB';
        }
        elseif ($bytes > 1)
        {
            $bytes = $bytes . ' bytes';
        }
        elseif ($bytes == 1)
        {
            $bytes = $bytes . ' byte';
        }
        else
        {
            $bytes = '0 bytes';
        }

        return $bytes;
    }


    /**
     * Returns a nicer more readable number
     *
     * @param int|float $n
     * @return bool|string
     */
    public function niceNumberFunc($n)
    {
        // first strip any formatting;
        $n = 0 + str_replace(',', '', $n);

        // is this a number?
        if (!is_numeric($n)) {
            return false;
        }

        // now filter it;
        if ($n > 1000000000000) {
            return round(($n/1000000000000), 2).' t';
        }
        if ($n > 1000000000) {
            return round(($n/1000000000), 2).' b';
        }
        if ($n > 1000000) {
            return round(($n/1000000), 2).' m';
        }
        if ($n > 1000) {
            return round(($n/1000), 2).' k';
        }

        return number_format($n);
    }

    /**
     * Get a theme variable
     *
     * @param $var
     * @param bool $default
     * @return string
     */
    public function themeVarFunc($var, $default = null)
    {
        $header = $this->grav['page']->header();
        $header_classes = isset($header->$var) ? $header->$var : null;
        return $header_classes ?: $this->config->get('theme.' . $var, $default);
    }

    /**
     * takes an array of classes, and if they are not set on body_classes
     * look to see if they are set in theme config
     *
     * @param $classes
     * @return string
     */
    public function bodyClassFunc($classes)
    {

        $header = $this->grav['page']->header();
        $body_classes = isset($header->body_classes) ? $header->body_classes : '';

        foreach ((array)$classes as $class) {
            if (!empty($body_classes) && Utils::contains($body_classes, $class)) {
                continue;
            }

            $val = $this->config->get('theme.' . $class, false) ? $class : false;
            $body_classes .= $val ? ' ' . $val : '';
        }

        return $body_classes;
    }

    /**
     * Look for a page header variable in an array of pages working its way through until a value is found
     *
     * @param $var
     * @param null $pages
     * @return mixed
     */
    public function pageHeaderVarFunc($var, $pages = null)
    {
        if ($pages === null) {
            $pages = $this->grav['page'];
        }

        // Make sure pages are an array
        if (!is_array($pages)) {
            $pages = array($pages);
        }

        // Loop over pages and look for header vars
        foreach ($pages as $page) {
            if (is_string($page)) {
                $page = $this->grav['pages']->find($page);
            }

            if ($page) {
                $header = $page->header();
                if (isset($header->$var)) {
                    return $header->$var;
                }
            }
        }

        return null;
    }

    /**
     * Dump/Encode data into YAML format
     *
     * @param $data
     * @param $inline integer number of levels of inline syntax
     * @return mixed
     */
    public function yamlEncodeFilter($data, $inline = 10)
    {
        return Yaml::dump($data, $inline);
    }

    /**
     * Decode/Parse data from YAML format
     *
     * @param $data
     * @return mixed
     */
    public function yamlDecodeFilter($data)
    {
        return Yaml::parse($data);
    }
}<|MERGE_RESOLUTION|>--- conflicted
+++ resolved
@@ -159,13 +159,8 @@
             new \Twig_SimpleFunction('read_file', [$this, 'readFileFunc']),
             new \Twig_SimpleFunction('nicenumber', [$this, 'niceNumberFunc']),
             new \Twig_SimpleFunction('nicefilesize', [$this, 'niceFilesizeFunc']),
-<<<<<<< HEAD
-            new \Twig_SimpleFunction('nicetime', [$this, 'nicetimeFilter']),
+            new \Twig_SimpleFunction('nicetime', [$this, 'nicetimeFunc']),
             new \Twig_SimpleFunction('cron', [$this, 'cronFunc']),
-
-=======
-            new \Twig_SimpleFunction('nicetime', [$this, 'nicetimeFunc']),
->>>>>>> bbc4fd6c
 
             // Translations
             new \Twig_simpleFunction('t', [$this, 'translate']),
