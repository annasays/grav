<?php

/**
 * @package    Grav\Common\Backup
 *
 * @copyright  Copyright (C) 2015 - 2020 Trilby Media, LLC. All rights reserved.
 * @license    MIT License; see LICENSE file for details.
 */

namespace Grav\Common\Backup;

use DateTime;
use Exception;
use FilesystemIterator;
use GlobIterator;
use Grav\Common\Filesystem\Archiver;
use Grav\Common\Filesystem\Folder;
use Grav\Common\Inflector;
use Grav\Common\Scheduler\Job;
use Grav\Common\Scheduler\Scheduler;
use Grav\Common\Utils;
use Grav\Common\Grav;
use RocketTheme\Toolbox\Event\Event;
use RocketTheme\Toolbox\File\JsonFile;
use RocketTheme\Toolbox\ResourceLocator\UniformResourceLocator;
use RuntimeException;
use SplFileInfo;
use stdClass;
use Symfony\Component\EventDispatcher\EventDispatcher;
use function count;

/**
 * Class Backups
 * @package Grav\Common\Backup
 */
class Backups
{
    protected const BACKUP_FILENAME_REGEXZ = "#(.*)--(\d*).zip#";

    protected const BACKUP_DATE_FORMAT = 'YmdHis';

    /** @var string */
    protected static $backup_dir;

    /** @var array|null */
    protected static $backups;

    /**
     * @return void
     */
    public function init()
    {
        $grav = Grav::instance();

        /** @var EventDispatcher $dispatcher */
        $dispatcher = $grav['events'];
        $dispatcher->addListener('onSchedulerInitialized', [$this, 'onSchedulerInitialized']);

        $grav->fireEvent('onBackupsInitialized', new Event(['backups' => $this]));
    }

    /**
     * @return void
     */
    public function setup()
    {
        if (null === static::$backup_dir) {
            $grav = Grav::instance();
            static::$backup_dir = $grav['locator']->findResource('backup://', true, true);
            Folder::create(static::$backup_dir);
        }
    }

    /**
     * @param Event $event
     * @return void
     */
    public function onSchedulerInitialized(Event $event)
    {
        $grav = Grav::instance();

        /** @var Scheduler $scheduler */
        $scheduler = $event['scheduler'];

        /** @var Inflector $inflector */
        $inflector = $grav['inflector'];

        foreach (static::getBackupProfiles() as $id => $profile) {
            $at = $profile['schedule_at'];
            $name = $inflector::hyphenize($profile['name']);
            $logs = 'logs/backup-' . $name . '.out';
            /** @var Job $job */
            $job = $scheduler->addFunction('Grav\Common\Backup\Backups::backup', [$id], $name);
            $job->at($at);
            $job->output($logs);
            $job->backlink('/tools/backups');
        }
    }

    /**
     * @param string $backup
     * @param string $base_url
     * @return string
     */
    public function getBackupDownloadUrl($backup, $base_url)
    {
        $param_sep = $param_sep = Grav::instance()['config']->get('system.param_sep', ':');
<<<<<<< HEAD
        $download = urlencode(base64_encode($backup));
        $url      = rtrim(Grav::instance()['uri']->rootUrl(true), '/') . '/' . trim(
            $base_url,
            '/'
        ) . '/task' . $param_sep . 'backup/download' . $param_sep . $download . '/admin-nonce' . $param_sep . Utils::getNonce('admin-form');
=======
        $download = urlencode(base64_encode(basename($backup)));
        $url      = rtrim(Grav::instance()['uri']->rootUrl(true), '/') . '/' . trim($base_url,
                '/') . '/task' . $param_sep . 'backup/download' . $param_sep . $download . '/admin-nonce' . $param_sep . Utils::getNonce('admin-form');
>>>>>>> 00a70948

        return $url;
    }

    /**
     * @return array
     */
    public static function getBackupProfiles()
    {
        return Grav::instance()['config']->get('backups.profiles');
    }

    /**
     * @return array
     */
    public static function getPurgeConfig()
    {
        return Grav::instance()['config']->get('backups.purge');
    }

    /**
     * @return array
     */
    public function getBackupNames()
    {
        return array_column(static::getBackupProfiles(), 'name');
    }

    /**
     * @return float|int
     */
    public static function getTotalBackupsSize()
    {
        $backups = static::getAvailableBackups();
        $size = array_sum(array_column($backups, 'size'));

        return $size ?? 0;
    }

    /**
     * @param bool $force
     * @return array|null
     */
    public static function getAvailableBackups($force = false)
    {
        if ($force || null === static::$backups) {
            static::$backups = [];

            $grav = Grav::instance();
            $backups_itr = new GlobIterator(static::$backup_dir . '/*.zip', FilesystemIterator::KEY_AS_FILENAME);
            $inflector = $grav['inflector'];
            $long_date_format = DATE_RFC2822;

            /**
             * @var string $name
             * @var SplFileInfo $file
             */
            foreach ($backups_itr as $name => $file) {
                if (preg_match(static::BACKUP_FILENAME_REGEXZ, $name, $matches)) {
                    $date = DateTime::createFromFormat(static::BACKUP_DATE_FORMAT, $matches[2]);
                    $timestamp = $date->getTimestamp();
                    $backup = new stdClass();
                    $backup->title = $inflector->titleize($matches[1]);
                    $backup->time = $date;
                    $backup->date = $date->format($long_date_format);
                    $backup->filename = $name;
                    $backup->path = $file->getPathname();
                    $backup->size = $file->getSize();
                    static::$backups[$timestamp] = $backup;
                }
            }
            // Reverse Key Sort to get in reverse date order
            krsort(static::$backups);
        }

        return static::$backups;
    }

    /**
     * Backup
     *
     * @param int $id
     * @param callable|null $status
     * @return string|null
     */
    public static function backup($id = 0, callable $status = null)
    {
        $grav = Grav::instance();

        $profiles = static::getBackupProfiles();
        /** @var UniformResourceLocator $locator */
        $locator = $grav['locator'];

        if (isset($profiles[$id])) {
            $backup = (object) $profiles[$id];
        } else {
            throw new RuntimeException('No backups defined...');
        }

        $name = $grav['inflector']->underscorize($backup->name);
        $date = date(static::BACKUP_DATE_FORMAT, time());
        $filename = trim($name, '_') . '--' . $date . '.zip';
        $destination = static::$backup_dir . DS . $filename;
        $max_execution_time = ini_set('max_execution_time', '600');
        $backup_root = $backup->root;

        if ($locator->isStream($backup_root)) {
            $backup_root = $locator->findResource($backup_root);
        } else {
            $backup_root = rtrim(GRAV_ROOT . $backup_root, '/');
        }

        if (!file_exists($backup_root)) {
            throw new RuntimeException("Backup location: {$backup_root} does not exist...");
        }

        $options = [
            'exclude_files' => static::convertExclude($backup->exclude_files ?? ''),
            'exclude_paths' => static::convertExclude($backup->exclude_paths ?? ''),
        ];

        $archiver = Archiver::create('zip');
        $archiver->setArchive($destination)->setOptions($options)->compress($backup_root, $status)->addEmptyFolders($options['exclude_paths'], $status);

        $status && $status([
            'type' => 'message',
            'message' => 'Done...',
        ]);

        $status && $status([
            'type' => 'progress',
            'complete' => true
        ]);

        if ($max_execution_time !== false) {
            ini_set('max_execution_time', $max_execution_time);
        }

        // Log the backup
        $grav['log']->notice('Backup Created: ' . $destination);

        // Fire Finished event
        $grav->fireEvent('onBackupFinished', new Event(['backup' => $destination]));

        // Purge anything required
        static::purge();

        // Log
        $log = JsonFile::instance($locator->findResource("log://backup.log", true, true));
        $log->content([
            'time'     => time(),
            'location' => $destination
        ]);
        $log->save();

        return $destination;
    }

    /**
     * @return void
     * @throws Exception
     */
    public static function purge()
    {
        $purge_config = static::getPurgeConfig();
        $trigger = $purge_config['trigger'];
        $backups = static::getAvailableBackups(true);

        switch ($trigger) {
            case 'number':
                $backups_count = count($backups);
                if ($backups_count > $purge_config['max_backups_count']) {
                    $last = end($backups);
                    unlink($last->path);
                    static::purge();
                }
                break;

            case 'time':
                $last = end($backups);
                $now = new DateTime();
                $interval = $now->diff($last->time);
                if ($interval->days > $purge_config['max_backups_time']) {
                    unlink($last->path);
                    static::purge();
                }
                break;

            default:
                $used_space = static::getTotalBackupsSize();
                $max_space = $purge_config['max_backups_space'] * 1024 * 1024 *  1024;
                if ($used_space > $max_space) {
                    $last = end($backups);
                    unlink($last->path);
                    static::purge();
                }
                break;
        }
    }

    /**
     * @param string $exclude
     * @return array
     */
    protected static function convertExclude($exclude)
    {
        $lines = preg_split("/[\s,]+/", $exclude);

        return array_map('trim', $lines, array_fill(0, count($lines), '/'));
    }
}<|MERGE_RESOLUTION|>--- conflicted
+++ resolved
@@ -105,17 +105,11 @@
     public function getBackupDownloadUrl($backup, $base_url)
     {
         $param_sep = $param_sep = Grav::instance()['config']->get('system.param_sep', ':');
-<<<<<<< HEAD
-        $download = urlencode(base64_encode($backup));
+        $download = urlencode(base64_encode(basename($backup)));
         $url      = rtrim(Grav::instance()['uri']->rootUrl(true), '/') . '/' . trim(
             $base_url,
             '/'
         ) . '/task' . $param_sep . 'backup/download' . $param_sep . $download . '/admin-nonce' . $param_sep . Utils::getNonce('admin-form');
-=======
-        $download = urlencode(base64_encode(basename($backup)));
-        $url      = rtrim(Grav::instance()['uri']->rootUrl(true), '/') . '/' . trim($base_url,
-                '/') . '/task' . $param_sep . 'backup/download' . $param_sep . $download . '/admin-nonce' . $param_sep . Utils::getNonce('admin-form');
->>>>>>> 00a70948
 
         return $url;
     }
