<?php
namespace Grav\Common;

use Grav\Common\Page\Pages;
use Grav\Common\Service\ConfigServiceProvider;
use Grav\Common\Service\StreamsServiceProvider;
<<<<<<< HEAD
use RocketTheme\Toolbox\DI\Container;
use RocketTheme\Toolbox\Event\Event;
use RocketTheme\Toolbox\Event\EventDispatcher;
=======
use Grav\Component\DI\Container;
use Grav\Component\EventDispatcher\Event;
use Grav\Component\EventDispatcher\EventDispatcher;
use Grav\Common\Page\Medium;
>>>>>>> b156c875

/**
 * Grav
 *
 * @author Andy Miller
 * @link http://www.rockettheme.com
 * @license http://opensource.org/licenses/MIT
 * @version 0.8.0
 *
 * Originally based on Pico by Gilbert Pellegrom - http://pico.dev7studios.com
 * Influenced by Pico, Stacey, Kirby, PieCrust and other great platforms...
 */
class Grav extends Container
{
    /**
     * @var string
     */
    protected $output;

    /**
     * @var static
     */
    protected static $instance;

    public static function instance(array $values = array())
    {
        if (!self::$instance) {
            self::$instance = static::load($values);

            GravTrait::setGrav(self::$instance);

        } elseif ($values) {
            $instance = self::$instance;
            foreach ($values as $key => $value) {
                $instance->offsetSet($key, $value);
            }
        }

        return self::$instance;
    }

    protected static function load(array $values)
    {
        $container = new static($values);

        $container['grav'] = $container;

        $container['uri'] = function ($c) {
            return new Uri($c);
        };

        $container['task'] = function ($c) {
            return !empty($_POST['task']) ? $_POST['task'] : $c['uri']->param('task');
        };

        $container['events'] = function ($c) {
            return new EventDispatcher;
        };
        $container['cache'] = function ($c) {
            return new Cache($c);
        };
        $container['plugins'] = function ($c) {
            return new Plugins($c);
        };
        $container['themes'] = function ($c) {
            return new Themes($c);
        };
        $container['twig'] = function ($c) {
            return new Twig($c);
        };
        $container['taxonomy'] = function ($c) {
            return new Taxonomy($c);
        };
        $container['pages'] = function ($c) {
            return new Page\Pages($c);
        };
        $container['assets'] = function ($c) {
            return new Assets();
        };
        $container['page'] = function ($c) {
<<<<<<< HEAD
            /** @var Pages $pages */
            $pages = $c['pages'];
            $page = $pages->dispatch($c['uri']->route());
=======

            $page = $c['pages']->dispatch($c['uri']->route());
>>>>>>> b156c875

            if (!$page || !$page->routable()) {

                // special  case where a media file is requested
                if (!$page) {
                    $path_parts = pathinfo($c['uri']->route());
                    $page = $c['pages']->dispatch($path_parts['dirname']);
                    if ($page) {
                        $media = $page->media()->all();
                        if (isset($media[$path_parts['basename']])) {
                            $medium = $media[$path_parts['basename']];

                            // loop through actions for the image and call them
                            foreach ($c['uri']->query(null,true) as $action => $params) {
                                if (in_array($action, Medium::$valid_actions)) {
                                    call_user_func_array(array(&$medium, $action), explode(',', $params));
                                }
                            }
                            header('Content-type: '. $mime = $medium->get('mime'));
                            echo file_get_contents($medium->path());
                            die;
                        }
                    }
                }

                // If no page found, fire event
                $event = $c->fireEvent('onPageNotFound');

                if (isset($event->page)) {
                    $page = $event->page;
                } else {
                    throw new \RuntimeException('Page Not Found', 404);
                }
            }
            return $page;
        };
        $container['output'] = function ($c) {
            return $c['twig']->processSite($c['uri']->extension());
        };
        $container['browser'] = function ($c) {
            return new Browser();
        };

        $container->register(new StreamsServiceProvider);
        $container->register(new ConfigServiceProvider);

        return $container;
    }

    public function process()
    {
        // Use output buffering to prevent headers from being sent too early.
        ob_start();

        // Initialize configuration.
        $this['config']->init();

        $this['plugins']->init();

        $this->fireEvent('onPluginsInitialized');

        $this['themes']->init();

        $this->fireEvent('onThemeInitialized');

        $task = $this['task'];
        if ($task) {
            $this->fireEvent('onTask.' . $task);
        }

        $this['assets']->init();

        $this->fireEvent('onAssetsInitialized');

        $this['twig']->init();
        $this['pages']->init();

        $this->fireEvent('onPagesInitialized');

        $this->fireEvent('onPageInitialized');

        // Process whole page as required
        $this->output = $this['output'];

        $this->fireEvent('onOutputGenerated');

        // Set the header type
        $this->header();

        echo $this->output;

        $this->fireEvent('onOutputRendered');

        register_shutdown_function([$this, 'shutdown']);
    }

    /**
     * Redirect browser to another location.
     *
     * @param string $route Internal route.
     * @param int $code Redirection code (30x)
     */
    public function redirect($route, $code = 303)
    {
        /** @var Uri $uri */
        $uri = $this['uri'];
        header("Location: " . rtrim($uri->rootUrl(), '/') .'/'. trim($route, '/'), true, $code);
        exit();
    }

    /**
     * Returns mime type for the file format.
     *
     * @param string $format
     * @return string
     */
    public function mime($format)
    {
        switch ($format) {
            case 'json':
                return 'application/json';
            case 'html':
                return 'text/html';
            case 'atom':
                return 'application/atom+xml';
            case 'rss':
                return 'application/rss+xml';
            case 'xml':
                return 'application/xml';
        }
        return 'text/html';
    }

    /**
     * Set response header.
     */
    public function header()
    {
        /** @var Uri $uri */
        $uri = $this['uri'];
        header('Content-type: ' . $this->mime($uri->extension()));
    }

    /**
     * Fires an event with optional parameters.
     *
     * @param  string $eventName
     * @param  Event  $event
     * @return Event
     */
    public function fireEvent($eventName, Event $event = null)
    {
        /** @var EventDispatcher $events */
        $events = $this['events'];
        return $events->dispatch($eventName, $event);
    }

    /**
     * Set the final content length for the page and flush the buffer
     *
     */
    public function shutdown()
    {
        if($this['config']->get('system.debugger.shutdown.close_connection')) {
            set_time_limit(0);
            ignore_user_abort(true);
            session_write_close();

            header('Content-length: ' . ob_get_length());
            header("Connection: close\r\n");

            ob_end_flush();
            ob_flush();
            flush();
        }

        $this->fireEvent('onShutdown');
    }
}<|MERGE_RESOLUTION|>--- conflicted
+++ resolved
@@ -4,16 +4,10 @@
 use Grav\Common\Page\Pages;
 use Grav\Common\Service\ConfigServiceProvider;
 use Grav\Common\Service\StreamsServiceProvider;
-<<<<<<< HEAD
 use RocketTheme\Toolbox\DI\Container;
 use RocketTheme\Toolbox\Event\Event;
 use RocketTheme\Toolbox\Event\EventDispatcher;
-=======
-use Grav\Component\DI\Container;
-use Grav\Component\EventDispatcher\Event;
-use Grav\Component\EventDispatcher\EventDispatcher;
 use Grav\Common\Page\Medium;
->>>>>>> b156c875
 
 /**
  * Grav
@@ -94,14 +88,9 @@
             return new Assets();
         };
         $container['page'] = function ($c) {
-<<<<<<< HEAD
             /** @var Pages $pages */
             $pages = $c['pages'];
             $page = $pages->dispatch($c['uri']->route());
-=======
-
-            $page = $c['pages']->dispatch($c['uri']->route());
->>>>>>> b156c875
 
             if (!$page || !$page->routable()) {
 
