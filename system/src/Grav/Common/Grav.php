<?php
namespace Grav\Common;

use Grav\Common\Page\Pages;
use Grav\Common\Service\ConfigServiceProvider;
use Grav\Common\Service\StreamsServiceProvider;
use RocketTheme\Toolbox\DI\Container;
use RocketTheme\Toolbox\Event\Event;
use RocketTheme\Toolbox\Event\EventDispatcher;
use Grav\Common\Page\Medium;

/**
 * Grav
 *
 * @author Andy Miller
 * @link http://www.rockettheme.com
 * @license http://opensource.org/licenses/MIT
 * @version 0.8.0
 *
 * Originally based on Pico by Gilbert Pellegrom - http://pico.dev7studios.com
 * Influenced by Pico, Stacey, Kirby, PieCrust and other great platforms...
 */
class Grav extends Container
{
    /**
     * @var string
     */
    protected $output;

    /**
     * @var static
     */
    protected static $instance;

    public static function instance(array $values = array())
    {
        if (!self::$instance) {
            self::$instance = static::load($values);

            GravTrait::setGrav(self::$instance);

        } elseif ($values) {
            $instance = self::$instance;
            foreach ($values as $key => $value) {
                $instance->offsetSet($key, $value);
            }
        }

        return self::$instance;
    }

    protected static function load(array $values)
    {
        $container = new static($values);

        $container['grav'] = $container;

        $container['uri'] = function ($c) {
            return new Uri($c);
        };

        $container['task'] = function ($c) {
            return !empty($_POST['task']) ? $_POST['task'] : $c['uri']->param('task');
        };

        $container['events'] = function ($c) {
            return new EventDispatcher();
        };
        $container['cache'] = function ($c) {
            return new Cache($c);
        };
        $container['plugins'] = function ($c) {
            return new Plugins($c);
        };
        $container['themes'] = function ($c) {
            return new Themes($c);
        };
        $container['twig'] = function ($c) {
            return new Twig($c);
        };
        $container['taxonomy'] = function ($c) {
            return new Taxonomy($c);
        };
        $container['pages'] = function ($c) {
            return new Page\Pages($c);
        };
        $container['assets'] = function ($c) {
            return new Assets();
        };
        $container['page'] = function ($c) {
            /** @var Pages $pages */
            $pages = $c['pages'];
            $page = $pages->dispatch($c['uri']->route());

            if (!$page || !$page->routable()) {

                // special  case where a media file is requested
                if (!$page) {
                    $path_parts = pathinfo($c['uri']->route());
                    $page = $c['pages']->dispatch($path_parts['dirname']);
                    if ($page) {
                        $media = $page->media()->all();
                        if (isset($media[$path_parts['basename']])) {
                            $medium = $media[$path_parts['basename']];

                            // loop through actions for the image and call them
                            foreach ($c['uri']->query(null,true) as $action => $params) {
                                if (in_array($action, Medium::$valid_actions)) {
                                    call_user_func_array(array(&$medium, $action), explode(',', $params));
                                }
                            }
                            header('Content-type: '. $mime = $medium->get('mime'));
                            echo file_get_contents($medium->path());
                            die;
                        }
                    }
                }

                // If no page found, fire event
                $event = $c->fireEvent('onPageNotFound');

                if (isset($event->page)) {
                    $page = $event->page;
                } else {
                    throw new \RuntimeException('Page Not Found', 404);
                }
            }

            return $page;
        };
        $container['output'] = function ($c) {
            return $c['twig']->processSite($c['uri']->extension());
        };
        $container['browser'] = function ($c) {
            return new Browser();
        };

<<<<<<< HEAD
        $container->register(new StreamsServiceProvider());
=======
        $container->register(new StreamsServiceProvider);
        $container->register(new ConfigServiceProvider);
>>>>>>> 9cb83ba3

        return $container;
    }

    public function process()
    {
        // Use output buffering to prevent headers from being sent too early.
        ob_start();

        // Initialize configuration.
        $this['config']->init();

        $this['plugins']->init();

        $this->fireEvent('onPluginsInitialized');

        $this['themes']->init();

        $this->fireEvent('onThemeInitialized');

        $task = $this['task'];
        if ($task) {
            $this->fireEvent('onTask.' . $task);
        }

        $this['assets']->init();

        $this->fireEvent('onAssetsInitialized');

        $this['twig']->init();
        $this['pages']->init();

        $this->fireEvent('onPagesInitialized');

        $this->fireEvent('onPageInitialized');

        // Process whole page as required
        $this->output = $this['output'];

        $this->fireEvent('onOutputGenerated');

        // Set the header type
        $this->header();

        echo $this->output;

        $this->fireEvent('onOutputRendered');

        register_shutdown_function([$this, 'shutdown']);
    }

    /**
     * Redirect browser to another location.
     *
     * @param string $route Internal route.
     * @param int    $code  Redirection code (30x)
     */
    public function redirect($route, $code = 303)
    {
        /** @var Uri $uri */
        $uri = $this['uri'];
        header("Location: " . rtrim($uri->rootUrl(), '/') .'/'. trim($route, '/'), true, $code);
        exit();
    }

    /**
     * Returns mime type for the file format.
     *
     * @param  string $format
     * @return string
     */
    public function mime($format)
    {
        switch ($format) {
            case 'json':
                return 'application/json';
            case 'html':
                return 'text/html';
            case 'atom':
                return 'application/atom+xml';
            case 'rss':
                return 'application/rss+xml';
            case 'xml':
                return 'application/xml';
        }

        return 'text/html';
    }

    /**
     * Set response header.
     */
    public function header()
    {
        /** @var Uri $uri */
        $uri = $this['uri'];
        header('Content-type: ' . $this->mime($uri->extension()));
    }

    /**
     * Fires an event with optional parameters.
     *
     * @param  string $eventName
     * @param  Event  $event
     * @return Event
     */
    public function fireEvent($eventName, Event $event = null)
    {
        /** @var EventDispatcher $events */
        $events = $this['events'];

        return $events->dispatch($eventName, $event);
    }

    /**
     * Set the final content length for the page and flush the buffer
     *
     */
    public function shutdown()
    {
        if ($this['config']->get('system.debugger.shutdown.close_connection')) {
            set_time_limit(0);
            ignore_user_abort(true);
            session_write_close();

            header('Content-length: ' . ob_get_length());
            header("Connection: close\r\n");

            ob_end_flush();
            ob_flush();
            flush();
        }

        $this->fireEvent('onShutdown');
    }
}<|MERGE_RESOLUTION|>--- conflicted
+++ resolved
@@ -64,7 +64,7 @@
         };
 
         $container['events'] = function ($c) {
-            return new EventDispatcher();
+            return new EventDispatcher;
         };
         $container['cache'] = function ($c) {
             return new Cache($c);
@@ -125,7 +125,6 @@
                     throw new \RuntimeException('Page Not Found', 404);
                 }
             }
-
             return $page;
         };
         $container['output'] = function ($c) {
@@ -135,12 +134,8 @@
             return new Browser();
         };
 
-<<<<<<< HEAD
-        $container->register(new StreamsServiceProvider());
-=======
         $container->register(new StreamsServiceProvider);
         $container->register(new ConfigServiceProvider);
->>>>>>> 9cb83ba3
 
         return $container;
     }
@@ -196,7 +191,7 @@
      * Redirect browser to another location.
      *
      * @param string $route Internal route.
-     * @param int    $code  Redirection code (30x)
+     * @param int $code Redirection code (30x)
      */
     public function redirect($route, $code = 303)
     {
@@ -209,7 +204,7 @@
     /**
      * Returns mime type for the file format.
      *
-     * @param  string $format
+     * @param string $format
      * @return string
      */
     public function mime($format)
@@ -226,7 +221,6 @@
             case 'xml':
                 return 'application/xml';
         }
-
         return 'text/html';
     }
 
@@ -251,7 +245,6 @@
     {
         /** @var EventDispatcher $events */
         $events = $this['events'];
-
         return $events->dispatch($eventName, $event);
     }
 
@@ -261,7 +254,7 @@
      */
     public function shutdown()
     {
-        if ($this['config']->get('system.debugger.shutdown.close_connection')) {
+        if($this['config']->get('system.debugger.shutdown.close_connection')) {
             set_time_limit(0);
             ignore_user_abort(true);
             session_write_close();
