--- conflicted
+++ resolved
@@ -132,15 +132,10 @@
 
         // Find thumbnail.
         $thumb = "themes://{$name}/thumbnail.jpg";
-<<<<<<< HEAD
-        if ($path = $this->grav['locator']->findResource($thumb, false)) {
-            $blueprint->setMeta('', 'thumbnail', $this->grav['base_url'] . '/' . $path);
-=======
         $path = $this->grav['locator']->findResource($thumb, false);
 
         if ($path) {
-            $blueprint->set('thumbnail', $this->grav['base_url'] . '/' . $path);
->>>>>>> d3202b32
+            $blueprint->setMeta('thumbnail', $this->grav['base_url'] . '/' . $path);
         }
 
         $obj = new Data($file->content(), $blueprint);
