--- conflicted
+++ resolved
@@ -1,16 +1,11 @@
 <?php
 namespace Grav\Common;
 
-<<<<<<< HEAD
 use Grav\Component\Data\Blueprints;
 use Grav\Component\Data\Data;
 use Grav\Component\Filesystem\File;
-=======
-use Grav\Common\Data\Data;
-use Grav\Common\Data\Blueprints;
 use Grav\Common\Filesystem\File\Yaml;
 use Grav\Component\Filesystem\ResourceLocator;
->>>>>>> c73e0d14
 
 /**
  * The Themes object holds an array of all the theme objects that Grav knows about.
@@ -68,25 +63,6 @@
             throw new \RuntimeException('Theme name not provided.');
         }
 
-<<<<<<< HEAD
-        $blueprints = new Blueprints("theme://{$name}");
-        $blueprint = $blueprints->get('blueprints');
-        $blueprint->name = $name;
-
-        // Find thumbnail.
-        $thumb = THEMES_DIR . "{$name}/thumbnail.jpg";
-        if (file_exists($thumb)) {
-            // TODO: use real URL with base path.
-            $blueprint->set('thumbnail', "/user/themes/{$name}/thumbnail.jpg");
-        }
-
-        // Load default configuration.
-        $file = File\Yaml::instance("theme://{$name}.yaml");
-        $obj = new Data($file->content(), $blueprint);
-
-        // Override with user configuration.
-        $file = File\Yaml::instance("user://config/themes/{$name}.yaml");
-=======
         $blueprints = new Blueprints("theme:///{$name}");
         $blueprint = $blueprints->get('blueprints');
         $blueprint->name = $name;
@@ -106,7 +82,6 @@
 
         // Override with user configuration.
         $file = Yaml::instance("user://config/themes/{$name}.yaml");
->>>>>>> c73e0d14
         $obj->merge($file->content());
 
         // Save configuration always to user/config.
@@ -117,20 +92,13 @@
 
     public function current($name = null)
     {
-        $grav = $this->grav;
         /** @var Config $config */
-        $config = $grav['config'];
+        $config = $this->grav['config'];
 
         if (!$name) {
             $name = $config->get('system.pages.theme');
         }
 
-<<<<<<< HEAD
-        $path = THEMES_DIR . $name;
-        $file = "{$path}/{$name}.php";
-
-        if (file_exists($file)) {
-=======
         return $name;
     }
 
@@ -147,7 +115,6 @@
 
         $file = $locator("theme://theme.php") ?: $locator("theme://{$name}.php");
         if ($file) {
->>>>>>> c73e0d14
             // Local variables available in the file: $grav, $config, $name, $path, $file
             $class = include $file;
 
