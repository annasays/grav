--- conflicted
+++ resolved
@@ -91,7 +91,8 @@
     /** @var bool */
     protected $initialized = false;
 
-<<<<<<< HEAD
+    protected $active_lang;
+
     /** @var bool */
     protected $fire_events = false;
 
@@ -100,9 +101,6 @@
 
     /** @var string|null */
     protected static $home_route;
-=======
-    protected $active_lang;
->>>>>>> 64b33d60
 
     /**
      * Constructor
