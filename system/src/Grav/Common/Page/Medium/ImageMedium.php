<?php

/**
 * @package    Grav\Common\Page
 *
 * @copyright  Copyright (C) 2015 - 2020 Trilby Media, LLC. All rights reserved.
 * @license    MIT License; see LICENSE file for details.
 */

namespace Grav\Common\Page\Medium;

use Grav\Common\Data\Blueprint;
use Grav\Common\Media\Interfaces\ImageManipulateInterface;
use Grav\Common\Media\Interfaces\ImageMediaInterface;
use Grav\Common\Media\Interfaces\MediaLinkInterface;
use Grav\Common\Media\Traits\ImageMediaTrait;
use Grav\Common\Utils;
use RocketTheme\Toolbox\ResourceLocator\UniformResourceLocator;

class ImageMedium extends Medium implements ImageMediaInterface, ImageManipulateInterface
{
    use ImageMediaTrait;

    /**
     * Construct.
     *
     * @param array $items
     * @param Blueprint|null $blueprint
     */
    public function __construct($items = [], Blueprint $blueprint = null)
    {
        parent::__construct($items, $blueprint);

        $this->thumbnailTypes = ['page', 'media', 'default'];

        $path = $this->get('filepath');
        if (!$path || !file_exists($path) || !filesize($path)) {
            return;
        }

        $config = $this->getGrav()['config'];

        $image_info = getimagesize($path);

        $this->def('width', $image_info[0]);
        $this->def('height', $image_info[1]);
        $this->def('mime', $image_info['mime']);
        $this->def('debug', $config->get('system.images.debug'));

        $this->set('thumbnails.media', $this->get('filepath'));

        $this->default_quality = $config->get('system.images.default_image_quality', 85);

        $this->reset();

        if ($config->get('system.images.cache_all', false)) {
            $this->cache();
        }
    }

    public function __destruct()
    {
        unset($this->image);
    }

    public function __clone()
    {
        if ($this->image) {
            $this->image = clone $this->image;
        }

        parent::__clone();
    }

    /**
     * Reset image.
     *
     * @return $this
     */
    public function reset()
    {
        parent::reset();

        if ($this->image) {
            $this->image();
            $this->medium_querystring = [];
            $this->filter();
            $this->clearAlternatives();
        }

        $this->format = 'guess';
        $this->quality = $this->default_quality;

        $this->debug_watermarked = false;

        return $this;
    }

    /**
     * Add meta file for the medium.
     *
     * @param string $filepath
     * @return $this
     */
    public function addMetaFile($filepath)
    {
        parent::addMetaFile($filepath);

        // Apply filters in meta file
        $this->reset();

        return $this;
    }

    /**
     * Return PATH to image.
     *
     * @param bool $reset
     * @return string path to image
     */
    public function path($reset = true)
    {
        $output = $this->saveImage();

        if ($reset) {
            $this->reset();
        }

        return $output;
    }

    /**
     * Return URL to image.
     *
     * @param bool $reset
     * @return string
     */
    public function url($reset = true)
    {
        $grav = $this->getGrav();

        /** @var UniformResourceLocator $locator */
        $locator = $grav['locator'];
        $image_path = (string)($locator->findResource('cache://images', true) ?: $locator->findResource('cache://images', true, true));
        $saved_image_path = $this->saveImage();

        $output = preg_replace('|^' . preg_quote(GRAV_ROOT, '|') . '|', '', $saved_image_path) ?: $saved_image_path;

        if ($locator->isStream($output)) {
            $output = (string)($locator->findResource($output, false) ?: $locator->findResource($output, false, true));
        }

        if (Utils::startsWith($output, $image_path)) {
            $image_dir = $locator->findResource('cache://images', false);
            $output = '/' . $image_dir . preg_replace('|^' . preg_quote($image_path, '|') . '|', '', $output);
        }

        if ($reset) {
            $this->reset();
        }

        return trim($grav['base_url'] . '/' . $this->urlQuerystring($output), '\\');
    }

    /**
     * Return srcset string for this Medium and its alternatives.
     *
     * @param bool $reset
     * @return string
     */
    public function srcset($reset = true)
    {
        if (empty($this->alternatives)) {
            if ($reset) {
                $this->reset();
            }

            return '';
        }

        $srcset = [];
        foreach ($this->alternatives as $ratio => $medium) {
            $srcset[] = $medium->url($reset) . ' ' . $medium->get('width') . 'w';
        }
        $srcset[] = str_replace(' ', '%20', $this->url($reset)) . ' ' . $this->get('width') . 'w';

        return implode(', ', $srcset);
    }

    /**
     * Parsedown element for source display mode
     *
     * @param  array $attributes
     * @param  bool $reset
     * @return array
     */
    public function sourceParsedownElement(array $attributes, $reset = true)
    {
        empty($attributes['src']) && $attributes['src'] = $this->url(false);

        $srcset = $this->srcset($reset);
        if ($srcset) {
            empty($attributes['srcset']) && $attributes['srcset'] = $srcset;
            $attributes['sizes'] = $this->sizes();
        }

        return ['name' => 'img', 'attributes' => $attributes];
    }

    /**
     * Turn the current Medium into a Link
     *
     * @param  bool $reset
     * @param  array  $attributes
     * @return MediaLinkInterface
     */
    public function link($reset = true, array $attributes = [])
    {
        $attributes['href'] = $this->url(false);
        $srcset = $this->srcset(false);
        if ($srcset) {
            $attributes['data-srcset'] = $srcset;
        }

        return parent::link($reset, $attributes);
    }

    /**
     * Turn the current Medium into a Link with lightbox enabled
     *
     * @param  int  $width
     * @param  int  $height
     * @param  bool $reset
     * @return MediaLinkInterface
     */
    public function lightbox($width = null, $height = null, $reset = true)
    {
        if ($this->mode !== 'source') {
            $this->display('source');
        }

        if ($width && $height) {
            $this->__call('cropResize', [$width, $height]);
        }

        return parent::lightbox($width, $height, $reset);
    }

    /**
<<<<<<< HEAD
=======
     * Sets or gets the quality of the image
     *
     * @param  int $quality 0-100 quality
     * @return int|$this
     */
    public function quality($quality = null)
    {
        if ($quality) {
            if (!$this->image) {
                $this->image();
            }

            $this->quality = $quality;

            return $this;
        }

        return $this->quality;
    }

    /**
     * Sets image output format.
     *
     * @param string $format
     * @return $this
     */
    public function format($format)
    {
        if (!$this->image) {
            $this->image();
        }

        $this->format = $format;

        return $this;
    }

    /**
     * Set or get sizes parameter for srcset media action
     *
     * @param  string $sizes
     * @return string
     */
    public function sizes($sizes = null)
    {

        if ($sizes) {
            $this->sizes = $sizes;

            return $this;
        }

        return empty($this->sizes) ? '100vw' : $this->sizes;
    }

    /**
     * Allows to set the width attribute from Markdown or Twig
     * Examples: ![Example](myimg.png?width=200&height=400)
     *           ![Example](myimg.png?resize=100,200&width=100&height=200)
     *           ![Example](myimg.png?width=auto&height=auto)
     *           ![Example](myimg.png?width&height)
     *           {{ page.media['myimg.png'].width().height().html }}
     *           {{ page.media['myimg.png'].resize(100,200).width(100).height(200).html }}
     *
     * @param mixed $value A value or 'auto' or empty to use the width of the image
     * @return $this
     */
    public function width($value = 'auto')
    {
        if (!$value || $value === 'auto') {
            $this->attributes['width'] = $this->get('width');
        } else {
            $this->attributes['width'] = $value;
        }

        return $this;
    }

    /**
     * Allows to set the height attribute from Markdown or Twig
     * Examples: ![Example](myimg.png?width=200&height=400)
     *           ![Example](myimg.png?resize=100,200&width=100&height=200)
     *           ![Example](myimg.png?width=auto&height=auto)
     *           ![Example](myimg.png?width&height)
     *           {{ page.media['myimg.png'].width().height().html }}
     *           {{ page.media['myimg.png'].resize(100,200).width(100).height(200).html }}
     *
     * @param mixed $value A value or 'auto' or empty to use the height of the image
     * @return $this
     */
    public function height($value = 'auto')
    {
        if (!$value || $value === 'auto') {
            $this->attributes['height'] = $this->get('height');
        } else {
            $this->attributes['height'] = $value;
        }

        return $this;
    }

    public function loading($value = null)
    {
        if (is_null($value)) {
            $value = Grav::instance()['config']->get('images.defaults.loading', 'auto');
        }
        if ($value && $value !== 'auto') {
            $this->attributes['loading'] = $value;
        }

        return $this;
    }

    /**
>>>>>>> 7a8e7378
     * Forward the call to the image processing method.
     *
     * @param string $method
     * @param mixed $args
     * @return $this|mixed
     */
    public function __call($method, $args)
    {
        if ($method === 'cropZoom') {
            $method = 'zoomCrop';
        }

        if (!\in_array($method, static::$magic_actions, true)) {
            return parent::__call($method, $args);
        }

        // Always initialize image.
        if (!$this->image) {
            $this->image();
        }

        try {
            $this->image->{$method}(...$args);

            /** @var ImageMediaInterface $medium */
            foreach ($this->alternatives as $medium) {
                $args_copy = $args;

                // regular image: resize 400x400 -> 200x200
                // --> @2x: resize 800x800->400x400
                if (isset(static::$magic_resize_actions[$method])) {
                    foreach (static::$magic_resize_actions[$method] as $param) {
                        if (isset($args_copy[$param])) {
                            $args_copy[$param] *= $medium->get('ratio');
                        }
                    }
                }

                // Do the same call for alternative media.
                $medium->__call($method, $args_copy);
            }
        } catch (\BadFunctionCallException $e) {
        }

        return $this;
    }
}<|MERGE_RESOLUTION|>--- conflicted
+++ resolved
@@ -10,6 +10,7 @@
 namespace Grav\Common\Page\Medium;
 
 use Grav\Common\Data\Blueprint;
+use Grav\Common\Grav;
 use Grav\Common\Media\Interfaces\ImageManipulateInterface;
 use Grav\Common\Media\Interfaces\ImageMediaInterface;
 use Grav\Common\Media\Interfaces\MediaLinkInterface;
@@ -247,8 +248,6 @@
     }
 
     /**
-<<<<<<< HEAD
-=======
      * Sets or gets the quality of the image
      *
      * @param  int $quality 0-100 quality
@@ -363,7 +362,6 @@
     }
 
     /**
->>>>>>> 7a8e7378
      * Forward the call to the image processing method.
      *
      * @param string $method
