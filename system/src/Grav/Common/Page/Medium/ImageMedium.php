--- conflicted
+++ resolved
@@ -248,122 +248,6 @@
     }
 
     /**
-<<<<<<< HEAD
-=======
-     * Sets or gets the quality of the image
-     *
-     * @param  int $quality 0-100 quality
-     * @return int|$this
-     */
-    public function quality($quality = null)
-    {
-        if ($quality) {
-            if (!$this->image) {
-                $this->image();
-            }
-
-            $this->quality = $quality;
-
-            return $this;
-        }
-
-        return $this->quality;
-    }
-
-    /**
-     * Sets image output format.
-     *
-     * @param string $format
-     * @return $this
-     */
-    public function format($format)
-    {
-        if (!$this->image) {
-            $this->image();
-        }
-
-        $this->format = $format;
-
-        return $this;
-    }
-
-    /**
-     * Set or get sizes parameter for srcset media action
-     *
-     * @param  string $sizes
-     * @return string
-     */
-    public function sizes($sizes = null)
-    {
-
-        if ($sizes) {
-            $this->sizes = $sizes;
-
-            return $this;
-        }
-
-        return empty($this->sizes) ? '100vw' : $this->sizes;
-    }
-
-    /**
-     * Allows to set the width attribute from Markdown or Twig
-     * Examples: ![Example](myimg.png?width=200&height=400)
-     *           ![Example](myimg.png?resize=100,200&width=100&height=200)
-     *           ![Example](myimg.png?width=auto&height=auto)
-     *           ![Example](myimg.png?width&height)
-     *           {{ page.media['myimg.png'].width().height().html }}
-     *           {{ page.media['myimg.png'].resize(100,200).width(100).height(200).html }}
-     *
-     * @param mixed $value A value or 'auto' or empty to use the width of the image
-     * @return $this
-     */
-    public function width($value = 'auto')
-    {
-        if (!$value || $value === 'auto') {
-            $this->attributes['width'] = $this->get('width');
-        } else {
-            $this->attributes['width'] = $value;
-        }
-
-        return $this;
-    }
-
-    /**
-     * Allows to set the height attribute from Markdown or Twig
-     * Examples: ![Example](myimg.png?width=200&height=400)
-     *           ![Example](myimg.png?resize=100,200&width=100&height=200)
-     *           ![Example](myimg.png?width=auto&height=auto)
-     *           ![Example](myimg.png?width&height)
-     *           {{ page.media['myimg.png'].width().height().html }}
-     *           {{ page.media['myimg.png'].resize(100,200).width(100).height(200).html }}
-     *
-     * @param mixed $value A value or 'auto' or empty to use the height of the image
-     * @return $this
-     */
-    public function height($value = 'auto')
-    {
-        if (!$value || $value === 'auto') {
-            $this->attributes['height'] = $this->get('height');
-        } else {
-            $this->attributes['height'] = $value;
-        }
-
-        return $this;
-    }
-
-    public function loading($value = null)
-    {
-        if (is_null($value)) {
-            $value = Grav::instance()['config']->get('images.defaults.loading', 'auto');
-        }
-        if ($value && $value !== 'auto') {
-            $this->attributes['loading'] = $value;
-        }
-
-        return $this;
-    }
-
-    /**
      * Handle this commonly used variant
      */
     public function cropZoom()
@@ -373,7 +257,6 @@
     }
 
     /**
->>>>>>> a65c21ac
      * Forward the call to the image processing method.
      *
      * @param string $method
@@ -382,15 +265,7 @@
      */
     public function __call($method, $args)
     {
-<<<<<<< HEAD
-        if ($method === 'cropZoom') {
-            $method = 'zoomCrop';
-        }
-
         if (!\in_array($method, static::$magic_actions, true)) {
-=======
-        if (!\in_array($method, self::$magic_actions, true)) {
->>>>>>> a65c21ac
             return parent::__call($method, $args);
         }
 
