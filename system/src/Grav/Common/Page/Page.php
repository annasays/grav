--- conflicted
+++ resolved
@@ -2616,131 +2616,8 @@
             throw new \InvalidArgumentException('Argument should be either header variable name or array of parameters');
         }
 
-<<<<<<< HEAD
         if (!$pagination) {
             $params['pagination'] = false;
-=======
-        if (!isset($params['items'])) {
-            return new Collection();
-        }
-
-        // See if require published filter is set and use that, if assume published=true
-        $only_published = true;
-        if (isset($params['filter']['published']) && $params['filter']['published']) {
-            $only_published = false;
-        } elseif (isset($params['filter']['non-published']) && $params['filter']['non-published']) {
-            $only_published = false;
-        }
-
-        $collection = $this->evaluate($params['items'], $only_published);
-        if (!$collection instanceof Collection) {
-            $collection = new Collection();
-        }
-        $collection->setParams($params);
-
-        /** @var Uri $uri */
-        $uri = Grav::instance()['uri'];
-        /** @var Config $config */
-        $config = Grav::instance()['config'];
-
-        $process_taxonomy = $params['url_taxonomy_filters'] ?? $config->get('system.pages.url_taxonomy_filters');
-
-        if ($process_taxonomy) {
-            foreach ((array)$config->get('site.taxonomies') as $taxonomy) {
-                if ($uri->param(rawurlencode($taxonomy))) {
-                    $items = explode(',', $uri->param($taxonomy));
-                    $collection->setParams(['taxonomies' => [$taxonomy => $items]]);
-
-                    foreach ($collection as $page) {
-                        // Don't filter modular pages
-                        if ($page->modular()) {
-                            continue;
-                        }
-                        foreach ($items as $item) {
-                            $item = rawurldecode($item);
-                            if (empty($page->taxonomy[$taxonomy]) || !\in_array(htmlspecialchars_decode($item, ENT_QUOTES | ENT_HTML5), $page->taxonomy[$taxonomy], true)
-                            ) {
-                                $collection->remove($page->path());
-                            }
-                        }
-                    }
-                }
-            }
-        }
-
-        // If  a filter or filters are set, filter the collection...
-        if (isset($params['filter'])) {
-
-            // remove any inclusive sets from filer:
-            $sets = ['published', 'visible', 'modular', 'routable'];
-            foreach ($sets as $type) {
-                $var = "non-{$type}";
-                if (isset($params['filter'][$type], $params['filter'][$var]) && $params['filter'][$type] && $params['filter'][$var]) {
-                    unset ($params['filter'][$type], $params['filter'][$var]);
-                }
-            }
-
-            foreach ((array)$params['filter'] as $type => $filter) {
-                switch ($type) {
-                    case 'published':
-                        if ((bool) $filter) {
-                            $collection->published();
-                        }
-                        break;
-                    case 'non-published':
-                        if ((bool) $filter) {
-                            $collection->nonPublished();
-                        }
-                        break;
-                    case 'visible':
-                        if ((bool) $filter) {
-                            $collection->visible();
-                        }
-                        break;
-                    case 'non-visible':
-                        if ((bool) $filter) {
-                            $collection->nonVisible();
-                        }
-                        break;
-                    case 'modular':
-                        if ((bool) $filter) {
-                            $collection->modular();
-                        }
-                        break;
-                    case 'non-modular':
-                        if ((bool) $filter) {
-                            $collection->nonModular();
-                        }
-                        break;
-                    case 'routable':
-                        if ((bool) $filter) {
-                            $collection->routable();
-                        }
-                        break;
-                    case 'non-routable':
-                        if ((bool) $filter) {
-                            $collection->nonRoutable();
-                        }
-                        break;
-                    case 'type':
-                        $collection->ofType($filter);
-                        break;
-                    case 'types':
-                        $collection->ofOneOfTheseTypes($filter);
-                        break;
-                    case 'access':
-                        $collection->ofOneOfTheseAccessLevels($filter);
-                        break;
-                }
-            }
-        }
-
-        if (isset($params['dateRange'])) {
-            $start = $params['dateRange']['start'] ?? 0;
-            $end = $params['dateRange']['end'] ?? false;
-            $field = $params['dateRange']['field'] ?? false;
-            $collection->dateRange($start, $end, $field);
->>>>>>> e55b2395
         }
         $context = [
             'pagination' => $pagination,
