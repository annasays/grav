<?php
/**
 * @package    Grav.Common
 *
 * @copyright  Copyright (C) 2015 - 2018 Trilby Media, LLC. All rights reserved.
 * @license    MIT License; see LICENSE file for details.
 */

namespace Grav\Common;

class Security
{

    public static function detectXssFromPages($pages, callable $status = null)
    {
        $routes = $pages->routes();

        // Remove duplicate for homepage
        unset($routes['/']);

        $list = [];

//        // This needs Symfony 4.1 to work
//        $status && $status([
//            'type' => 'count',
//            'steps' => count($routes),
//        ]);

        foreach ($routes as $path) {

            $status && $status([
                'type' => 'progress',
            ]);

            try {
                $page = $pages->get($path);

                // call the content to load/cache it
                $header = (array) $page->header();
                $content = $page->value('content');

                $data = ['header' => $header, 'content' => $content];
                $results = Security::detectXssFromArray($data);

                if (!empty($results)) {
                    $list[$page->filePathClean()] = $results;
                }

            } catch (\Exception $e) {
                continue;
            }
        }

        return $list;
    }

    /**
     * @param array $array      Array such as $_POST or $_GET
     * @param string $prefix    Prefix for returned values.
     * @return array            Returns flatten list of potentially dangerous input values, such as 'data.content'.
     */
    public static function detectXssFromArray(array $array, $prefix = '')
    {
        $list = [];

        foreach ($array as $key => $value) {
            if (\is_array($value)) {
                $list[] = static::detectXssFromArray($value, $prefix . $key . '.');
            }
            if ($result = static::detectXss($value)) {
                $list[] = [$prefix . $key => $result];
            }
        }

        if (!empty($list)) {
            return array_merge(...$list);
        }

        return $list;
    }

    /**
     * Determine if string potentially has a XSS attack. This simple function does not catch all XSS and it is likely to
     * return false positives because of it tags all potentially dangerous HTML tags and attributes without looking into
     * their content.
     *
     * @param string $string The string to run XSS detection logic on
     * @return boolean|string       Type of XSS vector if the given `$string` may contain XSS, false otherwise.
     *
     * Copies the code from: https://github.com/symphonycms/xssfilter/blob/master/extension.driver.php#L138
     */
    public static function detectXss($string)
    {
        // Skip any null or non string values
        if (null === $string || !\is_string($string) || empty($string)) {
            return false;
        }

        // Keep a copy of the original string before cleaning up
        $orig = $string;

        // URL decode
        $string = urldecode($string);

        // Convert Hexadecimals
        $string = (string)preg_replace_callback('!(&#|\\\)[xX]([0-9a-fA-F]+);?!u', function($m) {
            return \chr(hexdec($m[2]));
        }, $string);

        // Clean up entities
        $string = preg_replace('!(&#0+[0-9]+)!u','$1;', $string);

        // Decode entities
        $string = html_entity_decode($string, ENT_NOQUOTES, 'UTF-8');

        // Strip whitespace characters
        $string = preg_replace('!\s!u','', $string);

        $config = Grav::instance()['config'];

        $dangerous_tags = $config->get('security.xss_dangerous_tags');
<<<<<<< HEAD
=======
        $dangerous_tags = array_map('preg_quote', array_map("trim", $dangerous_tags));

>>>>>>> 44dbcdf2
        $enabled_rules = $config->get('security.xss_enabled');

        // Set the patterns we'll test against
        $patterns = [
            // Match any attribute starting with "on" or xmlns
            'on_events' => '#(<[^>]+[[a-z\x00-\x20\"\'\/])(\son|\sxmlns)[a-z].*=>?#iUu',

            // Match javascript:, livescript:, vbscript:, mocha:, feed: and data: protocols
<<<<<<< HEAD
            'invalid_protocols' => '#((java|live|vb)script|mocha|feed|data):.*?#!iUu',
=======
            'invalid_protocols' => '#((java|live|vb)script|mocha|feed|data):.*?#iUu',
>>>>>>> 44dbcdf2

            // Match -moz-bindings
            'moz_binding' => '#-moz-binding[a-z\x00-\x20]*:#u',

            // Match style attributes
            'html_inline_styles' => '#(<[^>]+[a-z\x00-\x20\"\'\/])(style=[^>]*(url\:|x\:expression).*)>?#iUu',

            // Match potentially dangerous tags
<<<<<<< HEAD
            'dangerous_tags' => '#</*(' . implode('|', array_map("trim",$dangerous_tags)) . ')[^>]*>?#ui'
=======
            'dangerous_tags' => '#</*(' . implode('|', $dangerous_tags ) . ')[^>]*>?#ui'
>>>>>>> 44dbcdf2
        ];


        // Iterate over rules and return label if fail
        foreach ((array) $patterns as $name => $regex) {
            if ($enabled_rules[$name] === true) {

                if (preg_match($regex, $string) || preg_match($regex, $orig)) {
                    return $name;
                }

            }
        }

        return false;
    }
}<|MERGE_RESOLUTION|>--- conflicted
+++ resolved
@@ -119,11 +119,8 @@
         $config = Grav::instance()['config'];
 
         $dangerous_tags = $config->get('security.xss_dangerous_tags');
-<<<<<<< HEAD
-=======
         $dangerous_tags = array_map('preg_quote', array_map("trim", $dangerous_tags));
 
->>>>>>> 44dbcdf2
         $enabled_rules = $config->get('security.xss_enabled');
 
         // Set the patterns we'll test against
@@ -132,11 +129,7 @@
             'on_events' => '#(<[^>]+[[a-z\x00-\x20\"\'\/])(\son|\sxmlns)[a-z].*=>?#iUu',
 
             // Match javascript:, livescript:, vbscript:, mocha:, feed: and data: protocols
-<<<<<<< HEAD
-            'invalid_protocols' => '#((java|live|vb)script|mocha|feed|data):.*?#!iUu',
-=======
             'invalid_protocols' => '#((java|live|vb)script|mocha|feed|data):.*?#iUu',
->>>>>>> 44dbcdf2
 
             // Match -moz-bindings
             'moz_binding' => '#-moz-binding[a-z\x00-\x20]*:#u',
@@ -145,11 +138,7 @@
             'html_inline_styles' => '#(<[^>]+[a-z\x00-\x20\"\'\/])(style=[^>]*(url\:|x\:expression).*)>?#iUu',
 
             // Match potentially dangerous tags
-<<<<<<< HEAD
-            'dangerous_tags' => '#</*(' . implode('|', array_map("trim",$dangerous_tags)) . ')[^>]*>?#ui'
-=======
             'dangerous_tags' => '#</*(' . implode('|', $dangerous_tags ) . ')[^>]*>?#ui'
->>>>>>> 44dbcdf2
         ];
 
 
