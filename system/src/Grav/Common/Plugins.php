--- conflicted
+++ resolved
@@ -19,15 +19,14 @@
 {
     protected $grav;
 
-    public function __construct(Grav $grav)
-    {
+    public function __construct(Grav $grav) {
         $this->grav = $grav;
     }
 
     /**
      * Recurses through the plugins directory creating Plugin objects for each plugin it finds.
      *
-     * @return array|Plugin[]    array of Plugin objects
+     * @return array|Plugin[] array of Plugin objects
      * @throws \RuntimeException
      */
     public function init()
@@ -79,7 +78,7 @@
      *
      * @return array
      */
-    public static function all()
+    static public function all()
     {
         $list = array();
         $iterator = new \DirectoryIterator('plugins://');
@@ -99,11 +98,7 @@
         return $list;
     }
 
-<<<<<<< HEAD
-    public static function get($type)
-=======
     static public function get($name)
->>>>>>> 9cb83ba3
     {
         $blueprints = new Blueprints("plugins://{$name}");
         $blueprint = $blueprints->get('blueprints');
