<?php

/**
 * @package    Grav\Common\Data
 *
 * @copyright  Copyright (C) 2015 - 2020 Trilby Media, LLC. All rights reserved.
 * @license    MIT License; see LICENSE file for details.
 */

namespace Grav\Common\Data;

use Grav\Common\Grav;
use Grav\Common\Utils;
use Grav\Common\Yaml;

class Validation
{
    /**
     * Validate value against a blueprint field definition.
     *
     * @param mixed $value
     * @param array $field
     * @return array
     */
    public static function validate($value, array $field)
    {
        if (!isset($field['type'])) {
            $field['type'] = 'text';
        }

        $validate = (array)($field['validate'] ?? null);
        $type = $validate['type'] ?? $field['type'];
        $required = $validate['required'] ?? false;

        // If value isn't required, we will stop validation if empty value is given.
        if ($required !== true && ($value === null || $value === '' || (($field['type'] === 'checkbox' || $field['type'] === 'switch') && $value == false))
        ) {
            return [];
        }

        // Get language class.
        $language = Grav::instance()['language'];

        $name = ucfirst($field['label'] ?? $field['name']);
        $message = (string) isset($field['validate']['message'])
            ? $language->translate($field['validate']['message'])
            : $language->translate('GRAV.FORM.INVALID_INPUT', null, true) . ' "' . $language->translate($name) . '"';


        // Validate type with fallback type text.
        $method = 'type' . str_replace('-', '_', $type);

        // If this is a YAML field validate/filter as such
        if (isset($field['yaml']) && $field['yaml'] === true) {
            $method = 'typeYaml';
        }

        $messages = [];

        $success = method_exists(__CLASS__, $method) ? self::$method($value, $validate, $field) : true;
        if (!$success) {
            $messages[$field['name']][] = $message;
        }

        // Check individual rules.
        foreach ($validate as $rule => $params) {
            $method = 'validate' . ucfirst(str_replace('-', '_', $rule));

            if (method_exists(__CLASS__, $method)) {
                $success = self::$method($value, $params);

                if (!$success) {
                    $messages[$field['name']][] = $message;
                }
            }
        }

        return $messages;
    }

    /**
     * Filter value against a blueprint field definition.
     *
     * @param  mixed  $value
     * @param  array  $field
     * @return mixed  Filtered value.
     */
    public static function filter($value, array $field)
    {
        $validate = (array)($field['filter'] ?? $field['validate'] ?? null);

        // If value isn't required, we will return null if empty value is given.
        if (($value === null || $value === '') && empty($validate['required'])) {
            return null;
        }

        if (!isset($field['type'])) {
            $field['type'] = 'text';
        }
        $type = $field['filter']['type'] ?? $field['validate']['type'] ?? $field['type'];

        $method = 'filter' . ucfirst(str_replace('-', '_', $type));

        // If this is a YAML field validate/filter as such
        if (isset($field['yaml']) && $field['yaml'] === true) {
            $method = 'filterYaml';
        }

        if (!method_exists(__CLASS__, $method)) {
            $method = isset($field['array']) && $field['array'] === true ? 'filterArray' : 'filterText';
        }

        return self::$method($value, $validate, $field);
    }

    /**
     * HTML5 input: text
     *
     * @param  mixed  $value   Value to be validated.
     * @param  array  $params  Validation parameters.
     * @param  array  $field   Blueprint for the field.
     * @return bool   True if validation succeeded.
     */
    public static function typeText($value, array $params, array $field)
    {
        if (!\is_string($value) && !is_numeric($value)) {
            return false;
        }

        $value = (string)$value;

        if (!empty($params['trim'])) {
            $value = trim($value);
        }

        if (isset($params['min']) && \strlen($value) < $params['min']) {
            return false;
        }

        if (isset($params['max']) && \strlen($value) > $params['max']) {
            return false;
        }

        $min = $params['min'] ?? 0;
        if (isset($params['step']) && (\strlen($value) - $min) % $params['step'] === 0) {
            return false;
        }

        if ((!isset($params['multiline']) || !$params['multiline']) && preg_match('/\R/um', $value)) {
            return false;
        }

        return true;
    }

    /**
     * @param mixed $value
     * @param array $params
     * @param array $field
     * @return string
     */
    protected static function filterText($value, array $params, array $field)
    {
        if (!\is_string($value) && !is_numeric($value)) {
            return '';
        }

        if (!empty($params['trim'])) {
            $value = trim($value);
        }

        return (string) $value;
    }

    /**
     * @param mixed $value
     * @param array $params
     * @param array $field
<<<<<<< HEAD
     * @return bool
=======
     * @return string|null
>>>>>>> ea8b7b7a
     */
    protected static function filterCheckbox($value, array $params, array $field)
    {
        $value = (string)$value;
        $field_value = (string)($field['value'] ?? '1');

        return $value === $field_value ? $value : null;
    }

    /**
     * @param mixed $value
     * @param array $params
     * @param array $field
     * @return array|array[]|false|string[]
     */
    protected static function filterCommaList($value, array $params, array $field)
    {
        return \is_array($value) ? $value : preg_split('/\s*,\s*/', $value, -1, PREG_SPLIT_NO_EMPTY);
    }

    /**
     * @param mixed $value
     * @param array $params
     * @param array $field
     * @return bool
     */
    public static function typeCommaList($value, array $params, array $field)
    {
        return \is_array($value) ? true : self::typeText($value, $params, $field);
    }

    /**
     * @param mixed $value
     * @param array $params
     * @return string
     */
    protected static function filterLower($value, array $params)
    {
        return strtolower($value);
    }

    /**
     * @param mixed $value
     * @param array $params
     * @return string
     */
    protected static function filterUpper($value, array $params)
    {
        return strtoupper($value);
    }


    /**
     * HTML5 input: textarea
     *
     * @param  mixed  $value   Value to be validated.
     * @param  array  $params  Validation parameters.
     * @param  array  $field   Blueprint for the field.
     * @return bool   True if validation succeeded.
     */
    public static function typeTextarea($value, array $params, array $field)
    {
        if (!isset($params['multiline'])) {
            $params['multiline'] = true;
        }

        return self::typeText($value, $params, $field);
    }

    /**
     * HTML5 input: password
     *
     * @param  mixed  $value   Value to be validated.
     * @param  array  $params  Validation parameters.
     * @param  array  $field   Blueprint for the field.
     * @return bool   True if validation succeeded.
     */
    public static function typePassword($value, array $params, array $field)
    {
        return self::typeText($value, $params, $field);
    }

    /**
     * HTML5 input: hidden
     *
     * @param  mixed  $value   Value to be validated.
     * @param  array  $params  Validation parameters.
     * @param  array  $field   Blueprint for the field.
     * @return bool   True if validation succeeded.
     */
    public static function typeHidden($value, array $params, array $field)
    {
        return self::typeText($value, $params, $field);
    }

    /**
     * Custom input: checkbox list
     *
     * @param  mixed  $value   Value to be validated.
     * @param  array  $params  Validation parameters.
     * @param  array  $field   Blueprint for the field.
     * @return bool   True if validation succeeded.
     */
    public static function typeCheckboxes($value, array $params, array $field)
    {
        // Set multiple: true so checkboxes can easily use min/max counts to control number of options required
        $field['multiple'] = true;

        return self::typeArray((array) $value, $params, $field);
    }

    /**
     * @param mixed $value
     * @param array $params
     * @param array $field
     * @return array|null
     */
    protected static function filterCheckboxes($value, array $params, array $field)
    {
        return self::filterArray($value, $params, $field);
    }

    /**
     * HTML5 input: checkbox
     *
     * @param  mixed  $value   Value to be validated.
     * @param  array  $params  Validation parameters.
     * @param  array  $field   Blueprint for the field.
     * @return bool   True if validation succeeded.
     */
    public static function typeCheckbox($value, array $params, array $field)
    {
        $value = (string)$value;
        $field_value = (string)($field['value'] ?? '1');

        return $value === $field_value;
    }

    /**
     * HTML5 input: radio
     *
     * @param  mixed  $value   Value to be validated.
     * @param  array  $params  Validation parameters.
     * @param  array  $field   Blueprint for the field.
     * @return bool   True if validation succeeded.
     */
    public static function typeRadio($value, array $params, array $field)
    {
        return self::typeArray((array) $value, $params, $field);
    }

    /**
     * Custom input: toggle
     *
     * @param  mixed  $value   Value to be validated.
     * @param  array  $params  Validation parameters.
     * @param  array  $field   Blueprint for the field.
     * @return bool   True if validation succeeded.
     */
    public static function typeToggle($value, array $params, array $field)
    {
        if (\is_bool($value)) {
            $value = (int)$value;
        }

        return self::typeArray((array) $value, $params, $field);
    }

    /**
     * Custom input: file
     *
     * @param  mixed  $value   Value to be validated.
     * @param  array  $params  Validation parameters.
     * @param  array  $field   Blueprint for the field.
     * @return bool   True if validation succeeded.
     */
    public static function typeFile($value, array $params, array $field)
    {
        return self::typeArray((array)$value, $params, $field);
    }

    /**
     * @param mixed $value
     * @param array $params
     * @param array $field
     * @return array
     */
    protected static function filterFile($value, array $params, array $field)
    {
        return (array)$value;
    }

    /**
     * HTML5 input: select
     *
     * @param  mixed  $value   Value to be validated.
     * @param  array  $params  Validation parameters.
     * @param  array  $field   Blueprint for the field.
     * @return bool   True if validation succeeded.
     */
    public static function typeSelect($value, array $params, array $field)
    {
        return self::typeArray((array) $value, $params, $field);
    }

    /**
     * HTML5 input: number
     *
     * @param  mixed  $value   Value to be validated.
     * @param  array  $params  Validation parameters.
     * @param  array  $field   Blueprint for the field.
     * @return bool   True if validation succeeded.
     */
    public static function typeNumber($value, array $params, array $field)
    {
        if (!is_numeric($value)) {
            return false;
        }

        if (isset($params['min']) && $value < $params['min']) {
            return false;
        }

        if (isset($params['max']) && $value > $params['max']) {
            return false;
        }

        $min = $params['min'] ?? 0;

        return !(isset($params['step']) && fmod($value - $min, $params['step']) === 0);
    }

    /**
     * @param mixed $value
     * @param array $params
     * @param array $field
     * @return float|int
     */
    protected static function filterNumber($value, array $params, array $field)
    {
        return (string)(int)$value !== (string)(float)$value ? (float) $value : (int) $value;
    }

    /**
     * @param mixed $value
     * @param array $params
     * @param array $field
     * @return string
     */
    protected static function filterDateTime($value, array $params, array $field)
    {
        $format = Grav::instance()['config']->get('system.pages.dateformat.default');
        if ($format) {
            $converted = new \DateTime($value);
            return $converted->format($format);
        }
        return $value;
    }

    /**
     * HTML5 input: range
     *
     * @param  mixed  $value   Value to be validated.
     * @param  array  $params  Validation parameters.
     * @param  array  $field   Blueprint for the field.
     * @return bool   True if validation succeeded.
     */
    public static function typeRange($value, array $params, array $field)
    {
        return self::typeNumber($value, $params, $field);
    }

    /**
     * @param mixed $value
     * @param array $params
     * @param array $field
     * @return float|int
     */
    protected static function filterRange($value, array $params, array $field)
    {
        return self::filterNumber($value, $params, $field);
    }

    /**
     * HTML5 input: color
     *
     * @param  mixed  $value   Value to be validated.
     * @param  array  $params  Validation parameters.
     * @param  array  $field   Blueprint for the field.
     * @return bool   True if validation succeeded.
     */
    public static function typeColor($value, array $params, array $field)
    {
        return preg_match('/^\#[0-9a-fA-F]{3}[0-9a-fA-F]{3}?$/u', $value);
    }

    /**
     * HTML5 input: email
     *
     * @param  mixed  $value   Value to be validated.
     * @param  array  $params  Validation parameters.
     * @param  array  $field   Blueprint for the field.
     * @return bool   True if validation succeeded.
     */
    public static function typeEmail($value, array $params, array $field)
    {
        $values = !\is_array($value) ? explode(',', preg_replace('/\s+/', '', $value)) : $value;

        foreach ($values as $val) {
            if (!(self::typeText($val, $params, $field) && filter_var($val, FILTER_VALIDATE_EMAIL))) {
                return false;
            }
        }

        return true;
    }

    /**
     * HTML5 input: url
     *
     * @param  mixed  $value   Value to be validated.
     * @param  array  $params  Validation parameters.
     * @param  array  $field   Blueprint for the field.
     * @return bool   True if validation succeeded.
     */

    public static function typeUrl($value, array $params, array $field)
    {
        return self::typeText($value, $params, $field) && filter_var($value, FILTER_VALIDATE_URL);
    }

    /**
     * HTML5 input: datetime
     *
     * @param  mixed  $value   Value to be validated.
     * @param  array  $params  Validation parameters.
     * @param  array  $field   Blueprint for the field.
     * @return bool   True if validation succeeded.
     */
    public static function typeDatetime($value, array $params, array $field)
    {
        if ($value instanceof \DateTime) {
            return true;
        }
        if (!\is_string($value)) {
            return false;
        }
        if (!isset($params['format'])) {
            return false !== strtotime($value);
        }

        $dateFromFormat = \DateTime::createFromFormat($params['format'], $value);

        return $dateFromFormat && $value === date($params['format'], $dateFromFormat->getTimestamp());
    }

    /**
     * HTML5 input: datetime-local
     *
     * @param  mixed  $value   Value to be validated.
     * @param  array  $params  Validation parameters.
     * @param  array  $field   Blueprint for the field.
     * @return bool   True if validation succeeded.
     */
    public static function typeDatetimeLocal($value, array $params, array $field)
    {
        return self::typeDatetime($value, $params, $field);
    }

    /**
     * HTML5 input: date
     *
     * @param  mixed  $value   Value to be validated.
     * @param  array  $params  Validation parameters.
     * @param  array  $field   Blueprint for the field.
     * @return bool   True if validation succeeded.
     */
    public static function typeDate($value, array $params, array $field)
    {
        if (!isset($params['format'])) {
            $params['format'] = 'Y-m-d';
        }

        return self::typeDatetime($value, $params, $field);
    }

    /**
     * HTML5 input: time
     *
     * @param  mixed  $value   Value to be validated.
     * @param  array  $params  Validation parameters.
     * @param  array  $field   Blueprint for the field.
     * @return bool   True if validation succeeded.
     */
    public static function typeTime($value, array $params, array $field)
    {
        if (!isset($params['format'])) {
            $params['format'] = 'H:i';
        }

        return self::typeDatetime($value, $params, $field);
    }

    /**
     * HTML5 input: month
     *
     * @param  mixed  $value   Value to be validated.
     * @param  array  $params  Validation parameters.
     * @param  array  $field   Blueprint for the field.
     * @return bool   True if validation succeeded.
     */
    public static function typeMonth($value, array $params, array $field)
    {
        if (!isset($params['format'])) {
            $params['format'] = 'Y-m';
        }

        return self::typeDatetime($value, $params, $field);
    }

    /**
     * HTML5 input: week
     *
     * @param  mixed  $value   Value to be validated.
     * @param  array  $params  Validation parameters.
     * @param  array  $field   Blueprint for the field.
     * @return bool   True if validation succeeded.
     */
    public static function typeWeek($value, array $params, array $field)
    {
        if (!isset($params['format']) && !preg_match('/^\d{4}-W\d{2}$/u', $value)) {
            return false;
        }

        return self::typeDatetime($value, $params, $field);
    }

    /**
     * Custom input: array
     *
     * @param  mixed  $value   Value to be validated.
     * @param  array  $params  Validation parameters.
     * @param  array  $field   Blueprint for the field.
     * @return bool   True if validation succeeded.
     */
    public static function typeArray($value, array $params, array $field)
    {
        if (!\is_array($value)) {
            return false;
        }

        if (isset($field['multiple'])) {
            if (isset($params['min']) && \count($value) < $params['min']) {
                return false;
            }

            if (isset($params['max']) && \count($value) > $params['max']) {
                return false;
            }

            $min = $params['min'] ?? 0;
            if (isset($params['step']) && (\count($value) - $min) % $params['step'] === 0) {
                return false;
            }
        }

        // If creating new values is allowed, no further checks are needed.
        if (!empty($field['selectize']['create'])) {
            return true;
        }

        $options = $field['options'] ?? [];
        $use = $field['use'] ?? 'values';

        if (empty($field['selectize']) || empty($field['multiple'])) {
            $options = array_keys($options);
        }
        if ($use === 'keys') {
            $value = array_keys($value);
        }

        return !($options && array_diff($value, $options));
    }

    /**
     * @param mixed $value
     * @param array $params
     * @param array $field
     * @return array|null
     */
    protected static function filterArray($value, $params, $field)
    {
        $values = (array) $value;
        $options = isset($field['options']) ? array_keys($field['options']) : [];
        $multi = $field['multiple'] ?? false;

        if (\count($values) === 1 && isset($values[0]) && $values[0] === '') {
            return null;
        }


        if ($options) {
            $useKey = isset($field['use']) && $field['use'] === 'keys';
            foreach ($values as $key => $val) {
                $values[$key] = $useKey ? (bool) $val : $val;
            }
        }

        if ($multi) {
            foreach ($values as $key => $val) {
                if (\is_array($val)) {
                    $val = implode(',', $val);
                    $values[$key] =  array_map('trim', explode(',', $val));
                } else {
                    $values[$key] =  trim($val);
                }
            }
        }

        $ignoreEmpty = isset($field['ignore_empty']) && Utils::isPositive($field['ignore_empty']);
        $valueType = $params['value_type'] ?? null;
        if ($ignoreEmpty || $valueType) {
            $values = static::arrayFilterRecurse($values, $valueType, $ignoreEmpty);
        }

        return $values;
    }

    /**
     * @param array $values
     * @param string|null $type
     * @param bool $ignoreEmpty
     * @return array
     */
    protected static function arrayFilterRecurse(array $values, ?string $type, bool $ignoreEmpty): array
    {
        foreach ($values as $key => &$val) {
            if (\is_array($val)) {
                $val = static::arrayFilterRecurse($val, $type, $ignoreEmpty);
                if ($ignoreEmpty && empty($val)) {
                    unset($values[$key]);
                }
            } else {
                if ($type && $val !== '' && $val !== null) {
                    switch ($type) {
                        case 'bool':
                            if (Utils::isPositive($val)) {
                                $val = true;
                            } elseif (Utils::isNegative($val)) {
                                $val = false;
                            } else {
                                // Ignore invalid bool values.
                                $val = null;
                            }
                            break;
                        case 'int':
                            $val = (int)$val;
                            break;
                        case 'float':
                            $val = (float)$val;
                            break;
                        case 'string':
                            $val = (string)$val;
                            break;
                        case 'trim':
                            $val = trim($val);
                            break;
                    }
                }

                if ($ignoreEmpty && ($val === '' || $val === null)) {
                    unset($values[$key]);
                }
            }
        }

        return $values;
    }

    /**
     * @param mixed $value
     * @param array $params
     * @param array $field
     * @return bool
     */
    public static function typeList($value, array $params, array $field)
    {
        if (!\is_array($value)) {
            return false;
        }

        if (isset($field['fields'])) {
            foreach ($value as $key => $item) {
                foreach ($field['fields'] as $subKey => $subField) {
                    $subKey = trim($subKey, '.');
                    $subValue = $item[$subKey] ?? null;
                    self::validate($subValue, $subField);
                }
            }
        }

        return true;
    }

    /**
     * @param mixed $value
     * @param array $params
     * @param array $field
     * @return array
     */
    protected static function filterList($value, array $params, array $field)
    {
        return (array) $value;
    }

    /**
     * @param mixed $value
     * @param array $params
     * @return array
     */
    public static function filterYaml($value, $params)
    {
        if (!\is_string($value)) {
            return $value;
        }

        return (array) Yaml::parse($value);
    }

    /**
     * Custom input: ignore (will not validate)
     *
     * @param  mixed  $value   Value to be validated.
     * @param  array  $params  Validation parameters.
     * @param  array  $field   Blueprint for the field.
     * @return bool   True if validation succeeded.
     */
    public static function typeIgnore($value, array $params, array $field)
    {
        return true;
    }

    /**
     * @param mixed $value
     * @param array $params
     * @param array $field
     * @return mixed
     */
    public static function filterIgnore($value, array $params, array $field)
    {
        return $value;
    }

    /**
     * Input value which can be ignored.
     *
     * @param  mixed  $value   Value to be validated.
     * @param  array  $params  Validation parameters.
     * @param  array  $field   Blueprint for the field.
     * @return bool   True if validation succeeded.
     */
    public static function typeUnset($value, array $params, array $field)
    {
        return true;
    }

    /**
     * @param mixed $value
     * @param array $params
     * @param array $field
     * @return null
     */
    public static function filterUnset($value, array $params, array $field)
    {
        return null;
    }

    // HTML5 attributes (min, max and range are handled inside the types)

    /**
     * @param mixed $value
     * @param bool $params
     * @return bool
     */
    public static function validateRequired($value, $params)
    {
        if (is_scalar($value)) {
            return (bool) $params !== true || $value !== '';
        }

        return (bool) $params !== true || !empty($value);
    }

    /**
     * @param mixed $value
     * @param string $params
     * @return bool
     */
    public static function validatePattern($value, $params)
    {
        return (bool) preg_match("`^{$params}$`u", $value);
    }

    // Internal types

    /**
     * @param mixed $value
     * @param mixed $params
     * @return bool
     */
    public static function validateAlpha($value, $params)
    {
        return ctype_alpha($value);
    }

    /**
     * @param mixed $value
     * @param mixed $params
     * @return bool
     */
    public static function validateAlnum($value, $params)
    {
        return ctype_alnum($value);
    }

    /**
     * @param mixed $value
     * @param mixed $params
     * @return bool
     */
    public static function typeBool($value, $params)
    {
        return \is_bool($value) || $value == 1 || $value == 0;
    }

    /**
     * @param mixed $value
     * @param mixed $params
     * @return bool
     */
    public static function validateBool($value, $params)
    {
        return \is_bool($value) || $value == 1 || $value == 0;
    }

    /**
     * @param mixed $value
     * @param mixed $params
     * @return bool
     */
    protected static function filterBool($value, $params)
    {
        return (bool) $value;
    }

    /**
     * @param mixed $value
     * @param mixed $params
     * @return bool
     */
    public static function validateDigit($value, $params)
    {
        return ctype_digit($value);
    }

    /**
     * @param mixed $value
     * @param mixed $params
     * @return bool
     */
    public static function validateFloat($value, $params)
    {
        return \is_float(filter_var($value, FILTER_VALIDATE_FLOAT));
    }

    /**
     * @param mixed $value
     * @param mixed $params
     * @return float
     */
    protected static function filterFloat($value, $params)
    {
        return (float) $value;
    }

    /**
     * @param mixed $value
     * @param mixed $params
     * @return bool
     */
    public static function validateHex($value, $params)
    {
        return ctype_xdigit($value);
    }

    /**
     * @param mixed $value
     * @param mixed $params
     * @return bool
     */
    public static function validateInt($value, $params)
    {
        return is_numeric($value) && (int)$value == $value;
    }

    /**
     * @param mixed $value
     * @param mixed $params
     * @return int
     */
    protected static function filterInt($value, $params)
    {
        return (int)$value;
    }

    /**
     * @param mixed $value
     * @param mixed $params
     * @return bool
     */
    public static function validateArray($value, $params)
    {
        return \is_array($value) || ($value instanceof \ArrayAccess && $value instanceof \Traversable && $value instanceof \Countable);
    }

    /**
     * @param mixed $value
     * @param mixed $params
     * @return array
     */
    public static function filterItem_List($value, $params)
    {
        return array_values(array_filter($value, function ($v) {
            return !empty($v);
        }));
    }

    /**
     * @param mixed $value
     * @param mixed $params
     * @return bool
     */
    public static function validateJson($value, $params)
    {
        return (bool) (@json_decode($value));
    }
}<|MERGE_RESOLUTION|>--- conflicted
+++ resolved
@@ -176,11 +176,7 @@
      * @param mixed $value
      * @param array $params
      * @param array $field
-<<<<<<< HEAD
-     * @return bool
-=======
      * @return string|null
->>>>>>> ea8b7b7a
      */
     protected static function filterCheckbox($value, array $params, array $field)
     {
