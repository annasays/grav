<?php
namespace Grav\Common\Data;

use Grav\Common\Grav;
use Symfony\Component\Yaml\Exception\ParseException;
use Symfony\Component\Yaml\Parser;

/**
 * Data validation.
 *
 * @author RocketTheme
 * @license MIT
 */
class Validation
{
    /**
     * Validate value against a blueprint field definition.
     *
     * @param $value
     * @param array $field
     * @return array
     */
    public static function validate($value, array $field)
    {
        $messages = [];

        $validate = isset($field['validate']) ? (array) $field['validate'] : [];

        // If value isn't required, we will stop validation if empty value is given.
        if (empty($validate['required']) && ($value === null || $value === '')) {
            return $messages;
        }

        // Special case for files, value is never empty and errors with code 4 instead.
        if (empty($validate['required']) && $field['type'] == 'file' && isset($value['error'])
                && ($value['error'] == UPLOAD_ERR_NO_FILE || in_array(UPLOAD_ERR_NO_FILE, $value['error']))) {
            return $messages;
        }

<<<<<<< HEAD
        // Get language class.
        $language = self::getGrav()['language'];
=======
        // Get language class
        $language = Grav::instance()['language'];
>>>>>>> afa7d541

        // Validate type with fallback type text.
        $type = (string) isset($field['validate']['type']) ? $field['validate']['type'] : $field['type'];
        $method = 'type'.strtr($type, '-', '_');

        if (!method_exists(__CLASS__, $method)) {
            $method = 'typeText';
        }

        $name = ucfirst(isset($field['label']) ? $field['label'] : $field['name']);
        $message = (string) isset($field['validate']['message'])
            ? $language->translate($field['validate']['message'])
            : $language->translate('FORM.INVALID_INPUT', null, true) . ' "' . $language->translate($name) . '"';

        $success = self::$method($value, $validate, $field);

        if (!$success) {
            $messages[$field['name']][] = $message;
        }

        // Check individual rules.
        foreach ($validate as $rule => $params) {
            $method = 'validate' . ucfirst(strtr($rule, '-', '_'));

            if (method_exists(__CLASS__, $method)) {
                $success = self::$method($value, $params);

                if (!$success) {
                    $messages[$field['name']][] = $message;
                }
            }
        }

        return $messages;
    }

    /**
     * Filter value against a blueprint field definition.
     *
     * @param  mixed  $value
     * @param  array  $field
     * @return mixed  Filtered value.
     */
    public static function filter($value, array $field)
    {
        $validate = isset($field['validate']) ? (array) $field['validate'] : [];

        // If value isn't required, we will return null if empty value is given.
        if (empty($validate['required']) && ($value === null || $value === '')) {
            return null;
        }

        // Special case for files, value is never empty and errors with code 4 instead.
        if (empty($validate['required']) && $field['type'] == 'file' && isset($value['error'])
            && ($value['error'] == UPLOAD_ERR_NO_FILE || in_array(UPLOAD_ERR_NO_FILE, $value['error']))) {
            return null;
        }

        // If this is a YAML field, simply parse it and return the value.
        if (isset($field['yaml']) && $field['yaml'] === true) {
            try {
                $yaml = new Parser();

                return $yaml->parse($value);
            } catch (ParseException $e) {
                throw new \RuntimeException($e->getMessage());
            }
        }

        // Validate type with fallback type text.
        $type = (string) isset($field['validate']['type']) ? $field['validate']['type'] : $field['type'];
        $method = 'filter' . ucfirst(strtr($type, '-', '_'));

        if (!method_exists(__CLASS__, $method)) {
            $method = 'filterText';
        }

        return self::$method($value, $validate, $field);
    }

    /**
     * HTML5 input: text
     *
     * @param  mixed  $value   Value to be validated.
     * @param  array  $params  Validation parameters.
     * @param  array  $field   Blueprint for the field.
     * @return bool   True if validation succeeded.
     */
    public static function typeText($value, array $params, array $field)
    {
        if (!is_string($value)) {
            return false;
        }

        if (isset($params['min']) && strlen($value) < $params['min']) {
            return false;
        }

        if (isset($params['max']) && strlen($value) > $params['max']) {
            return false;
        }

        $min = isset($params['min']) ? $params['min'] : 0;
        if (isset($params['step']) && (strlen($value) - $min) % $params['step'] == 0) {
            return false;
        }

        if ((!isset($params['multiline']) || !$params['multiline']) && preg_match('/\R/um', $value)) {
            return false;
        }

        return true;
    }

    protected static function filterText($value, array $params, array $field)
    {
        return (string) $value;
    }

    protected static function filterCommaList($value, array $params, array $field)
    {
        return is_array($value) ? $value : preg_split('/\s*,\s*/', $value, -1, PREG_SPLIT_NO_EMPTY);
    }

    protected static function typeCommaList($value, array $params, array $field)
    {
        return is_array($value) ? true : self::typeText($value, $params, $field);
    }

    /**
     * HTML5 input: textarea
     *
     * @param  mixed  $value   Value to be validated.
     * @param  array  $params  Validation parameters.
     * @param  array  $field   Blueprint for the field.
     * @return bool   True if validation succeeded.
     */
    public static function typeTextarea($value, array $params, array $field)
    {
        if (!isset($params['multiline'])) {
            $params['multiline'] = true;
        }

        return self::typeText($value, $params, $field);
    }

    /**
     * HTML5 input: password
     *
     * @param  mixed  $value   Value to be validated.
     * @param  array  $params  Validation parameters.
     * @param  array  $field   Blueprint for the field.
     * @return bool   True if validation succeeded.
     */
    public static function typePassword($value, array $params, array $field)
    {
        return self::typeText($value, $params, $field);
    }

    /**
     * HTML5 input: hidden
     *
     * @param  mixed  $value   Value to be validated.
     * @param  array  $params  Validation parameters.
     * @param  array  $field   Blueprint for the field.
     * @return bool   True if validation succeeded.
     */
    public static function typeHidden($value, array $params, array $field)
    {
        return self::typeText($value, $params, $field);
    }

    /**
     * Custom input: checkbox list
     *
     * @param  mixed  $value   Value to be validated.
     * @param  array  $params  Validation parameters.
     * @param  array  $field   Blueprint for the field.
     * @return bool   True if validation succeeded.
     */
    public static function typeCheckboxes($value, array $params, array $field)
    {
        return self::typeArray((array) $value, $params, $field);
    }

    protected static function filterCheckboxes($value, array $params, array $field)
    {
        return self::filterArray($value, $params, $field);
    }

    /**
     * HTML5 input: checkbox
     *
     * @param  mixed  $value   Value to be validated.
     * @param  array  $params  Validation parameters.
     * @param  array  $field   Blueprint for the field.
     * @return bool   True if validation succeeded.
     */
    public static function typeCheckbox($value, array $params, array $field)
    {
        $value = (string) $value;

        if (!isset($field['value'])) {
            $field['value'] = 1;
        }
        if ($value && $value != $field['value']) {
            return false;
        }

        return true;
    }

    /**
     * HTML5 input: radio
     *
     * @param  mixed  $value   Value to be validated.
     * @param  array  $params  Validation parameters.
     * @param  array  $field   Blueprint for the field.
     * @return bool   True if validation succeeded.
     */
    public static function typeRadio($value, array $params, array $field)
    {
        return self::typeArray((array) $value, $params, $field);
    }

    /**
     * Custom input: toggle
     *
     * @param  mixed  $value   Value to be validated.
     * @param  array  $params  Validation parameters.
     * @param  array  $field   Blueprint for the field.
     * @return bool   True if validation succeeded.
     */
    public static function typeToggle($value, array $params, array $field)
    {
        return self::typeArray((array) $value, $params, $field);
    }

    /**
     * Custom input: file
     *
     * @param  mixed  $value   Value to be validated.
     * @param  array  $params  Validation parameters.
     * @param  array  $field   Blueprint for the field.
     * @return bool   True if validation succeeded.
     */
    public static function typeFile($value, array $params, array $field)
    {
        return self::typeArray((array) $value, $params, $field);
    }

    protected static function filterFile($value, array $params, array $field)
    {
        if (isset($field['multiple']) && $field['multiple'] === true) {
            return (array) $value;
        }

        if (is_array($value)) {
            return reset($value);
        }

        return $value;
    }

    /**
     * HTML5 input: select
     *
     * @param  mixed  $value   Value to be validated.
     * @param  array  $params  Validation parameters.
     * @param  array  $field   Blueprint for the field.
     * @return bool   True if validation succeeded.
     */
    public static function typeSelect($value, array $params, array $field)
    {
        return self::typeArray((array) $value, $params, $field);
    }

    /**
     * HTML5 input: number
     *
     * @param  mixed  $value   Value to be validated.
     * @param  array  $params  Validation parameters.
     * @param  array  $field   Blueprint for the field.
     * @return bool   True if validation succeeded.
     */

    public static function typeNumber($value, array $params, array $field)
    {
        if (!is_numeric($value)) {
            return false;
        }

        if (isset($params['min']) && $value < $params['min']) {
            return false;
        }

        if (isset($params['max']) && $value > $params['max']) {
            return false;
        }

        $min = isset($params['min']) ? $params['min'] : 0;
        if (isset($params['step']) && fmod($value - $min, $params['step']) == 0) {
            return false;
        }

        return true;
    }

    protected static function filterNumber($value, array $params, array $field)
    {
        return (int) $value;
    }

    protected static function filterDateTime($value, array $params, array $field)
    {
        $format = Grav::instance()['config']->get('system.pages.dateformat.default');
        if ($format) {
            $converted = new \DateTime($value);
            return $converted->format($format);
        }
        return $value;
    }


    /**
     * HTML5 input: range
     *
     * @param  mixed  $value   Value to be validated.
     * @param  array  $params  Validation parameters.
     * @param  array  $field   Blueprint for the field.
     * @return bool   True if validation succeeded.
     */
    public static function typeRange($value, array $params, array $field)
    {
        return self::typeNumber($value, $params, $field);
    }

    protected static function filterRange($value, array $params, array $field)
    {
        return self::filterNumber($value, $params, $field);
    }

    /**
     * HTML5 input: color
     *
     * @param  mixed  $value   Value to be validated.
     * @param  array  $params  Validation parameters.
     * @param  array  $field   Blueprint for the field.
     * @return bool   True if validation succeeded.
     */
    public static function typeColor($value, array $params, array $field)
    {
        return preg_match('/^\#[0-9a-fA-F]{3}[0-9a-fA-F]{3}?$/u', $value);
    }

    /**
     * HTML5 input: email
     *
     * @param  mixed  $value   Value to be validated.
     * @param  array  $params  Validation parameters.
     * @param  array  $field   Blueprint for the field.
     * @return bool   True if validation succeeded.
     */
    public static function typeEmail($value, array $params, array $field)
    {
        return self::typeText($value, $params, $field) && filter_var($value, FILTER_VALIDATE_EMAIL);
    }

    /**
     * HTML5 input: url
     *
     * @param  mixed  $value   Value to be validated.
     * @param  array  $params  Validation parameters.
     * @param  array  $field   Blueprint for the field.
     * @return bool   True if validation succeeded.
     */

    public static function typeUrl($value, array $params, array $field)
    {
        return self::typeText($value, $params, $field) && filter_var($value, FILTER_VALIDATE_URL);
    }

    /**
     * HTML5 input: datetime
     *
     * @param  mixed  $value   Value to be validated.
     * @param  array  $params  Validation parameters.
     * @param  array  $field   Blueprint for the field.
     * @return bool   True if validation succeeded.
     */
    public static function typeDatetime($value, array $params, array $field)
    {
        if ($value instanceof \DateTime) {
            return true;
        } elseif (!is_string($value)) {
            return false;
        } elseif (!isset($params['format'])) {
            return false !== strtotime($value);
        }

        $dateFromFormat = \DateTime::createFromFormat($params['format'], $value);

        return $dateFromFormat && $value === date($params['format'], $dateFromFormat->getTimestamp());
    }

    /**
     * HTML5 input: datetime-local
     *
     * @param  mixed  $value   Value to be validated.
     * @param  array  $params  Validation parameters.
     * @param  array  $field   Blueprint for the field.
     * @return bool   True if validation succeeded.
     */
    public static function typeDatetimeLocal($value, array $params, array $field)
    {
        return self::typeDatetime($value, $params, $field);
    }

    /**
     * HTML5 input: date
     *
     * @param  mixed  $value   Value to be validated.
     * @param  array  $params  Validation parameters.
     * @param  array  $field   Blueprint for the field.
     * @return bool   True if validation succeeded.
     */
    public static function typeDate($value, array $params, array $field)
    {
        $params = array($params);
        if (!isset($params['format'])) {
            $params['format'] = 'Y-m-d';
        }
        return self::typeDatetime($value, $params, $field);
    }

    /**
     * HTML5 input: time
     *
     * @param  mixed  $value   Value to be validated.
     * @param  array  $params  Validation parameters.
     * @param  array  $field   Blueprint for the field.
     * @return bool   True if validation succeeded.
     */
    public static function typeTime($value, array $params, array $field)
    {
        $params = array($params);
        if (!isset($params['format'])) {
            $params['format'] = 'H:i';
        }
        return self::typeDatetime($value, $params, $field);
    }

    /**
     * HTML5 input: month
     *
     * @param  mixed  $value   Value to be validated.
     * @param  array  $params  Validation parameters.
     * @param  array  $field   Blueprint for the field.
     * @return bool   True if validation succeeded.
     */
    public static function typeMonth($value, array $params, array $field)
    {
        $params = array($params);
        if (!isset($params['format'])) {
            $params['format'] = 'Y-m';
        }
        return self::typeDatetime($value, $params, $field);
    }

    /**
     * HTML5 input: week
     *
     * @param  mixed  $value   Value to be validated.
     * @param  array  $params  Validation parameters.
     * @param  array  $field   Blueprint for the field.
     * @return bool   True if validation succeeded.
     */
    public static function typeWeek($value, array $params, array $field)
    {
        if (!isset($params['format']) && !preg_match('/^\d{4}-W\d{2}$/u', $value)) {
            return false;
        }
        return self::typeDatetime($value, $params, $field);
    }

    /**
     * Custom input: array
     *
     * @param  mixed  $value   Value to be validated.
     * @param  array  $params  Validation parameters.
     * @param  array  $field   Blueprint for the field.
     * @return bool   True if validation succeeded.
     */
    public static function typeArray($value, array $params, array $field)
    {
        if (!is_array($value)) {
            return false;
        }

        if (isset($field['multiple'])) {
            if (isset($params['min']) && count($value) < $params['min']) {
                return false;
            }

            if (isset($params['max']) && count($value) > $params['max']) {
                return false;
            }

            $min = isset($params['min']) ? $params['min'] : 0;
            if (isset($params['step']) && (count($value) - $min) % $params['step'] == 0) {
                return false;
            }
        }

        $options = isset($field['options']) ? array_keys($field['options']) : array();
        $values = isset($field['use']) && $field['use'] == 'keys' ? array_keys($value) : $value;
        if ($options && array_diff($values, $options)) {
            return false;
        }

        return true;
    }

    protected static function filterArray($value, $params, $field)
    {
        $values = (array) $value;
        $options = isset($field['options']) ? array_keys($field['options']) : array();
        $multi = isset($field['multiple']) ? $field['multiple'] : false;

        if (count($values) == 1 && isset($values[0]) && $values[0] == '') {
            return null;
        }

        if ($options) {
            $useKey = isset($field['use']) && $field['use'] == 'keys';
            foreach ($values as $key => $value) {
                $values[$key] = $useKey ? (bool) $value : $value;
            }
        }

        if ($multi) {
            foreach ($values as $key => $value) {
                if (is_array($value)) {
                    $value = implode(',', $value);
                }

                $values[$key] =  array_map('trim', explode(',', $value));
            }
        }

        return $values;
    }

    public static function typeList($value, array $params, array $field)
    {
        if (!is_array($value)) {
            return false;
        }

        if (isset($field['fields'])) {
            foreach ($value as $key => $item) {
                foreach ($field['fields'] as $subKey => $subField) {
                    $subKey = trim($subKey, '.');
                    $subValue = isset($item[$subKey]) ? $item[$subKey] : null;
                    self::validate($subValue, $subField);
                }
            }
        }

        return true;
    }

    protected static function filterList($value, array $params, array $field)
    {
        return (array) $value;
    }

    /**
     * Custom input: ignore (will not validate)
     *
     * @param  mixed  $value   Value to be validated.
     * @param  array  $params  Validation parameters.
     * @param  array  $field   Blueprint for the field.
     * @return bool   True if validation succeeded.
     */
    public static function typeIgnore($value, array $params, array $field)
    {
        return true;
    }

    public static function filterIgnore($value, array $params, array $field)
    {
        return $value;
    }

    // HTML5 attributes (min, max and range are handled inside the types)

    public static function validateRequired($value, $params)
    {
        if (is_scalar($value)) {
            return (bool) $params !== true || $value !== '';
        } else {
            return (bool) $params !== true || !empty($value);
        }
    }

    public static function validatePattern($value, $params)
    {
        return (bool) preg_match("`^{$params}$`u", $value);
    }


    // Internal types

    public static function validateAlpha($value, $params)
    {
        return ctype_alpha($value);
    }

    public static function validateAlnum($value, $params)
    {
        return ctype_alnum($value);
    }

    public static function typeBool($value, $params)
    {
        return is_bool($value) || $value == 1 || $value == 0;
    }

    public static function validateBool($value, $params)
    {
        return is_bool($value) || $value == 1 || $value == 0;
    }

    protected static function filterBool($value, $params)
    {
        return (bool) $value;
    }

    public static function validateDigit($value, $params)
    {
        return ctype_digit($value);
    }

    public static function validateFloat($value, $params)
    {
        return is_float(filter_var($value, FILTER_VALIDATE_FLOAT));
    }

    protected static function filterFloat($value, $params)
    {
        return (float) $value;
    }

    public static function validateHex($value, $params)
    {
        return ctype_xdigit($value);
    }

    public static function validateInt($value, $params)
    {
        return is_numeric($value) && (int) $value == $value;
    }

    protected static function filterInt($value, $params)
    {
        return (int) $value;
    }

    public static function validateArray($value, $params)
    {
        return is_array($value)
        || ($value instanceof \ArrayAccess
            && $value instanceof \Traversable
            && $value instanceof \Countable);
    }

    public static function validateJson($value, $params)
    {
        return (bool) (@json_decode($value));
    }
}<|MERGE_RESOLUTION|>--- conflicted
+++ resolved
@@ -2,6 +2,7 @@
 namespace Grav\Common\Data;
 
 use Grav\Common\Grav;
+use Grav\Common\GravTrait;
 use Symfony\Component\Yaml\Exception\ParseException;
 use Symfony\Component\Yaml\Parser;
 
@@ -37,13 +38,8 @@
             return $messages;
         }
 
-<<<<<<< HEAD
         // Get language class.
-        $language = self::getGrav()['language'];
-=======
-        // Get language class
         $language = Grav::instance()['language'];
->>>>>>> afa7d541
 
         // Validate type with fallback type text.
         $type = (string) isset($field['validate']['type']) ? $field['validate']['type'] : $field['type'];
