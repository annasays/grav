--- conflicted
+++ resolved
@@ -420,13 +420,8 @@
      */
     public static function date2timestamp($date, $format = null)
     {
-<<<<<<< HEAD
         $config = Grav::instance()['config'];
-        $default_dateformat = $config->get('system.pages.dateformat.default');
-=======
-        $config = self::getGrav()['config'];
         $dateformat = $format ?: $config->get('system.pages.dateformat.default');
->>>>>>> 5c2318da
 
         // try to use DateTime and default format
         if ($dateformat) {
