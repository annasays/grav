--- conflicted
+++ resolved
@@ -15,11 +15,6 @@
 
     public $url;
 
-<<<<<<< HEAD
-    protected $scheme;
-    protected $basename;
-=======
->>>>>>> d3202b32
     protected $base;
     protected $basename;
     protected $bits;
@@ -40,14 +35,6 @@
      */
     public function __construct()
     {
-<<<<<<< HEAD
-        $host = isset($_SERVER['HTTP_HOST']) ? $_SERVER['HTTP_HOST'] : (isset($_SERVER['SERVER_NAME']) ? $_SERVER['SERVER_NAME'] : 'localhost');
-        // Remove port from HTTP_HOST generated $host
-        $host = Utils::substrToString($host, ':');
-
-        // Validate the hostname
-        $host = preg_match(Uri::HOSTNAME_REGEX, $host) ? $host : 'unknown';
-=======
         // resets
         $this->paths        = [];
         $this->params       = [];
@@ -76,7 +63,6 @@
 
         // Validate the hostname
         $name = $this->validateHostname($name) ? $name : 'unknown';
->>>>>>> d3202b32
 
         return $name;
     }
@@ -126,15 +112,11 @@
     {
         // set the base
         if (isset($_SERVER['HTTPS'])) {
-            $scheme = (strtolower(@$_SERVER['HTTPS']) == 'on') ? 'https://' : 'http://';
-        } else {
-            $scheme = 'http://';
-        }
-
-<<<<<<< HEAD
-        // add the sever name
-        $base =  $scheme . $host;
-=======
+            $base = (strtolower(@$_SERVER['HTTPS']) == 'on') ? 'https://' : 'http://';
+        } else {
+            $base = 'http://';
+        }
+
         // add the server name
         $base .= $this->name;
 
@@ -149,7 +131,6 @@
     private function buildRootPath()
     {
         $root_path = str_replace(' ', '%20', rtrim(substr($_SERVER['PHP_SELF'], 0, strpos($_SERVER['PHP_SELF'], 'index.php')), '/'));
->>>>>>> d3202b32
 
         // check if userdir in the path and workaround PHP bug with PHP_SELF
         if (strpos($this->uri, '/~') !== false && strpos($_SERVER['PHP_SELF'], '/~') === false) {
@@ -170,18 +151,6 @@
         $address = isset($_SERVER['REMOTE_ADDR']) ? $_SERVER['REMOTE_ADDR'] : '::1';
 
         // check for localhost variations
-<<<<<<< HEAD
-        if ($host == 'localhost' || $address == '::1' || $address == '127.0.0.1') {
-            $this->host = 'localhost';
-        } else {
-            $this->host = $host;
-        }
-
-        $this->scheme = $scheme;
-        $this->port = $port;
-        $this->base = $base;
-        $this->uri = $uri;
-=======
         if ($this->name == 'localhost' || $address == '::1' || $address == '127.0.0.1') {
             $host = 'localhost';
         } else {
@@ -247,7 +216,6 @@
     public function initializeWithUrlAndRootPath($url, $root_path)
     {
         $this->initializeWithUrl($url);
->>>>>>> d3202b32
         $this->root_path = $root_path;
         $this->root = $this->base . $this->root_path;
 
@@ -516,16 +484,6 @@
     }
 
     /**
-     * Return the scheme of the URI
-     *
-     * @return String The scheme of the URI
-     */
-    public function scheme()
-    {
-        return $this->scheme;
-    }
-
-    /**
      * Return the host of the URI
      *
      * @return String The host of the URI
@@ -575,7 +533,6 @@
     {
         return $this->base;
     }
-
 
     /**
      * Return root URL to the site.
