<?php
/**
 * @package    Grav.Common
 *
 * @copyright  Copyright (C) 2015 - 2018 Trilby Media, LLC. All rights reserved.
 * @license    MIT License; see LICENSE file for details.
 */

namespace Grav\Common;

use Grav\Common\Config\Config;
use Grav\Common\Language\Language;
use Grav\Common\Page\Page;
use Grav\Framework\Route\RouteFactory;
use Grav\Framework\Uri\UriFactory;
use Grav\Framework\Uri\UriPartsFilter;

class Uri
{
    const HOSTNAME_REGEX = '/^(([a-zA-Z0-9]|[a-zA-Z0-9][a-zA-Z0-9\-]*[a-zA-Z0-9])\.)*([A-Za-z0-9]|[A-Za-z0-9][A-Za-z0-9\-]*[A-Za-z0-9])$/';

    /** @var \Grav\Framework\Uri\Uri */
    protected static $currentUri;

    /** @var \Grav\Framework\Route\Route */
    protected static $currentRoute;

    public $url;

    // Uri parts.
    protected $scheme;
    protected $user;
    protected $password;
    protected $host;
    protected $port;
    protected $path;
    protected $query;
    protected $fragment;

    // Internal stuff.
    protected $base;
    protected $basename;
    protected $content_path;
    protected $extension;
    protected $env;
    protected $paths;
    protected $queries;
    protected $params;
    protected $root;
    protected $root_path;
    protected $uri;

    /**
     * Uri constructor.
     * @param string|array $env
     */
    public function __construct($env = null)
    {
        if (is_string($env)) {
            $this->createFromString($env);
        } else {
            $this->createFromEnvironment(is_array($env) ? $env : $_SERVER);
        }
    }

    /**
<<<<<<< HEAD
     * @param array $env
     */
    protected function createFromEnvironment(array $env)
    {
        // Build scheme.
        if (isset($env['HTTP_X_FORWARDED_PROTO'])) {
            $this->scheme = $env['HTTP_X_FORWARDED_PROTO'];
        } elseif (isset($env['X-FORWARDED-PROTO'])) {
            $this->scheme = $env['X-FORWARDED-PROTO'];
        } elseif (isset($env['REQUEST_SCHEME'])) {
            $this->scheme = $env['REQUEST_SCHEME'];
        } else {
            $https = isset($env['HTTPS']) ? $env['HTTPS'] : '';
            $this->scheme = (empty($https) || strtolower($https) === 'off') ? 'http' : 'https';
        }

        // Build user and password.
        $this->user = isset($env['PHP_AUTH_USER']) ? $env['PHP_AUTH_USER'] : null;
        $this->password = isset($env['PHP_AUTH_PW']) ? $env['PHP_AUTH_PW'] : null;

        // Build host.
        $hostname = 'localhost';
        if (isset($env['HTTP_HOST'])) {
            $hostname = $env['HTTP_HOST'];
        } elseif (isset($env['SERVER_NAME'])) {
            $hostname = $env['SERVER_NAME'];
        }
        // Remove port from HTTP_HOST generated $hostname
        $hostname = Utils::substrToString($hostname, ':');
        // Validate the hostname
        $this->host = $this->validateHostname($hostname) ? $hostname : 'unknown';

        // Build port.
        if (isset($env['HTTP_X_FORWARDED_PORT'])) {
            $this->port = (int)$env['HTTP_X_FORWARDED_PORT'];
        } elseif (isset($env['X-FORWARDED-PORT'])) {
            $this->port = (int)$env['X-FORWARDED-PORT'];
        } elseif (isset($env['SERVER_PORT'])) {
            $this->port = (int)$env['SERVER_PORT'];
        } else {
            $this->port = null;
        }
        if ($this->hasStandardPort()) {
            $this->port = null;
        }

        // Build path.
        $request_uri = isset($env['REQUEST_URI']) ? $env['REQUEST_URI'] : '';
        $this->path = rawurldecode(parse_url('http://example.com' . $request_uri, PHP_URL_PATH));

        // Build query string.
        $this->query = isset($env['QUERY_STRING']) ? $env['QUERY_STRING'] : '';
        if ($this->query === '') {
            $this->query = parse_url('http://example.com' . $request_uri, PHP_URL_QUERY);
        }

        // Support ngnix routes.
        if (strpos($this->query, '_url=') === 0) {
            parse_str($this->query, $query);
            unset($query['_url']);
            $this->query = http_build_query($query);
        }

        // Build fragment.
        $this->fragment = null;

        // Filter userinfo, path and query string.
        $this->user = $this->user !== null ? static::filterUserInfo($this->user) : null;
        $this->password = $this->password !== null ? static::filterUserInfo($this->password) : null;
        $this->path = empty($this->path) ? '/' : static::filterPath($this->path);
        $this->query = static::filterQuery($this->query);

        $this->reset();
    }

    /**
     * Does this Uri use a standard port?
     *
     * @return bool
     */
    protected function hasStandardPort()
    {
        return ($this->scheme === 'http' && $this->port === 80) || ($this->scheme === 'https' && $this->port === 443);
    }

    /**
     * @param string $url
     */
    protected function createFromString($url)
    {
        // Set Uri parts.
        $parts = parse_url($url);
        if ($parts === false) {
            throw new \RuntimeException('Malformed URL: ' . $url);
        }
        $this->scheme = isset($parts['scheme']) ? $parts['scheme'] : null;
        $this->user = isset($parts['user']) ? $parts['user'] : null;
        $this->password = isset($parts['pass']) ? $parts['pass'] : null;
        $this->host = isset($parts['host']) ? $parts['host'] : null;
        $this->port = isset($parts['port']) ? (int)$parts['port'] : null;
        $this->path = isset($parts['path']) ? $parts['path'] : '';
        $this->query = isset($parts['query']) ? $parts['query'] : '';
        $this->fragment = isset($parts['fragment']) ? $parts['fragment'] : null;

        // Validate the hostname
        if ($this->host) {
            $this->host = $this->validateHostname($this->host) ? $this->host : 'unknown';
        }

        // Filter userinfo, path, query string and fragment.
        $this->user = $this->user !== null ? static::filterUserInfo($this->user) : null;
        $this->password = $this->password !== null ? static::filterUserInfo($this->password) : null;
        $this->path = empty($this->path) ? '/' : static::filterPath($this->path);
        $this->query = static::filterQuery($this->query);
        $this->fragment = $this->fragment !== null ? static::filterQuery($this->fragment) : null;

        $this->reset();
    }

    /**
=======
>>>>>>> 7e1c6b61
     * Initialize the URI class with a url passed via parameter.
     * Used for testing purposes.
     *
     * @param string $url the URL to use in the class
     *
     * @return $this
     */
    public function initializeWithUrl($url = '')
    {
        if ($url) {
            $this->createFromString($url);
        }

        return $this;
    }

    /**
     * Initialize the URI class by providing url and root_path arguments
     *
     * @param string $url
     * @param string $root_path
     *
     * @return $this
     */
    public function initializeWithUrlAndRootPath($url, $root_path)
    {
        $this->initializeWithUrl($url);
        $this->root_path = $root_path;

        return $this;
    }

    /**
     * Validate a hostname
     *
     * @param string $hostname The hostname
     *
     * @return boolean
     */
    public function validateHostname($hostname)
    {
        return (bool)preg_match(static::HOSTNAME_REGEX, $hostname);
    }

    /**
     * Initializes the URI object based on the url set on the object
     */
    public function init()
    {
        $grav = Grav::instance();

        /** @var Config $config */
        $config = $grav['config'];

        /** @var Language $language */
        $language = $grav['language'];

        // add the port to the base for non-standard ports
        if ($this->port !== null && $config->get('system.reverse_proxy_setup') === false) {
            $this->base .= ':' . (string)$this->port;
        }

        // Handle custom base
        $custom_base = rtrim($grav['config']->get('system.custom_base_url'), '/');

        if ($custom_base) {
            $custom_parts = parse_url($custom_base);
            $orig_root_path = $this->root_path;
            $this->root_path = isset($custom_parts['path']) ? rtrim($custom_parts['path'], '/') : '';
            $this->root      = isset($custom_parts['scheme']) ? $custom_base : $this->base . $this->root_path;
            $this->uri       = Utils::replaceFirstOccurrence($orig_root_path, $this->root_path, $this->uri);
        } else {
            $this->root = $this->base . $this->root_path;
        }

        $this->url = $this->base . $this->uri;

        $uri = str_replace(static::filterPath($this->root), '', $this->url);

        // remove the setup.php based base if set:
        $setup_base = $grav['pages']->base();
        if ($setup_base) {
            $uri = str_replace($setup_base, '', $uri);
        }

        // If configured to, redirect trailing slash URI's with a 302 redirect
        $redirect = str_replace($this->root, '', rtrim($uri, '/'));
        if ($redirect && $uri !== '/' && $redirect !== $this->base() && $config->get('system.pages.redirect_trailing_slash', false) && Utils::endsWith($uri, '/')) {
            $grav->redirect($redirect, 302);
        }

        // process params
        $uri = $this->processParams($uri, $config->get('system.param_sep'));

        // set active language
        $uri = $language->setActiveFromUri($uri);

        // split the URL and params
        $bits = parse_url($uri);

        //process fragment
        if (isset($bits['fragment'])) {
            $this->fragment = $bits['fragment'];
        }

        // Get the path. If there's no path, make sure pathinfo() still returns dirname variable
        $path = isset($bits['path']) ? $bits['path'] : '/';

        // remove the extension if there is one set
        $parts = pathinfo($path);

        // set the original basename
        $this->basename = $parts['basename'];

        // set the extension
        if (isset($parts['extension'])) {
            $this->extension = $parts['extension'];
        }

        $valid_page_types = implode('|', $config->get('system.pages.types'));

        // Strip the file extension for valid page types
        if (preg_match('/\.(' . $valid_page_types . ')$/', $parts['basename'])) {
            $path = rtrim(str_replace(DIRECTORY_SEPARATOR, DS, $parts['dirname']), DS) . '/' . $parts['filename'];
        }

        // set the new url
        $this->url = $this->root . $path;
        $this->path = static::cleanPath($path);
        $this->content_path = trim(str_replace($this->base, '', $this->path), '/');
        if ($this->content_path !== '') {
            $this->paths = explode('/', $this->content_path);
        }

        // Set some Grav stuff
        $grav['base_url_absolute'] = $grav['config']->get('system.custom_base_url') ?: $this->rootUrl(true);
        $grav['base_url_relative'] = $this->rootUrl(false);
        $grav['base_url'] = $grav['config']->get('system.absolute_urls') ? $grav['base_url_absolute'] : $grav['base_url_relative'];

        RouteFactory::setRoot($this->root_path);
        RouteFactory::setLanguage($language->getLanguageURLPrefix());
    }

    /**
     * Return URI path.
     *
     * @param  string $id
     *
     * @return string|string[]
     */
    public function paths($id = null)
    {
        if ($id !== null) {
            return $this->paths[$id];
        }

        return $this->paths;
    }

    /**
     * Return route to the current URI. By default route doesn't include base path.
     *
     * @param  bool $absolute True to include full path.
     * @param  bool $domain   True to include domain. Works only if first parameter is also true.
     *
     * @return string
     */
    public function route($absolute = false, $domain = false)
    {
        return ($absolute ? $this->rootUrl($domain) : '') . '/' . implode('/', $this->paths);
    }

    /**
     * Return full query string or a single query attribute.
     *
     * @param  string $id  Optional attribute. Get a single query attribute if set
     * @param  bool   $raw If true and $id is not set, return the full query array. Otherwise return the query string
     *
     * @return string|array Returns an array if $id = null and $raw = true
     */
    public function query($id = null, $raw = false)
    {
        if ($id !== null) {
            return isset($this->queries[$id]) ? $this->queries[$id] : null;
        }

        if ($raw) {
            return $this->queries;
        }

        if (!$this->queries) {
            return '';
        }

        return http_build_query($this->queries);
    }

    /**
     * Return all or a single query parameter as a URI compatible string.
     *
     * @param  string  $id    Optional parameter name.
     * @param  boolean $array return the array format or not
     *
     * @return null|string|array
     */
    public function params($id = null, $array = false)
    {
        $config = Grav::instance()['config'];
        $sep = $config->get('system.param_sep');

        $params = null;
        if ($id === null) {
            if ($array) {
                return $this->params;
            }
            $output = [];
            foreach ($this->params as $key => $value) {
                $output[] = "{$key}{$sep}{$value}";
                $params = '/' . implode('/', $output);
            }
        } elseif (isset($this->params[$id])) {
            if ($array) {
                return $this->params[$id];
            }
            $params = "/{$id}{$sep}{$this->params[$id]}";
        }

        return $params;
    }

    /**
     * Get URI parameter.
     *
     * @param  string $id
     *
     * @return bool|string
     */
    public function param($id)
    {
        if (isset($this->params[$id])) {
            return html_entity_decode(rawurldecode($this->params[$id]));
        }

        return false;
    }

    /**
     * Gets the Fragment portion of a URI (eg #target)
     *
     * @param string $fragment
     *
     * @return string|null
     */
    public function fragment($fragment = null)
    {
        if ($fragment !== null) {
            $this->fragment = $fragment;
        }
        return $this->fragment;
    }

    /**
     * Return URL.
     *
     * @param  bool $include_host Include hostname.
     *
     * @return string
     */
    public function url($include_host = false)
    {
        if ($include_host) {
            return $this->url;
        }

        $url = str_replace($this->base, '', rtrim($this->url, '/'));

        return $url ?: '/';
    }

    /**
     * Return the Path
     *
     * @return String The path of the URI
     */
    public function path()
    {
        return $this->path;
    }

    /**
     * Return the Extension of the URI
     *
     * @param string|null $default
     *
     * @return string The extension of the URI
     */
    public function extension($default = null)
    {
        if (!$this->extension) {
            $this->extension = $default;
        }

        return $this->extension;
    }

    /**
     * Return the scheme of the URI
     *
     * @param bool $raw
     * @return string The scheme of the URI
     */
    public function scheme($raw = false)
    {
        if (!$raw) {
            $scheme = '';
            if ($this->scheme) {
                $scheme = $this->scheme . '://';
            } elseif ($this->host) {
                $scheme = '//';
            }

            return $scheme;
        }

        return $this->scheme;
    }


    /**
     * Return the host of the URI
     *
     * @return string|null The host of the URI
     */
    public function host()
    {
        return $this->host;
    }

    /**
     * Return the port number if it can be figured out
     *
     * @param bool $raw
     * @return int|null
     */
    public function port($raw = false)
    {
        $port = $this->port;
        // If not in raw mode and port is not set, figure it out from scheme.
        if (!$raw && $port === null) {
            if ($this->scheme === 'http') {
                $this->port = 80;
            } elseif ($this->scheme === 'https') {
                $this->port = 443;
            }
        }

        return $this->port;
    }

    /**
     * Return user
     *
     * @return string|null
     */
    public function user()
    {
        return $this->user;
    }

    /**
     * Return password
     *
     * @return string|null
     */
    public function password()
    {
        return $this->password;
    }

    /**
     * Gets the environment name
     *
     * @return String
     */
    public function environment()
    {
        return $this->env;
    }


    /**
     * Return the basename of the URI
     *
     * @return String The basename of the URI
     */
    public function basename()
    {
        return $this->basename;
    }

    /**
     * Return the base of the URI
     *
     * @return String The base of the URI
     */
    public function base()
    {
        return $this->base;
    }

    /**
     * Return the base relative URL including the language prefix
     * or the base relative url if multi-language is not enabled
     *
     * @return String The base of the URI
     */
    public function baseIncludingLanguage()
    {
        $grav = Grav::instance();

        // Link processing should prepend language
        $language = $grav['language'];
        $language_append = '';
        if ($language->enabled()) {
            $language_append = $language->getLanguageURLPrefix();
        }

        $base = $grav['base_url_relative'];

        return rtrim($base . $grav['pages']->base(), '/') . $language_append;
    }

    /**
     * Return root URL to the site.
     *
     * @param  bool $include_host Include hostname.
     *
     * @return mixed
     */
    public function rootUrl($include_host = false)
    {
        if ($include_host) {
            return $this->root;
        }

        return str_replace($this->base, '', $this->root);
    }

    /**
     * Return current page number.
     *
     * @return int
     */
    public function currentPage()
    {
        return isset($this->params['page']) ? $this->params['page'] : 1;
    }

    /**
     * Return relative path to the referrer defaulting to current or given page.
     *
     * @param string $default
     * @param string $attributes
     *
     * @return string
     */
    public function referrer($default = null, $attributes = null)
    {
        $referrer = isset($_SERVER['HTTP_REFERER']) ? $_SERVER['HTTP_REFERER'] : null;

        // Check that referrer came from our site.
        $root = $this->rootUrl(true);
        if ($referrer) {
            // Referrer should always have host set and it should come from the same base address.
            if (stripos($referrer, $root) !== 0) {
                $referrer = null;
            }
        }

        if (!$referrer) {
            $referrer = $default ?: $this->route(true, true);
        }

        if ($attributes) {
            $referrer .= $attributes;
        }

        // Return relative path.
        return substr($referrer, strlen($root));
    }

    public function __toString()
    {
        return static::buildUrl($this->toArray());
    }

    public function toArray()
    {
        return [
            'scheme'    => $this->scheme,
            'host'      => $this->host,
            'port'      => $this->port,
            'user'      => $this->user,
            'pass'      => $this->password,
            'path'      => $this->path,
            'params'    => $this->params,
            'query'     => $this->query,
            'fragment'  => $this->fragment
        ];
    }

    /**
     * Calculate the parameter regex based on the param_sep setting
     *
     * @return string
     */
    public static function paramsRegex()
    {
        return '/\/([^\:\#\/\?]*' . Grav::instance()['config']->get('system.param_sep') . '[^\:\#\/\?]*)/';
    }

    /**
     * Return the IP address of the current user
     *
     * @return string ip address
     */
    public static function ip()
    {
        if (getenv('HTTP_CLIENT_IP')) {
            $ip = getenv('HTTP_CLIENT_IP');
        } elseif (getenv('HTTP_X_FORWARDED_FOR')) {
            $ip = getenv('HTTP_X_FORWARDED_FOR');
        } elseif (getenv('HTTP_X_FORWARDED')) {
            $ip = getenv('HTTP_X_FORWARDED');
        } elseif (getenv('HTTP_FORWARDED_FOR')) {
            $ip = getenv('HTTP_FORWARDED_FOR');
        } elseif (getenv('HTTP_FORWARDED')) {
            $ip = getenv('HTTP_FORWARDED');
        } elseif (getenv('REMOTE_ADDR')){
            $ip = getenv('REMOTE_ADDR');
        } else {
            $ip = 'UNKNOWN';
        }

        return $ip;

    }

    /**
     * Returns current Uri.
     *
     * @return \Grav\Framework\Uri\Uri
     */
    public static function getCurrentUri()
    {
        if (!static::$currentUri) {
            static::$currentUri = UriFactory::createFromEnvironment($_SERVER);
        }

        return static::$currentUri;
    }

    /**
     * Returns current route.
     *
     * @return \Grav\Framework\Route\Route
     */
    public static function getCurrentRoute()
    {
        if (!static::$currentRoute) {
            $uri = Grav::instance()['uri'];
            static::$currentRoute = RouteFactory::createFromParts($uri->toArray());
        }

        return static::$currentRoute;
    }

    /**
     * Is this an external URL? if it starts with `http` then yes, else false
     *
     * @param  string $url the URL in question
     *
     * @return boolean      is eternal state
     */
    public static function isExternal($url)
    {
        return Utils::startsWith($url, 'http');
    }

    /**
     * The opposite of built-in PHP method parse_url()
     *
     * @param array $parsed_url
     *
     * @return string
     */
    public static function buildUrl($parsed_url)
    {
        $scheme   = isset($parsed_url['scheme']) ? $parsed_url['scheme'] . '://' : (isset($parsed_url['host']) ? '//' : '');
        $host     = isset($parsed_url['host']) ? $parsed_url['host'] : '';
        $port     = isset($parsed_url['port']) ? ':' . $parsed_url['port'] : '';
        $user     = isset($parsed_url['user']) ? $parsed_url['user'] : '';
        $pass     = isset($parsed_url['pass']) ? ':' . $parsed_url['pass']  : '';
        $pass     = ($user || $pass) ? "{$pass}@" : '';
        $path     = isset($parsed_url['path']) ? $parsed_url['path'] : '';
        $path     = !empty($parsed_url['params']) ? rtrim($path, '/') . static::buildParams($parsed_url['params']) : $path;
        $query    = !empty($parsed_url['query']) ? '?' . $parsed_url['query'] : '';
        $fragment = isset($parsed_url['fragment']) ? '#' . $parsed_url['fragment'] : '';

        return "{$scheme}{$user}{$pass}{$host}{$port}{$path}{$query}{$fragment}";
    }

    /**
     * @param array $params
     * @return string
     */
    public static function buildParams(array $params)
    {
        if (!$params) {
            return '';
        }

        $grav = Grav::instance();
        $sep = $grav['config']->get('system.param_sep');

        $output = [];
        foreach ($params as $key => $value) {
            $output[] = "{$key}{$sep}{$value}";
        }

        return '/' . implode('/', $output);
    }

    /**
     * Converts links from absolute '/' or relative (../..) to a Grav friendly format
     *
     * @param Page $page the current page to use as reference
     * @param string|array $url the URL as it was written in the markdown
     * @param string $type the type of URL, image | link
     * @param bool $absolute if null, will use system default, if true will use absolute links internally
     * @param bool $route_only only return the route, not full URL path
     * @return string the more friendly formatted url
     */
    public static function convertUrl(Page $page, $url, $type = 'link', $absolute = false, $route_only = false)
    {
        $grav = Grav::instance();

        $uri = $grav['uri'];

        // Link processing should prepend language
        $language = $grav['language'];
        $language_append = '';
        if ($type === 'link' && $language->enabled()) {
            $language_append = $language->getLanguageURLPrefix();
        }

        // Handle Excerpt style $url array
        $url_path = is_array($url) ? $url['path'] : $url;

        $external          = false;
        $base              = $grav['base_url_relative'];
        $base_url          = rtrim($base . $grav['pages']->base(), '/') . $language_append;
        $pages_dir         = $grav['locator']->findResource('page://');

        // if absolute and starts with a base_url move on
        if (isset($url['scheme']) && Utils::startsWith($url['scheme'], 'http')) {
            $external = true;
        } elseif ($url_path === '' && isset($url['fragment'])) {
            $external = true;
        } elseif ($url_path === '/' || ($base_url !== '' && Utils::startsWith($url_path, $base_url))) {
            $url_path = $base_url . $url_path;
        } else {

            // see if page is relative to this or absolute
            if (Utils::startsWith($url_path, '/')) {
                $normalized_url = Utils::normalizePath($base_url . $url_path);
                $normalized_path = Utils::normalizePath($pages_dir . $url_path);
            } else {
                $page_route = ($page->home() && !empty($url_path)) ? $page->rawRoute() : $page->route();
                $normalized_url = $base_url . Utils::normalizePath($page_route . '/' . $url_path);
                $normalized_path = Utils::normalizePath($page->path() . '/' . $url_path);
            }

            // special check to see if path checking is required.
            $just_path = str_replace($normalized_url, '', $normalized_path);
            if ($normalized_url === '/' || $just_path === $page->path()) {
                $url_path = $normalized_url;
            } else {
                $url_bits = static::parseUrl($normalized_path);
                $full_path = $url_bits['path'];
                $raw_full_path = rawurldecode($full_path);

                if (file_exists($raw_full_path)) {
                    $full_path = $raw_full_path;
                } elseif (!file_exists($full_path)) {
                    $full_path = false;
                }

                if ($full_path) {
                    $path_info = pathinfo($full_path);
                    $page_path = $path_info['dirname'];
                    $filename = '';

                    if ($url_path === '..') {
                        $page_path = $full_path;
                    } else {
                        // save the filename if a file is part of the path
                        if (is_file($full_path)) {
                            if ($path_info['extension'] !== 'md') {
                                $filename = '/' . $path_info['basename'];
                            }
                        } else {
                            $page_path = $full_path;
                        }
                    }

                    // get page instances and try to find one that fits
                    $instances = $grav['pages']->instances();
                    if (isset($instances[$page_path])) {
                        /** @var Page $target */
                        $target = $instances[$page_path];
                        $url_bits['path'] = $base_url . rtrim($target->route(), '/') . $filename;

                        $url_path = Uri::buildUrl($url_bits);
                    } else {
                        $url_path = $normalized_url;
                    }
                } else {
                    $url_path = $normalized_url;
                }
            }
        }

        // handle absolute URLs
        if (is_array($url) && !$external && ($absolute === true || $grav['config']->get('system.absolute_urls', false))) {

            $url['scheme'] = $uri->scheme(true);
            $url['host'] = $uri->host();
            $url['port'] = $uri->port(true);

            // check if page exists for this route, and if so, check if it has SSL enabled
            $pages = $grav['pages'];
            $routes = $pages->routes();

            // if this is an image, get the proper path
            $url_bits = pathinfo($url_path);
            if (isset($url_bits['extension'])) {
                $target_path = $url_bits['dirname'];
            } else {
                $target_path = $url_path;
            }

            // strip base from this path
            $target_path = str_replace($uri->rootUrl(), '', $target_path);

            // set to / if root
            if (empty($target_path)) {
                $target_path = '/';
            }

            // look to see if this page exists and has ssl enabled
            if (isset($routes[$target_path])) {
                $target_page = $pages->get($routes[$target_path]);
                if ($target_page) {
                    $ssl_enabled = $target_page->ssl();
                    if ($ssl_enabled !== null) {
                        if ($ssl_enabled) {
                            $url['scheme'] = 'https';
                        } else {
                            $url['scheme'] = 'http';
                        }
                    }
                }
            }
        }

        // Handle route only
        if ($route_only) {
            $url_path = str_replace(static::filterPath($base_url), '', $url_path);
        }

        // transform back to string/array as needed
        if (is_array($url)) {
            $url['path'] = $url_path;
        } else {
            $url = $url_path;
        }

        return $url;
    }

    public static function parseUrl($url)
    {
        $grav = Grav::instance();
        $parts = parse_url($url);

        list($stripped_path, $params) = static::extractParams($parts['path'], $grav['config']->get('system.param_sep'));

        if (!empty($params)) {
            $parts['path'] = $stripped_path;
            $parts['params'] = $params;
        }

        return $parts;
    }

    public static function extractParams($uri, $delimiter)
    {
        $params = [];

        if (strpos($uri, $delimiter) !== false) {
            preg_match_all(static::paramsRegex(), $uri, $matches, PREG_SET_ORDER);

            foreach ($matches as $match) {
                $param = explode($delimiter, $match[1]);
                if (count($param) === 2) {
                    $plain_var = filter_var(rawurldecode($param[1]), FILTER_SANITIZE_STRING);
                    $params[$param[0]] = $plain_var;
                    $uri = str_replace($match[0], '', $uri);
                }
            }
        }

        return [$uri, $params];
    }

    /**
     * Converts links from absolute '/' or relative (../..) to a Grav friendly format
     *
     * @param Page   $page         the current page to use as reference
     * @param string $markdown_url the URL as it was written in the markdown
     * @param string $type         the type of URL, image | link
     * @param null   $relative     if null, will use system default, if true will use relative links internally
     *
     * @return string the more friendly formatted url
     */
    public static function convertUrlOld(Page $page, $markdown_url, $type = 'link', $relative = null)
    {
        $grav = Grav::instance();

        $language = $grav['language'];

        // Link processing should prepend language
        $language_append = '';
        if ($type === 'link' && $language->enabled()) {
            $language_append = $language->getLanguageURLPrefix();
        }
        $pages_dir = $grav['locator']->findResource('page://');
        if ($relative === null) {
            $base = $grav['base_url'];
        } else {
            $base = $relative ? $grav['base_url_relative'] : $grav['base_url_absolute'];
        }

        $base_url = rtrim($base . $grav['pages']->base(), '/') . $language_append;

        // if absolute and starts with a base_url move on
        if (pathinfo($markdown_url, PATHINFO_DIRNAME) === '.' && $page->url() === '/') {
            return '/' . $markdown_url;
        }
        // no path to convert
        if ($base_url !== '' && Utils::startsWith($markdown_url, $base_url)) {
            return $markdown_url;
        }
        // if contains only a fragment
        if (Utils::startsWith($markdown_url, '#')) {
            return $markdown_url;
        }

        $target = null;
        // see if page is relative to this or absolute
        if (Utils::startsWith($markdown_url, '/')) {
            $normalized_url = Utils::normalizePath($base_url . $markdown_url);
            $normalized_path = Utils::normalizePath($pages_dir . $markdown_url);
        } else {
            $normalized_url = $base_url . Utils::normalizePath($page->route() . '/' . $markdown_url);
            $normalized_path = Utils::normalizePath($page->path() . '/' . $markdown_url);
        }

        // special check to see if path checking is required.
        $just_path = str_replace($normalized_url, '', $normalized_path);
        if ($just_path === $page->path()) {
            return $normalized_url;
        }

        $url_bits = parse_url($normalized_path);
        $full_path = $url_bits['path'];

        if (file_exists($full_path)) {
            // do nothing
        } elseif (file_exists(rawurldecode($full_path))) {
            $full_path = rawurldecode($full_path);
        } else {
            return $normalized_url;
        }

        $path_info = pathinfo($full_path);
        $page_path = $path_info['dirname'];
        $filename = '';

        if ($markdown_url === '..') {
            $page_path = $full_path;
        } else {
            // save the filename if a file is part of the path
            if (is_file($full_path)) {
                if ($path_info['extension'] !== 'md') {
                    $filename = '/' . $path_info['basename'];
                }
            } else {
                $page_path = $full_path;
            }
        }

        // get page instances and try to find one that fits
        $instances = $grav['pages']->instances();
        if (isset($instances[$page_path])) {
            /** @var Page $target */
            $target = $instances[$page_path];
            $url_bits['path'] = $base_url . rtrim($target->route(), '/') . $filename;

            return static::buildUrl($url_bits);
        }

        return $normalized_url;
    }

    /**
     * Adds the nonce to a URL for a specific action
     *
     * @param string $url            the url
     * @param string $action         the action
     * @param string $nonceParamName the param name to use
     *
     * @return string the url with the nonce
     */
    public static function addNonce($url, $action, $nonceParamName = 'nonce')
    {
        $fake = $url && $url[0] === '/';

        if ($fake) {
            $url = 'http://domain.com' . $url;
        }
        $uri = new static($url);
        $parts = $uri->toArray();
        $nonce = Utils::getNonce($action);
        $parts['params'] = (isset($parts['params']) ? $parts['params'] : []) + [$nonceParamName => $nonce];

        if ($fake) {
            unset($parts['scheme'], $parts['host']);
        }

        return static::buildUrl($parts);
    }

    /**
     * Is the passed in URL a valid URL?
     *
     * @param $url
     * @return bool
     */
    public static function isValidUrl($url)
    {
        $regex = '/^(?:(https?|ftp|telnet):)?\/\/((?:[a-z0-9@:.-]|%[0-9A-F]{2}){3,})(?::(\d+))?((?:\/(?:[a-z0-9-._~!$&\'\(\)\*\+\,\;\=\:\@]|%[0-9A-F]{2})*)*)(?:\?((?:[a-z0-9-._~!$&\'\(\)\*\+\,\;\=\:\/?@]|%[0-9A-F]{2})*))?(?:#((?:[a-z0-9-._~!$&\'\(\)\*\+\,\;\=\:\/?@]|%[0-9A-F]{2})*))?/';
        if (preg_match($regex, $url)) {
            return true;
        }

        return false;
    }

    /**
     * Removes extra double slashes and fixes back-slashes
     *
     * @param $path
     * @return mixed|string
     */
    public static function cleanPath($path)
    {
        $regex = '/(\/)\/+/';
        $path = str_replace(['\\', '/ /'], '/', $path);
        $path = preg_replace($regex,'$1',$path);

        return $path;
    }

    /**
     * Filters the user info string.
     *
     * @param string $info The raw user or password.
     * @return string The percent-encoded user or password string.
     */
    public static function filterUserInfo($info)
    {
        return $info !== null ? UriPartsFilter::filterUserInfo($info) : '';
    }

    /**
     * Filter Uri path.
     *
     * This method percent-encodes all reserved
     * characters in the provided path string. This method
     * will NOT double-encode characters that are already
     * percent-encoded.
     *
     * @param  string $path The raw uri path.
     * @return string       The RFC 3986 percent-encoded uri path.
     * @link   http://www.faqs.org/rfcs/rfc3986.html
     */
    public static function filterPath($path)
    {
        return $path !== null ? UriPartsFilter::filterPath($path) : '';
    }

    /**
     * Filters the query string or fragment of a URI.
     *
     * @param string $query The raw uri query string.
     * @return string The percent-encoded query string.
     */
    public static function filterQuery($query)
    {
        return $query !== null ? UriPartsFilter::filterQueryOrFragment($query) : '';
    }

    /**
     * @param array $env
     */
    protected function createFromEnvironment(array $env)
    {
        // Build scheme.
        if (isset($env['REQUEST_SCHEME'])) {
            $this->scheme = $env['REQUEST_SCHEME'];
        } else {
            $https = isset($env['HTTPS']) ? $env['HTTPS'] : '';
            $this->scheme = (empty($https) || strtolower($https) === 'off') ? 'http' : 'https';
        }

        // Build user and password.
        $this->user = isset($env['PHP_AUTH_USER']) ? $env['PHP_AUTH_USER'] : null;
        $this->password = isset($env['PHP_AUTH_PW']) ? $env['PHP_AUTH_PW'] : null;

        // Build host.
        $hostname = 'localhost';
        if (isset($env['HTTP_HOST'])) {
            $hostname = $env['HTTP_HOST'];
        } elseif (isset($env['SERVER_NAME'])) {
            $hostname = $env['SERVER_NAME'];
        }
        // Remove port from HTTP_HOST generated $hostname
        $hostname = Utils::substrToString($hostname, ':');
        // Validate the hostname
        $this->host = $this->validateHostname($hostname) ? $hostname : 'unknown';

        // Build port.
        $this->port = isset($env['SERVER_PORT']) ? (int)$env['SERVER_PORT'] : null;
        if ($this->hasStandardPort()) {
            $this->port = null;
        }

        // Build path.
        $request_uri = isset($env['REQUEST_URI']) ? $env['REQUEST_URI'] : '';
        $this->path = rawurldecode(parse_url('http://example.com' . $request_uri, PHP_URL_PATH));

        // Build query string.
        $this->query = isset($env['QUERY_STRING']) ? $env['QUERY_STRING'] : '';
        if ($this->query === '') {
            $this->query = parse_url('http://example.com' . $request_uri, PHP_URL_QUERY);
        }

        // Support ngnix routes.
        if (strpos($this->query, '_url=') === 0) {
            parse_str($this->query, $query);
            unset($query['_url']);
            $this->query = http_build_query($query);
        }

        // Build fragment.
        $this->fragment = null;

        // Filter userinfo, path and query string.
        $this->user = $this->user !== null ? static::filterUserInfo($this->user) : null;
        $this->password = $this->password !== null ? static::filterUserInfo($this->password) : null;
        $this->path = empty($this->path) ? '/' : static::filterPath($this->path);
        $this->query = static::filterQuery($this->query);

        $this->reset();
    }

    /**
     * Does this Uri use a standard port?
     *
     * @return bool
     */
    protected function hasStandardPort()
    {
        return ($this->scheme === 'http' && $this->port === 80) || ($this->scheme === 'https' && $this->port === 443);
    }

    /**
     * @param string $url
     */
    protected function createFromString($url)
    {
        // Set Uri parts.
        $parts = parse_url($url);
        if ($parts === false) {
            throw new \RuntimeException('Malformed URL: ' . $url);
        }
        $this->scheme = isset($parts['scheme']) ? $parts['scheme'] : null;
        $this->user = isset($parts['user']) ? $parts['user'] : null;
        $this->password = isset($parts['pass']) ? $parts['pass'] : null;
        $this->host = isset($parts['host']) ? $parts['host'] : null;
        $this->port = isset($parts['port']) ? (int)$parts['port'] : null;
        $this->path = isset($parts['path']) ? $parts['path'] : '';
        $this->query = isset($parts['query']) ? $parts['query'] : '';
        $this->fragment = isset($parts['fragment']) ? $parts['fragment'] : null;

        // Validate the hostname
        if ($this->host) {
            $this->host = $this->validateHostname($this->host) ? $this->host : 'unknown';
        }

        // Filter userinfo, path, query string and fragment.
        $this->user = $this->user !== null ? static::filterUserInfo($this->user) : null;
        $this->password = $this->password !== null ? static::filterUserInfo($this->password) : null;
        $this->path = empty($this->path) ? '/' : static::filterPath($this->path);
        $this->query = static::filterQuery($this->query);
        $this->fragment = $this->fragment !== null ? static::filterQuery($this->fragment) : null;

        $this->reset();
    }

    protected function reset()
    {
        // resets
        parse_str($this->query, $this->queries);
        $this->extension    = null;
        $this->basename     = null;
        $this->paths        = [];
        $this->params       = [];
        $this->env          = $this->buildEnvironment();
        $this->uri          = $this->path . (!empty($this->query) ? '?' . $this->query : '');

        $this->base         = $this->buildBaseUrl();
        $this->root_path    = $this->buildRootPath();
        $this->root         = $this->base . $this->root_path;
        $this->url          = $this->base . $this->uri;
    }

    /**
     * Get the base URI with port if needed
     *
     * @return string
     */
    private function buildBaseUrl()
    {
        return $this->scheme() . $this->host;
    }

    /**
     * Get the Grav Root Path
     *
     * @return string
     */
    private function buildRootPath()
    {
        // In Windows script path uses backslash, convert it:
        $scriptPath = str_replace('\\', '/', $_SERVER['PHP_SELF']);
        $rootPath = str_replace(' ', '%20', rtrim(substr($scriptPath, 0, strpos($scriptPath, 'index.php')), '/'));

        // check if userdir in the path and workaround PHP bug with PHP_SELF
        if (strpos($this->uri, '/~') !== false && strpos($scriptPath, '/~') === false) {
            $rootPath = substr($this->uri, 0, strpos($this->uri, '/', 1)) . $rootPath;
        }

        return $rootPath;
    }

    private function buildEnvironment()
    {
        // check for localhost variations
        if ($this->host === '127.0.0.1' || $this->host === '::1') {
            return 'localhost';
        }

        return $this->host ?: 'unknown';
    }

    /**
     * Process any params based in this URL, supports any valid delimiter
     *
     * @param        $uri
     * @param string $delimiter
     *
     * @return string
     */
    private function processParams($uri, $delimiter = ':')
    {
        if (strpos($uri, $delimiter) !== false) {
            preg_match_all(static::paramsRegex(), $uri, $matches, PREG_SET_ORDER);

            foreach ($matches as $match) {
                $param = explode($delimiter, $match[1]);
                if (count($param) === 2) {
                    $plain_var = filter_var($param[1], FILTER_SANITIZE_STRING);
                    $this->params[$param[0]] = $plain_var;
                    $uri = str_replace($match[0], '', $uri);
                }
            }
        }
        return $uri;
    }
}<|MERGE_RESOLUTION|>--- conflicted
+++ resolved
@@ -64,129 +64,6 @@
     }
 
     /**
-<<<<<<< HEAD
-     * @param array $env
-     */
-    protected function createFromEnvironment(array $env)
-    {
-        // Build scheme.
-        if (isset($env['HTTP_X_FORWARDED_PROTO'])) {
-            $this->scheme = $env['HTTP_X_FORWARDED_PROTO'];
-        } elseif (isset($env['X-FORWARDED-PROTO'])) {
-            $this->scheme = $env['X-FORWARDED-PROTO'];
-        } elseif (isset($env['REQUEST_SCHEME'])) {
-            $this->scheme = $env['REQUEST_SCHEME'];
-        } else {
-            $https = isset($env['HTTPS']) ? $env['HTTPS'] : '';
-            $this->scheme = (empty($https) || strtolower($https) === 'off') ? 'http' : 'https';
-        }
-
-        // Build user and password.
-        $this->user = isset($env['PHP_AUTH_USER']) ? $env['PHP_AUTH_USER'] : null;
-        $this->password = isset($env['PHP_AUTH_PW']) ? $env['PHP_AUTH_PW'] : null;
-
-        // Build host.
-        $hostname = 'localhost';
-        if (isset($env['HTTP_HOST'])) {
-            $hostname = $env['HTTP_HOST'];
-        } elseif (isset($env['SERVER_NAME'])) {
-            $hostname = $env['SERVER_NAME'];
-        }
-        // Remove port from HTTP_HOST generated $hostname
-        $hostname = Utils::substrToString($hostname, ':');
-        // Validate the hostname
-        $this->host = $this->validateHostname($hostname) ? $hostname : 'unknown';
-
-        // Build port.
-        if (isset($env['HTTP_X_FORWARDED_PORT'])) {
-            $this->port = (int)$env['HTTP_X_FORWARDED_PORT'];
-        } elseif (isset($env['X-FORWARDED-PORT'])) {
-            $this->port = (int)$env['X-FORWARDED-PORT'];
-        } elseif (isset($env['SERVER_PORT'])) {
-            $this->port = (int)$env['SERVER_PORT'];
-        } else {
-            $this->port = null;
-        }
-        if ($this->hasStandardPort()) {
-            $this->port = null;
-        }
-
-        // Build path.
-        $request_uri = isset($env['REQUEST_URI']) ? $env['REQUEST_URI'] : '';
-        $this->path = rawurldecode(parse_url('http://example.com' . $request_uri, PHP_URL_PATH));
-
-        // Build query string.
-        $this->query = isset($env['QUERY_STRING']) ? $env['QUERY_STRING'] : '';
-        if ($this->query === '') {
-            $this->query = parse_url('http://example.com' . $request_uri, PHP_URL_QUERY);
-        }
-
-        // Support ngnix routes.
-        if (strpos($this->query, '_url=') === 0) {
-            parse_str($this->query, $query);
-            unset($query['_url']);
-            $this->query = http_build_query($query);
-        }
-
-        // Build fragment.
-        $this->fragment = null;
-
-        // Filter userinfo, path and query string.
-        $this->user = $this->user !== null ? static::filterUserInfo($this->user) : null;
-        $this->password = $this->password !== null ? static::filterUserInfo($this->password) : null;
-        $this->path = empty($this->path) ? '/' : static::filterPath($this->path);
-        $this->query = static::filterQuery($this->query);
-
-        $this->reset();
-    }
-
-    /**
-     * Does this Uri use a standard port?
-     *
-     * @return bool
-     */
-    protected function hasStandardPort()
-    {
-        return ($this->scheme === 'http' && $this->port === 80) || ($this->scheme === 'https' && $this->port === 443);
-    }
-
-    /**
-     * @param string $url
-     */
-    protected function createFromString($url)
-    {
-        // Set Uri parts.
-        $parts = parse_url($url);
-        if ($parts === false) {
-            throw new \RuntimeException('Malformed URL: ' . $url);
-        }
-        $this->scheme = isset($parts['scheme']) ? $parts['scheme'] : null;
-        $this->user = isset($parts['user']) ? $parts['user'] : null;
-        $this->password = isset($parts['pass']) ? $parts['pass'] : null;
-        $this->host = isset($parts['host']) ? $parts['host'] : null;
-        $this->port = isset($parts['port']) ? (int)$parts['port'] : null;
-        $this->path = isset($parts['path']) ? $parts['path'] : '';
-        $this->query = isset($parts['query']) ? $parts['query'] : '';
-        $this->fragment = isset($parts['fragment']) ? $parts['fragment'] : null;
-
-        // Validate the hostname
-        if ($this->host) {
-            $this->host = $this->validateHostname($this->host) ? $this->host : 'unknown';
-        }
-
-        // Filter userinfo, path, query string and fragment.
-        $this->user = $this->user !== null ? static::filterUserInfo($this->user) : null;
-        $this->password = $this->password !== null ? static::filterUserInfo($this->password) : null;
-        $this->path = empty($this->path) ? '/' : static::filterPath($this->path);
-        $this->query = static::filterQuery($this->query);
-        $this->fragment = $this->fragment !== null ? static::filterQuery($this->fragment) : null;
-
-        $this->reset();
-    }
-
-    /**
-=======
->>>>>>> 7e1c6b61
      * Initialize the URI class with a url passed via parameter.
      * Used for testing purposes.
      *
@@ -734,8 +611,8 @@
         return $ip;
 
     }
-
-    /**
+    /**
+
      * Returns current Uri.
      *
      * @return \Grav\Framework\Uri\Uri
