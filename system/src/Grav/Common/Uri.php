<?php
namespace Grav\Common;

use Grav\Common\Page\Page;

/**
 * The URI object provides information about the current URL
 *
 * @author RocketTheme
 * @license MIT
 */
class Uri
{
    const HOSTNAME_REGEX = '/^(([a-zA-Z0-9]|[a-zA-Z0-9][a-zA-Z0-9\-]*[a-zA-Z0-9])\.)*([A-Za-z0-9]|[A-Za-z0-9][A-Za-z0-9\-]*[A-Za-z0-9])$/';

    public $url;

    protected $base;
    protected $basename;
    protected $bits;
    protected $content_path;
    protected $extension;
    protected $host;
    protected $params;
    protected $path;
    protected $paths;
    protected $query;
<<<<<<< HEAD
    protected $root;
    protected $uri;
=======
    protected $params;
    protected $port;
    protected $uri;
    protected $root_path;
>>>>>>> 77d4925f

    /**
     * Constructor
     */
    public function __construct()
    {
        // resets
        $this->paths    = [];
        $this->params   = [];
        $this->query    = [];
        $this->name     = $this->buildHostname();
        $this->port     = $this->buildPort();
        $this->uri      = $this->buildUri();
        $this->base     = $this->buildBaseUrl();
        $this->host     = $this->buildHost();
        $root_path      = $this->buildRootPath();
        $this->root     = $this->base . $root_path;
        $this->url      = $this->base . $this->uri;
    }

    /**
     * Return the hostname from $_SERVER, validated and without port
     *
     * @return string
     */
    private function buildHostname()
    {
        $name = isset($_SERVER['HTTP_HOST']) ? $_SERVER['HTTP_HOST'] : (isset($_SERVER['SERVER_NAME']) ? $_SERVER['SERVER_NAME'] : 'localhost');

        // Remove port from HTTP_HOST generated $name
        $name = Utils::substrToString($name, ':');

        // Validate the hostname
        $name = $this->validateHostname($name) ? $name : 'unknown';

        return $name;
    }

    /**
     * Validate a hostname
     *
     * @param string $hostname The hostname
     *
     * @return boolean
     */
    public function validateHostname($hostname)
    {
        return (bool)preg_match(Uri::HOSTNAME_REGEX, $hostname);
    }

    /**
     * Get the port from $_SERVER
     *
     * @return string
     */
    private function buildPort()
    {
        $port = isset($_SERVER['SERVER_PORT']) ? $_SERVER['SERVER_PORT'] : 80;
        return $port;
    }

    /**
     * Get the Uri from $_SERVER
     *
     * @return string
     */
    private function buildUri()
    {
        $uri = isset($_SERVER['REQUEST_URI']) ? $_SERVER['REQUEST_URI'] : '';
        return $uri;
    }

    /**
     * Get the base URI with port if needed
     *
     * @return string
     */
    private function buildBaseUrl()
    {
        // set the base
        if (isset($_SERVER['HTTPS'])) {
            $base = (strtolower(@$_SERVER['HTTPS']) == 'on') ? 'https://' : 'http://';
        } else {
            $base = 'http://';
        }

        // add the server name
        $base .= $this->name;
        $port = $this->port;

<<<<<<< HEAD
        // add the port of needed
        if ($port != '80' && $port != '443') {
            $base .= ":" . $port;
        }

        return $base;
    }

    /**
     * Get the Grav Root Path
     *
     * @return string
     */
    private function buildRootPath()
    {
        $root_path = str_replace(' ', '%20', rtrim(substr($_SERVER['PHP_SELF'], 0, strpos($_SERVER['PHP_SELF'], 'index.php')), '/'));

=======
>>>>>>> 77d4925f
        // check if userdir in the path and workaround PHP bug with PHP_SELF
        if (strpos($this->uri, '/~') !== false && strpos($_SERVER['PHP_SELF'], '/~') === false) {
            $root_path = substr($uri, 0, strpos($this->uri, '/', 1)) . $root_path;
        }

        return $root_path;
    }

    /**
     * Returns the hostname
     *
     * @return string
     */
    private function buildHost()
    {
        // set hostname
        $address = isset($_SERVER['REMOTE_ADDR']) ? $_SERVER['REMOTE_ADDR'] : '::1';

        // check for localhost variations
        if ($this->name == 'localhost' || $address == '::1' || $address == '127.0.0.1') {
            $host = 'localhost';
        } else {
            $host = $this->name;
        }

<<<<<<< HEAD
        return $host;
    }

    /**
     * Initialize the URI class with a url passed via parameter.
     * Used for testing purposes.
     *
     * @param string $url the URL to use in the class
     *
     * @return string
     */
    public function initializeWithUrl($url = '')
    {
        if (!$url) return;

        $this->paths    = [];
        $this->params   = [];
        $this->query    = [];
        $this->name     = [];
        $this->port     = [];
        $this->uri      = [];
        $this->base     = [];
        $this->host     = [];
        $this->root     = [];
        $this->url      = [];

        $params = parse_url($url);

        $this->name = $params['host'];
        $this->port = $params['port'];
        $this->uri = $params['path'];

        if (isset($params['query'])) {
            $this->uri .= '?' . $params['query'];
            parse_str($params['query'], $this->query);
        }

        $this->base = $this->buildBaseUrl();
        $this->host = $this->buildHost();

        $root_path = $this->buildRootPath();
        $this->root = $this->base . $root_path;
        $this->url = $this->base . $this->uri;
=======
        $this->port = $port;
        $this->base = $base;
        $this->uri = $uri;
        $this->root_path = $root_path;

>>>>>>> 77d4925f
    }

    /**
     * Initializes the URI object based on the url set on the object
     */
    public function init()
    {
        $grav = Grav::instance();

        $config = $grav['config'];
        $language = $grav['language'];

<<<<<<< HEAD
=======
        // resets
        $this->paths = [];
        $this->params = [];
        $this->query = [];

        // add the port to the base for non-standard ports
        if ($config->get('system.reverse_proxy_setup') == false && $this->port != '80' && $this->port != '443') {
            $this->base .= ":".$this->port;
        }

        // Set some defaults
        $this->root = $this->base . $this->root_path;
        $this->url = $this->base . $this->uri;

>>>>>>> 77d4925f
        // get any params and remove them
        $uri = str_replace($this->root, '', $this->url);

        // remove double slashes
        $uri = preg_replace('#/{2,}#', '/', $uri);

        // remove the setup.php based base if set:
        $setup_base = $grav['pages']->base();
        if ($setup_base) {
            $uri = str_replace($setup_base, '', $uri);
        }

        // If configured to, redirect trailing slash URI's with a 301 redirect
        if ($config->get('system.pages.redirect_trailing_slash', false) && $uri != '/' && Utils::endsWith($uri, '/')) {
            $grav->redirect(rtrim($uri, '/'), 301);
        }

        // process params
        $uri = $this->processParams($uri, $config->get('system.param_sep'));

        // set active language
        $uri = $language->setActiveFromUri($uri);

        // split the URL and params
        $bits = parse_url($uri);

        // process query string
        if (isset($bits['query']) && isset($bits['path'])) {
            if (!$this->query) {
                $this->query = filter_input_array(INPUT_GET, FILTER_SANITIZE_STRING);
            }
            $uri = $bits['path'];
        }

        // remove the extension if there is one set
        $parts = pathinfo($uri);

        // set the original basename
        $this->basename = $parts['basename'];

        // set the extension
        if (isset($parts['extension'])) {
            $this->extension = $parts['extension'];
        }

        $valid_page_types = implode('|', $config->get('system.pages.types'));

        // Strip the file extension for valid page types
        if (preg_match("/\.(".$valid_page_types.")$/", $parts['basename'])) {
            $uri = rtrim(str_replace(DIRECTORY_SEPARATOR, DS, $parts['dirname']), DS). '/' .$parts['filename'];
        }

        // set the new url
        $this->url = $this->root . $uri;
        $this->path = $uri;
        $this->content_path = trim(str_replace($this->base, '', $this->path), '/');
        if ($this->content_path != '') {
            $this->paths = explode('/', $this->content_path);
        }
    }

    /**
     * Process any params based in this URL, supports any valid delimiter
     *
     * @param        $uri
     * @param string $delimiter
     *
     * @return string
     */
    private function processParams($uri, $delimiter = ':')
    {
        if (strpos($uri, $delimiter) !== false) {
            $bits = explode('/', $uri);
            $path = array();
            foreach ($bits as $bit) {
                if (strpos($bit, $delimiter) !== false) {
                    $param = explode($delimiter, $bit);
                    if (count($param) == 2) {
                        $plain_var = filter_var(rawurldecode($param[1]), FILTER_SANITIZE_STRING);
                        $this->params[$param[0]] = $plain_var;
                    }
                } else {
                    $path[] = $bit;
                }
            }
            $uri = '/' . ltrim(implode('/', $path), '/');
        }
        return $uri;
    }

    /**
     * Return URI path.
     *
     * @param  string  $id
     * @return string
     */
    public function paths($id = null)
    {
        if (isset($id)) {
            return $this->paths[$id];
        } else {
            return $this->paths;
        }
    }

    /**
     * Return route to the current URI. By default route doesn't include base path.
     *
     * @param  bool  $absolute  True to include full path.
     * @param  bool  $domain    True to include domain. Works only if first parameter is also true.
     * @return string
     */
    public function route($absolute = false, $domain = false)
    {
        return rawurldecode(($absolute ? $this->rootUrl($domain) : '') . '/' . implode('/', $this->paths));
    }

    /**
     * Return full query string or a single query attribute.
     *
     * @param  string  $id  Optional attribute.
     * @return string
     */
    public function query($id = null, $raw = false)
    {
        if (isset($id)) {
            return isset($this->query[$id]) ? $this->query[$id] : null;
        } else {
            if ($raw) {
                return $this->query;
            } else {
                if (!$this->query) {
                    return '';
                }
                return http_build_query($this->query);
            }
        }
    }

    /**
     * Return all or a single query parameter as a URI compatible string.
     *
     * @param  string  $id  Optional parameter name.
     * @param  boolean $array return the array format or not
     * @return null|string
     */
    public function params($id = null, $array = false)
    {
        $config = Grav::instance()['config'];

        $params = null;
        if ($id === null) {
            if ($array) {
                return $this->params;
            }
            $output = array();
            foreach ($this->params as $key => $value) {
                $output[] = $key . $config->get('system.param_sep') . $value;
                $params = '/'.implode('/', $output);
            }
        } elseif (isset($this->params[$id])) {
            if ($array) {
                return $this->params[$id];
            }
            $params = "/{$id}". $config->get('system.param_sep') . $this->params[$id];
        }

        return $params;
    }

    /**
     * Get URI parameter.
     *
     * @param  string  $id
     * @return bool|string
     */
    public function param($id)
    {
        if (isset($this->params[$id])) {
            return rawurldecode($this->params[$id]);
        } else {
            return false;
        }
    }

    /**
     * Return URL.
     *
     * @param  bool  $include_host  Include hostname.
     * @return string
     */
    public function url($include_host = false)
    {
        if ($include_host) {
            return $this->url;
        } else {
            $url = (str_replace($this->base, '', rtrim($this->url, '/')));
            return $url ? $url : '/';
        }
    }

    /**
     * Return the Path
     *
     * @return String The path of the URI
     */
    public function path()
    {
        $path = $this->path;
        if ($path === '') {
            $path = '/';
        }
        return $path;
    }

    /**
     * Return the Extension of the URI
     *
     * @param null $default
     *
     * @return String The extension of the URI
     */
    public function extension($default = null)
    {
        if (!$this->extension) {
            $this->extension = $default;
        }
        return $this->extension;
    }

    /**
     * Return the host of the URI
     *
     * @return String The host of the URI
     */
    public function host()
    {
        return $this->host;
    }

    /**
     * Return the port number
     *
     * @return int
     */
    public function port()
    {
        return $this->port;
    }

    /**
     * Gets the environment name
     *
     * @return String
     */
    public function environment()
    {
        return $this->host();
    }


    /**
     * Return the basename of the URI
     *
     * @return String The basename of the URI
     */
    public function basename()
    {
        return $this->basename;
    }

    /**
     * Return the base of the URI
     *
     * @return String The base of the URI
     */
    public function base()
    {
        return $this->base;
    }

    /**
     * Return root URL to the site.
     *
     * @param  bool  $include_host Include hostname.
     * @return mixed
     */
    public function rootUrl($include_host = false)
    {
        if ($include_host) {
            return $this->root;
        } else {
            $root = str_replace($this->base, '', $this->root);
            return $root;
        }
    }

    /**
     * Return current page number.
     *
     * @return int
     */
    public function currentPage()
    {
        if (isset($this->params['page'])) {
            return $this->params['page'];
        } else {
            return 1;
        }
    }

    /**
     * Return relative path to the referrer defaulting to current or given page.
     *
     * @param string $default
     * @param string $attributes
     * @return string
     */
    public function referrer($default = null, $attributes = null)
    {
        $referrer = isset($_SERVER['HTTP_REFERER']) ? $_SERVER['HTTP_REFERER'] : null;

        // Check that referrer came from our site.
        $root = $this->rootUrl(true);
        if ($referrer) {
            // Referrer should always have host set and it should come from the same base address.
            if (stripos($referrer, $root) !== 0) {
                $referrer = null;
            }
        }

        if (!$referrer) {
            $referrer = $default ? $default : $this->route(true, true);
        }

        if ($attributes) {
            $referrer .= $attributes;
        }

        // Return relative path.
        return substr($referrer, strlen($root));
    }

    /**
     * Return the IP address of the current user
     *
     * @return string ip address
     */
    public function ip()
    {
        if (getenv('HTTP_CLIENT_IP'))
            $ipaddress = getenv('HTTP_CLIENT_IP');
        else if(getenv('HTTP_X_FORWARDED_FOR'))
            $ipaddress = getenv('HTTP_X_FORWARDED_FOR');
        else if(getenv('HTTP_X_FORWARDED'))
            $ipaddress = getenv('HTTP_X_FORWARDED');
        else if(getenv('HTTP_FORWARDED_FOR'))
            $ipaddress = getenv('HTTP_FORWARDED_FOR');
        else if(getenv('HTTP_FORWARDED'))
           $ipaddress = getenv('HTTP_FORWARDED');
        else if(getenv('REMOTE_ADDR'))
            $ipaddress = getenv('REMOTE_ADDR');
        else
            $ipaddress = 'UNKNOWN';
        return $ipaddress;

    }

    /**
     * Is this an external URL? if it starts with `http` then yes, else false
     *
     * @param  string  $url the URL in question
     * @return boolean      is eternal state
     */
    public function isExternal($url)
    {
        if (Utils::startsWith($url, 'http')) {
            return true;
        } else {
            return false;
        }
    }

    /**
     * The opposite of built-in PHP method parse_url()
     *
     * @param $parsed_url
     * @return string
     */
    public static function buildUrl($parsed_url)
    {
        $scheme   = isset($parsed_url['scheme']) ? $parsed_url['scheme'] . '://' : '';
        $host     = isset($parsed_url['host']) ? $parsed_url['host'] : '';
        $port     = isset($parsed_url['port']) ? ':' . $parsed_url['port'] : '';
        $user     = isset($parsed_url['user']) ? $parsed_url['user'] : '';
        $pass     = isset($parsed_url['pass']) ? ':' . $parsed_url['pass']  : '';
        $pass     = ($user || $pass) ? "$pass@" : '';
        $path     = isset($parsed_url['path']) ? $parsed_url['path'] : '';
        $query    = isset($parsed_url['query']) ? '?' . $parsed_url['query'] : '';
        $fragment = isset($parsed_url['fragment']) ? '#' . $parsed_url['fragment'] : '';
        return "$scheme$user$pass$host$port$path$query$fragment";
    }

    /**
     * Converts links from absolute '/' or relative (../..) to a grav friendly format
     *
     * @param Page|the $page the current page to use as reference
     * @param  string $markdown_url the URL as it was written in the markdown
     * @param string $type the type of URL, image | link
     * @param null $relative if null, will use system default, if true will use relative links internally
     *
     * @return string the more friendly formatted url
     */
    public static function convertUrl(Page $page, $markdown_url, $type = 'link', $relative = null)
    {
        $grav = Grav::instance();

        /** @var Grav\Common\Language\Language $language */
        $language = $grav['language'];

        // Link processing should prepend language
        $language_append = '';
        if ($type == 'link' && $language->enabled()) {
            $language_append = $language->getLanguageURLPrefix();
        }

        $pages_dir = $grav['locator']->findResource('page://');
        if (is_null($relative)) {
            $base = $grav['base_url'];
        } else {
            $base =  $relative ? $grav['base_url_relative'] : $grav['base_url_absolute'];
        }

        $base_url = rtrim($base . $grav['pages']->base(), '/') . $language_append;

        // if absolute and starts with a base_url move on
        if (pathinfo($markdown_url, PATHINFO_DIRNAME) == '.' && $page->url() == '/') {
            return '/' . $markdown_url;
            // no path to convert
        } elseif ($base_url != '' && Utils::startsWith($markdown_url, $base_url)) {
            return $markdown_url;
            // if contains only a fragment
        } elseif (Utils::startsWith($markdown_url, '#')) {
            return $markdown_url;
        } else {
            $target = null;
            // see if page is relative to this or absolute
            if (Utils::startsWith($markdown_url, '/')) {
                $normalized_url = Utils::normalizePath($base_url . $markdown_url);
                $normalized_path = Utils::normalizePath($pages_dir . $markdown_url);
            } else {
                $normalized_url = $base_url . Utils::normalizePath($page->route() . '/' . $markdown_url);
                $normalized_path = Utils::normalizePath($page->path() . '/' . $markdown_url);
            }

            // special check to see if path checking is required.
            $just_path = str_replace($normalized_url, '', $normalized_path);
            if ($just_path == $page->path()) {
                return $normalized_url;
            }

            $url_bits = parse_url($normalized_path);
            $full_path = ($url_bits['path']);

            if (file_exists($full_path)) {
                // do nothing
            } elseif (file_exists(rawurldecode($full_path))) {
                $full_path = rawurldecode($full_path);
            } else {
                return $normalized_url;
            }

            $path_info = pathinfo($full_path);
            $page_path = $path_info['dirname'];
            $filename = '';


            if ($markdown_url == '..') {
                $page_path = $full_path;
            } else {
                // save the filename if a file is part of the path
                if (is_file($full_path)) {
                    if ($path_info['extension'] != 'md') {
                        $filename = '/' . $path_info['basename'];
                    }
                } else {
                    $page_path = $full_path;
                }
            }

            // get page instances and try to find one that fits
            $instances = $grav['pages']->instances();
            if (isset($instances[$page_path])) {
                $target = $instances[$page_path];
                $url_bits['path'] = $base_url . rtrim($target->route(), '/') . $filename;
                return Uri::buildUrl($url_bits);
            }

            return $normalized_url;
        }
    }

    /**
     * Adds the nonce to a URL for a specific action
     *
     * @param string $url the url
     * @param string $action the action
     * @param string $nonceParamName the param name to use
     *
     * @return string the url with the nonce
     */
    public static function addNonce($url, $action, $nonceParamName = 'nonce')
    {
        $urlWithNonce = $url . '/' . $nonceParamName . Grav::instance()['config']->get('system.param_sep', ':') . Utils::getNonce($action);
        return $urlWithNonce;
    }

}<|MERGE_RESOLUTION|>--- conflicted
+++ resolved
@@ -24,16 +24,11 @@
     protected $params;
     protected $path;
     protected $paths;
+    protected $port;
     protected $query;
-<<<<<<< HEAD
     protected $root;
+    protected $root_path;
     protected $uri;
-=======
-    protected $params;
-    protected $port;
-    protected $uri;
-    protected $root_path;
->>>>>>> 77d4925f
 
     /**
      * Constructor
@@ -124,12 +119,6 @@
         $base .= $this->name;
         $port = $this->port;
 
-<<<<<<< HEAD
-        // add the port of needed
-        if ($port != '80' && $port != '443') {
-            $base .= ":" . $port;
-        }
-
         return $base;
     }
 
@@ -142,8 +131,6 @@
     {
         $root_path = str_replace(' ', '%20', rtrim(substr($_SERVER['PHP_SELF'], 0, strpos($_SERVER['PHP_SELF'], 'index.php')), '/'));
 
-=======
->>>>>>> 77d4925f
         // check if userdir in the path and workaround PHP bug with PHP_SELF
         if (strpos($this->uri, '/~') !== false && strpos($_SERVER['PHP_SELF'], '/~') === false) {
             $root_path = substr($uri, 0, strpos($this->uri, '/', 1)) . $root_path;
@@ -169,7 +156,6 @@
             $host = $this->name;
         }
 
-<<<<<<< HEAD
         return $host;
     }
 
@@ -213,13 +199,11 @@
         $root_path = $this->buildRootPath();
         $this->root = $this->base . $root_path;
         $this->url = $this->base . $this->uri;
-=======
+
         $this->port = $port;
         $this->base = $base;
         $this->uri = $uri;
         $this->root_path = $root_path;
-
->>>>>>> 77d4925f
     }
 
     /**
@@ -232,8 +216,6 @@
         $config = $grav['config'];
         $language = $grav['language'];
 
-<<<<<<< HEAD
-=======
         // resets
         $this->paths = [];
         $this->params = [];
@@ -248,7 +230,6 @@
         $this->root = $this->base . $this->root_path;
         $this->url = $this->base . $this->uri;
 
->>>>>>> 77d4925f
         // get any params and remove them
         $uri = str_replace($this->root, '', $this->url);
 
