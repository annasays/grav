--- conflicted
+++ resolved
@@ -26,12 +26,9 @@
             return new Pages($grav);
         };
 
-<<<<<<< HEAD
-        $container['page'] = static function (Grav $grav) {
-=======
         if (GRAV_CLI) {
-            $container['page'] = static function ($c) {
-                $path = $c['locator']->findResource('system://pages/notfound.md');
+            $container['page'] = static function (Grav $grav) {
+                $path = $grav['locator']->findResource('system://pages/notfound.md');
                 $page = new Page();
                 $page->init(new \SplFileInfo($path));
                 $page->routable(false);
@@ -42,10 +39,7 @@
             return;
         }
 
-        $container['page'] = function ($c) {
-            /** @var Grav $c */
-
->>>>>>> 95442ef0
+        $container['page'] = static function (Grav $grav) {
             /** @var Pages $pages */
             $pages = $grav['pages'];
 
