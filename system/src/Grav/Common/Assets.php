<?php

/**
 * @package    Grav\Common
 *
 * @copyright  Copyright (c) 2015 - 2021 Trilby Media, LLC. All rights reserved.
 * @license    MIT License; see LICENSE file for details.
 */

namespace Grav\Common;

use Closure;
use Grav\Common\Assets\Pipeline;
use Grav\Common\Assets\Traits\LegacyAssetsTrait;
use Grav\Common\Assets\Traits\TestingAssetsTrait;
use Grav\Common\Config\Config;
use Grav\Framework\Object\PropertyObject;
use RocketTheme\Toolbox\ResourceLocator\UniformResourceLocator;
use function call_user_func_array;
use function count;
use function func_get_args;
use function is_array;

/**
 * Class Assets
 * @package Grav\Common
 */
class Assets extends PropertyObject
{
    use TestingAssetsTrait;
    use LegacyAssetsTrait;

    const CSS = 'css';
    const JS = 'js';
    const CSS_COLLECTION = 'assets_css';
    const JS_COLLECTION = 'assets_js';
    const CSS_TYPE = Assets\Css::class;
    const JS_TYPE = Assets\Js::class;
    const INLINE_CSS_TYPE = Assets\InlineCss::class;
    const INLINE_JS_TYPE = Assets\InlineJs::class;

    /** @const Regex to match CSS and JavaScript files */
    const DEFAULT_REGEX = '/.\.(css|js)$/i';

    /** @const Regex to match CSS files */
    const CSS_REGEX = '/.\.css$/i';

    /** @const Regex to match JavaScript files */
    const JS_REGEX = '/.\.js$/i';

    /** @var string */
    protected $assets_dir;
    /** @var string */
    protected $assets_url;

    /** @var array */
    protected $assets_css = [];
    /** @var array */
    protected $assets_js = [];

    // Following variables come from the configuration:
    /** @var bool */
    protected $css_pipeline;
    /** @var bool */
    protected $css_pipeline_include_externals;
    /** @var bool */
    protected $css_pipeline_before_excludes;
    /** @var bool */
    protected $inlinecss_pipeline_include_externals;
    /** @var bool */
    protected $inlinecss_pipeline_before_excludes;
    /** @var bool */
    protected $js_pipeline;
    /** @var bool */
    protected $js_pipeline_include_externals;
    /** @var bool */
    protected $js_pipeline_before_excludes;
    /** @var bool */
    protected $inlinejs_pipeline_include_externals;
    /** @var bool */
    protected $inlinejs_pipeline_before_excludes;
    /** @var array */
    protected $pipeline_options = [];

    /** @var Closure|string */
    protected $fetch_command;
    /** @var string */
    protected $autoload;
    /** @var bool */
    protected $enable_asset_timestamp;
    /** @var array|null */
    protected $collections;
    /** @var string */
    protected $timestamp;

<<<<<<< HEAD
=======
    /** @var array Array to contain next 'order' value per asset 'type', 'group' and 'position' combination */
    protected $order = [];

>>>>>>> 42daf751
    /**
     * Initialization called in the Grav lifecycle to initialize the Assets with appropriate configuration
     *
     * @return void
     */
    public function init()
    {
        $grav = Grav::instance();
        /** @var Config $config */
        $config = $grav['config'];

        $asset_config = (array)$config->get('system.assets');

        /** @var UniformResourceLocator $locator */
        $locator = $grav['locator'];
        $this->assets_dir = $locator->findResource('asset://') . DS;
        $this->assets_url = $locator->findResource('asset://', false);

        $this->config($asset_config);

        // Register any preconfigured collections
        foreach ((array) $this->collections as $name => $collection) {
            $this->registerCollection($name, (array)$collection);
        }
    }

    /**
     * Set up configuration options.
     *
     * All the class properties except 'js' and 'css' are accepted here.
     * Also, an extra option 'autoload' may be passed containing an array of
     * assets and/or collections that will be automatically added on startup.
     *
     * @param  array $config Configurable options.
     * @return $this
     */
    public function config(array $config)
    {
        foreach ($config as $key => $value) {
            if ($this->hasProperty($key)) {
                $this->setProperty($key, $value);
            } elseif (Utils::startsWith($key, 'css_') || Utils::startsWith($key, 'js_')) {
                $this->pipeline_options[$key] = $value;
            }
        }

        // Add timestamp if it's enabled
        if ($this->enable_asset_timestamp) {
            $this->timestamp = Grav::instance()['cache']->getKey();
        }

        return $this;
    }

    /**
     * Add an asset or a collection of assets.
     *
     * It automatically detects the asset type (JavaScript, CSS or collection).
     * You may add more than one asset passing an array as argument.
     *
     * @param string|string[] $asset
     * @return $this
     */
    public function add($asset)
    {
        $args = func_get_args();

        // More than one asset
        if (is_array($asset)) {
            foreach ($asset as $a) {
                array_shift($args);
                $args = array_merge([$a], $args);
                call_user_func_array([$this, 'add'], $args);
            }
        } elseif (isset($this->collections[$asset])) {
            array_shift($args);
            $args = array_merge([$this->collections[$asset]], $args);
            call_user_func_array([$this, 'add'], $args);
        } else {
            // Get extension
            $extension = pathinfo(parse_url($asset, PHP_URL_PATH), PATHINFO_EXTENSION);

            // JavaScript or CSS
            if ($extension !== '') {
                $extension = strtolower($extension);
                if ($extension === 'css') {
                    call_user_func_array([$this, 'addCss'], $args);
                } elseif ($extension === 'js') {
                    call_user_func_array([$this, 'addJs'], $args);
                }
            }
        }

        return $this;
    }

    /**
     * @param string $collection
     * @param string $type
     * @param string|string[] $asset
     * @param array $options
     * @return $this
     */
    protected function addType($collection, $type, $asset, $options)
    {
        if (is_array($asset)) {
            foreach ($asset as $a) {
                $this->addType($collection, $type, $a, $options);
            }

            return $this;
        }

        if (($type === $this::CSS_TYPE || $type === $this::JS_TYPE) && isset($this->collections[$asset])) {
            $this->addType($collection, $type, $this->collections[$asset], $options);
            return $this;
        }

        // If pipeline disabled, set to position if provided, else after
        if (isset($options['pipeline'])) {
            if ($options['pipeline'] === false) {
                $exclude_type = ($type === $this::JS_TYPE || $type === $this::INLINE_JS_TYPE) ? $this::JS : $this::CSS;
                $excludes = strtolower($exclude_type . '_pipeline_before_excludes');
                if ($this->{$excludes}) {
                    $default = 'after';
                } else {
                    $default = 'before';
                }

                $options['position'] = $options['position'] ?? $default;
            }

            unset($options['pipeline']);
        }

        // Add timestamp
        $options['timestamp'] = $this->timestamp;

        // Set order
<<<<<<< HEAD
        $options['order'] = count($this->$collection);
=======
        $group = $options['group'] ?? 'head';
        $position = $options['position'] ?? 'pipeline';

        if (!isset($this->order[$type][$group][$position])) {
           $this->order[$type][$group][$position] = 0;
        }

        $options['order'] = $this->order[$type][$group][$position]++;
>>>>>>> 42daf751

        // Create asset of correct type
        $asset_object = new $type();

        // If exists
        if ($asset_object->init($asset, $options)) {
            $this->$collection[md5($asset)] = $asset_object;
        }

        return $this;
    }

    /**
     * Add a CSS asset or a collection of assets.
     *
     * @return $this
     */
    public function addCss($asset)
    {
        return $this->addType($this::CSS_COLLECTION, $this::CSS_TYPE, $asset, $this->unifyLegacyArguments(func_get_args(), $this::CSS_TYPE));
    }

    /**
     * Add an Inline CSS asset or a collection of assets.
     *
     * @return $this
     */
    public function addInlineCss($asset)
    {
        return $this->addType($this::CSS_COLLECTION, $this::INLINE_CSS_TYPE, $asset, $this->unifyLegacyArguments(func_get_args(), $this::INLINE_CSS_TYPE));
    }

    /**
     * Add a JS asset or a collection of assets.
     *
     * @return $this
     */
    public function addJs($asset)
    {
        return $this->addType($this::JS_COLLECTION, $this::JS_TYPE, $asset, $this->unifyLegacyArguments(func_get_args(), $this::JS_TYPE));
    }

    /**
     * Add an Inline JS asset or a collection of assets.
     *
     * @return $this
     */
    public function addInlineJs($asset)
    {
        return $this->addType($this::JS_COLLECTION, $this::INLINE_JS_TYPE, $asset, $this->unifyLegacyArguments(func_get_args(), $this::INLINE_JS_TYPE));
    }


    /**
     * Add/replace collection.
     *
     * @param string $collectionName
     * @param array  $assets
     * @param bool    $overwrite
     * @return $this
     */
    public function registerCollection($collectionName, array $assets, $overwrite = false)
    {
        if ($overwrite || !isset($this->collections[$collectionName])) {
            $this->collections[$collectionName] = $assets;
        }

        return $this;
    }

    /**
     * @param array $assets
     * @param string $key
     * @param string $value
     * @param bool $sort
     * @return array|false
     */
    protected function filterAssets($assets, $key, $value, $sort = false)
    {
        $results = array_filter($assets, function ($asset) use ($key, $value) {

            if ($key === 'position' && $value === 'pipeline') {
                $type = $asset->getType();

                if ($asset->getRemote() && $this->{strtolower($type) . '_pipeline_include_externals'} === false && $asset['position'] === 'pipeline') {
                    if ($this->{strtolower($type) . '_pipeline_before_excludes'}) {
                        $asset->setPosition('after');
                    } else {
                        $asset->setPosition('before');
                    }
                    return false;
                }
            }

            if ($asset[$key] === $value) {
                return true;
            }
            return false;
        });

        if ($sort && !empty($results)) {
            $results = $this->sortAssets($results);
        }


        return $results;
    }

    /**
     * @param array $assets
     * @return array
     */
    protected function sortAssets($assets)
    {
        uasort($assets, static function ($a, $b) {
            return $b['priority'] <=> $a['priority'] ?: $a['order'] <=> $b['order'];
        });

        return $assets;
    }

    /**
     * @param string $type
     * @param string $group
     * @param array $attributes
     * @return string
     */
    public function render($type, $group = 'head', $attributes = [])
    {
        $before_output = '';
        $pipeline_output = '';
        $after_output = '';

        $assets = 'assets_' . $type;
        $pipeline_enabled = $type . '_pipeline';
        $render_pipeline = 'render' . ucfirst($type);

        $group_assets = $this->filterAssets($this->$assets, 'group', $group);
        $pipeline_assets = $this->filterAssets($group_assets, 'position', 'pipeline', true);
        $before_assets = $this->filterAssets($group_assets, 'position', 'before', true);
        $after_assets = $this->filterAssets($group_assets, 'position', 'after', true);

        // Pipeline
        if ($this->{$pipeline_enabled}) {
            $options = array_merge($this->pipeline_options, ['timestamp' => $this->timestamp]);

            $pipeline = new Pipeline($options);
            $pipeline_output = $pipeline->$render_pipeline($pipeline_assets, $group, $attributes);
        } else {
            foreach ($pipeline_assets as $asset) {
                $pipeline_output .= $asset->render();
            }
        }

        // Before Pipeline
        foreach ($before_assets as $asset) {
            $before_output .= $asset->render();
        }

        // After Pipeline
        foreach ($after_assets as $asset) {
            $after_output .= $asset->render();
        }

        return $before_output . $pipeline_output . $after_output;
    }


    /**
     * Build the CSS link tags.
     *
     * @param  string $group name of the group
     * @param  array  $attributes
     * @return string
     */
    public function css($group = 'head', $attributes = [])
    {
        return $this->render('css', $group, $attributes);
    }

    /**
     * Build the JavaScript script tags.
     *
     * @param  string $group name of the group
     * @param  array  $attributes
     * @return string
     */
    public function js($group = 'head', $attributes = [])
    {
        return $this->render('js', $group, $attributes);
    }
}<|MERGE_RESOLUTION|>--- conflicted
+++ resolved
@@ -92,13 +92,9 @@
     protected $collections;
     /** @var string */
     protected $timestamp;
-
-<<<<<<< HEAD
-=======
-    /** @var array Array to contain next 'order' value per asset 'type', 'group' and 'position' combination */
+    /** @var array Keeping track for order counts (for sorting) */
     protected $order = [];
 
->>>>>>> 42daf751
     /**
      * Initialization called in the Grav lifecycle to initialize the Assets with appropriate configuration
      *
@@ -238,18 +234,15 @@
         $options['timestamp'] = $this->timestamp;
 
         // Set order
-<<<<<<< HEAD
-        $options['order'] = count($this->$collection);
-=======
         $group = $options['group'] ?? 'head';
         $position = $options['position'] ?? 'pipeline';
 
-        if (!isset($this->order[$type][$group][$position])) {
-           $this->order[$type][$group][$position] = 0;
-        }
-
-        $options['order'] = $this->order[$type][$group][$position]++;
->>>>>>> 42daf751
+        $orderKey = "{$type}|{$group}|{$position}";
+        if (!isset($this->order[$orderKey])) {
+           $this->order[$orderKey] = 0;
+        }
+
+        $options['order'] = ++$this->order[$orderKey];
 
         // Create asset of correct type
         $asset_object = new $type();
