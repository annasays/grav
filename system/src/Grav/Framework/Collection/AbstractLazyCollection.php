<?php

/**
 * @package    Grav\Framework\Collection
 *
 * @copyright  Copyright (c) 2015 - 2025 Trilby Media, LLC. All rights reserved.
 * @license    MIT License; see LICENSE file for details.
 */

namespace Grav\Framework\Collection;

use Doctrine\Common\Collections\AbstractLazyCollection as BaseAbstractLazyCollection;

/**
 * General JSON serializable collection.
 *
 * @package Grav\Framework\Collection
 * @template TKey of array-key
 * @template T
 * @extends BaseAbstractLazyCollection<TKey,T>
 * @implements CollectionInterface<TKey,T>
 */
abstract class AbstractLazyCollection extends BaseAbstractLazyCollection implements CollectionInterface
{
    /**
     * @par ArrayCollection
     * @phpstan-var ArrayCollection<TKey,T>
     */
<<<<<<< HEAD
    protected ?\Doctrine\Common\Collections\Collection $collection = null;
=======
    protected $collection;
>>>>>>> fa56984d

    /**
     * {@inheritDoc}
     * @phpstan-return ArrayCollection<TKey,T>
     */
    public function reverse()
    {
        $this->initialize();

        return $this->collection->reverse();
    }

    /**
     * {@inheritDoc}
     * @phpstan-return ArrayCollection<TKey,T>
     */
    public function shuffle()
    {
        $this->initialize();

        return $this->collection->shuffle();
    }

    /**
     * {@inheritDoc}
     */
    public function chunk($size)
    {
        $this->initialize();

        return $this->collection->chunk($size);
    }

    /**
     * {@inheritDoc}
     * @phpstan-param array<TKey,T> $keys
     * @phpstan-return ArrayCollection<TKey,T>
     */
    public function select(array $keys)
    {
        $this->initialize();

        return $this->collection->select($keys);
    }

    /**
     * {@inheritDoc}
     * @phpstan-param array<TKey,T> $keys
     * @phpstan-return ArrayCollection<TKey,T>
     */
    public function unselect(array $keys)
    {
        $this->initialize();

        return $this->collection->unselect($keys);
    }

    /**
     * @return array
     */
    #[\ReturnTypeWillChange]
    public function jsonSerialize()
    {
        $this->initialize();

        return $this->collection->jsonSerialize();
    }
}<|MERGE_RESOLUTION|>--- conflicted
+++ resolved
@@ -26,11 +26,7 @@
      * @par ArrayCollection
      * @phpstan-var ArrayCollection<TKey,T>
      */
-<<<<<<< HEAD
-    protected ?\Doctrine\Common\Collections\Collection $collection = null;
-=======
     protected $collection;
->>>>>>> fa56984d
 
     /**
      * {@inheritDoc}
