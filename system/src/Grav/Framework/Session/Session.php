<?php

/**
 * @package    Grav\Framework\Session
 *
 * @copyright  Copyright (C) 2015 - 2020 Trilby Media, LLC. All rights reserved.
 * @license    MIT License; see LICENSE file for details.
 */

namespace Grav\Framework\Session;

use Grav\Common\User\Interfaces\UserInterface;
use Grav\Framework\Session\Exceptions\SessionException;

/**
 * Class Session
 * @package Grav\Framework\Session
 */
class Session implements SessionInterface
{
    /** @var array */
    protected $options = [];

    /** @var bool */
    protected $started = false;

    /** @var Session */
    protected static $instance;

    /**
     * @inheritdoc
     */
    public static function getInstance()
    {
        if (null === self::$instance) {
            throw new \RuntimeException("Session hasn't been initialized.", 500);
        }

        return self::$instance;
    }

    public function __construct(array $options = [])
    {
        // Session is a singleton.
        if (\PHP_SAPI === 'cli') {
            self::$instance = $this;

            return;
        }

        if (null !== self::$instance) {
            throw new \RuntimeException('Session has already been initialized.', 500);
        }

        // Destroy any existing sessions started with session.auto_start
        if ($this->isSessionStarted()) {
            session_unset();
            session_destroy();
        }

        // Set default options.
        $options += [
            'cache_limiter' => 'nocache',
            'use_trans_sid' => 0,
            'use_cookies' => 1,
            'lazy_write' => 1,
            'use_strict_mode' => 1
        ];

        $this->setOptions($options);

        session_register_shutdown();

        self::$instance = $this;
    }

    /**
     * @inheritdoc
     */
    public function getId()
    {
        return session_id();
    }

    /**
     * @inheritdoc
     */
    public function setId($id)
    {
        session_id($id);

        return $this;
    }

    /**
     * @inheritdoc
     */
    public function getName()
    {
        return session_name();
    }

    /**
     * @inheritdoc
     */
    public function setName($name)
    {
        session_name($name);

        return $this;
    }

    /**
     * @inheritdoc
     */
    public function setOptions(array $options)
    {
        if (headers_sent() || \PHP_SESSION_ACTIVE === session_status()) {
            return;
        }

        $allowedOptions = [
            'save_path' => true,
            'name' => true,
            'save_handler' => true,
            'gc_probability' => true,
            'gc_divisor' => true,
            'gc_maxlifetime' => true,
            'serialize_handler' => true,
            'cookie_lifetime' => true,
            'cookie_path' => true,
            'cookie_domain' => true,
            'cookie_secure' => true,
            'cookie_httponly' => true,
            'use_strict_mode' => true,
            'use_cookies' => true,
            'use_only_cookies' => true,
            'referer_check' => true,
            'cache_limiter' => true,
            'cache_expire' => true,
            'use_trans_sid' => true,
            'trans_sid_tags' => true,
            'trans_sid_hosts' => true,
            'sid_length' => true,
            'sid_bits_per_character' => true,
            'upload_progress.enabled' => true,
            'upload_progress.cleanup' => true,
            'upload_progress.prefix' => true,
            'upload_progress.name' => true,
            'upload_progress.freq' => true,
            'upload_progress.min-freq' => true,
            'lazy_write' => true
        ];

        foreach ($options as $key => $value) {
            if (\is_array($value)) {
                // Allow nested options.
                foreach ($value as $key2 => $value2) {
                    $ckey = "{$key}.{$key2}";
                    if (isset($value2, $allowedOptions[$ckey])) {
                        $this->setOption($ckey, $value2);
                    }
                }
            } elseif (isset($value, $allowedOptions[$key])) {
                $this->setOption($key, $value);
            }
        }
    }

    /**
     * @inheritdoc
     */
    public function start($readonly = false)
    {
        if (\PHP_SAPI === 'cli') {
            return $this;
        }

        $sessionName = session_name();
        $sessionExists = isset($_COOKIE[$sessionName]);

        // Protection against invalid session cookie names throwing exception: http://php.net/manual/en/function.session-id.php#116836
        if ($sessionExists && !preg_match('/^[-,a-zA-Z0-9]{1,128}$/', $_COOKIE[$sessionName])) {
            unset($_COOKIE[$sessionName]);
            $sessionExists = false;
        }

        $options = $this->options;
        if ($readonly) {
            $options['read_and_close'] = '1';
        }

        $success = @session_start($options);
        $user = $success ? $this->__get('user') : null;
        if (!$success) {
            $last = error_get_last();
            $error = $last ? $last['message'] : 'Unknown error';

            throw new SessionException('Failed to start session: ' . $error, 500);
        }

<<<<<<< HEAD
        try {
            if ($user && !$user->isValid()) {
                throw new \RuntimeException('Invalid User');
            }
        } catch (\TypeError|\RuntimeException $e) {
            $this->clear();
            throw new SessionException('Invalid User Object, restarting session', 500, $e);
=======
        $this->started = true;

        if ($user && (!$user instanceof UserInterface || !$user->isValid())) {
            $this->invalidate();

            throw new SessionException('Invalid User object, session destroyed.', 500);
>>>>>>> ea8b7b7a
        }

        // Extend the lifetime of the session.
        if ($sessionExists) {
            $params = session_get_cookie_params();

            setcookie(
                $sessionName,
                session_id(),
                time() + $params['lifetime'],
                $params['path'],
                $params['domain'],
                $params['secure'],
                $params['httponly']
            );
        }

        return $this;
    }

    /**
     * @inheritdoc
     */
    public function invalidate()
    {
        $params = session_get_cookie_params();
        setcookie(
            session_name(),
            '',
            time() - 42000,
            $params['path'],
            $params['domain'],
            $params['secure'],
            $params['httponly']
        );

        if ($this->isSessionStarted()) {
            session_unset();
            session_destroy();
        }

        $this->started = false;

        return $this;
    }

    /**
     * @inheritdoc
     */
    public function close()
    {
        if ($this->started) {
            session_write_close();
        }

        $this->started = false;

        return $this;
    }

    /**
     * @inheritdoc
     */
    public function clear()
    {
        session_unset();

        return $this;
    }

    /**
     * @inheritdoc
     */
    public function getAll()
    {
        return $_SESSION;
    }

    /**
     * @inheritdoc
     */
    public function getIterator()
    {
        return new \ArrayIterator($_SESSION);
    }

    /**
     * @inheritdoc
     */
    public function isStarted()
    {
        return $this->started;
    }

    /**
     * @inheritdoc
     */
    public function __isset($name)
    {
        return isset($_SESSION[$name]);
    }

    /**
     * @inheritdoc
     */
    public function __get($name)
    {
        return $_SESSION[$name] ?? null;
    }

    /**
     * @inheritdoc
     */
    public function __set($name, $value)
    {
        $_SESSION[$name] = $value;
    }

    /**
     * @inheritdoc
     */
    public function __unset($name)
    {
        unset($_SESSION[$name]);
    }

    /**
     * http://php.net/manual/en/function.session-status.php#113468
     * Check if session is started nicely.
     * @return bool
     */
    protected function isSessionStarted()
    {
        return \PHP_SAPI !== 'cli' ? \PHP_SESSION_ACTIVE === session_status() : false;
    }

    /**
     * @param string $key
     * @param mixed $value
     */
    protected function setOption($key, $value)
    {
        if (!\is_string($value)) {
            if (\is_bool($value)) {
                $value = $value ? '1' : '0';
            } else {
                $value = (string)$value;
            }
        }

        $this->options[$key] = $value;
        ini_set("session.{$key}", $value);
    }
}<|MERGE_RESOLUTION|>--- conflicted
+++ resolved
@@ -199,22 +199,12 @@
             throw new SessionException('Failed to start session: ' . $error, 500);
         }
 
-<<<<<<< HEAD
-        try {
-            if ($user && !$user->isValid()) {
-                throw new \RuntimeException('Invalid User');
-            }
-        } catch (\TypeError|\RuntimeException $e) {
-            $this->clear();
-            throw new SessionException('Invalid User Object, restarting session', 500, $e);
-=======
         $this->started = true;
 
         if ($user && (!$user instanceof UserInterface || !$user->isValid())) {
             $this->invalidate();
 
             throw new SessionException('Invalid User object, session destroyed.', 500);
->>>>>>> ea8b7b7a
         }
 
         // Extend the lifetime of the session.
