<?php

/**
 * @package    Grav\Framework\Form
 *
 * @copyright  Copyright (c) 2015 - 2025 Trilby Media, LLC. All rights reserved.
 * @license    MIT License; see LICENSE file for details.
 */

namespace Grav\Framework\Form;

use Grav\Common\Security;
use Grav\Common\Utils;
use Grav\Framework\Psr7\Stream;
use InvalidArgumentException;
use JsonSerializable;
use Psr\Http\Message\StreamInterface;
use Psr\Http\Message\UploadedFileInterface;
use ReturnTypeWillChange;
use RuntimeException;
use function copy;
use function fopen;
use function is_string;
use function sprintf;
use const UPLOAD_ERR_NO_FILE;
use const UPLOAD_ERR_OK;

/**
 * Class FormFlashFile
 * @package Grav\Framework\Form
 */
class FormFlashFile implements UploadedFileInterface, JsonSerializable
{
    /** @var string */
<<<<<<< HEAD
    private $id;
    /** @var bool */
    private $moved = false;
=======
    private string $id;
    /** @var string */
    private string $field;
    /** @var bool */
    private bool $moved = false;
    /** @var array */
    private array $upload;
>>>>>>> fa56984d
    /** @var FormFlash */
    private FormFlash $flash;

    /**
     * FormFlashFile constructor.
     * @param string $field
     * @param array $upload
     * @param FormFlash $flash
     */
    public function __construct(private readonly string $field, private array $upload, FormFlash $flash)
    {
        $this->id = $flash->getId() ?: $flash->getUniqueId();
        $this->flash = $flash;

        $tmpFile = $this->getTmpFile();
        if (!$tmpFile && $this->isOk()) {
            $this->upload['error'] = UPLOAD_ERR_NO_FILE;
        }

        if (!isset($this->upload['size'])) {
            $this->upload['size'] = $tmpFile && $this->isOk() ? filesize($tmpFile) : 0;
        }
    }

    /**
     * @return StreamInterface
     */
    public function getStream(): StreamInterface
    {
        $this->validateActive();

        $tmpFile = $this->getTmpFile();
        if (null === $tmpFile) {
            throw new RuntimeException('No temporary file');
        }

        $resource = fopen($tmpFile, 'rb');
        if (false === $resource) {
            throw new RuntimeException('No temporary file');
        }

        return Stream::create($resource);
    }

    /**
     * @param string $targetPath
     * @return void
     */
    public function moveTo($targetPath): void
    {
        $this->validateActive();

        if (!is_string($targetPath) || empty($targetPath)) {
            throw new InvalidArgumentException('Invalid path provided for move operation; must be a non-empty string');
        }
        $tmpFile = $this->getTmpFile();
        if (null === $tmpFile) {
            throw new RuntimeException('No temporary file');
        }

        $this->moved = copy($tmpFile, $targetPath);

        if (false === $this->moved) {
            throw new RuntimeException(sprintf('Uploaded file could not be moved to %s', $targetPath));
        }

        $filename = $this->getClientFilename();
        if ($filename) {
            $this->flash->removeFile($filename, $this->field);
        }
    }

    public function getId(): string
    {
        return $this->id;
    }

    /**
     * @return string
     */
    public function getField(): string
    {
        return $this->field;
    }

    /**
     * @return int
     */
    public function getSize(): int
    {
        return $this->upload['size'];
    }

    /**
     * @return int
     */
    public function getError(): int
    {
        return $this->upload['error'] ?? UPLOAD_ERR_OK;
    }

    /**
     * @return string
     */
    public function getClientFilename(): string
    {
        return $this->upload['name'] ?? 'unknown';
    }

    /**
     * @return string
     */
    public function getClientMediaType(): string
    {
        return $this->upload['type'] ?? 'application/octet-stream';
    }

    /**
     * @return bool
     */
    public function isMoved(): bool
    {
        return $this->moved;
    }

    /**
     * @return array
     */
    public function getMetaData(): array
    {
        if (isset($this->upload['crop'])) {
            return ['crop' => $this->upload['crop']];
        }

        return [];
    }

    /**
     * @return string
     */
    public function getDestination(): string
    {
        return $this->upload['path'] ?? '';
    }

    /**
     * @return array
     */
    #[ReturnTypeWillChange]
    public function jsonSerialize(): array
    {
        return $this->upload;
    }

    /**
     * @return void
     */
    public function checkXss(): void
    {
        $tmpFile = $this->getTmpFile();
        $mime = $this->getClientMediaType();
        if (Utils::contains($mime, 'svg', false)) {
            $response = Security::detectXssFromSvgFile($tmpFile);
            if ($response) {
                throw new RuntimeException(sprintf('SVG file XSS check failed on %s', $response));
            }
        }
    }

    /**
     * @return string|null
     */
    public function getTmpFile(): ?string
    {
        $tmpName = $this->upload['tmp_name'] ?? null;

        if (!$tmpName) {
            return null;
        }

        $tmpFile = $this->flash->getTmpDir() . '/' . $tmpName;

        return file_exists($tmpFile) ? $tmpFile : null;
    }

    /**
     * @return array
     */
    #[ReturnTypeWillChange]
    public function __debugInfo()
    {
        return [
            'id:private' => $this->id,
            'field:private' => $this->field,
            'moved:private' => $this->moved,
            'upload:private' => $this->upload,
        ];
    }

    /**
     * @return void
     * @throws RuntimeException if is moved or not ok
     */
    private function validateActive(): void
    {
        if (!$this->isOk()) {
            throw new RuntimeException('Cannot retrieve stream due to upload error');
        }

        if ($this->moved) {
            throw new RuntimeException('Cannot retrieve stream after it has already been moved');
        }

        if (!$this->getTmpFile()) {
            throw new RuntimeException('Cannot retrieve stream as the file is missing');
        }
    }

    /**
     * @return bool return true if there is no upload error
     */
    private function isOk(): bool
    {
        return UPLOAD_ERR_OK === $this->getError();
    }
}<|MERGE_RESOLUTION|>--- conflicted
+++ resolved
@@ -32,11 +32,6 @@
 class FormFlashFile implements UploadedFileInterface, JsonSerializable
 {
     /** @var string */
-<<<<<<< HEAD
-    private $id;
-    /** @var bool */
-    private $moved = false;
-=======
     private string $id;
     /** @var string */
     private string $field;
@@ -44,7 +39,6 @@
     private bool $moved = false;
     /** @var array */
     private array $upload;
->>>>>>> fa56984d
     /** @var FormFlash */
     private FormFlash $flash;
 
@@ -54,9 +48,11 @@
      * @param array $upload
      * @param FormFlash $flash
      */
-    public function __construct(private readonly string $field, private array $upload, FormFlash $flash)
+    public function __construct(string $field, array $upload, FormFlash $flash)
     {
         $this->id = $flash->getId() ?: $flash->getUniqueId();
+        $this->field = $field;
+        $this->upload = $upload;
         $this->flash = $flash;
 
         $tmpFile = $this->getTmpFile();
