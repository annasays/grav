<?php
namespace Grav\Console\Gpm;

use Grav\Common\GPM\GPM;
use Grav\Common\GPM\Installer;
use Grav\Common\Grav;
use Grav\Console\ConsoleCommand;
use Symfony\Component\Console\Input\InputArgument;
use Symfony\Component\Console\Input\InputOption;
use Symfony\Component\Console\Question\ConfirmationQuestion;

/**
 * Class UninstallCommand
 * @package Grav\Console\Gpm
 */
class UninstallCommand extends ConsoleCommand
{
    /**
     * @var
     */
    protected $data;
    /**
     * @var
     */
    protected $gpm;
    /**
     * @var
     */
    protected $destination;
    /**
     * @var
     */
    protected $file;
    /**
     * @var
     */
    protected $tmp;

    /**
     *
     */
    protected function configure()
    {
        $this
            ->setName("uninstall")
            ->addOption(
                'all-yes',
                'y',
                InputOption::VALUE_NONE,
                'Assumes yes (or best approach) instead of prompting'
            )
            ->addArgument(
                'package',
                InputArgument::IS_ARRAY | InputArgument::REQUIRED,
                'The package(s) that are desired to be removed. Use the "index" command for a list of packages'
            )
            ->setDescription("Performs the uninstallation of plugins and themes")
            ->setHelp('The <info>uninstall</info> command allows to uninstall plugins and themes');
    }

    /**
     * Return the list of packages that have the passed one as dependency
     *
     * @param $package_slug The slug name of the package
     *
     * @return bool
     */
    protected function getPackagesThatDependOnPackage($package_slug)
    {
        $plugins = $this->gpm->getInstalledPlugins();
        $themes = $this->gpm->getInstalledThemes();
        $packages = array_merge($plugins->toArray(), $themes->toArray());

        $dependent_packages = [];

        foreach($packages as $package_name => $package) {
            if (isset($package['dependencies'])) {
                foreach($package['dependencies'] as $dependency) {
                    if (is_array($dependency)) {
                        $dependency = array_keys($dependency)[0];
                    }

                    if ($dependency == $package_slug) {
                        $dependent_packages[] = $package_name;
                    }
                }
            }
        }

        return $dependent_packages;
    }

    /**
     * @return int|null|void
     */
    protected function serve()
    {
        $this->gpm = new GPM();

        $packages = array_map('strtolower', $this->input->getArgument('package'));
        $this->data = ['total' => 0, 'not_found' => []];

        foreach ($packages as $package) {
            $plugin = $this->gpm->getInstalledPlugin($package);
            $theme = $this->gpm->getInstalledTheme($package);
            if ($plugin || $theme) {
                $this->data[strtolower($package)] = $plugin ?: $theme;
                $this->data['total']++;
            } else {
                $this->data['not_found'][] = $package;
            }
        }

        $this->output->writeln('');

        if (!$this->data['total']) {
            $this->output->writeln("Nothing to uninstall.");
            $this->output->writeln('');
            exit;
        }

        if (count($this->data['not_found'])) {
            $this->output->writeln("These packages were not found installed: <red>" . implode('</red>, <red>',
                    $this->data['not_found']) . "</red>");
        }

        unset($this->data['not_found']);
        unset($this->data['total']);

        foreach ($this->data as $slug => $package) {
            $this->output->writeln("Preparing to uninstall <cyan>" . $package->name . "</cyan> [v" . $package->version . "]");

            $this->output->write("  |- Checking destination...  ");
            $checks = $this->checkDestination($slug, $package);

            if (!$checks) {
                $this->output->writeln("  '- <red>Installation failed or aborted.</red>");
                $this->output->writeln('');
            } else {
                $this->output->write("  |- Uninstalling package...  ");
                $uninstall = $this->uninstallPackage($slug, $package);

                if (!$uninstall) {
                    $this->output->writeln("  '- <red>Uninstallation failed or aborted.</red>");
                    $this->output->writeln('');
                } else {
                    $this->output->writeln("  '- <green>Success!</green>  ");
                    $this->output->writeln('');
                }
            }

        }

        // clear cache after successful upgrade
        $this->clearCache();
    }


    /**
     * @param $slug
     * @param $package
     *
     * @return bool
     */
    private function uninstallPackage($slug, $package)
    {
<<<<<<< HEAD
        //check if there are packages that have this as a dependency. Abort and show list
        $dependency_packages = $this->getPackagesThatDependOnPackage($slug);
        if ($dependency_packages) {
            $this->output->writeln('');
            $this->output->writeln('');
            $this->output->writeln("<red>Uninstallation failed.</red>");
            $this->output->writeln('');
            if (count($dependency_packages) > 1) {
                $this->output->writeln("The installed packages <cyan>" . implode('</cyan>, <cyan>', $dependency_packages) . "</cyan> depend on this package. Please remove those first.");
            } else {
                $this->output->writeln("The installed package <cyan>" . implode('</cyan>, <cyan>', $dependency_packages) . "</cyan> depend on this package. Please remove it first.");
            }

            $this->output->writeln('');
            exit;
        }

        $path = self::getGrav()['locator']->findResource($package->package_type . '://' .$slug);
=======
        $path = Grav::instance()['locator']->findResource($package->package_type . '://' .$slug);
>>>>>>> 74e4e4d6
        Installer::uninstall($path);
        $errorCode = Installer::lastErrorCode();

        if ($errorCode && $errorCode !== Installer::IS_LINK && $errorCode !== Installer::EXISTS) {
            $this->output->write("\x0D");
            // extra white spaces to clear out the buffer properly
            $this->output->writeln("  |- Uninstalling package...  <red>error</red>                             ");
            $this->output->writeln("  |  '- " . Installer::lastErrorMsg());

            return false;
        }

        $this->output->write("\x0D");
        // extra white spaces to clear out the buffer properly
        $this->output->writeln("  |- Uninstalling package...  <green>ok</green>                             ");


        if (isset($package->dependencies)) {
            $questionHelper = $this->getHelper('question');

            foreach($package->dependencies as $dependency) {
                if (is_array($dependency)) {
                    $dependency = array_keys($dependency)[0];
                }

                $dependencyPackage = $this->gpm->findPackage($dependency);
                $question = new ConfirmationQuestion("  |  '- Delete dependency <cyan>" . $dependency . "</cyan> too? [y|N] ", false);
                $answer = $questionHelper->ask($this->input, $this->output, $question);

                if ($answer) {
                    $this->output->writeln("  |     '- <red>You decided to delete " . $dependency . ".</red>");

                    $uninstall = $this->uninstallPackage($dependency, $dependencyPackage);

                    if (!$uninstall) {
                        $this->output->writeln("  '- <red>Uninstallation failed or aborted.</red>");
                        $this->output->writeln('');
                    } else {
                        $this->output->writeln("  '- <green>Success!</green>  ");
                        $this->output->writeln('');
                    }
                }
            }
        }

        return true;
    }

    /**
     * @param $slug
     * @param $package
     *
     * @return bool
     */

    private function checkDestination($slug, $package)
    {
        $path = Grav::instance()['locator']->findResource($package->package_type . '://' . $slug);
        $questionHelper = $this->getHelper('question');
        $skipPrompt = $this->input->getOption('all-yes');

        Installer::isValidDestination($path);

        if (Installer::lastErrorCode() == Installer::IS_LINK) {
            $this->output->write("\x0D");
            $this->output->writeln("  |- Checking destination...  <yellow>symbolic link</yellow>");

            if ($skipPrompt) {
                $this->output->writeln("  |     '- <yellow>Skipped automatically.</yellow>");

                return false;
            }

            $question = new ConfirmationQuestion("  |  '- Destination has been detected as symlink, delete symbolic link first? [y|N] ",
                false);
            $answer = $questionHelper->ask($this->input, $this->output, $question);

            if (!$answer) {
                $this->output->writeln("  |     '- <red>You decided to not delete the symlink automatically.</red>");

                return false;
            }
        }

        $this->output->write("\x0D");
        $this->output->writeln("  |- Checking destination...  <green>ok</green>");

        return true;
    }
}<|MERGE_RESOLUTION|>--- conflicted
+++ resolved
@@ -164,7 +164,6 @@
      */
     private function uninstallPackage($slug, $package)
     {
-<<<<<<< HEAD
         //check if there are packages that have this as a dependency. Abort and show list
         $dependency_packages = $this->getPackagesThatDependOnPackage($slug);
         if ($dependency_packages) {
@@ -182,10 +181,7 @@
             exit;
         }
 
-        $path = self::getGrav()['locator']->findResource($package->package_type . '://' .$slug);
-=======
         $path = Grav::instance()['locator']->findResource($package->package_type . '://' .$slug);
->>>>>>> 74e4e4d6
         Installer::uninstall($path);
         $errorCode = Installer::lastErrorCode();
 
