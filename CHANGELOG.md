--- conflicted
+++ resolved
@@ -1,4 +1,3 @@
-<<<<<<< HEAD
 # v1.6.0-rc.2
 ## mm/dd/2019
 
@@ -176,14 +175,12 @@
 1. [](#improved)
     * Doctrine filecache is now namespaced with prefix to support purging
     * Register all page types into `blueprint://pages` stream
-=======
+
 # v1.5.8
 ## mm/dd/2019
 
 1. [](#improved)
     * Improved `User` unserialize to not to break the object if serialized data is not what expected
-
->>>>>>> 2fa5021a
 
 # v1.5.7
 ## 01/25/2019
