# v1.6.12
## mm/dd/2019

1. [](#new)
    * Added support for custom `FormFlash` save locations
    * Added new configuration option `system.languages.include_default_lang_file_extension` to keep default language in `.md` files if set to `false`
1. [](#improved)
    * Use new `Utils::getSupportedPageTypes()` to enforce `html,htm` at the front of the list [#2531](https://github.com/getgrav/grav/issues/2531)  
1. [](#bugfix)
    * Fixed some potential issues when `$grav['user']` is not set
<<<<<<< HEAD
    * Fixed `.md` page to be assigned to the default language and to be listed in translated/untranslated page list
    * Fixed `Language::getFallbackPageExtensions()` to append `.md` file after the default language extension
    * Fixed `Language::getFallbackPageExtensions()` returning wrong file extensions when passing custom page extension

=======
    * Fixed error when calling `Media::add($name, null)`
    
>>>>>>> 02f544f8
# v1.6.11
## 06/21/2019

1. [](#new)
    * Added `FormTrait::getAllFlashes()` method to get all the available form flash objects for the form
    * Added creation and update timestamps to `FormFlash` objects
1. [](#improved)
    * Added `FormFlashInterface`, changed constructor to take `$config` array
1. [](#bugfix)
    * Fixed error in `ImageMedium::url()` if the image cache folder does not exist
    * Fixed empty form flash name after file upload or form state update
    * Fixed a bug in `Route::withParam()` method
    * Fixed issue with `FormFlash` objects when there is no session initialized

# v1.6.10
## 06/14/2019

1. [](#improved)
    * Added **page blueprints** to `YamlLinter` CLI and Admin reports
    * Removed `Gitter` and `Slack` [#2502](https://github.com/getgrav/grav/issues/2502)
    * Optimizations for Plugin/Theme loading
    * Generalized markdown classes so they can be used outside of `Page` scope with a custom `Excerpts` class instance
    * Change minimal port number to 0 (unix socket) [#2452](https://github.com/getgrav/grav/issues/2452)
1. [](#bugfix)
    * Force question to install demo content in theme update [#2493](https://github.com/getgrav/grav/issues/2493)
    * Fixed GPM errors from blueprints not being logged [#2505](https://github.com/getgrav/grav/issues/2505)
    * Don't error when IP is invalid [#2507](https://github.com/getgrav/grav/issues/2507)
    * Fixed regression with `bin/plugin` not listing the plugins available (1c725c0)
    * Fixed bitwise operator in `TwigExtension::exifFunc()` [#2518](https://github.com/getgrav/grav/issues/2518)
    * Fixed issue with lang prefix incorrectly identifying as admin [#2511](https://github.com/getgrav/grav/issues/2511)
    * Fixed issue with `U0ils::pathPrefixedBYLanguageCode()` and trailing slash [#2510](https://github.com/getgrav/grav/issues/2511) 
    * Fixed regresssion issue of `Utils::Url()` not returning `false` on failure. Added new optional `fail_gracefully` 3rd attribute to return string that caused failure [#2524](https://github.com/getgrav/grav/issues/2524)

# v1.6.9
## 05/09/2019

1. [](#new)
    * Added `Route::withoutParams()` methods
    * Added `Pages::setCheckMethod()` method to override page configuration in Admin Plugin
    * Added `Cache::clearCache('invalidate')` parameter for just invalidating the cache without deleting any cached files
    * Made `UserCollectionInderface` to extend `Countable` to get the count of existing users
1. [](#improved)
    * Flex admin: added default search options for flex objects
    * Flex collection and object now fall back to the default template if template file doesn't exist
    * Updated Vendor libraries including Twig 1.40.1
    * Updated language files from `https://crowdin.com/project/grav-core`
1. [](#bugfix)
    * Fixed `$grav['route']` from being modified when the route instance gets modified
    * Fixed Assets options array mixed with standalone priority [#2477](https://github.com/getgrav/grav/issues/2477)
    * Fix for `avatar_url` provided by 3rd party providers
    * Fixed non standard `lang` code lengths in `Utils` and `Session` detection
    * Fixed saving a new object in Flex `SimpleStorage`
    * Fixed exception in `Flex::getDirectories()` if the first parameter is set
    * Output correct "Last Updated" in `bin/gpm info` command
    * Checkbox getting interpreted as string, so created new `Validation::filterCheckbox()`
    * Fixed backwards compatibility to `select` field with `selectize.create` set to true [git-sync#141](https://github.com/trilbymedia/grav-plugin-git-sync/issues/141)
    * Fixed `YamlFormatter::decode()` to always return array [#2494](https://github.com/getgrav/grav/pull/2494)
    * Fixed empty `$grav['request']->getAttribute('route')->getExtension()`

# v1.6.8
## 04/23/2019

1. [](#new)
    * Added `FlexCollection::filterBy()` method
1. [](#bugfix)
    * Revert `Use Null Coalesce Operator` [#2466](https://github.com/getgrav/grav/pull/2466)
    * Fixed `FormTrait::render()` not providing config variable
    * Updated `bin/grav clean` to clear `cache/compiled` and `user/config/security.yaml`

# v1.6.7
## 04/22/2019

1. [](#new)
    * Added a new `bin/grav yamllinter` CLI command to find YAML Linting issues [#2468](https://github.com/getgrav/grav/issues/2468#issuecomment-485151681)
1. [](#improved)
    * Improve `FormTrait` backwards compatibility with existing forms
    * Added a new `Utils::getSubnet()` function for IPv4/IPv6 parsing [#2465](https://github.com/getgrav/grav/pull/2465)
1. [](#bugfix)
    * Remove disabled fields from the form schema
    * Fix issue when excluding `inlineJs` and `inlineCss` from Assets pipeline [#2468](https://github.com/getgrav/grav/issues/2468)
    * Fix for manually set position on external URLs [#2470](https://github.com/getgrav/grav/issues/2470)

# v1.6.6
## 04/17/2019

1. [](#new)
    * `FormInterface` now implements `RenderInterface`
    * Added new `FormInterface::getTask()` method which reads the task from `form.task` in the blueprint
1. [](#improved)
    * Updated vendor libraries to latest
1. [](#bugfix)
    * Rollback `redirect_default_route` logic as it has issues with multi-lang [#2459](https://github.com/getgrav/grav/issues/2459)
    * Fix potential issue with `|contains` Twig filter on PHP 7.3
    * Fixed bug in text field filtering: return empty string if value isn't a string or number [#2460](https://github.com/getgrav/grav/issues/2460)
    * Force Asset `priority` to be an integer and not throw error if invalid string passed [#2461](https://github.com/getgrav/grav/issues/2461)
    * Fixed bug in text field filtering: return empty string if value isn't a string or number
    * Fixed `FlexForm` missing getter methods for defining form variables

# v1.6.5
## 04/15/2019

1. [](#bugfix)
    * Backwards compatiblity with old `Uri::__toString()` output

# v1.6.4
## 04/15/2019

1. [](#bugfix)
    * Improved `redirect_default_route` logic as well as `Uri::toArray()` to take into account `root_path` and `extension`
    * Rework logic to pull out excluded files from pipeline more reliably [#2445](https://github.com/getgrav/grav/issues/2445)
    * Better logic in `Utils::normalizePath` to handle externals properly [#2216](https://github.com/getgrav/grav/issues/2216)
    * Fixed to force all `Page::taxonomy` to be treated as strings [#2446](https://github.com/getgrav/grav/issues/2446)
    * Fixed issue with `Grav['user']` not being available [form#332](https://github.com/getgrav/grav-plugin-form/issues/332)
    * Updated rounding logic for `Utils::parseSize()` [#2394](https://github.com/getgrav/grav/issues/2394)
    * Fixed Flex simple storage not being properly initialized if used with caching

# v1.6.3
## 04/12/2019

1. [](#new)
    * Added `Blueprint::addDynamicHandler()` method to allow custom dynamic handlers, for example `custom-options@: getCustomOptions`
1. [](#bugfix)
    * Missed a `CacheCommand` reference in `bin/grav` [#2442](https://github.com/getgrav/grav/issues/2442)
    * Fixed issue with `Utils::normalizePath` messing with external URLs [#2216](https://github.com/getgrav/grav/issues/2216)
    * Fix for `vUndefined` versions when upgrading

# v1.6.2
## 04/11/2019

1. [](#bugfix)
    * Revert renaming of `ClearCacheCommand` to ensure CLI GPM upgrades go smoothly

# v1.6.1
## 04/11/2019

1. [](#improved)
    * Improved CSS for the bottom filter bar of DebugBar
1. [](#bugfix)
    * Fixed issue with `@import` not being added to top of pipelined css [#2440](https://github.com/getgrav/grav/issues/2440)

# v1.6.0
## 04/11/2019

1. [](#new)
    * Set minimum requirements to [PHP 7.1.3](https://getgrav.org/blog/raising-php-requirements-2018)
    * New `Scheduler` functionality for periodic jobs
    * New `Backup` functionality with multiple backup profiles and scheduler integration
    * Refactored `Assets Manager` to be more powerful and flexible
    * Updated Doctrine Collections to 1.6
    * Updated Doctrine Cache to 1.8
    * Updated Symfony Components to 4.2
    * Added new Cache purge functionality old cache manually via CLI/Admin as well as scheduler integration
    * Added new `{% throw 404 'Not Found' %}` twig tag (with custom code/message)
    * Added `Grav\Framework\File` classes for handling YAML, Markdown, JSON, INI and PHP serialized files
    * Added `Grav\Framework\Collection\AbstractIndexCollection` class
    * Added `Grav\Framework\Object\ObjectIndex` class
    * Added `Grav\Framework\Flex` classes
    * Added support for hiding form fields in blueprints by using dynamic property like `security@: admin.foobar`, `scope@: object` or `scope-ignore@: object` to any field
    * New experimental **FlexObjects** powered `Users` for increased performance and capability (**disabled** by default)
    * Added PSR-7 and PSR-15 classes
    * Added `Grav\Framework\DI\Container` class
    * Added `Grav\Framework\RequestHandler\RequestHandler` class
    * Added `Page::httpResponseCode()` and `Page::httpHeaders()` methods
    * Added `Grav\Framework\Form\Interfaces\FormInterface`
    * Added `Grav\Framework\Form\Interfaces\FormFactoryInterface`
    * Added `Grav\Framework\Form\FormTrait`
    * Added `Page::forms()` method to get normalized list of all form headers defined in the page
    * Added `onPageAction`, `onPageTask`, `onPageAction.{$action}` and `onPageTask.{$task}` events
    * Added `Blueprint::processForm()` method to filter form inputs
    * Move `processMarkdown()` method from `TwigExtension` to more general `Utils` class
    * Added support to include extra files into `Media` (such as uploaded files)
    * Added form preview support for `FlexObject`, including a way to render newly uploaded files before saving them
    * Added `FlexObject::getChanges()` to determine what fields change during an update
    * Added `arrayDiffMultidimensional`, `arrayIsAssociative`, `arrayCombine` Util functions
    * New `$grav['users']` service to allow custom user classes implementing `UserInterface`
    * Added `LogViewer` helper class and CLI command: `bin/grav logviewer`
    * Added `select()` and `unselect()` methods to `CollectionInterface` and its base classes
    * Added `orderBy()` and `limit()` methods to `ObjectCollectionInterface` and its base classes
    * Added `user-data://` which is a writable stream (`user://data` is not and should be avoided)
    * Added support for `/action:{$action}` (like task but used without nonce when only receiving data)
    * Added `onAction.{$action}` event
    * Added `Grav\Framework\Form\FormFlash` class to contain AJAX uploaded files in more reliable way
    * Added `Grav\Framework\Form\FormFlashFile` class which implements `UploadedFileInterface` from PSR-7
    * Added `Grav\Framework\Filesystem\Filesystem` class with methods to manipulate stream URLs
    * Added new `$grav['filesystem']` service using an instance of the new `Filesystem` object
    * Added `{% render object layout: 'default' with { variable: true } %}` for Flex objects and collections
    * Added `$grav->setup()` to simplify CLI and custom access points
    * Added `CsvFormatter` and `CsvFile` classes
    * Added new system config option to `pages.hide_empty_folders` if a folder has no valid `.md` file available. Default behavior is `false` for compatibility.
    * Added new system config option for `languages.pages_fallback_only` forcing only 'fallback' to find page content through supported languages, default behavior is to display any language found if active language is missing
    * Added `Utils::arrayFlattenDotNotation()` and `Utils::arrayUnflattenDotNotation()` helper methods
1. [](#improved)
    * Add the page to onMarkdownInitialized event [#2412](https://github.com/getgrav/grav/issues/2412)
    * Doctrine filecache is now namespaced with prefix to support purging
    * Register all page types into `blueprint://pages` stream
    * Removed `apc` and `xcache` support, made `apc` alias of `apcu`
    * Support admin and regular translations via the `|t` twig filter and `t()` twig function
    * Improved Grav Core installer/updater to run installer script
    * Updated vendor libraries including Symfony `4.2.3`
    * Renamed old `User` class to `Grav\Common\User\DataUser\User` with multiple improvements and small fixes
    * `User` class now acts as a compatibility layer to older versions of Grav
    * Deprecated `new User()`, `User::load()`, `User::find()` and `User::delete()` in favor of `$grav['users']` service
    * `Media` constructor has now support to not to initialize the media objects
    * Cleanly handle session corruption due to changing Flex object types
    * Added `FlexObjectInterface::getDefaultValue()` and `FormInterface::getDefaultValue()`
    * Added new `onPageContent()` event for every call to `Page::content()`
    * Added phpstan: PHP Static Analysis Tool [#2393](https://github.com/getgrav/grav/pull/2393)
    * Added `composer test-plugins` to test plugin issues with the current version of Grav
    * Added `Flex::getObjects()` and `Flex::getMixedCollection()` methods for co-mingled collections
    * Added support to use single Flex key parameter in `Flex::getObject()` method
    * Added `FlexObjectInterface::search()` and `FlexCollectionInterface::search()` methods
    * Override `system.media.upload_limit` with PHP's `post_max_size` or `upload_max_filesize`
    * Class `Grav\Common\Page\Medium\AbstractMedia` now use array traits instead of extending `Grav\Common\Getters`
    * Implemented `Grav\Framework\Psr7` classes as `Nyholm/psr7` decorators
    * Added a new `cache-clear` scheduled job to go along with `cache-purge`
    * Renamed `Grav\Framework\File\Formatter\FormatterInterface` to `Grav\Framework\File\Interfaces\FileFormatterInterface`
    * Improved `File::save()` to use a temporary file if file isn't locked
    * Improved `|t` filter to better support admin `|tu` style filter if in admin
    * Update all classes to rely on `PageInterface` instead of `Page` class
    * Better error checking in `bin/plugin` for existence and enabled
    * Removed `media.upload_limit` references
    * Twig `nicenumber`: do not use 0 + string casting hack
    * Converted Twig tags to use namespaced Twig classes
    * Site shows error on page rather than hard-crash when page has invalid frontmatter [#2343](https://github.com/getgrav/grav/issues/2343)
    * Added `languages.default_lang` option to override the default lang (usually first supported language)
    * Added `Content-Type: application/json` body support for PSR-7 `ServerRequest`
    * Remove PHP time limit in `ZipArchive`
    * DebugBar: Resolve twig templates in deprecated backtraces in order to help locating Twig issues
    * Added `$grav['cache']->getSimpleCache()` method for getting PSR-16 compatible cache
    * MediaTrait: Use PSR-16 cache
    * Improved `Utils::normalizePath()` to support non-protocol URLs
    * Added ability to reset `Page::metadata` to allow rebuilding from automatically generated values
    * Added back missing `page.types` field in system content configuration [admin#1612](https://github.com/getgrav/grav-plugin-admin/issues/1612)
    * Console commands: add method for invalidating cache
    * Updated languages
    * Improved `$page->forms()` call, added `$page->addForms()`
    * Updated languages from crowdin
    * Fixed `ImageMedium` constructor warning when file does not exist
    * Improved `Grav\Common\User` class; added `$user->update()` method
    * Added trim support for text input fields `validate: trim: true`
    * Improved `Grav\Framework\File\Formatter` classes to have abstract parent class and some useful methods
    * Support negotiated content types set via the Request `Accept:` header
    * Support negotiated language types set via the Request `Accept-Language:` header
    * Cleaned up and sorted the Service `idMap`
    * Updated `Grav` container object to implement PSR-11 `ContainerInterface`
    * Updated Grav `Processor` classes to implement PSR-15 `MiddlewareInterface`
    * Make `Data` class to extend `JsonSerializable`
    * Modified debugger icon to use retina space-dude version
    * Added missing `Video::preload()` method
    * Set session name based on `security.salt` rather than `GRAV_ROOT` [#2242](https://github.com/getgrav/grav/issues/2242)
    * Added option to configure list of `xss_invalid_protocols` in `Security` config [#2250](https://github.com/getgrav/grav/issues/2250)
    * Smarter `security.salt` checking now we use `security.yaml` for other options
    * Added apcu autoloader optimization
    * Additional helper methods in `Language`, `Languages`, and `LanguageCodes` classes
    * Call `onFatalException` event also on internal PHP errors
    * Built-in PHP Webserver: log requests before handling them
    * Added support for syslog and syslog facility logging (default: 'file')
    * Improved usability of `System` configuration blueprint with side-tabs
 1. [](#bugfix)
    * Fixed issue with `Truncator::truncateWords` and `Truncator::truncateLetters` when string not wrapped in tags [#2432](https://github.com/getgrav/grav/issues/2432)
    * Fixed `Undefined method closure::fields()` when getting avatar for user, thanks @Romarain [#2422](https://github.com/getgrav/grav/issues/2422)
    * Fixed cached images not being updated when source image is modified
    * Fixed deleting last list item in the form
    * Fixed issue with `Utils::url()` method would append extra `base_url` if URL already included it
    * Fixed `mkdir(...)` race condition
    * Fixed `Obtaining write lock failed on file...`
    * Fixed potential undefined property in `onPageNotFound` event handling
    * Fixed some potential issues/bugs found by phpstan
    * Fixed regression in GPM packages casted to Array (ref, getgrav/grav-plugin-admin@e3fc4ce)
    * Fixed session_start(): Setting option 'session.name' failed [#2408](https://github.com/getgrav/grav/issues/2408)
    * Fixed validation for select field type with selectize
    * Fixed validation for boolean toggles
    * Fixed non-namespaced exceptions in scheduler
    * Fixed trailing slash redirect in multlang environment [#2350](https://github.com/getgrav/grav/issues/2350)
    * Fixed some issues related to Medium objects losing query string attributes
    * Broke out Medium timestamp so it's not cleared on `reset()`s
    * Fixed issue with `redirect_trailing_slash` losing query string [#2269](https://github.com/getgrav/grav/issues/2269)
    * Fixed failed login if user attempts to log in with upper case non-english letters
    * Removed extra authenticated/authorized fields when saving existing user from a form
    * Fixed `Grav\Framework\Route::__toString()` returning relative URL, not relative route
    * Fixed handling of `append_url_extension` inside of `Page::templateFormat()` [#2264](https://github.com/getgrav/grav/issues/2264)
    * Fixed a broken language string [#2261](https://github.com/getgrav/grav/issues/2261)
    * Fixed clearing cache having no effect on Doctrine cache
    * Fixed `Medium::relativePath()` for streams
    * Fixed `Object` serialization breaking if overriding `jsonSerialize()` method
    * Fixed `YamlFormatter::decode()` when calling `init_set()` with integer
    * Fixed session throwing error in CLI if initialized
    * Fixed `Uri::hasStandardPort()` to support reverse proxy configurations [#1786](https://github.com/getgrav/grav/issues/1786)
    * Use `append_url_extension` from page header to set template format if set [#2604](https://github.com/getgrav/grav/pull/2064)
    * Fixed some bugs in Grav environment selection logic
    * Use login provider User avatar if set
    * Fixed `Folder::doDelete($folder, false)` removing symlink when it should not
    * Fixed asset manager to not add empty assets when they don't exist in the filesystem
    * Update `script` and `style` Twig tags to use the new `Assets` classes
    * Fixed asset pipeline to rewrite remote URLs as well as local [#2216](https://github.com/getgrav/grav/issues/2216)

# v1.5.10
## 03/21/2019

1. [](#new)
    * Added new `deferred` Twig extension

# v1.5.9
## 03/20/2019

1. [](#new)
    * Added new `onPageContent()` event for every call to `Page::content()`
1. [](#improved)
    * Fixed phpdoc generation
    * Updated vendor libraries
    * Force Toolbox v1.4.2
1. [](#bugfix)
    * EXIF fix for streams
    * Fix for User avatar not working due to uppercase or spaces in email [#2403](https://github.com/getgrav/grav/pull/2403)

# v1.5.8
## 02/07/2019

1. [](#improved)
    * Improved `User` unserialize to not to break the object if serialized data is not what expected
    * Removed unused parameter [#2357](https://github.com/getgrav/grav/pull/2357)

# v1.5.7
## 01/25/2019

1. [](#new)
    * Support for AWS Cloudfront forwarded scheme header [#2297](https://github.com/getgrav/grav/pull/2297)
1. [](#improved)
    * Set homepage with `https://` protocol [#2299](https://github.com/getgrav/grav/pull/2299)
    * Preserve accents in fields containing Twig expr. using unicode [#2279](https://github.com/getgrav/grav/pull/2279)
    * Updated vendor libraries
1. [](#bugfix)
    * Support spaces with filenames in responsive images [#2300](https://github.com/getgrav/grav/pull/2300)

# v1.5.6
## 12/14/2018

1. [](#improved)
    * Updated InitializeProcessor.php to use lang-safe redirect [#2268](https://github.com/getgrav/grav/pull/2268)
    * Improved user serialization to use less memory in the session

# v1.5.5
## 11/12/2018

1. [](#new)
    * Register theme prefixes as namespaces in Twig [#2210](https://github.com/getgrav/grav/pull/2210)
1. [](#improved)
    * Propogate error code between 400 and 600 for production sites [#2181](https://github.com/getgrav/grav/pull/2181)
1. [](#bugfix)
    * Remove hardcoded `302` when redirecting trailing slash [#2155](https://github.com/getgrav/grav/pull/2155)

# v1.5.4
## 11/05/2018

1. [](#improved)
    * Updated default page `index.md` with some consistency fixes [#2245](https://github.com/getgrav/grav/pull/2245)
1. [](#bugfix)
    * Fixed fatal error if calling `$session->invalidate()` when there's no active session
    * Fixed typo in media.yaml for `webm` extension [#2220](https://github.com/getgrav/grav/pull/2220)
    * Fixed markdown processing for telephone links [#2235](https://github.com/getgrav/grav/pull/2235)

# v1.5.3
## 10/08/2018

1. [](#new)
    * Added `Utils::getMimeByFilename()`, `Utils::getMimeByLocalFile()` and `Utils::checkFilename()` methods
    * Added configurable dangerous upload extensions in `security.yaml`
1. [](#improved)
    * Updated vendor libraries to latest

# v1.5.2
## 10/01/2018

1. [](#new)
    * Added new `Security` class for Grav security functionality including XSS checks
    * Added new `bin/grav security` command to scan for security issues
    * Added new `xss()` Twig function to allow for XSS checks on strings and arrays
    * Added `onHttpPostFilter` event to allow plugins to globally clean up XSS in the forms and tasks
    * Added `Deprecated` tab to DebugBar to catch future incompatibilities with later Grav versions
    * Added deprecation notices for features which will be removed in Grav 2.0
1. [](#improved)
    * Updated vendor libraries to latest
1. [](#bugfix)
    * Allow `$page->slug()` to be called before `$page->init()` without breaking the page
    * Fix for `Page::translatedLanguages()` to use routes always [#2163](https://github.com/getgrav/grav/issues/2163)
    * Fixed `nicetime()` twig function
    * Allow twig tags `{% script %}`, `{% style %}` and `{% switch %}` to be placed outside of blocks
    * Session expires in 30 mins independent from config settings [login#178](https://github.com/getgrav/grav-plugin-login/issues/178)

# v1.5.1
## 08/23/2018

1. [](#new)
    * Added static `Grav\Common\Yaml` class which should be used instead of `Symfony\Component\Yaml\Yaml`
1. [](#improved)
    * Updated deprecated Twig code so it works in both in Twig 1.34+ and Twig 2.4+
    * Switched to new Grav Yaml class to support Native + Fallback YAML libraries
1. [](#bugfix)
    * Broken handling of user folder in Grav URI object [#2151](https://github.com/getgrav/grav/issues/2151)

# v1.5.0
## 08/17/2018

1. [](#new)
    * Set minimum requirements to [PHP 5.6.4](https://getgrav.org/blog/raising-php-requirements-2018)
    * Updated Doctrine Collections to 1.4
    * Updated Symfony Components to 3.4 (with compatibility mode to fall back to Symfony YAML 2.8)
    * Added `Uri::method()` to get current HTTP method (GET/POST etc)
    * `FormatterInterface`: Added `getSupportedFileExtensions()` and `getDefaultFileExtension()` methods
    * Added option to disable `SimpleCache` key validation
    * Added support for multiple repo locations for `bin/grav install` command
    * Added twig filters for casting values: `|string`, `|int`, `|bool`, `|float`, `|array`
    * Made `ObjectCollection::matching()` criteria expressions to behave more like in Twig
    * Criteria: Added support for `LENGTH()`, `LOWER()`, `UPPER()`, `LTRIM()`, `RTRIM()` and `TRIM()`
    * Added `Grav\Framework\File\Formatter` classes for encoding/decoding YAML, Markdown, JSON, INI and PHP serialized strings
    * Added `Grav\Framework\Session` class to replace `RocketTheme\Toolbox\Session\Session`
    * Added `Grav\Common\Media` interfaces and trait; use those in `Page` and `Media` classes
    * Added `Grav\Common\Page` interface to allow custom page types in the future
    * Added setting to disable sessions from the site [#2013](https://github.com/getgrav/grav/issues/2013)
    * Added new `strict_mode` settings in `system.yaml` for compatibility
1. [](#improved)
    * Improved `Utils::url()` to support query strings
    * Display better exception message if Grav fails to initialize
    * Added `muted` and `playsinline` support to videos [#2124](https://github.com/getgrav/grav/pull/2124)
    * Added `MediaTrait::clearMediaCache()` to allow cache to be cleared
    * Added `MediaTrait::getMediaCache()` to allow custom caching
    * Improved session handling, allow all session configuration options in `system.session.options`
1. [](#bugfix)
    * Fix broken form nonce logic [#2121](https://github.com/getgrav/grav/pull/2121)
    * Fixed issue with uppercase extensions and fallback media URLs [#2133](https://github.com/getgrav/grav/issues/2133)
    * Fixed theme inheritance issue with `camel-case` that includes numbers [#2134](https://github.com/getgrav/grav/issues/2134)
    * Typo in demo typography page [#2136](https://github.com/getgrav/grav/pull/2136)
    * Fix for incorrect plugin order in debugger panel
    * Made `|markdown` filter HTML safe
    * Fixed bug in `ContentBlock` serialization
    * Fixed `Route::withQueryParam()` to accept array values
    * Fixed typo in truncate function [#1943](https://github.com/getgrav/grav/issues/1943)
    * Fixed blueprint field validation: Allow numeric inputs in text fields

# v1.4.8
## 07/31/2018

1. [](#improved)
    * Add Grav version to debug bar messages tab [#2106](https://github.com/getgrav/grav/pull/2106)
    * Add Nginx config for ddev project to `webserver-configs` [#2117](https://github.com/getgrav/grav/pull/2117)
    * Vendor library updates
1. [](#bugfix)
    * Don't allow `null` to be set as Page content

# v1.4.7
## 07/13/2018

1. [](#improved)
    * Use `getFilename` instead of `getBasename` [#2087](https://github.com/getgrav/grav/issues/2087)
1. [](#bugfix)
    * Fix for modular page preview [#2066](https://github.com/getgrav/grav/issues/2066)
    * `Page::routeCanonical()` should be string not array [#2069](https://github.com/getgrav/grav/issues/2069)

# v1.4.6
## 06/20/2018

1. [](#improved)
    * Manually re-added the improved SSL off-loading that was lost with Grav v1.4.0 merge [#1888](https://github.com/getgrav/grav/pull/1888)
    * Handle multibyte strings in `truncateLetters()` [#2007](https://github.com/getgrav/grav/pull/2007)
    * Updated robots.txt to include `/user/images/` folder [#2043](https://github.com/getgrav/grav/pull/2043)
    * Add getter methods for original and action to the Page object [#2005](https://github.com/getgrav/grav/pull/2005)
    * Modular template extension follows the master page extension [#2044](https://github.com/getgrav/grav/pull/2044)
    * Vendor library updates
1. [](#bugfix)
    * Handle `errors.display` system property better in admin plugin [admin#1452](https://github.com/getgrav/grav-plugin-admin/issues/1452)
    * Fix classes on non-http based protocol links [#2034](https://github.com/getgrav/grav/issues/2034)
    * Fixed crash on IIS (Windows) with open_basedir in effect [#2053](https://github.com/getgrav/grav/issues/2053)
    * Fixed incorrect routing with setup.php based base [#1892](https://github.com/getgrav/grav/issues/1892)
    * Fixed image resource memory deallocation [#2045](https://github.com/getgrav/grav/pull/2045)
    * Fixed issue with Errors `display:` option not handling integers properly [admin#1452](https://github.com/getgrav/grav-plugin-admin/issues/1452)

# v1.4.5
## 05/15/2018

1. [](#bugfix)
    * Fixed an issue with some users getting **2FA** prompt after upgrade [admin#1442](https://github.com/getgrav/grav-plugin-admin/issues/1442)
    * Do not crash when generating URLs with arrays as parameters [#2018](https://github.com/getgrav/grav/pull/2018)
    * Utils::truncateHTML removes whitespace when generating summaries [#2004](https://github.com/getgrav/grav/pull/2004)

# v1.4.4
## 05/11/2018

1. [](#new)
    * Added support for `Uri::post()` and `Uri::getConentType()`
    * Added a new `Medium:thumbnailExists()` function [#1966](https://github.com/getgrav/grav/issues/1966)
    * Added `authorized` support for 2FA
1. [](#improved)
    * Added default configuration for images [#1979](https://github.com/getgrav/grav/pull/1979)
    * Added dedicated PHPUnit assertions [#1990](https://github.com/getgrav/grav/pull/1990)
1. [](#bugfix)
    * Use `array_key_exists` instead of `in_array + array_keys` [#1991](https://github.com/getgrav/grav/pull/1991)
    * Fixed an issue with `custom_base_url` always causing 404 errors
    * Improve support for regex redirects with query and params [#1983](https://github.com/getgrav/grav/issues/1983)
    * Changed collection-based date sorting to `SORT_REGULAR` for better server compatibility [#1910](https://github.com/getgrav/grav/issues/1910)
    * Fix hardcoded string in modular blueprint [#1933](https://github.com/getgrav/grav/pull/1993)

# v1.4.3
## 04/12/2018

1. [](#new)
    * moved Twig `sortArrayByKey` logic into `Utils::` class
1. [](#improved)
    * Rolled back Parsedown library to stable `1.6.4` until a better solution for `1.8.0` compatibility can fe found
    * Updated vendor libraries to latest versions
1. [](#bugfix)
    * Fix for bad reference to `ZipArchive` in `GPM::Installer`

# v1.4.2
## 03/21/2018

1. [](#new)
    * Added new `|nicefilesize` Twig filter for pretty file (auto converts to bytes, kB, MB, GB, etc)
    * Added new `regex_filter()` Twig function to values in arrays
1. [](#improved)
    * Added bosnian to lang codes [#1917](﻿https://github.com/getgrav/grav/issues/1917)
    * Improved Zip extraction error codes [#1922](﻿https://github.com/getgrav/grav/issues/1922)
1. [](#bugfix)
    * Fixed an issue with Markdown Video and Audio that broke after Parsedown 1.7.0 Security updates [#1924](﻿https://github.com/getgrav/grav/issues/1924)
    * Fix for case-sensitive page metadata [admin#1370](https://github.com/getgrav/grav-plugin-admin/issues/1370)
    * Fixed missing composer requirements for the new `Grav\Framework\Uri` classes
    * Added missing PSR-7 vendor library required for URI additions in Grav 1.4.0

# v1.4.1
## 03/11/2018

1. [](#bugfix)
    * Fixed session timing out because of session cookie was not being sent

# v1.4.0
## 03/09/2018

1. [](#new)
    * Added `Grav\Framework\Uri` classes extending PSR-7 `HTTP message UriInterface` implementation
    * Added `Grav\Framework\Route` classes to allow route/link manipulation
    * Added `$grav['uri]->getCurrentUri()` method to get `Grav\Framework\Uri\Uri` instance for the current URL
    * Added `$grav['uri]->getCurrentRoute()` method to get `Grav\Framework\Route\Route` instance for the current URL
    * Added ability to have `php` version dependencies in GPM assets
    * Added new `{% switch %}` twig tag for more elegant if statements
    * Added new `{% markdown %}` twig tag
    * Added **Route Overrides** to the default page blueprint
    * Added new `Collection::toExtendedArray()` method that's particularly useful for Json output of data
    * Added new `|yaml_encode` and `|yaml_decode` Twig filter to convert to and from YAML
    * Added new `read_file()` Twig function to allow you to load and display a file in Twig (Supports streams and regular paths)
    * Added a new `Medium::exists()` method to check for file existence
    * Moved Twig `urlFunc()` to `Utils::url()` as its so darn handy
    * Transferred overall copyright from RocketTheme, LLC, to Trilby Media LLC
    * Added `theme_var`, `header_var` and `body_class` Twig functions for themes
    * Added `Grav\Framework\Cache` classes providing PSR-16 `Simple Cache` implementation
    * Added `Grav\Framework\ContentBlock` classes for nested HTML blocks with CSS/JS assets
    * Added `Grav\Framework\Object` classes for creating collections of objects
    * Added `|nicenumber` Twig filter
    * Added `{% try %} ... {% catch %} Error: {{ e.message }} {% endcatch %}` tag to allow basic exception handling inside Twig
    * Added `{% script %}` and `{% style %}` tags for Twig templates
    * Deprecated GravTrait
1. [](#improved)
    * Improved `Session` initialization
    * Added ability to set a `theme_var()` option in page frontmatter
    * Force clearing PHP `clearstatcache` and `opcache-reset` on `Cache::clear()`
    * Better `Page.collection()` filtering support including ability to have non-published pages in collections
    * Stopped Chrome from auto-completing admin user profile form [#1847](https://github.com/getgrav/grav/issues/1847)
    * Support for empty `switch` field like a `checkbox`
    * Made `modular` blueprint more flexible
    * Code optimizations to `Utils` class [#1830](https://github.com/getgrav/grav/pull/1830)
    * Objects: Add protected function `getElement()` to get serialized value for a single property
    * `ObjectPropertyTrait`: Added protected functions `isPropertyLoaded()`, `offsetLoad()`, `offsetPrepare()` and `offsetSerialize()`
    * `Grav\Framework\Cache`: Allow unlimited TTL
    * Optimizations & refactoring to the test suite [#1779](https://github.com/getgrav/grav/pull/1779)
    * Slight modification of Whoops error colors
    * Added new configuration option `system.session.initialize` to delay session initialization if needed by a plugin
    * Updated vendor libraries to latest versions
    * Removed constructor from `ObjectInterface`
    * Make it possible to include debug bar also into non-HTML responses
    * Updated built-in JQuery to latest 3.3.1
1. [](#bugfix)
    * Fixed issue with image alt tag always getting empted out unless set in markdown
    * Fixed issue with remote PHP version determination for Grav updates [#1883](https://github.com/getgrav/grav/issues/1883)
    * Fixed issue with _illegal scheme offset_ in `Uri::convertUrl()` [page-inject#8](https://github.com/getgrav/grav-plugin-page-inject/issues/8)
    * Properly validate YAML blueprint fields so admin can save as proper YAML now  [addresses many issues]
    * Fixed OpenGraph metatags so only Twitter uses `name=`, and all others use `property=` [#1849](https://github.com/getgrav/grav/issues/1849)
    * Fixed an issue with `evaluate()` and `evaluate_twig()` Twig functions that throws invalid template error
    * Fixed issue with `|sort_by_key` twig filter if the input was null or not an array
    * Date ordering should always be numeric [#1810](https://github.com/getgrav/grav/issues/1810)
    * Fix for base paths containing special characters [#1799](https://github.com/getgrav/grav/issues/1799)
    * Fix for session cookies in paths containing special characters
    * Fix for `vundefined` error for version numbers in GPM [form#222](https://github.com/getgrav/grav-plugin-form/issues/222)
    * Fixed `BadMethodCallException` thrown in GPM updates [#1784](https://github.com/getgrav/grav/issues/1784)
    * NOTE: Parsedown security release now escapes `&` to `&amp;` in Markdown links

# v1.3.10
## 12/06/2017

1. [](#bugfix)
    * Reverted GPM Local pull request as it broken admin [#1742](https://github.com/getgrav/grav/issues/1742)

# v1.3.9
## 12/05/2017

1. [](#new)
    * Added new core Twig templates for `partials/metadata.html.twig` and `partials/messages.html.twig`
    * Added ability to work with GPM locally [#1742](https://github.com/getgrav/grav/issues/1742)
    * Added new HTML5 audio controls [#1756](https://github.com/getgrav/grav/issues/1756)
    * Added `Medium::copy()` method to create a copy of a medium object
    * Added new `force_lowercase_urls` functionality on routes and slugs
    * Added new `item-list` filter type to remove empty items
    * Added new `setFlashCookieObject()` and `getFlashCookieObject()` methods to `Session` object
    * Added new `intl_enabled` option to disable PHP intl module collation when not needed
1. [](#bugfix)
    * Fixed an issue with checkbox field validation [form#216](https://github.com/getgrav/grav-plugin-form/issues/216)
    * Fixed issue with multibyte Markdown link URLs [#1749](https://github.com/getgrav/grav/issues/1749)
    * Fixed issue with multibyte folder names [#1751](https://github.com/getgrav/grav/issues/1751)
    * Fixed several issues related to `system.custom_base_url` that were broken [#1736](https://github.com/getgrav/grav/issues/1736)
    * Dynamically added pages via `Pages::addPage()` were not firing `onPageProcessed()` event causing forms not to be processed
    * Fixed `Page::active()` and `Page::activeChild()` to work with UTF-8 characters in the URL [#1727](https://github.com/getgrav/grav/issues/1727)
    * Fixed typo in `modular.yaml` causing media to be ignored [#1725](https://github.com/getgrav/grav/issues/1725)
    * Reverted `case_insensitive_urls` option as it was causing issues with taxonomy [#1733](https://github.com/getgrav/grav/pull/1733)
    * Removed an extra `/` in `CompileFile.php` [#1693](https://github.com/getgrav/grav/pull/1693)
    * Uri::Encode user and password to prevent issues in browsers
    * Fixed "Invalid AJAX response" When using Built-in PHP Webserver in Windows [#1258](https://github.com/getgrav/grav-plugin-admin/issues/1258)
    * Remove support for `config.user`, it was broken and bad practise
    * Make sure that `clean cache` uses valid path [#1745](https://github.com/getgrav/grav/pull/1745)
    * Fixed token creation issue with `Uri` params like `/id:3`
    * Fixed CSS Pipeline failing with Google remote fonts if the file was minified [#1261](https://github.com/getgrav/grav-plugin-admin/issues/1261)
    * Forced `field.multiple: true` to allow use of min/max options in `checkboxes.validate`

# v1.3.8
## 10/26/2017

1. [](#new)
    * Added Page `media_order` capability to manually order page media via a page header
1. [](#bugfix)
    * Fixed GPM update issue with filtered slugs [#1711](https://github.com/getgrav/grav/issues/1711)
    * Fixed issue with missing image file not throwing 404 properly [#1713](https://github.com/getgrav/grav/issues/1713)

# v1.3.7
## 10/18/2017

1. [](#bugfix)
    * Regression Uri: `base_url_absolute` always has the port number [#1690](https://github.com/getgrav/grav-plugin-admin/issues/1690)
    * Uri: Prefer using REQUEST_SCHEME instead of HTTPS [#1698](https://github.com/getgrav/grav-plugin-admin/issues/1698)
    * Fixed routing paths with urlencoded spaces and non-latin letters [#1688](https://github.com/getgrav/grav-plugin-admin/issues/1688)

# v1.3.6
## 10/12/2017

1. [](#bugfix)
    * Regression: Ajax error in Nginx [admin#1244](https://github.com/getgrav/grav-plugin-admin/issues/1244)
    * Remove the `_url=$uri` portion of the the Nginx `try_files` command [admin#1244](https://github.com/getgrav/grav-plugin-admin/issues/1244)

# v1.3.5
## 10/11/2017

1. [](#improved)
    * Refactored `URI` class with numerous bug fixes, and optimizations
    * Override `system.media.upload_limit` with PHP's `post_max_size` or `upload_max_filesize`
    * Updated `bin/grav clean` command to remove unnecessary vendor files (save some bytes)
    * Added a `http_status_code` Twig function to allow setting HTTP status codes from Twig directly.
    * Deter XSS attacks via URI path/uri methods (credit:newbthenewbd)
    * Added support for `$uri->toArray()` and `(string)$uri`
    * Added support for `type` on `Asstes::addInlineJs()` [#1683](https://github.com/getgrav/grav/pull/1683)
1. [](#bugfix)
    * Fixed method signature error with `GPM\InstallCommand::processPackage()` [#1682](https://github.com/getgrav/grav/pull/1682)

# v1.3.4
## 09/29/2017

1. [](#new)
    * Added filter support for Page collections (routable/visible/type/access/etc.)
1. [](#improved)
    * Implemented `Composer\CaBundle` for SSL Certs [#1241](https://github.com/getgrav/grav/issues/1241)
    * Refactored the Assets sorting logic
    * Improved language overrides to merge only 'extra' translations [#1514](https://github.com/getgrav/grav/issues/1514)
    * Improved support for Assets with query strings [#1451](https://github.com/getgrav/grav/issues/1451)
    * Twig extension cleanup
1. [](#bugfix)
    * Fixed an issue where fallback was not supporting dynamic page generation
    * Fixed issue with Image query string not being fully URL encoded [#1622](https://github.com/getgrav/grav/issues/1622)
    * Fixed `Page::summary()` when using delimiter and multibyte UTF8 Characters [#1644](https://github.com/getgrav/grav/issues/1644)
    * Fixed missing `.json` thumbnail throwing error when adding media [grav-plugin-admin#1156](https://github.com/getgrav/grav-plugin-admin/issues/1156)
    * Fixed insecure session cookie initialization [#1656](https://github.com/getgrav/grav/pull/1656)

# v1.3.3
## 09/07/2017

1. [](#new)
    * Added support for 2-Factor Authentication in admin profile
    * Added `gaussianBlur` media method [#1623](https://github.com/getgrav/grav/pull/1623)
    * Added new `|chunk_split()`, `|basename`, and `|dirname` Twig filter
    * Added new `tl` Twig filter/function to support specific translations [#1618](https://github.com/getgrav/grav/issues/1618)
1. [](#improved)
    * User `authorization` now requires a check for `authenticated` - REQUIRED: `Login v2.4.0`
    * Added options to `Page::summary()` to support size without HTML tags [#1554](https://github.com/getgrav/grav/issues/1554)
    * Forced `natsort` on plugins to ensure consistent plugin load ordering across platforms [#1614](https://github.com/getgrav/grav/issues/1614)
    * Use new `multilevel` field to handle Asset Collections [#1201](https://github.com/getgrav/grav-plugin-admin/issues/1201)
    * Added support for redis `password` option [#1620](https://github.com/getgrav/grav/issues/1620)
    * Use 302 rather than 301 redirects by default [#1619](https://github.com/getgrav/grav/issues/1619)
    * GPM Installer will try to load alphanumeric version of the class if no standard class found [#1630](https://github.com/getgrav/grav/issues/1630)
    * Add current page position to `User` class [#1632](https://github.com/getgrav/grav/issues/1632)
    * Added option to enable case insensitive URLs [#1638](https://github.com/getgrav/grav/issues/1638)
    * Updated vendor libraries
    * Updated `travis.yml` to add support for PHP 7.1 as well as 7.0.21 for test suite
1. [](#bugfix)
    * Fixed UTF8 multibyte UTF8 character support in `Page::summary()` [#1554](https://github.com/getgrav/grav/issues/1554)

# v1.3.2
## 08/16/2017

1. [](#new)
    * Added a new `cache_control` system and page level property [#1591](https://github.com/getgrav/grav/issues/1591)
    * Added a new `clear_images_by_default` system property to stop cache clear events from removing processed images [#1481](https://github.com/getgrav/grav/pull/1481)
    * Added new `onTwigLoader()` event to enable utilization of loader methods
    * Added new `Twig::addPath()` and `Twig::prependPath()` methods to wrap loader methods and support namespacing [#1604](https://github.com/getgrav/grav/issues/1604)
    * Added new `array_key_exists()` Twig function wrapper
    * Added a new `Collection::intersect()` method [#1605](https://github.com/getgrav/grav/issues/1605)
1. [](#bugfix)
    * Allow `session.timeout` field to be set to `0` via blueprints [#1598](https://github.com/getgrav/grav/issues/1598)
    * Fixed `Data::exists()` and `Data::raw()` functions breaking if `Data::file()` hasn't been called with non-null value
    * Fixed parent theme auto-loading in child themes of Gantry 5

# v1.3.1
## 07/19/2017

1. [](#bugfix)
    * Fix ordering for Linux + International environments [#1574](https://github.com/getgrav/grav/issues/1574)
    * Check if medium thumbnail exists before resetting
    * Update Travis' auth token

# v1.3.0
## 07/16/2017

1. [](#bugfix)
    * Fixed an undefined variable `$difference` [#1563](https://github.com/getgrav/grav/pull/1563)
    * Fix broken range slider [grav-plugin-admin#1153](https://github.com/getgrav/grav-plugin-admin/issues/1153)
    * Fix natural sort when > 100 pages [#1564](https://github.com/getgrav/grav/pull/1564)

# v1.3.0-rc.5
## 07/05/2017

1. [](#new)
    * Setting `system.session.timeout` to 0 clears the session when the browser session ends [#1538](https://github.com/getgrav/grav/pull/1538)
    * Created a `CODE_OF_CONDUCT.md` so everyone knows how to behave :)
1. [](#improved)
    * Renamed new `media()` Twig function to `media_directory()` to avoid conflict with Page's `media` object
1. [](#bugfix)
    * Fixed global media files disappearing after a reload [#1545](https://github.com/getgrav/grav/issues/1545)
    * Fix for broken regex redirects/routes via `site.yaml`
    * Sanitize the error message in the error handler page

# v1.3.0-rc.4
## 06/22/2017

1. [](#new)
    * Added `lower` and `upper` Twig filters
    * Added `pathinfo()` Twig function
    * Added 165 new thumbnail images for use in `media.yaml`
1. [](#improved)
    * Improved error message when running `bin/grav install` instead of `bin/gpm install`, and also when running on a non-skeleton site [#1027](https://github.com/getgrav/grav/issues/1027)
    * Updated vendor libraries
1. [](#bugfix)
    * Don't rebuild metadata every time, only when file does not exist
    * Restore GravTrait in ConsoleTrait [grav-plugin-login#119](https://github.com/getgrav/grav-plugin-login/issues/119)
    * Fix Windows routing with built-in server [#1502](https://github.com/getgrav/grav/issues/1502)
    * Fix [#1504](https://github.com/getgrav/grav/issues/1504) `process_twig` and `frontmatter.yaml`
    * Nicetime fix: 0 seconds from now -> just now [#1509](https://github.com/getgrav/grav/issues/1509)

# v1.3.0-rc.3
## 05/22/2017

1. [](#new)
    * Added new unified `Utils::getPagePathFromToken()` method which is used by various plugins (Admin, Forms, Downloads, etc.)
1. [](#improved)
    * Optionally remove unpublished pages from the translated languages, move into untranslated list [#1482](https://github.com/getgrav/grav/pull/1482)
    * Improved reliability of `hash` file-check method
1. [](#bugfix)
    * Updated to latest Toolbox library to fix issue with some blueprints rendering in admin plugin [#1117](https://github.com/getgrav/grav-plugin-admin/issues/1117)
    * Fix output handling in RenderProcessor [#1483](https://github.com/getgrav/grav/pull/1483)

# v1.3.0-rc.2
## 05/17/2017

1. [](#new)
    * Added new `media` and `vardump` Twig functions
1. [](#improved)
    * Put in various checks to ensure Exif is available before trying to use it
    * Add timestamp to configuration settings [#1445](https://github.com/getgrav/grav/pull/1445)
1. [](#bugfix)
    * Fix an issue saving YAML textarea fields in expert mode [#1480](https://github.com/getgrav/grav/pull/1480)
    * Moved `onOutputRendered()` back into Grav core

# v1.3.0-rc.1
## 05/16/2017

1. [](#new)
    * Added support for a single array field in the forms
    * Added EXIF support with automatic generation of Page Media metafiles
    * Added Twig function to get EXIF data on any image file
    * Added `Pages::baseUrl()`, `Pages::homeUrl()` and `Pages::url()` functions
    * Added `base32_encode`, `base32_decode`, `base64_encode`, `base64_decode` Twig filters
    * Added `Debugger::getCaller()` to figure out where the method was called from
    * Added support for custom output providers like Slim Framework
    * Added `Grav\Framework\Collection` classes for creating collections
1. [](#improved)
    * Add more controls over HTML5 video attributes (autoplay, poster, loop controls) [#1442](https://github.com/getgrav/grav/pull/1442)
    * Removed logging statement for invalid slug [#1459](https://github.com/getgrav/grav/issues/1459)
    * Groups selection pre-filled in user form
    * Improve error handling in `Folder::move()`
    * Added extra parameter for `Twig::processSite()` to include custom context
    * Updated RocketTheme Toolbox vendor library
1. [](#bugfix)
    * Fix to force route/redirect matching from the start of the route by default [#1446](https://github.com/getgrav/grav/issues/1446)
    * Edit check for valid slug [#1459](https://github.com/getgrav/grav/issues/1459)

# v1.2.4
## 04/24/2017

1. [](#improved)
    * Added optional ignores for `Installer::sophisticatedInstall()` [#1447](https://github.com/getgrav/grav/issues/1447)
1. [](#bugfix)
    * Allow multiple calls to `Themes::initTheme()` without throwing errors
    * Fixed querystrings in root pages with multi-lang enabled [#1436](https://github.com/getgrav/grav/issues/1436)
    * Allow support for `Pages::getList()` with `show_modular` option [#1080](https://github.com/getgrav/grav-plugin-admin/issues/1080)

# v1.2.3
## 04/19/2017

1. [](#improved)
    * Added new `pwd_regex` and `username_regex` system configuration options to allow format modifications
    * Allow `user/accounts.yaml` overrides and implemented more robust theme initialization
    * improved `getList()` method to do more powerful things
    * Fix Typo in GPM [#1427](https://github.com/getgrav/grav/issues/1427)

# v1.2.2
## 04/11/2017

1. [](#bugfix)
    * Fix for redirects breaking [#1420](https://github.com/getgrav/grav/issues/1420)
    * Fix issue in direct-install with github-style dependencies [#1405](https://github.com/getgrav/grav/issues/1405)

# v1.2.1
## 04/10/2017

1. [](#improved)
    * Added various `ancestor` helper methods in Page and Pages classes [#1362](https://github.com/getgrav/grav/pull/1362)
    * Added new `parents` field and switched Page blueprints to use this
    * Added `isajaxrequest()` Twig function [#1400](https://github.com/getgrav/grav/issues/1400)
    * Added ability to inline CSS and JS code via Asset manager [#1377](https://github.com/getgrav/grav/pull/1377)
    * Add query string in lighttpd default config [#1393](https://github.com/getgrav/grav/issues/1393)
    * Add `--all-yes` and `--destination` options for `bin/gpm direct-install` [#1397](https://github.com/getgrav/grav/pull/1397)
1. [](#bugfix)
    * Fix for direct-install of plugins with `languages.yaml` [#1396](https://github.com/getgrav/grav/issues/1396)
    * When determining language from HTTP_ACCEPT_LANGUAGE, also try base language only [#1402](https://github.com/getgrav/grav/issues/1402)
    * Fixed a bad method signature causing warning when running tests on `GPMTest` object

# v1.2.0
## 03/31/2017

1. [](#new)
    * Added file upload for user avatar in user/admin blueprint
1. [](#improved)
    * Analysis fixes
    * Switched to stable composer lib versions

# v1.2.0-rc.3
## 03/22/2017

1. [](#new)
    * Refactored Page re-ordering to handle all siblings at once
    * Added `language_codes` to Twig init to allow for easy language name/code/native-name lookup
1. [](#improved)
    * Added an _Admin Overrides_ section with option to choose the order of children in Pages Management
1. [](#bugfix)
    * Fixed loading issues with improperly named themes (use old broken method first) [#1373](https://github.com/getgrav/grav/issues/1373)
    * Simplified modular/twig processing logic and fixed an issue with system process config [#1351](https://github.com/getgrav/grav/issues/1351)
    * Cleanup package files via GPM install to make them more windows-friendly [#1361](https://github.com/getgrav/grav/pull/1361)
    * Fix for page-level debugger override changing the option site-wide
    * Allow `url()` twig function to pass-through external links

# v1.2.0-rc.2
## 03/17/2017

1. [](#improved)
    * Updated vendor libraries to latest
    * Added the ability to disable debugger on a per-page basis with `debugger: false` in page frontmatter
1. [](#bugfix)
    * Fixed an issue with theme inheritance and hyphenated base themes [#1353](https://github.com/getgrav/grav/issues/1353)
    * Fixed an issue when trying to use an `@2x` derivative on a non-image media file [#1341](https://github.com/getgrav/grav/issues/1341)

# v1.2.0-rc.1
## 03/13/2017

1. [](#new)
    * Added default setting to only allow `direct-installs` from official GPM.  Can be configured in `system.yaml`
    * Added a new `Utils::isValidUrl()` method
    * Added optional parameter to `|markdown(false)` filter to toggle block/line processing (default|true = `block`)
    * Added new `Page::folderExists()` method
1. [](#improved)
    * `Twig::evaluate()` now takes current environment and context into account
    * Genericized `direct-install` so it can be called via Admin plugin
1. [](#bugfix)
    * Fixed a minor bug in Number validation [#1329](https://github.com/getgrav/grav/issues/1329)
    * Fixed exception when trying to find user account and there is no `user://accounts` folder
    * Fixed issue when setting `Page::expires(0)` [Admin #1009](https://github.com/getgrav/grav-plugin-admin/issues/1009)
    * Removed ID from `nonce_field()` Twig function causing validation errors [Form #115](https://github.com/getgrav/grav-plugin-form/issues/115)

# v1.1.17
## 02/17/2017

1. [](#bugfix)
    * Fix for double extensions getting added during some redirects [#1307](https://github.com/getgrav/grav/issues/1307)
    * Fix syntax error in PHP 5.3. Move the version check before requiring the autoloaded deps
    * Fix Whoops displaying error page if there is PHP core warning or error [Admin #980](https://github.com/getgrav/grav-plugin-admin/issues/980)

# v1.1.16
## 02/10/2017

1. [](#new)
    * Exposed the Pages cache ID for use by plugins (e.g. Form) via `Pages::getPagesCacheId()`
    * Added `Languages::resetFallbackPageExtensions()` regarding [#1276](https://github.com/getgrav/grav/pull/1276)
1. [](#improved)
    * Allowed CLI to use non-volatile cache drivers for better integration with CLI and Web caches
    * Added Gantry5-compatible query information to Caddy configuration
    * Added some missing docblocks and type-hints
    * Various code cleanups (return types, missing variables in doclbocks, etc.)
1. [](#bugfix)
    * Fix blueprints slug validation [https://github.com/getgrav/grav-plugin-admin/issues/955](https://github.com/getgrav/grav-plugin-admin/issues/955)

# v1.1.15
## 01/30/2017

1. [](#new)
    * Added a new `Collection::merge()` method to allow merging of multiple collections [#1258](https://github.com/getgrav/grav/pull/1258)
    * Added [OpenCollective](https://opencollective.com/grav) backer/sponsor info to `README.md`
1. [](#improved)
    * Add an additional parameter to GPM::findPackage to avoid throwing an exception, for use in Twig [#1008](https://github.com/getgrav/grav/issues/1008)
    * Skip symlinks if found while clearing cache [#1269](https://github.com/getgrav/grav/issues/1269)
1. [](#bugfix)
    * Fixed an issue when page collection with header-based `sort.by` returns an array [#1264](https://github.com/getgrav/grav/issues/1264)
    * Fix `Response` object to handle `303` redirects when `open_basedir` in effect [#1267](https://github.com/getgrav/grav/issues/1267)
    * Silence `E_WARNING: Zend OPcache API is restricted by "restrict_api" configuration directive`

# v1.1.14
## 01/18/2017

1. [](#bugfix)
    * Fixed `Page::collection()` returning array and not Collection object when header variable did not exist
    * Revert `Content-Encoding: identity` fix, and let you set `cache: allow_webserver_gzip:` option to switch to `identity` [#548](https://github.com/getgrav/grav/issues/548)

# v1.1.13
## 01/17/2017

1. [](#new)
    * Added new `never_cache_twig` page option in `system.yaml` and frontmatter. Allows dynamic Twig logic in regular and modular Twig templates [#1244](https://github.com/getgrav/grav/pull/1244)
1. [](#improved)
    * Several improvements to aid theme development [#232](https://github.com/getgrav/grav/pull/1232)
    * Added `hash` cache check option and made dropdown more descriptive [Admin #923](https://github.com/getgrav/grav-plugin-admin/issues/923)
1. [](#bugfix)
    * Fixed cross volume file system operations [#635](https://github.com/getgrav/grav/issues/635)
    * Fix issue with pages folders validation not accepting uppercase letters
    * Fix renaming the folder name if the page, in the default language, had a custom slug set in its header
    * Fixed issue with `Content-Encoding: none`. It should really be `Content-Encoding: identity` instead
    * Fixed broken `hash` method on page modifications detection
    * Fixed issue with multi-lang pages not caching independently without unique `.md` file [#1211](https://github.com/getgrav/grav/issues/1211)
    * Fixed all `$_GET` parameters missing in Nginx (please update your nginx.conf) [#1245](https://github.com/getgrav/grav/issues/1245)
    * Fixed issue in trying to process broken symlink [#1254](https://github.com/getgrav/grav/issues/1254)

# v1.1.12
## 12/26/2016

1. [](#bugfix)
    * Fixed issue with JSON calls throwing errors due to debugger enabled [#1227](https://github.com/getgrav/grav/issues/1227)

# v1.1.11
## 12/22/2016

1. [](#improved)
    * Fall back properly to HTML if template type not found
1. [](#bugfix)
    * Fix issue with modular pages folders validation [#900](https://github.com/getgrav/grav-plugin-admin/issues/900)

# v1.1.10
## 12/21/2016

1. [](#improved)
    * Improve detection of home path. Also allow `~/.grav` on Windows, drop `ConsoleTrait::isWindows()` method, used only for that [#1204](https://github.com/getgrav/grav/pull/1204)
    * Reworked PHP CLI router [#1219](https://github.com/getgrav/grav/pull/1219)
    * More robust theme/plugin logic in `bin/gpm direct-install`
1. [](#bugfix)
    * Fixed case where extracting a package would cause an error during rename
    * Fix issue with using `Yaml::parse` direcly on a filename, now deprecated
    * Add pattern for frontend validation of folder slugs [#891](https://github.com/getgrav/grav-plugin-admin/issues/891)
    * Fix issue with Inflector when translation is disabled [SimpleSearch #87](https://github.com/getgrav/grav-plugin-simplesearch/issues/87)
    * Explicitly expose `array_unique` Twig filter [Admin #897](https://github.com/getgrav/grav-plugin-admin/issues/897)

# v1.1.9
## 12/13/2016

1. [](#new)
    * RC released as stable
1. [](#improved)
    * Better error handling in cache clear
    * YAML syntax fixes for the future compatibility
    * Added new parameter `remove` for `onBeforeCacheClear` event
    * Add support for calling Media object as function to get medium by filename
1. [](#bugfix)
    * Added checks before accessing admin reference during `Page::blueprints()` call. Allows to access `page.blueprints` from Twig in the frontend

# v1.1.9-rc.3
## 12/07/2016

1. [](#new)
    * Add `ignore_empty` property to be used on array fields, if positive only save options with a value
    * Use new `permissions` field in user account
    * Add `range(int start, int end, int step)` twig function to generate an array of numbers between start and end, inclusive
    * New retina Media image derivatives array support (`![](image.jpg?derivatives=[640,1024,1440])`) [#1147](https://github.com/getgrav/grav/pull/1147)
    * Added stream support for images (`![Sepia Image](image://image.jpg?sepia)`)
    * Added stream support for links (`[Download PDF](user://data/pdf/my.pdf)`)
    * Added new `onBeforeCacheClear` event to add custom paths to cache clearing process
1. [](#improved)
    * Added alias `selfupdate` to the `self-upgrade` `bin/gpm` CLI command
    * Synced `webserver-configs/htaccess.txt` with `.htaccess`
    * Use permissions field in group details.
    * Updated vendor libraries
    * Added a warning on GPM update to update Grav first if needed [#1194](https://github.com/getgrav/grav/pull/1194)
 1. [](#bugfix)
    * Fix page collections problem with `@page.modular` [#1178](https://github.com/getgrav/grav/pull/1178)
    * Fix issue with using a multiple taxonomy filter of which one had no results, thanks to @hughbris [#1184](https://github.com/getgrav/grav/issues/1184)
    * Fix saving permissions in group
    * Fixed issue with redirect of a page getting moved to a different location

# v1.1.9-rc.2
## 11/26/2016

1. [](#new)
    * Added two new sort order options for pages: `publish_date` and `unpublish_date` [#1173](https://github.com/getgrav/grav/pull/1173))
1. [](#improved)
    * Multisite: Create image cache folder if it doesn't exist
    * Add 2 new language values for French [#1174](https://github.com/getgrav/grav/issues/1174)
1. [](#bugfix)
    * Fixed issue when we have a meta file without corresponding media [#1179](https://github.com/getgrav/grav/issues/1179)
    * Update class namespace for Admin class [Admin #874](https://github.com/getgrav/grav-plugin-admin/issues/874)

# v1.1.9-rc.1
## 11/09/2016

1. [](#new)
    * Added a `CompiledJsonFile` object to better handle Json files.
    * Added Base32 encode/decode class
    * Added a new `User::find()` method
1. [](#improved)
    * Moved `messages` object into core Grav from login plugin
    * Added `getTaxonomyItemKeys` to the Taxonomy object [#1124](https://github.com/getgrav/grav/issues/1124)
    * Added a `redirect_me` Twig function [#1124](https://github.com/getgrav/grav/issues/1124)
    * Added a Caddyfile for newer Caddy versions [#1115](https://github.com/getgrav/grav/issues/1115)
    * Allow to override sorting flags for page header-based or default ordering. If the `intl` PHP extension is loaded, only these flags are available: https://secure.php.net/manual/en/collator.asort.php. Otherwise, you can use the PHP standard sorting flags (https://secure.php.net/manual/en/array.constants.php) [#1169](https://github.com/getgrav/grav/issues/1169)
1. [](#bugfix)
    * Fixed an issue with site redirects/routes, not processing with extension (.html, .json, etc.)
    * Don't truncate HTML if content length is less than summary size [#1125](https://github.com/getgrav/grav/issues/1125)
    * Return max available number when calling random() on a collection passing an int > available items [#1135](https://github.com/getgrav/grav/issues/1135)
    * Use correct ratio when applying image filters to image alternatives [#1147](https://github.com/getgrav/grav/issues/1147)
    * Fixed URI path in multi-site when query parameters were used in front page

# v1.1.8
## 10/22/2016

1. [](#bugfix)
    * Fixed warning with unset `ssl` option when using GPM [#1132](https://github.com/getgrav/grav/issues/1132)

# v1.1.7
## 10/22/2016

1. [](#improved)
    * Improved the capabilities of Image derivatives [#1107](https://github.com/getgrav/grav/pull/1107)
1. [](#bugfix)
    * Only pass verify_peer settings to cURL and fopen if the setting is disabled [#1120](https://github.com/getgrav/grav/issues/1120)

# v1.1.6
## 10/19/2016

1. [](#new)
    * Added ability for Page to override the output format (`html`, `xml`, etc..) [#1067](https://github.com/getgrav/grav/issues/1067)
    * Added `Utils::getExtensionByMime()` and cleaned up `Utils::getMimeByExtension` + tests
    * Added a `cache.check.method: 'hash'` option in `system.yaml` that checks all files + dates inclusively
    * Include jQuery 3.x in the Grav assets
    * Added the option to automatically fix orientation on images based on their Exif data, by enabling `system.images.auto_fix_orientation`.
1. [](#improved)
    * Add `batch()` function to Page Collection class
    * Added new `cache.redis.socket` setting that allow to pass a UNIX socket as redis server
    * It is now possible to opt-out of the SSL verification via the new `system.gpm.verify_peer` setting. This is sometimes necessary when receiving a "GPM Unable to Connect" error. More details in ([#1053](https://github.com/getgrav/grav/issues/1053))
    * It is now possible to force the use of either `curl` or `fopen` as `Response` connection method, via the new `system.gpm.method` setting. By default this is set to 'auto' and gives priority to 'fopen' first, curl otherwise.
    * InstallCommand can now handle Licenses
    * Uses more helpful `1x`, `2x`, `3x`, etc names in the Retina derivatives cache files.
    * Added new method `Plugins::isPluginActiveAdmin()` to check if plugin route is active in Admin plugin
    * Added new `Cache::setEnabled` and `Cache::getEnabled` to enable outside control of cache
    * Updated vendor libs including Twig `1.25.0`
    * Avoid git ignoring any vendor folder in a Grav site subfolder (but still ignore the main `vendor/` folder)
    * Added an option to get just a route back from `Uri::convertUrl()` function
    * Added option to control split session [#1096](https://github.com/getgrav/grav/pull/1096)
    * Added new `verbosity` levels to `system.error.display` to allow for system error messages [#1091](https://github.com/getgrav/grav/pull/1091)
    * Improved the API for Grav plugins to access the Parsedown parser directly [#1062](https://github.com/getgrav/grav/pull/1062)
1. [](#bugfix)
    * Fixed missing `progress` method in the DirectInstall Command
    * `Response` class now handles better unsuccessful requests such as 404 and 401
    * Fixed saving of `external` page types [Admin #789](https://github.com/getgrav/grav-plugin-admin/issues/789)
    * Fixed issue deleting parent folder of folder with `param_sep` in the folder name [admin #796](https://github.com/getgrav/grav-plugin-admin/issues/796)
    * Fixed an issue with streams in `bin/plugin`
    * Fixed `jpeg` file format support in Media

# v1.1.5
## 09/09/2016

1. [](#new)
    * Added new `bin/gpm direct-install` command to install local and remote zip archives
1. [](#improved)
    * Refactored `onPageNotFound` event to fire after `onPageInitialized`
    * Follow symlinks in `Folder::all()`
    * Twig variable `base_url` now supports multi-site by path feature
    * Improved `bin/plugin` to list plugins with commands faster by limiting the depth of recursion
1. [](#bugfix)
    * Quietly skip missing streams in `Cache::clearCache()`
    * Fix issue in calling page.summary when no content is present in a page
    * Fix for HUGE session timeouts [#1050](https://github.com/getgrav/grav/issues/1050)

# v1.1.4
## 09/07/2016

1. [](#new)
    * Added new `tmp` folder at root. Accessible via stream `tmp://`. Can be cleared with `bin/grav clear --tmp-only` as well as `--all`.
    * Added support for RTL in `LanguageCodes` so you can determine if a language is RTL or not
    * Ability to set `custom_base_url` in system configuration
    * Added `override` and `force` options for Streams setup
1. [](#improved)
    * Important vendor updates to provide PHP 7.1 beta support!
    * Added a `Util::arrayFlatten()` static function
    * Added support for 'external_url' page header to enable easier external URL based menu items
    * Improved the UI for CLI GPM Index view to use a table
    * Added `@page.modular` Collection type [#988](https://github.com/getgrav/grav/issues/988)
    * Added support for `self@`, `page@`, `taxonomy@`, `root@` Collection syntax for cleaner YAML compatibility
    * Improved GPM commands to allow for `-y` to automate **yes** responses and `-o` for **update** and **selfupgrade** to overwrite installations [#985](https://github.com/getgrav/grav/issues/985)
    * Added randomization to `safe_email` Twig filter for greater security [#998](https://github.com/getgrav/grav/issues/998)
    * Allow `Utils::setDotNotation` to merge data, rather than just set
    * Moved default `Image::filter()` to the `save` action to ensure they are applied last [#984](https://github.com/getgrav/grav/issues/984)
    * Improved the `Truncator` code to be more reliable [#1019](https://github.com/getgrav/grav/issues/1019)
    * Moved media blueprints out of core (now in Admin plugin)
1. [](#bugfix)
    * Removed 307 redirect code option as it is not well supported [#743](https://github.com/getgrav/grav-plugin-admin/issues/743)
    * Fixed issue with folders with name `*.md` are not confused with pages [#995](https://github.com/getgrav/grav/issues/995)
    * Fixed an issue when filtering collections causing null key
    * Fix for invalid HTML when rendering GIF and Vector media [#1001](https://github.com/getgrav/grav/issues/1001)
    * Use pages.markdown.extra in the user's system.yaml [#1007](https://github.com/getgrav/grav/issues/1007)
    * Fix for `Memcached` connection [#1020](https://github.com/getgrav/grav/issues/1020)

# v1.1.3
## 08/14/2016

1. [](#bugfix)
    * Fix for lightbox media function throwing error [#981](https://github.com/getgrav/grav/issues/981)

# v1.1.2
## 08/10/2016

1. [](#new)
    * Allow forcing SSL by setting `system.force_ssl` (Force SSL in the Admin System Config) [#899](https://github.com/getgrav/grav/pull/899)
1. [](#improved)
    * Improved `authorize` Twig extension to accept a nested array of authorizations  [#948](https://github.com/getgrav/grav/issues/948)
    * Don't add timestamps on remote assets as it can cause conflicts
    * Grav now looks at types from `media.yaml` when retrieving page mime types [#966](https://github.com/getgrav/grav/issues/966)
    * Added support for dumping exceptions in the Debugger
1. [](#bugfix)
    * Fixed `Folder::delete` method to recursively remove files and folders and causing Upgrade to fail.
    * Fix [#952](https://github.com/getgrav/grav/issues/952) hyphenize the session name.
    * If no parent is set and siblings collection is called, return a new and empty collection [grav-plugin-sitemap/issues/22](https://github.com/getgrav/grav-plugin-sitemap/issues/22)
    * Prevent exception being thrown when calling the Collator constructor failed in a Windows environment with the Intl PHP Extension enabled [#961](https://github.com/getgrav/grav/issues/961)
    * Fix for markdown images not properly rendering `id` attribute [#956](https://github.com/getgrav/grav/issues/956)

# v1.1.1
## 07/16/2016

1. [](#improved)
    * Made `paramsRegex()` static to allow it to be called statically
1. [](#bugfix)
    * Fixed backup when using very long site titles with invalid characters [grav-plugin-admin#701](https://github.com/getgrav/grav-plugin-admin/issues/701)
    * Fixed a typo in the `webserver-configs/nginx.conf` example

# v1.1.0
## 07/14/2016

1. [](#improved)
    * Added support for validation of multiple email in the `type: email` field [grav-plugin-email#31](https://github.com/getgrav/grav-plugin-email/issues/31)
    * Unified PHP code header styling
    * Added 6 more languages and updated language codes
    * set default "releases" option to `stable`
1. [](#bugfix)
    * Fix backend validation for file fields marked as required [grav-plugin-form#78](https://github.com/getgrav/grav-plugin-form/issues/78)

# v1.1.0-rc.3
## 06/21/2016

1. [](#new)
    * Add a onPageFallBackUrl event when starting the fallbackUrl() method to allow the Login plugin to protect the page media
    * Conveniently allow ability to retrieve user information via config object [#913](https://github.com/getgrav/grav/pull/913) - @Vivalldi
    * Grav served images can now use header caching [#905](https://github.com/getgrav/grav/pull/905)
1. [](#improved)
    * Take asset modification timestamp into consideration in pipelining [#917](https://github.com/getgrav/grav/pull/917) - @Sommerregen
1. [](#bugfix)
    * Respect `enable_asset_timestamp` settings for pipelined Assets [#906](https://github.com/getgrav/grav/issues/906)
    * Fixed collections end dates for 32-bit systems [#902](https://github.com/getgrav/grav/issues/902)
    * Fixed a recent regression (1.1.0-rc1) with parameter separator different than `:`

# v1.1.0-rc.2
## 06/14/2016

1. [](#new)
    * Added getters and setters for Assets to allow manipulation of CSS/JS/Collection based assets via plugins [#876](https://github.com/getgrav/grav/issues/876)
1. [](#improved)
    * Pass the exception to the `onFatalException()` event
    * Updated to latest jQuery 2.2.4 release
    * Moved list items in `system/config/media.yaml` config into a `types:` key which allows you delete default items.
    * Updated `webserver-configs/nginx.conf` with `try_files` fix from @mrhein and @rondlite [#743](https://github.com/getgrav/grav/pull/743)
    * Updated cache references to include `memecache` and `redis` [#887](https://github.com/getgrav/grav/issues/887)
    * Updated composer libraries
1. [](#bugfix)
    * Fixed `Utils::normalizePath()` that was truncating 0's [#882](https://github.com/getgrav/grav/issues/882)

# v1.1.0-rc.1
## 06/01/2016

1. [](#new)
    * Added `Utils::getDotNotation()` and `Utils::setDotNotation()` methods + tests
    * Added support for `xx-XX` locale language lookups in `LanguageCodes` class [#854](https://github.com/getgrav/grav/issues/854)
    * New CSS/JS Minify library that does a more reliable job [#864](https://github.com/getgrav/grav/issues/864)
1. [](#improved)
    * GPM installation of plugins and themes into correct multisite folders [#841](https://github.com/getgrav/grav/issues/841)
    * Use `Page::rawRoute()` in blueprints for more reliable mulit-language support
1. [](#bugfix)
    * Fixes for `zlib.output_compression` as well as `mod_deflate` GZIP compression
    * Fix for corner-case redirect logic causing infinite loops and out-of-memory errors
    * Fix for saving fields in expert mode that have no `Validation::typeX()` methods [#626](https://github.com/getgrav/grav-plugin-admin/issues/626)
    * Detect if user really meant to extend parent blueprint, not another one (fixes old page type blueprints)
    * Fixed a bug in `Page::relativePagePath()` when `Page::$name` is not defined
    * Fix for poor handling of params + query element in `Uri::processParams()` [#859](https://github.com/getgrav/grav/issues/859)
    * Fix for double encoding in markdown links [#860](https://github.com/getgrav/grav/issues/860)
    * Correctly handle language strings to determine if it's in admin or not [#627](https://github.com/getgrav/grav-plugin-admin/issues/627)

# v1.1.0-beta.5
## 05/23/2016

1. [](#improved)
    * Updated jQuery from 2.2.0 to 2.2.3
    * Set `Uri::ip()` to static by default so it can be used in form fields
    * Improved `Session` class with flash storage
    * `Page::getContentMeta()` now supports an optional key.
1. [](#bugfix)
    * Fixed "Invalid slug set in YAML frontmatter" when setting `Page::slug()` with empty string [#580](https://github.com/getgrav/grav-plugin-admin/issues/580)
    * Only `.gitignore` Grav's vendor folder
    * Fix trying to remove Grav with `GPM uninstall` of a plugin with Grav dependency
    * Fix Page Type blueprints not being able to extend their parents
    * `filterFile` validation method always returns an array of files, behaving like `multiple="multiple"`
    * Fixed [#835](https://github.com/getgrav/grav-plugin-admin/issues/835) check for empty image file first to prevent getimagesize() fatal error
    * Avoid throwing an error when Grav's Gzip and mod_deflate are enabled at the same time on a non php-fpm setup

# v1.1.0-beta.4
## 05/09/2016

1. [](#bugfix)
    * Drop dependencies calculations if plugin is installed via symlink
    * Drop Grav from dependencies calculations
    * Send slug name as part of installed packages
    * Fix for summary entities not being properly decoded [#825](https://github.com/getgrav/grav/issues/825)


# v1.1.0-beta.3
## 05/04/2016

1. [](#improved)
    * Pass the Page type when calling `onBlueprintCreated`
    * Changed `Page::cachePageContent()` form **private** to **public** so a page can be recached via plugin
1. [](#bugfix)
    * Fixed handling of `{'loading':'async'}` with Assets Pipeline
    * Fix for new modular page modal `Page` field requiring a value [#529](https://github.com/getgrav/grav-plugin-admin/issues/529)
    * Fix for broken `bin/gpm version` command
    * Fix handling "grav" as a dependency
    * Fix when installing multiple packages and one is the dependency of another, don't try to install it twice
    * Fix using name instead of the slug to determine a package folder. Broke for packages whose name was 2+ words

# v1.1.0-beta.2
## 04/27/2016

1. [](#new)
    * Added new `Plugin::getBlueprint()` and `Theme::getBlueprint()` method
    * Allow **page blueprints** to be added via Plugins.
1. [](#improved)
    * Moved to new `data-*@` format in blueprints
    * Updated composer-based libraries
    * Moved some hard-coded `CACHE_DIR` references to use locator
    * Set `twig.debug: true` by default
1. [](#bugfix)
    * Fixed issue with link rewrites and local assets pipeline with `absolute_urls: true`
    * Allow Cyrillic slugs [#520](https://github.com/getgrav/grav-plugin-admin/issues/520)
    * Fix ordering issue with accented letters [#784](https://github.com/getgrav/grav/issues/784)
    * Fix issue with Assets pipeline and missing newlines causing invalid JavaScript

# v1.1.0-beta.1
## 04/20/2016

1. [](#new)
    * **Blueprint Improvements**: The main improvements to Grav take the form of a major rewrite of our blueprint functionality. Blueprints are an essential piece of functionality within Grav that helps define configuration fields. These allow us to create a definition of a form field that can be rendered in the administrator plugin and allow the input, validation, and storage of values into the various configuration and page files that power Grav. Grav 1.0 had extensive support for building and extending blueprints, but Grav 1.1 takes this even further and adds improvements to our existing system.
    * **Extending Blueprints**: You could extend forms in Grav 1.0, but now you can use a newer `extends@:` default syntax rather than the previous `'@extends'` string that needed to be quoted in YAML. Also this new format allows for the defining of a `context` which lets you define where to look for the base blueprint. Another new feature is the ability to extend from multiple blueprints.
    * **Embedding/Importing Blueprints**: One feature that has been requested is the ability to embed or import one blueprint into another blueprint. This allows you to share fields or sub-form between multiple forms. This is accomplished via the `import@` syntax.
    * **Removing Existing Fields and Properties**: Another new feature is the ability to remove completely existing fields or properties from an extended blueprint. This allows the user a lot more flexibility when creating custom forms by simply using the new `unset@: true` syntax. To remove a field property you would use `unset-<property>@: true` in your extended field definition, for example: `unset-options@: true`.
    * **Replacing Existing Fields and Properties**: Similar to removing, you can now replace an existing field or property with the `replace@: true` syntax for the whole field, and `replace-<property>@: true` for a specific property.
    * **Field Ordering**: Probably the most frequently requested blueprint functionality that we have added is the ability to change field ordering. Imagine that you want to extend the default page blueprint but add a new tab. Previously, this meant your tab would be added at the end of the form, but now you can define that you wish the new tab to be added right after the `content` tab. This works for any field too, so you can extend a blueprint and add your own custom fields anywhere you wish! This is accomplished by using the new `ordering@:` syntax with either an existing property name or an integer.
    * **Configuration Properties**: Another useful new feature is the ability to directly access Grav configuration in blueprints with `config-<property>@` syntax. For example you can set a default for a field via `config-default@: site.author.name` which will use the author.name value from the `site.yaml` file as the `default` value for this field.
    * **Function Calls**: The ability to call PHP functions for values has been improved in Grav 1.1 to be more powerful. You can use the `data-<property>@` syntax to call static methods to obtain values. For example: `data-default@: '\Grav\Plugin\Admin::route'`. You can now even pass parameters to these methods.
    * **Validation Rules**: You can now define a custom blueprint-level validation rule and assign this rule to a form field.
    * **Custom Form Field Types**: This advanced new functionality allows you to create a custom field type via a new plugin event called getFormFieldTypes(). This allows you to provide extra functionality or instructions on how to handle the form form field.
    * **GPM Versioning**: A new feature that we have wanted to add to our GPM package management system is the ability to control dependencies by version. We have opted to use a syntax very similar to the Composer Package Manager that is already familiar to most PHP developers. This new versioning system allows you to define specific minimum version requirements of dependent packages within Grav. This should ensure that we have less (hopefully none!) issues when you update one package that also requires a specific minimum version of another package. The admin plugin for example may have an update that requires a specific version of Grav itself.
    * **GPM Testing Channel**: GPM repository now comes with both a `stable` and `testing` channel. A new setting in `system.gpm.releases` allow to switch between the two channels. Developers will be able to decide whether their resource is going to be in a pre-release state or stable. Only users who switch to the **testing** channel will be able to install a pre-release version.
    * **GPM Events**: Packages (plugins and themes) can now add event handlers to hook in the package GPM events: install, update, uninstall. A package can listen for events before and after each of these events, and can execute any PHP code, and optionally halt the procedure or return a message.
    * Refactor of the process chain breaking out `Processors` into individual classes to allow for easier modification and addition. Thanks to toovy for this work. - [#745](https://github.com/getgrav/grav/pull/745)
    * Added multipart downloads, resumable downloads, download throttling, and video streaming in the `Utils::download()` method.
    * Added optional config to allow Twig processing in page frontmatter - [#788](https://github.com/getgrav/grav/pull/788)
    * Added the ability to provide blueprints via a plugin (previously limited to Themes only).
    * Added Developer CLI Tools to easily create a new theme or plugin
    * Allow authentication for proxies - [#698](https://github.com/getgrav/grav/pull/698)
    * Allow to override the default Parsedown behavior - [#747](https://github.com/getgrav/grav/pull/747)
    * Added an option to allow to exclude external files from the pipeline, and to render the pipeline before/after excluded files
    * Added the possibility to store translations of themes in separate files inside the `languages` folder
    * Added a method to the Uri class to return the base relative URL including the language prefix, or the base relative url if multilanguage is not enabled
    * Added a shortcut for pages.find() alias
1. [](#improved)
    * Now supporting hostnames with localhost environments for better vhost support/development
    * Refactor hard-coded paths to use PHP Streams that allow a setup file to configure where certain parts of Grav are stored in the physical filesystem.
    * If multilanguage is active, include the Intl Twig Extension to allow translating dates automatically (http://twig.sensiolabs.org/doc/extensions/intl.html)
    * Allow having local themes with the same name as GPM themes, by adding `gpm: false` to the theme blueprint - [#767](https://github.com/getgrav/grav/pull/767)
    * Caddyfile and Lighttpd config files updated
    * Removed `node_modules` folder from backups to make them faster
    * Display error when `bin/grav install` hasn't been run instead of throwing exception. Prevents "white page" errors if error display is off
    * Improved command line flow when installing multiple packages: don't reinstall packages if already installed, ask once if should use symlinks if symlinks are found
    * Added more tests to our testing suite
    * Added x-ua-compatible to http_equiv metadata processing
    * Added ability to have a per-page `frontmatter.yaml` file to set header frontmatter defaults. Especially useful for multilang scenarios - [#775](https://github.com/getgrav/grav/pull/775)
    * Removed deprecated `bin/grav newuser` CLI command.  use `bin/plugin login newuser` instead.
    * Added `webm` and `ogv` video types to the default media types list.
1. [](#bugfix)
    * Fix Zend Opcache `opcache.validate_timestamps=0` not detecting changes in compiled yaml and twig files
    * Avoid losing params, query and fragment from the URL when auto-redirecting to a language-specific route - [#759](https://github.com/getgrav/grav/pull/759)
    * Fix for non-pipeline assets getting lost when pipeline is cached to filesystem
    * Fix for double encoding resulting from Markdown Extra
    * Fix for a remote link breaking all CSS rewrites for pipeline
    * Fix an issue with Retina alternatives not clearing properly between repeat uses
    * Fix for non standard http/s external markdown links - [#738](https://github.com/getgrav/grav/issues/738)
    * Fix for `find()` calling redirects via `dispatch()` causing infinite loops - [#781](https://github.com/getgrav/grav/issues/781)

# v1.0.10
## 02/11/2016

1. [](#new)
    * Added new `Page::contentMeta()` mechanism to store content-level meta data alongside content
    * Added Japanese language translation
1. [](#improved)
    * Updated some vendor libraries
1. [](#bugfix)
    * Hide `streams` blueprint from Admin plugin
    * Fix translations of languages with `---` in YAML files

# v1.0.9
## 02/05/2016

1. [](#new)
    * New **Unit Testing** via Codeception http://codeception.com/
    * New **page-level SSL** functionality when using `absolute_urls`
    * Added `reverse_proxy` config option for issues with non-standard ports
    * Added `proxy_url` config option to support GPM behind proxy servers #639
    * New `Pages::parentsRawRoutes()` method
    * Enhanced `bin/gpm info` CLI command with Changelog support #559
    * Ability to add empty *Folder* via admin plugin
    * Added latest `jQuery 2.2.0` library to core
    * Added translations from Crowdin
1. [](#improved)
    * [BC] Metadata now supports only flat arrays. To use open graph metas and the likes (ie, 'og:title'), simply specify it in the key.
    * Refactored `Uri::convertUrl()` method to be more reliable + tests created
    * Date for last update of a modular sub-page sets modified date of modular page itself
    * Split configuration up into two steps
    * Moved Grav-based `base_uri` variables into `Uri::init()`
    * Refactored init in `URI` to better support testing
    * Allow `twig_vars` to be exposed earlier and merged later
    * Avoid setting empty metadata
    * Accept single group access as a string rather than requiring an array
    * Return `$this` in Page constructor and init to allow chaining
    * Added `ext-*` PHP requirements to `composer.json`
    * Use Whoops 2.0 library while supporting old style
    * Removed redundant old default-hash fallback mechanisms
    * Commented out default redirects and routes in `site.yaml`
    * Added `/tests` folder to deny's of all `webserver-configs/*` files
    * Various PS and code style fixes
1. [](#bugfix)
    * Fix default generator metadata
    * Fix for broken image processing caused by `Uri::convertUrl()` bugs
    * Fix loading JS and CSS from collections #623
    * Fix stream overriding
    * Remove the URL extension for home link
    * Fix permissions when the user has no access level set at all
    * Fix issue with user with multiple groups getting denied on first group
    * Fixed an issue with `Pages()` internal cache lookup not being unique enough
    * Fix for bug with `site.redirects` and `site.routes` being an empty list
    * [Markdown] Don't process links for **special protocols**
    * [Whoops] serve JSON errors when request is JSON


# v1.0.8
## 01/08/2016

1. [](#new)
    * Added `rotate`, `flip` and `fixOrientation` image medium methods
1. [](#bugfix)
    * Removed IP from Nonce generation. Should be more reliable in a variety of scenarios

# v1.0.7
## 01/07/2016

1. [](#new)
    * Added `composer create-project` as an additional installation method #585
    * New optional system config setting to strip home from page routs and urls #561
    * Added Greek, Finnish, Norwegian, Polish, Portuguese, and Romanian languages
    * Added new `Page->topParent()` method to return top most parent of a page
    * Added plugins configuration tab to debugger
    * Added support for APCu and PHP7.0 via new Doctrine Cache release
    * Added global setting for `twig_first` processing (false by default)
    * New configuration options for Session settings #553
1. [](#improved)
    * Switched to SSL for GPM calls
    * Use `URI->host()` for session domain
    * Add support for `open_basedir` when installing packages via GPM
    * Improved `Utils::generateNonceString()` method to handle reverse proxies
    * Optimized core thumbnails saving 38% in file size
    * Added new `bin/gpm index --installed-only` option
    * Improved GPM errors to provider more helpful diagnostic of issues
    * Removed old hardcoded PHP version references
    * Moved `onPageContentProcessed()` event so it's fired more reliably
    * Maintain md5 keys during sorting of Assets #566
    * Update to Caddyfile for Caddy web server
1. [](#bugfix)
    * Fixed an issue with cache/config checksum not being set on cache load
    * Fix for page blueprint and theme inheritance issue #534
    * Set `ZipBackup` timeout to 10 minutes if possible
    * Fix case where we only have inline data for CSS or JS  #565
    * Fix `bin/grav sandbox` command to work with new `webserver-config` folder
    * Fix for markdown attributes on external URLs
    * Fixed issue where `data:` page header was acting as `publish_date:`
    * Fix for special characters in URL parameters (e.g. /tag:c++) #541
    * Safety check for an array of nonces to only use the first one

# v1.0.6
## 12/22/2015

1. [](#new)
    * Set minimum requirements to [PHP 5.5.9](http://bit.ly/1Jt9OXO)
    * Added `saveConfig` to Themes
1. [](#improved)
    * Updated Whoops to new 2.0 version (PHP 7.0 compatible)
    * Moved sample web server configs into dedicated directory
    * FastCGI will use Apache's `mod_deflate` if gzip turned off
1. [](#bugfix)
    * Fix broken media image operators
    * Only call extra method of blueprints if blueprints exist
    * Fix lang prefix in url twig variables #523
    * Fix case insensitive HTTPS check #535
    * Field field validation handles case `multiple` missing

# v1.0.5
## 12/18/2015

1. [](#new)
    * Add ability to extend markdown with plugins
    * Added support for plugins to have individual language files
    * Added `7z` to media formats
    * Use Grav's fork of Parsedown until PR is merged
    * New function to persist plugin configuration to disk
    * GPM `selfupgrade` will now check PHP version requirements
1. [](#improved)
    * If the field allows multiple files, return array
    * Handle non-array values in file validation
1. [](#bugfix)
    * Fix when looping `fields` param in a `list` field
    * Properly convert commas to spaces for media attributes
    * Forcing Travis VM to HI timezone to address future files in zip file

# v1.0.4
## 12/12/2015

1. [](#bugfix)
    * Needed to put default image folder permissions for YAML compatibility

# v1.0.3
## 12/11/2015

1. [](#bugfix)
    * Fixed issue when saving config causing incorrect image cache folder perms

# v1.0.2
## 12/11/2015

1. [](#bugfix)
    * Fix for timing display in debugbar

# v1.0.1
## 12/11/2015

1. [](#improved)
    * Reduced package sizes by removing extra vendor dev bits
1. [](#bugfix)
    * Fix issue when you enable debugger from admin plugin

# v1.0.0
## 12/11/2015

1. [](#new)
    * Add new link attributes via markdown media
    * Added setters to set state of CSS/JS pipelining
    * Added `user/accounts` to `.gitignore`
    * Added configurable permissions option for Image cache
1. [](#improved)
    * Hungarian translation updated
    * Refactored Theme initialization for improved flexibility
    * Wrapped security section of account blueprints in an 'super user' authorize check
    * Minor performance optimizations
    * Updated core page blueprints with markdown preview option
    * Added useful cache info output to Debugbar
    * Added `iconv` polyfill library used by Symfony 2.8
    * Force lowercase of username in a few places for case sensitive filesystems
1. [](#bugfix)
    * Fix for GPM problems "Call to a member function set() on null"
    * Fix for individual asset pipeline values not functioning
    * Fix `Page::copy()` and `Page::move()` to support multiple moves at once
    * Fixed page moving of a page with no content
    * Fix for wrong ordering when moving many pages
    * Escape root path in page medium files to work with special characters
    * Add missing parent constructor to Themes class
    * Fix missing file error in `bin/grav sandbox` command
    * Fixed changelog differ when upgrading Grav
    * Fixed a logic error in `Validation->validate()`
    * Make `$container` available in `setup.php` to fix multi-site

# v1.0.0-rc.6
## 12/01/2015

1. [](#new)
    * Refactor Config classes for improved performance!
    * Refactor Data classes to use `NestedArrayAccess` instead of `DataMutatorTrait`
    * Added support for `classes` and `id` on medium objects to set CSS values
    * Data objects: Allow function call chaining
    * Data objects: Lazy load blueprints only if needed
    * Automatically create unique security salt for each configuration
    * Added Hungarian translation
    * Added support for User groups
1. [](#improved)
    * Improved robots.txt to disallow crawling of non-user folders
    * Nonces only generated once per action and process
    * Added IP into Nonce string calculation
    * Nonces now use random string with random salt to improve performance
    * Improved list form handling #475
    * Vendor library updates
1. [](#bugfix)
    * Fixed help output for `bin/plugin`
    * Fix for nested logic for lists and form parsing #273
    * Fix for array form fields and last entry not getting deleted
    * Should not be able to set parent to self #308

# v1.0.0-rc.5
## 11/20/2015

1. [](#new)
    * Added **nonce** functionality for all admin forms for improved security
    * Implemented the ability for Plugins to provide their own CLI commands through `bin/plugin`
    * Added Croatian translation
    * Added missing `umask_fix` property to `system.yaml`
    * Added current theme's config to global config. E.g. `config.theme.dropdown_enabled`
    * Added `append_url_extension` option to system config & page headers
    * Users have a new `state` property to allow disabling/banning
    * Added new `Page.relativePagePath()` helper method
    * Added new `|pad` Twig filter for strings (uses `str_pad()`)
    * Added `lighttpd.conf` for Lightly web server
1. [](#improved)
    * Clear previously applied operations when doing a reset on image media
    * Password no longer required when editing user
    * Improved support for trailing `/` URLs
    * Improved `.nginx.conf` configuration file
    * Improved `.htaccess` security
    * Updated vendor libs
    * Updated `composer.phar`
    * Use streams instead of paths for `clearCache()`
    * Use PCRE_UTF8 so unicode strings can be regexed in Truncator
    * Handle case when login plugin is disabled
    * Improved `quality` functionality in media handling
    * Added some missing translation strings
    * Deprecated `bin/grav newuser` in favor of `bin/plugin login new-user`
    * Moved fallback types to use any valid media type
    * Renamed `system.pages.fallback_types` to `system.media.allowed_fallback_types`
    * Removed version number in default `generator` meta tag
    * Disable time limit in case of slow downloads
    * Removed default hash in `system.yaml`
1. [](#bugfix)
    * Fix for media using absolute URLs causing broken links
    * Fix theme auto-loading #432
    * Don't create empty `<style>` or `<script>` scripts if no data
    * Code cleanups
    * Fix undefined variable in Config class
    * Fix exception message when label is not set
    * Check in `Plugins::get()` to ensure plugins exists
    * Fixed GZip compression making output buffering work correctly with all servers and browsers
    * Fixed date representation in system config

# v1.0.0-rc.4
## 10/29/2015

1. [](#bugfix)
    * Fixed a fatal error if you have a collection with missing or invalid `@page: /route`

# v1.0.0-rc.3
## 10/29/2015

1. [](#new)
    * New Page collection options! `@self.parent, @self.siblings, @self.descendants` + more
    * White list of file types for fallback route functionality (images by default)
1. [](#improved)
    * Assets switched from defines to streams
1. [](#bugfix)
    * README.md typos fixed
    * Fixed issue with routes that have lang string in them (`/en/english`)
    * Trim strings before validation so whitespace is not satisfy 'required'

# v1.0.0-rc.2
## 10/27/2015

1. [](#new)
    * Added support for CSS Asset groups
    * Added a `wrapped_site` system option for themes/plugins to use
    * Pass `Page` object as event to `onTwigPageVariables()` event hook
    * New `Data.items()` method to get all items
1. [](#improved)
    * Missing pipelined remote asset will now fail quietly
    * More reliably handle inline JS and CSS to remove only surrounding HTML tags
    * `Medium.meta` returns new Data object so null checks are possible
    * Improved Medium metadata merging to allow for automatic title/alt/class attributes
    * Moved Grav object to global variable rather than template variable (useful for macros)
    * German language improvements
    * Updated bundled composer
1. [](#bugfix)
    * Accept variety of `true` values in `User.authorize()` method
    * Fix for `Validation` throwing an error if no label set

# v1.0.0-rc.1
## 10/23/2015

1. [](#new)
    * Use native PECL YAML parser if installed for 4X speed boost in parsing YAML files
    * Support for inherited theme class
    * Added new default language prepend system configuration option
    * New `|evaluate` Twig filter to evaluate a string as twig
    * New system option to ignore all **hidden** files and folders
    * New system option for default redirect code
    * Added ability to append specific `[30x]` codes to redirect URLs
    * Added `url_taxonomy_filters` for page collections
    * Added `@root` page and `recurse` flag for page collections
    * Support for **multiple** page collection types as an array
    * Added Dutch language file
    * Added Russian language file
    * Added `remove` method to User object
1. [](#improved)
    * Moved hardcoded mimetypes to `media.yaml` to be treated as Page media files
    * Set `errors: display: false` by default in `system.yaml`
    * Strip out extra slashes in the URI
    * Validate hostname to ensure it is valid
    * Ignore more SCM folders in Backups
    * Removed `home_redirect` settings from `system.yaml`
    * Added Page `media` as root twig object for consistency
    * Updated to latest vendor libraries
    * Optimizations to Asset pipeline logic for minor speed increase
    * Block direct access to a variety of files in `.htaccess` for increased security
    * Debugbar vendor library update
    * Always fallback to english if other translations are not available
1. [](#bugfix)
    * Fix for redirecting external URL with multi-language
    * Fix for Asset pipeline not respecting asset groups
    * Fix language files with child/parent theme relationships
    * Fixed a regression issue resulting in incorrect default language
    * Ensure error handler is initialized before URI is processed
    * Use default language in Twig if active language is not set
    * Fixed issue with `safeEmailFilter()` Twig filter not separating with `;` properly
    * Fixed empty YAML file causing error with native PECL YAML parser
    * Fixed `SVG` mimetype
    * Fixed incorrect `Cache-control: max-age` value format

# v0.9.45
## 10/08/2015

1. [](#bugfix)
    * Fixed a regression issue resulting in incorrect default language

# v0.9.44
## 10/07/2015

1. [](#new)
    * Added Redis back as a supported cache mechanism
    * Allow Twig `nicetime` translations
    * Added `-y` option for 'Yes to all' in `bin/gpm update`
    * Added CSS `media` attribute to the Assets manager
    * New German language support
    * New Czech language support
    * New French language support
    * Added `modulus` twig filter
1. [](#improved)
    * URL decode in medium actions to allow complex syntax
    * Take into account `HTTP_HOST` before `SERVER_NAME` (helpful with Nginx)
    * More friendly cache naming to ease manual management of cache systems
    * Added default Apache resource for `DirectoryIndex`
1. [](#bugfix)
    * Fix GPM failure when offline
    * Fix `open_basedir` error in `bin/gpm install`
    * Fix an HHVM error in Truncator
    * Fix for XSS vulnerability with params
    * Fix chaining for responsive size derivatives
    * Fix for saving pages when removing the page title and all other header elements
    * Fix when saving array fields
    * Fix for ports being included in `HTTP_HOST`
    * Fix for Truncator to handle PHP tags gracefully
    * Fix for locate style lang codes in `getNativeName()`
    * Urldecode image basenames in markdown

# v0.9.43
## 09/16/2015

1. [](#new)
    * Added new `AudioMedium` for HTML5 audio
    * Added ability for Assets to be added and displayed in separate *groups*
    * New support for responsive image derivative sizes
1. [](#improved)
    * GPM theme install now uses a `copy` method so new files are not lost (e.g. `/css/custom.css`)
    * Code analysis improvements and cleanup
    * Removed Twig panel from debugger (no longer supported in Twig 1.20)
    * Updated composer packages
    * Prepend active language to `convertUrl()` when used in markdown links
    * Added some pre/post flight options for installer via blueprints
    * Hyphenize the site name in the backup filename
1. [](#bugfix)
    * Fix broken routable logic
    * Check for `phpinfo()` method in case it is restricted by hosting provider
    * Fixes for windows when running GPM
    * Fix for ampersand (`&`) causing error in `truncateHtml()` via `Page.summary()`

# v0.9.42
## 09/11/2015

1. [](#bugfix)
    * Fixed `User.authorise()` to be backwards compabile

# v0.9.41
## 09/11/2015

1. [](#new)
    * New and improved multibyte-safe TruncateHTML function and filter
    * Added support for custom page date format
    * Added a `string` Twig filter to render as json_encoded string
    * Added `authorize` Twig filter
    * Added support for theme inheritance in the admin
    * Support for multiple content collections on a page
    * Added configurable files/folders ignores for pages
    * Added the ability to set the default PHP locale and override via multi-lang configuration
    * Added ability to save as YAML via admin
    * Added check for `mbstring` support
    * Added new `redirect` header for pages
1. [](#improved)
    * Changed dependencies from `develop` to `master`
    * Updated logging to log everything from `debug` level on (was `warning`)
    * Added missing `accounts/` folder
    * Default to performing a 301 redirect for URIs with trailing slashes
    * Improved Twig error messages
    * Allow validating of forms from anywhere such as plugins
    * Added logic so modular pages are by default non-routable
    * Hide password input in `bin/grav newuser` command
1. [](#bugfix)
    * Fixed `Pages.all()` not returning modular pages
    * Fix for modular template types not getting found
    * Fix for `markdown_extra:` overriding `markdown:extra:` setting
    * Fix for multi-site routing
    * Fix for multi-lang page name error
    * Fixed a redirect loop in `URI` class
    * Fixed a potential error when `unsupported_inline_types` is empty
    * Correctly generate 2x retina image
    * Typo fixes in page publish/unpublish blueprint

# v0.9.40
## 08/31/2015

1. [](#new)
    * Added some new Twig filters: `defined`, `rtrim`, `ltrim`
    * Admin support for customizable page file name + template override
1. [](#improved)
    * Better message for incompatible/unsupported Twig template
    * Improved User blueprints with better help
    * Switched to composer **install** rather than **update** by default
    * Admin autofocus on page title
    * `.htaccess` hardening (`.htaccess` & `htaccess.txt`)
    * Cache safety checks for missing folders
1. [](#bugfix)
    * Fixed issue with unescaped `o` character in date formats

# v0.9.39
## 08/25/2015

1. [](#bugfix)
    * `Page.active()` not triggering on **homepage**
    * Fix for invalid session name in Opera browser

# v0.9.38
## 08/24/2015

1. [](#new)
    * Added `language` to **user** blueprint
    * Added translations to blueprints
    * New extending logic for blueprints
    * Blueprints are now loaded with Streams to allow for better overrides
    * Added new Symfony `dump()` method
1. [](#improved)
    * Catch YAML header parse exception so site doesn't die
    * Better `Page.parent()` logic
    * Improved GPM display layout
    * Tweaked default page layout
    * Unset route and slug for improved reliability of route changes
    * Added requirements to README.md
    * Updated various libraries
    * Allow use of custom page date field for dateRange collections
1. [](#bugfix)
    * Slug fixes with GPM
    * Unset plaintext password on save
    * Fix for trailing `/` not matching active children

# v0.9.37
## 08/12/2015

3. [](#bugfix)
    * Fixed issue when saving `header.process` in page forms via the **admin plugin**
    * Fixed error due to use of `set_time_limit` that might be disabled on some hosts

# v0.9.36
## 08/11/2015

1. [](#new)
    * Added a new `newuser` CLI command to create user accounts
    * Added `default` blueprint for all templates
    * Support `user` and `system` language translation merging
1. [](#improved)
    * Added isSymlink method in GPM to determine if Grav is symbolically linked or not
    * Refactored page recursing
    * Updated blueprints to use new toggles
    * Updated blueprints to use current date for date format fields
    * Updated composer.phar
    * Use sessions for admin even when disabled for site
    * Use `GRAV_ROOT` in session identifier

# v0.9.35
## 08/06/2015

1. [](#new)
    * Added `body_classes` field
    * Added `visiblity` toggle and help tooltips on new page form
    * Added new `Page.unsetRoute()` method to allow admin to regenerate the route
2. [](#improved)
    * User save no longer stores username each time
    * Page list form field now shows all pages except root
    * Removed required option from page title
    * Added configuration settings for running Nginx in sub directory
3. [](#bugfix)
    * Fixed deep translation merging
    * Fixed broken **metadata** merging with site defaults
    * Fixed broken **summary** field
    * Fixed broken robots field
    * Fixed GPM issue when using cURL, throwing an `Undefined offset: 1` exception
    * Removed duplicate hidden page `type` field

# v0.9.34
## 08/04/2015

1. [](#new)
    * Added new `cache_all` system setting + media `cache()` method
    * Added base languages configuration
    * Added property language to page to help plugins identify page language
    * New `Utils::arrayFilterRecursive()` method
2. [](#improved)
    * Improved Session handling to support site and admin independently
    * Allow Twig variables to be modified in other events
    * Blueprint updates in preparation for Admin plugin
    * Changed `Inflector` from static to object and added multi-language support
    * Support for admin override of a page's blueprints
3. [](#bugfix)
    * Removed unused `use` in `VideoMedium` that was causing error
    * Array fix in `User.authorise()` method
    * Fix for typo in `translations_fallback`
    * Fixed moving page to the root

# v0.9.33
## 07/21/2015

1. [](#new)
    * Added new `onImageMediumSaved()` event (useful for post-image processing)
    * Added `Vary: Accept-Encoding` option
2. [](#improved)
    * Multilang-safe delimiter position
    * Refactored Twig classes and added optional umask setting
    * Removed `pageinit()` timing
    * `Page->routable()` now takes `published()` state into account
    * Improved how page extension is set
    * Support `Language->translate()` method taking string and array
3. [](#bugfix)
    * Fixed `backup` command to include empty folders

# v0.9.32
## 07/14/2015

1. [](#new)
    * Detect users preferred language via `http_accept_language` setting
    * Added new `translateArray()` language method
2. [](#improved)
    * Support `en` translations by default for plugins & themes
    * Improved default generator tag
    * Minor language tweaks and fixes
3. [](#bugfix)
    * Fix for session active language and homepage redirects
    * Ignore root-level page rather than throwing error

# v0.9.31
## 07/09/2015

1. [](#new)
    * Added xml, json, css and js to valid media file types
2. [](#improved)
    * Better handling of unsupported media type downloads
    * Improved `bin/grav backup` command to mimic admin plugin location/name
3. [](#bugfix)
    * Critical fix for broken language translations
    * Fix for Twig markdown filter error
    * Safety check for download extension

# v0.9.30
## 07/08/2015

1. [](#new)
    * BIG NEWS! Extensive Multi-Language support is all new in 0.9.30!
    * Translation support via Twig filter/function and PHP method
    * Page specific default route
    * Page specific route aliases
    * Canonical URL route support
    * Added built-in session support
    * New `Page.rawRoute()` to get a consistent folder-based route to a page
    * Added option to always redirect to default page on alias URL
    * Added language safe redirect function for use in core and plugins
2. [](#improved)
    * Improved `Page.active()` and `Page.activeChild()` methods to support route aliases
    * Various spelling corrections in `.php` comments, `.md` and `.yaml` files
    * `Utils::startsWith()` and `Utils::endsWith()` now support needle arrays
    * Added a new timer around `pageInitialized` event
    * Updated jQuery library to v2.1.4
3. [](#bugfix)
    * In-page CSS and JS files are now handled properly
    * Fix for `enable_media_timestamp` not working properly

# v0.9.29
## 06/22/2015

1. [](#new)
    * New and improved Regex-powered redirect and route alias logic
    * Added new `onBuildPagesInitialized` event for memory critical or time-consuming plugins
    * Added a `setSummary()` method for pages
2. [](#improved)
    * Improved `MergeConfig()` logic for more control
    * Travis skeleton build trigger implemented
    * Set composer.json versions to stable versions where possible
    * Disabled `last_modified` and `etag` page headers by default (causing too much page caching)
3. [](#bugfix)
    * Preload classes during `bin/gpm selfupgrade` to avoid issues with updated classes
    * Fix for directory relative _down_ links

# v0.9.28
## 06/16/2015

1. [](#new)
    * Added method to set raw markdown on a page
    * Added ability to enabled system and page level `etag` and `last_modified` headers
2. [](#improved)
    * Improved image path processing
    * Improved query string handling
    * Optimization to image handling supporting URL encoded filenames
    * Use global `composer` when available rather than Grv provided one
    * Use `PHP_BINARY` constant rather than `php` executable
    * Updated Doctrine Cache library
    * Updated Symfony libraries
    * Moved `convertUrl()` method to Uri object
3. [](#bugfix)
    * Fix incorrect slug causing problems with CLI `uninstall`
    * Fix Twig runtime error with assets pipeline in sufolder installations
    * Fix for `+` in image filenames
    * Fix for dot files causing issues with page processing
    * Fix for Uri path detection on Windows platform
    * Fix for alternative media resolutions
    * Fix for modularTypes key properties

# v0.9.27
## 05/09/2015

1. [](#new)
    * Added new composer CLI command
    * Added page-level summary header overrides
    * Added `size` back for Media objects
    * Refactored Backup command in preparation for admin plugin
    * Added a new `parseLinks` method to Plugins class
    * Added `starts_with` and `ends_with` Twig filters
2. [](#improved)
    * Optimized install of vendor libraries for speed improvement
    * Improved configuration handling in preparation for admin plugin
    * Cache optimization: Don't cache Twig templates when you pass dynamic params
    * Moved `Utils::rcopy` to `Folder::rcopy`
    * Improved `Folder::doDelete`
    * Added check for required Curl in GPM
    * Updated included composer.phar to latest version
    * Various blueprint fixes for admin plugin
    * Various PSR and code cleanup tasks
3. [](#bugfix)
    * Fix issue with Gzip not working with `onShutDown()` event
    * Fix for URLs with trailing slashes
    * Handle condition where certain errors resulted in blank page
    * Fix for issue with theme name equal to base_url and asset pipeline
    * Fix to properly normalize font rewrite path
    * Fix for absolute URLs below the current page
    * Fix for `..` page references

# v0.9.26
## 04/24/2015

3. [](#bugfix)
    * Fixed issue with homepage routes failing with 'dirname' error

# v0.9.25
## 04/24/2015

1. [](#new)
    * Added support for E-Tag, Last-Modified, Cache-Control and Page-based expires headers
2. [](#improved)
    * Refactored media image handling to make it more flexible and support absolute paths
    * Refactored page modification check process to make it faster
    * User account improvements in preparation for admin plugin
    * Protect against timing attacks
    * Reset default system expires time to 0 seconds (can override if you need to)
3. [](#bugfix)
    * Fix issues with spaces in webroot when using `bin/grav install`
    * Fix for spaces in relative directory
    * Bug fix in collection filtering

# v0.9.24
## 04/15/2015

1. [](#new)
    * Added support for chunked downloads of Assets
    * Added new `onBeforeDownload()` event
    * Added new `download()` and `getMimeType()` methods to Utils class
    * Added configuration option for supported page types
    * Added assets and media timestamp options (off by default)
    * Added page expires configuration option
2. [](#bugfix)
    * Fixed issue with Nginx/Gzip and `ob_flush()` throwing error
    * Fixed assets actions on 'direct media' URLs
    * Fix for 'direct assets` with any parameters

# v0.9.23
## 04/09/2015

1. [](#bugfix)
    * Fix for broken GPM `selfupgrade` (Grav 0.9.21 and 0.9.22 will need to manually upgrade to this version)

# v0.9.22
## 04/08/2015

1. [](#bugfix)
    * Fix to normalize GRAV_ROOT path for Windows
    * Fix to normalize Media image paths for Windows
    * Fix for GPM `selfupgrade` when you are on latest version

# v0.9.21
## 04/07/2015

1. [](#new)
    * Major Media functionality enhancements: SVG, Animated GIF, Video support!
    * Added ability to configure default image quality in system configuration
    * Added `sizes` attributes for custom retina image breakpoints
2. [](#improved)
    * Don't scale @1x retina images
    * Add filter to Iterator class
    * Updated various composer packages
    * Various PSR fixes

# v0.9.20
## 03/24/2015

1. [](#new)
    * Added `addAsyncJs()` and `addDeferJs()` to Assets manager
    * Added support for extranal URL redirects
2. [](#improved)
    * Fix unpredictable asset ordering when set from plugin/system
    * Updated `nginx.conf` to ensure system assets are accessible
    * Ensure images are served as static files in Nginx
    * Updated vendor libraries to latest versions
    * Updated included composer.phar to latest version
3. [](#bugfix)
    * Fixed issue with markdown links to `#` breaking HTML

# v0.9.19
## 02/28/2015

1. [](#new)
    * Added named assets capability and bundled jQuery into Grav core
    * Added `first()` and `last()` to `Iterator` class
2. [](#improved)
    * Improved page modification routine to skip _dot files_
    * Only use files to calculate page modification dates
    * Broke out Folder iterators into their own classes
    * Various Sensiolabs Insight fixes
3. [](#bugfix)
    * Fixed `Iterator.nth()` method

# v0.9.18
## 02/19/2015

1. [](#new)
    * Added ability for GPM `install` to automatically install `_demo` content if found (w/backup)
    * Added ability for themes and plugins to have dependencies required to install via GPM
    * Added ability to override the system timezone rather than relying on server setting only
    * Added new Twig filter `random_string` for generating random id values
    * Added new Twig filter `markdown` for on-the-fly markdown processing
    * Added new Twig filter `absoluteUrl` to convert relative to absolute URLs
    * Added new `processTemplate()` method to Twig object for on-the-fly processing of twig template
    * Added `rcopy()` and `contains()` helper methods in Utils
2. [](#improved)
    * Provided new `param_sep` variable to better support Apache on Windows
    * Moved parsedown configuration into the trait
    * Added optional **deep-copy** option to `mergeConfig()` for plugins
    * Updated bundled `composer.phar` package
    * Various Sensiolabs Insight fixes - Silver level now!
    * Various PSR Fixes
3. [](#bugfix)
    * Fix for windows platforms not displaying installed themes/plugins via GPM
    * Fix page IDs not picking up folder-only pages

# v0.9.17
## 02/05/2015

1. [](#new)
    * Added **full HHVM support!** Get your speed on with Facebook's crazy fast PHP JIT compiler
2. [](#improved)
    * More flexible page summary control
    * Support **CamelCase** plugin and theme class names. Replaces dashes and underscores
    * Moved summary delimiter into `site.yaml` so it can be configurable
    * Various PSR fixes
3. [](#bugfix)
     * Fix for `mergeConfig()` not falling back to defaults
     * Fix for `addInlineCss()` and `addInlineJs()` Assets not working between Twig tags
     * Fix for Markdown adding HTML tags into inline CSS and JS

# v0.9.16
## 01/30/2015

1. [](#new)
    * Added **Retina** and **Responsive** image support via Grav media and `srcset` image attribute
    * Added image debug option that overlays responsive resolution
    * Added a new image cache stream
2. [](#improved)
    * Improved the markdown Lightbox functionality to better mimic Twig version
    * Fullsize Lightbox can now have filters applied
    * Added a new `mergeConfig()` method to Plugin class to merge system + page header configuration
    * Added a new `disable()` method to Plugin class to programmatically disable a plugin
    * Updated Parsedown and Parsedown Extra to address bugs
    * Various PSR fixes
3. [](#bugfix)
     * Fix bug with image dispatch in traditionally _non-routable_ pages
     * Fix for markdown link not working on non-current pages
     * Fix for markdown images not being found on homepage

# v0.9.15
## 01/23/2015

3. [](#bugfix)
     * Typo in video mime types
     * Fix for old `markdown_extra` system setting not getting picked up
     * Fix in regex for Markdown links with numeric values in path
     * Fix for broken image routing mechanism that got broken at some point
     * Fix for markdown images/links in pages with page slug override

# v0.9.14
## 01/23/2015

1. [](#new)
    * Added **GZip** support
    * Added multiple configurations via `setup.php`
    * Added base structure for unit tests
    * New `onPageContentRaw()` plugin event that processes before any page processing
    * Added ability to dynamically set Metadata on page
    * Added ability to dynamically configure Markdown processing via Parsedown options
2. [](#improved)
    * Refactored `page.content()` method to be more flexible and reliable
    * Various updates and fixes for streams resulting in better multi-site support
    * Updated Twig, Parsedown, ParsedownExtra, DoctrineCache libraries
    * Refactored Parsedown trait
    * Force modular pages to be non-visible in menus
    * Moved RewriteBase before Exploits in `.htaccess`
    * Added standard video formats to Media support
    * Added priority for inline assets
    * Check for uniqueness when adding multiple inline assets
    * Improved support for Twig-based URLs inside Markdown links and images
    * Improved Twig `url()` function
3. [](#bugfix)
    * Fix for HTML entities quotes in Metadata values
    * Fix for `published` setting to have precedent of `publish_date` and `unpublish_date`
    * Fix for `onShutdown()` events not closing connections properly in **php-fpm** environments

# v0.9.13
## 01/09/2015

1. [](#new)
    * Added new published `true|false` state in page headers
    * Added `publish_date` in page headers to automatically publish page
    * Added `unpublish_date` in page headers to automatically unpublish page
    * Added `dateRange()` capability for collections
    * Added ability to dynamically control Cache lifetime programmatically
    * Added ability to sort by anything in the page header. E.g. `sort: header.taxonomy.year`
    * Added various helper methods to collections: `copy, nonVisible, modular, nonModular, published, nonPublished, nonRoutable`
2. [](#improved)
    * Modified all Collection methods so they can be chained together: `$collection->published()->visible()`
    * Set default Cache lifetime to default of 1 week (604800 seconds) - was infinite
    * House-cleaning of some unused methods in Pages object
3. [](#bugfix)
    * Fix `uninstall` GPM command that was broken in last release
    * Fix for intermittent `undefined index` error when working with Collections
    * Fix for date of some pages being set to incorrect future timestamps

# v0.9.12
## 01/06/2015

1. [](#new)
    * Added an all-access robots.txt file for search engines
    * Added new GPM `uninstall` command
    * Added support for **in-page** Twig processing in **modular** pages
    * Added configurable support for `undefined` Twig functions and filters
2. [](#improved)
    * Fall back to default `.html` template if error occurs on non-html pages
    * Added ability to have PSR-1 friendly plugin names (CamelCase, no-dashes)
    * Fix to `composer.json` to deter API rate-limit errors
    * Added **non-exception-throwing** handler for undefined methods on `Medium` objects
3. [](#bugfix)
    * Fix description for `self-upgrade` method of GPM command
    * Fix for incorrect version number when performing GPM `update`
    * Fix for argument description of GPM `install` command
    * Fix for recalcitrant CodeKit mac application

# v0.9.11
## 12/21/2014

1. [](#new)
    * Added support for simple redirects as well as routes
2. [](#improved)
    * Handle Twig errors more cleanly
3. [](#bugfix)
    * Fix for error caused by invalid or missing user agent string
    * Fix for directory relative links and URL fragments (#pagelink)
    * Fix for relative links with no subfolder in `base_url`

# v0.9.10
## 12/12/2014

1. [](#new)
    * Added Facebook-style `nicetime` date Twig filter
2. [](#improved)
    * Moved `clear-cache` functionality into Cache object required for Admin plugin
3. [](#bugfix)
    * Fix for undefined index with previous/next buttons

# v0.9.9
## 12/05/2014

1. [](#new)
    * Added new `@page` collection type
    * Added `ksort` and `contains` Twig filters
    * Added `gist` Twig function
2. [](#improved)
    * Refactored Page previous/next/adjacent functionality
    * Updated to Symfony 2.6 for yaml/console/event-dispatcher libraries
    * More PSR code fixes
3. [](#bugfix)
    * Fix for over-escaped apostrophes in YAML

# v0.9.8
## 12/01/2014

1. [](#new)
    * Added configuration option to set default lifetime on cache saves
    * Added ability to set HTTP status code from page header
    * Implemented simple wild-card custom routing
2. [](#improved)
    * Fixed elusive double load to fully cache issue (crossing fingers...)
    * Ensure Twig tags are treated as block items in markdown
    * Removed some older deprecated methods
    * Ensure onPageContentProcessed() event only fires when not cached
    * More PSR code fixes
3. [](#bugfix)
    * Fix issue with miscalculation of blog separator location `===`

# v0.9.7
## 11/24/2014

1. [](#improved)
    * Nginx configuration updated
    * Added gitter.im badge to README
    * Removed `set_time_limit()` and put checks around `ignore_user_abort`
    * More PSR code fixes
2. [](#bugfix)
    * Fix issue with non-valid asset path showing up when they shouldn't
    * Fix for JS asset pipeline and scripts that don't end in `;`
    * Fix for schema-based markdown URLs broken routes (eg `mailto:`)

# v0.9.6
## 11/17/2014

1. [](#improved)
    * Moved base_url variables into Grav container
    * Forced media sorting to use natural sort order by default
    * Various PSR code tidying
    * Added filename, extension, thumb to all medium objects
2. [](#bugfix)
    * Fix for infinite loop in page.content()
    * Fix hostname for configuration overrides
    * Fix for cached configuration
    * Fix for relative URLs in markdown on installs with no base_url
    * Fix for page media images with uppercase extension

# v0.9.5
## 11/09/2014

1. [](#new)
    * Added quality setting to medium for compression configuration of images
    * Added new onPageContentProcessed() event that is post-content processing but pre-caching
2. [](#improved)
    * Added support for AND and OR taxonomy filtering.  AND by default (was OR)
    * Added specific clearing options for CLI clear-cache command
    * Moved environment method to URI so it can be accessible in plugins and themes
    * Set Grav's output variable to public so it can be manipulated in onOutputGenerated event
    * Updated vendor libraries to latest versions
    * Better handing of 'home' in active menu state detection
    * Various PSR code tidying
    * Improved some error messages and notices
3. [](#bugfix)
    * Force route rebuild when configuration changes
    * Fix for 'installed undefined' error in CLI versions command
    * Do not remove the JSON/Text error handlers
    * Fix for supporting inline JS and CSS when Asset pipeline enabled
    * Fix for Data URLs in CSS being badly formed
    * Fix Markdown links with fragment and query elements

# v0.9.4
## 10/29/2014

1. [](#new)
    * New improved Debugbar with messages, timing, config, twig information
    * New exception handling system utilizing Whoops
    * New logging system utilizing Monolog
    * Support for auto-detecting environment configuration
    * New version command for CLI
    * Integrate Twig dump() calls into Debugbar
2. [](#improved)
    * Selfupgrade now clears cache on successful upgrade
    * Selfupgrade now supports files without extensions
    * Improved error messages when plugin is missing
    * Improved security in .htaccess
    * Support CSS/JS/Image assets in vendor/system folders via .htaccess
    * Add support for system timers
    * Improved and optimized configuration loading
    * Automatically disable Debugbar on non-HTML pages
    * Disable Debugbar by default
3. [](#bugfix)
    * More YAML blueprint fixes
    * Fix potential double // in assets
    * Load debugger as early as possible

# v0.9.3
## 10/09/2014

1. [](#new)
    * GPM (Grav Package Manager) Added
    * Support for multiple Grav configurations
    * Dynamic media support via URL
    * Added inlineCss and inlineJs support for Assets
2. [](#improved)
    * YAML caching for increased performance
    * Use stream wrapper in pages, plugins and themes
    * Switched to RocketTheme toolbox for some core functionality
    * Renamed `setup` CLI command to `sandbox`
    * Broke cache types out into multiple directories in the cache folder
    * Removed vendor libs from github repository
    * Various PSR cleanup of code
    * Various Blueprint updates to support upcoming admin plugin
    * Added ability to filter page children for normal/modular/all
    * Added `sort_by_key` twig filter
    * Added `visible()` and `routable()` filters to page collections
    * Use session class in shutdown process
    * Improvements to modular page loading
    * Various code cleanup and optimizations
3. [](#bugfix)
    * Fixed file checking not updating the last modified time. For real this time!
    * Switched debugger to PRODUCTION mode by default
    * Various fixes in URI class for increased reliability

# v0.9.2
## 09/15/2014

1. [](#new)
    * New flexible site and page metadata support including ObjectGraph and Facebook
    * New method to get user IP address in URI object
    * Added new onShutdown() event that fires after connection is closed for Async features
2. [](#improved)
    * Skip assets pipeline minify on Windows platforms by default due to PHP issue 47689
    * Fixed multiple level menus not highlighting correctly
    * Updated some blueprints in preparation for admin plugin
    * Fail gracefully when theme does not exist
    * Add stream support into ResourceLocator::addPath()
    * Separate themes from plugins, add themes:// stream and onTask events
    * Added barDump() to Debugger
    * Removed stray test page
    * Override modified only if a non-markdown file was modified
    * Added assets attributes support
    * Auto-run composer install when running the Grav CLI
    * Vendor folder removed from repository
    * Minor configuration performance optimizations
    * Minor debugger performance optimizations
3. [](#bugfix)
    * Fix url() twig function when Grav isn't installed at root
    * Workaround for PHP bug 52065
    * Fixed getList() method on Pages object that was not working
    * Fix for open_basedir error
    * index.php now warns if not running on PHP 5.4
    * Removed memcached option (redundant)
    * Removed memcache from auto setup, added memcache server configuration option
    * Fix broken password validation
    * Back to proper PSR-4 Autoloader

# v0.9.1
## 09/02/2014

1. [](#new)
    * Added new `theme://` PHP stream for current theme
2. [](#improved)
    * Default to new `file` modification checking rather than `folder`
    * Added support for various markdown link formats to convert to Grav-friendly URLs
    * Moved configure() from Theme to Themes class
    * Fix autoloading without composer update -o
    * Added support for Twig url method
    * Minor code cleanup
3. [](#bugfix)
    * Fixed issue with page changes not being picked up
    * Fixed Minify to provide `@supports` tag compatibility
    * Fixed ResourceLocator not working with multiple paths
    * Fixed issue with Markdown process not stripping LFs
    * Restrict file type extensions for added security
    * Fixed template inheritance
    * Moved Browser class to proper location

# v0.9.0
## 08/25/2014

1. [](#new)
    * Addition of Dependency Injection Container
    * Refactored plugins to use Symfony Event Dispatcher
    * New Asset Manager to provide unified management of JavaScript and CSS
    * Asset Pipelining to provide unification, minify, and optimization of JavaScript and CSS
    * Grav Media support directly in Markdown syntax
    * Additional Grav Generator meta tag in default themes
    * Added support for PHP Stream Wrapper for resource location
    * Markdown Extra support
    * Browser object for fast browser detection
2. [](#improved)
    * PSR-4 Autoloader mechanism
    * Tracy Debugger new `detect` option to detect running environment
    * Added new `random` collection sort option
    * Make media images progressive by default
    * Additional URI filtering for improved security
    * Safety checks to ensure PHP 5.4.0+
    * Move to Slidebars side navigation in default Antimatter theme
    * Updates to `.htaccess` including section on `RewriteBase` which is needed for some hosting providers
3. [](#bugfix)
    * Fixed issue when installing in an apache userdir (~username) folder
    * Various mobile CSS issues in default themes
    * Various minor bug fixes


# v0.8.0
## 08/13/2014

1. [](#new)
    * Initial Release<|MERGE_RESOLUTION|>--- conflicted
+++ resolved
@@ -8,15 +8,11 @@
     * Use new `Utils::getSupportedPageTypes()` to enforce `html,htm` at the front of the list [#2531](https://github.com/getgrav/grav/issues/2531)  
 1. [](#bugfix)
     * Fixed some potential issues when `$grav['user']` is not set
-<<<<<<< HEAD
     * Fixed `.md` page to be assigned to the default language and to be listed in translated/untranslated page list
     * Fixed `Language::getFallbackPageExtensions()` to append `.md` file after the default language extension
     * Fixed `Language::getFallbackPageExtensions()` returning wrong file extensions when passing custom page extension
-
-=======
     * Fixed error when calling `Media::add($name, null)`
-    
->>>>>>> 02f544f8
+
 # v1.6.11
 ## 06/21/2019
 
