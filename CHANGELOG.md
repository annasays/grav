<<<<<<< HEAD
# v1.7.0
## mm/dd/2020

1. [](#new)
    * Auto-Escape enabled by default. Manually enable **Twig Compatibility** and disable **Auto-Escape** to use the old setting.
    * Updated unit tests to use codeception 4.1
    * Added support for setting `GRAV_ENVIRONMENT` by using environment variable or a constant
    * Added support for setting `GRAV_SETUP_PATH` by using environment variable (constant already worked)
1. [](#improved)
    * Improved `bin/grav install` command
1. [](#bugfix)
    * Fixed potential error when upgrading Grav
    * Fixed broken list in `bin/gpm index` [#3092](https://github.com/getgrav/grav/issues/3092)
    * Fixed CLI/GPM command failures returning 0 (success) value [#3017](https://github.com/getgrav/grav/issues/3017)
    * Fixed unimplemented `PageObject::getOriginal()` call [#3098](https://github.com/getgrav/grav/issues/3098)

# v1.7.0-rc.19
## 12/02/2020

1. [](#bugfix)
    * Updated composer libraries with latest Toolbox v1.5.6 that contains critical fixes

# v1.7.0-rc.18
## 12/02/2020

1. [](#new)
    * Set minimum requirements to **PHP 7.3.6**
    * Updated Clockwork to v5.0
    * Added `FlexDirectoryInterface` interface
    * Renamed `PageCollectionInterface::nonModular()` into `PageCollectionInterface::pages()` and deprecated the old method
    * Renamed `PageCollectionInterface::modular()` into `PageCollectionInterface::modules()` and deprecated the old method'
    * Upgraded `bin/composer.phar` to `2.0.2` which is all new and much faster
    * Added search option `same_as` to Flex Objects
    * Added PHP 8 compatible `function_exists()`: `Utils::functionExists()`
    * New sites have `compatibility` features turned off by default, upgrading from older versions will keep the settings on
1. [](#improved)
    * Updated bundled JQuery to latest version `3.5.1`
    * Forward a `sid` to GPM when downloading a premium package via CLI
    * Allow `JsonFormatter` options to be passed as a string
    * Hide Flex Pages frontend configuration (not ready for production use)
    * Improve Flex configuration: gather views together in blueprint
    * Added XSS detection to all forms. See [documentation](http://learn.grav.local/17/forms/forms/form-options#xss-checks)
    * Better handling of missing repository index [grav-plugin-admin#1916](https://github.com/getgrav/grav-plugin-admin/issues/1916)
    * Added support for having all sites / environments under `user/env` folder [#3072](https://github.com/getgrav/grav/issues/3072)
    * Added `FlexObject::refresh()` method to make sure object is up to date
1. [](#bugfix)
    * *Menu Visibility Requires Access* Security option setting wrong frontmatter [login#265](https://github.com/getgrav/grav-plugin-login/issues/265)
    * Accessing page with unsupported file extension (jpg, pdf, xsl) will use wrong mime type [#3031](https://github.com/getgrav/grav/issues/3031)
    * Fixed media crashing on a bad image
    * Fixed bug in collections where filter `type: false` did not work
    * Fixed `print_r()` in twig
    * Fixed sorting by groups in `Flex Users`
    * Changing `Flex Page` template causes the other language versions of that page to lose their content [admin#1958](https://github.com/getgrav/grav-plugin-admin/issues/1958)
    * Fixed plugins getting initialized multiple times (by CLI commands for example)
    * Fixed `header.admin.children_display_order` in Flex Pages to work just like with regular pages
    * Fixed `Utils::isFunctionDisabled()` method if there are spaces in `disable_functions` [#3023](https://github.com/getgrav/grav/issues/3023)
    * Fixed potential fatal error when creating flex index using cache [#3062](https://github.com/getgrav/grav/issues/3062)
    * Fixed fatal error in `CompiledFile` if the cached version is broken
    * Fixed updated media missing from media when editing Flex Object after page reload
    * Fixed issue with `config-default@` breaking on set [#1972](https://github.com/getgrav/grav-plugin-admin/issues/1971)
    * Escape titles in Flex pages list [flex-objects#84](https://github.com/trilbymedia/grav-plugin-flex-objects/issues/84)
    * Fixed Purge successful message only working in Scheduler but broken in CLI and Admin [#1935](https://github.com/getgrav/grav-plugin-admin/issues/1935)
    * Fixed `system://` stream is causing issues in Admin, making Media tab to disappear and possibly causing other issues [#3072](https://github.com/getgrav/grav/issues/3072)
    * Fixed CLI self-upgrade from Grav 1.6 [#3079](https://github.com/getgrav/grav/issues/3079)
    * Fixed `bin/grav yamllinter -a` and `-f` not following symlinks [#3080](https://github.com/getgrav/grav/issues/3080)
    * Fixed `|safe_email` filter to return safe and escaped UTF-8 HTML [#3072](https://github.com/getgrav/grav/issues/3072)
    * Fixed exception in CLI GPM and backup commands when `php-zip` is not enabled [#3075](https://github.com/getgrav/grav/issues/3075)
    * Fix for XSS advisory [GHSA-cvmr-6428-87w9](https://github.com/getgrav/grav/security/advisories/GHSA-cvmr-6428-87w9)
    * Fixed Flex and Page ordering to be natural and case insensitive [flex-objects#87](https://github.com/trilbymedia/grav-plugin-flex-objects/issues/87)
    * Fixed plugin/theme priority ordering to be numeric

# v1.7.0-rc.17
## 10/07/2020

1. [](#new)
    * Added a `Uri::getAllHeaders()` compatibility function
1. [](#improved)
    * Fall back through various templates scenarios if they don't exist in theme to avoid unhelpful error.
    * Added default templates for `external.html.twig`, `default.html.twig`, and `modular.html.twig`
    * Improve Media classes
    * _POTENTIAL BREAKING CHANGE:_ Added reload argument to `FlexStorageInterface::getMetaData()`
1. [](#bugfix)
    * Fixed `Security::sanitizeSVG()` creating an empty file if SVG file cannot be parsed
    * Fixed infinite loop in blueprints with `extend@` to a parent stream
    * Added missing `Stream::create()` method
    * Added missing `onBlueprintCreated` event for Flex Pages
    * Fixed `onBlueprintCreated` firing multiple times recursively
    * Fixed media upload failing with custom folders
    * Fixed `unset()` in `ObjectProperty` class
    * Fixed `FlexObject::freeMedia()` method causing media to become null
    * Fixed bug in `Flex Form` making it impossible to set nested values
    * Fixed `Flex User` avatar when using folder storage, also allow multiple images
    * Fixed Referer reference during GPM calls.
    * Fixed fatal error with toggled lists

# v1.7.0-rc.16
## 09/01/2020

1. [](#new)
    * Added a new `svg_image()` twig function to make it easier to 'include' SVG source in Twig
    * Added a helper `Utils::fullPath()` to get the full path to a file be it stream, relative, etc.
1. [](#improved)
    * Added `themes` to cached blueprints and configuration
1. [](#bugfix)
    * Fixed `Flex Pages` issue with `getRoute()` returning path with language prefix for default language if set not to do that
    * Fixed `Flex Pages` bug where reordering pages causes page content to disappear if default language uses wrong extension (`.md` vs `.en.md`)
    * Fixed `Flex Pages` bug where `onAdminSave` passes page as `$event['page']` instead of `$event['object']` [#2995](https://github.com/getgrav/grav/issues/2995)
    * Fixed `Flex Pages` bug where changing a modular page template added duplicate file [admin#1899](https://github.com/getgrav/grav-plugin-admin/issues/1899)
    * Fixed `Flex Pages` bug where renaming slug causes bad ordering range after save [#2997](https://github.com/getgrav/grav/issues/2997)

# v1.7.0-rc.15
## 07/22/2020

1. [](#bugfix)
    * Fixed Flex index file caching [#2962](https://github.com/getgrav/grav/issues/2962)
    * Fixed various issues with Exif data reading and images being incorrectly rotated [#1923](https://github.com/getgrav/grav-plugin-admin/issues/1923)

# v1.7.0-rc.14
## 07/09/2020

1. [](#improved)
    * Added ability to `noprocess` specific items only in Link/Image Excerpts, e.g. `http://foo.com/page?id=foo&target=_blank&noprocess=id` [#2954](https://github.com/getgrav/grav/pull/2954)
1. [](#bugfix)
    * Regression: Default language fix broke `Language::getLanguageURLPrefix()` and `Language::isIncludeDefaultLanguage()` methods when not using multi-language
    * Reverted `Language::getDefault()` and `Language::getLanguage()` to return false again because of plugin compatibility (updated docblocks)
    * Fixed UTF-8 issue in `Excerpts::getExcerptsFromHtml`
    * Fixed some compatibility issues with recent Changes to `Assets` handling
    * Fixed issue with `CSS_IMPORTS_REGEX` breaking with complex URLs [#2958](https://github.com/getgrav/grav/issues/2958)
    * Moved duplicated `CSS_IMPORT_REGEX` to local variable in `AssetUtilsTrait::moveImports()`
    * Fixed page media only accepting images [#2943](https://github.com/getgrav/grav/issues/2943)

# v1.7.0-rc.13
## 07/01/2020

1. [](#new)
    * Added support for uploading and deleting images directly in `Media`
    * Added new `onAfterCacheClear` event
1. [](#improved)
    * Improved `CvsFormatter` to attempt to encode non-scalar variables into JSON before giving up
    * Moved image loading into its own trait to be used by images+static images
    * Adjusted asset types to enable extension of assets in class [#2937](https://github.com/getgrav/grav/pull/2937)
    * Composer update for vendor library updates
    * Updated bundled `composer.phar` to `2.0.0-dev`
1. [](#bugfix)
    * Fixed `MediaUploadTrait::copyUploadedFile()` not adding uploaded media to the collection
    * Fixed regression in saving media to a new Flex Object [admin#1867](https://github.com/getgrav/grav-plugin-admin/issues/1867)
    * Fixed `Trying to get property 'username' of non-object` error in Flex [flex-objects#62](https://github.com/trilbymedia/grav-plugin-flex-objects/issues/62)
    * Fixed retina images not working in Flex [flex-objects#64](https://github.com/trilbymedia/grav-plugin-flex-objects/issues/64)
    * Fixed plugin initialization in CLI
    * Fixed broken logic in `Page::topParent()` when dealing with first-level pages
    * Fixed broken `Flex Page` authorization for groups
    * Fixed missing `onAdminSave` and `onAdminAfterSave` events when using `Flex Pages` and `Flex Users` [flex-objects#58](https://github.com/trilbymedia/grav-plugin-flex-objects/issues/58)
    * Fixed new `User Group` allowing bad group name to be saved [admin#1917](https://github.com/getgrav/grav-plugin-admin/issues/1917)
    * Fixed `Language::getDefault()` returning false and not 'en'
    * Fixed non-text links in `Excerpts::getExcerptFromHtml`
    * Fixed CLI commands not properly intializing Plugins so events can fire

# v1.7.0-rc.12
## 06/08/2020

1. [](#improved)
    * Changed `Folder::hasChildren` to `Folder::countChildren`
    * Added `Content Editor` option to user account blueprint
1. [](#bugfix)
    * Fixed new `Flex Page` not having correct form fields for the page type
    * Fixed new `Flex User` erroring out on save (thanks @mikebi42)
    * Fixed `Flex Object` request cache clear when saving object
    * Fixed blueprint value filtering in lists [#2923](https://github.com/getgrav/grav/issues/2923)
    * Fixed blueprint for `system.pages.hide_empty_folders` [#1925](https://github.com/getgrav/grav/issues/2925)
    * Fixed file field in `Flex Objects` (use `Grav\Common\Flex\Types\GenericObject` instead of `FlexObject`) [flex-objects#37](https://github.com/trilbymedia/grav-plugin-flex-objects/issues/37)
    * Fixed saving nested file fields in `Flex Objects` [flex-objects#34](https://github.com/trilbymedia/grav-plugin-flex-objects/issues/34)
    * JSON Route of homepage with no ‘route’ set is valid [form#425](https://github.com/getgrav/grav-plugin-form/issues/425)

# v1.7.0-rc.11
## 05/14/2020

1. [](#new)
    * Added support for native `loading=lazy` attributes on images.  Can be set in `system.images.defaults` or per md image with `?loading=lazy` [#2910](https://github.com/getgrav/grav/issues/2910)
1. [](#improved)
    * Added `PageCollection::all()` to mimic Pages class
    * Added system configuration support for `HTTP_X_Forwarded` headers (host disabled by default)
    * Updated `PHPUserAgentParser` to 1.0.0
    * Improved docblocks
    * Fixed some phpstan issues
    * Tighten vendor requirements
1. [](#bugfix)
    * Fix for uppercase image extensions
    * Fix for `&` errors in HTML when passed to `Excerpts.php`

# v1.7.0-rc.10
## 04/30/2020

1. [](#new)
    * Changed `Response::get()` used by **GPM/Admin** to use [Symfony HttpClient v4.4](https://symfony.com/doc/current/components/http_client.html) (`composer install --nodev` required for Git installations)
    * Added new `Excerpts::processLinkHtml()` method
1. [](#bugfix)
    * Fixed `Flex Pages` admin with PHP `intl` extension enabled when using custom page order
    * Fixed saving non-numeric-prefix `Flex Page` changing to numeric-prefix [flex-objects#56](https://github.com/trilbymedia/grav-plugin-flex-objects/issues/56)
    * Copying `Flex Page` in admin does nothing [flex-objects#55](https://github.com/trilbymedia/grav-plugin-flex-objects/issues/55)
    * Force GPM progress to be between 0-100%

# v1.7.0-rc.9
## 04/27/2020

1. [](#new)
    * Support for `webp` image format in Page Media [#1168](https://github.com/getgrav/grav/issues/1168)
    * Added `Route::getBase()` method
1. [](#improved)
    * Support symlinks when saving `File`
1. [](#bugfix)
    * Fixed flex objects with integer keys not working [#2863](https://github.com/getgrav/grav/issues/2863)
    * Fixed `Pages::instances()` returning null values when using `Flex Pages` [#2889](https://github.com/getgrav/grav/issues/2889)
    * Fixed Flex Page parent `header.admin.children_display_order` setting being ignored in Admin [#2881](https://github.com/getgrav/grav/issues/2881)
    * Implemented missing Flex `$pageCollection->batch()` and `$pageCollection->order()` methods
    * Fixed user avatar creation for new `Flex Users` when using folder storage
    * Fixed `Trying to access array offset on value of type null` PHP 7.4 error in `Plugin.php`
    * Fixed Gregwar Image library using `.jpeg` for cached images, rather use `.jpg`
    * Fixed `Flex Pages` with `00.home` page not having ordering set
    * Fixed `Flex Pages` not updating empty content on save [#2890](https://github.com/getgrav/grav/issues/2890)
    * Fixed creating new Flex User with file storage
    * Fixed saving new `Flex Object` with custom key
    * Fixed broken `Plugin::config()` method

# v1.7.0-rc.8
## 03/19/2020

1. [](#new)
    * Added `MediaTrait::freeMedia()` method to free media (and memory)
    * Added `Folder::hasChildren()` method to determine if a folder has child folders
1. [](#improved)
    * Save memory when updating large flex indexes
    * Better `Content-Encoding` handling in Apache when content compression is disabled [#2619](https://github.com/getgrav/grav/issues/2619)
1. [](#bugfix)
    * Fixed creating new `Flex User` when folder storage has been selected
    * Fixed some bugs in Flex root page methods
    * Fixed bad default redirect code in `ControllerResponseTrait::createRedirectResponse()`
    * Fixed issue with PHP `HTTP_X_HTTP_METHOD_OVERRIDE` [#2847](https://github.com/getgrav/grav/issues/2847)
    * Fixed numeric usernames not working in `Flex Users`
    * Implemented missing Flex `$page->move()` method

# v1.7.0-rc.7
## 03/05/2020

1. [](#new)
    * Added `Session::regenerateId()` method to properly prevent session fixation issues
    * Added configuration option `system.strict_mode.blueprint_compat` to maintain old `validation: strict` behavior [#1273](https://github.com/getgrav/grav/issues/1273)
1. [](#improved)
    * Improved Flex events
    * Updated CLI commands to use the new methods to initialize Grav
1. [](#bugfix)
    * Fixed Flex Pages having broken `isFirst()`, `isLast()`, `prevSibling()`, `nextSibling()` and `adjacentSibling()`
    * Fixed broken ordering sometimes when saving/moving visible `Flex Page` [#2837](https://github.com/getgrav/grav/issues/2837)
    * Fixed ordering being lost when saving modular `Flex Page`
    * Fixed `validation: strict` not working in blueprints (see `system.strict_mode.blueprint_compat` setting) [#1273](https://github.com/getgrav/grav/issues/1273)
    * Fixed `Blueprint::extend()` and `Blueprint::embed()` not initializing dynamic properties
    * Fixed fatal error on storing flex flash using new object without a key
    * Regression: Fixed unchecking toggleable having no effect in Flex forms
    * Fixed changing page template in Flex Pages [#2828](https://github.com/getgrav/grav/issues/2828)

# v1.7.0-rc.6
## 02/11/2020

1. [](#new)
    * Plugins & Themes: Call `$plugin->autoload()` and `$theme->autoload()` automatically when object gets initialized
    * CLI: Added `$grav->initializeCli()` method
    * Flex Directory: Implemented customizable configuration
    * Flex Storages: Added support for renaming directory entries
1. [](#improved)
    * Vendor updates to latest
1. [](#bugfix)
    * Regression: Fixed fatal error in blueprints [#2811](https://github.com/getgrav/grav/issues/2811)
    * Regression: Fixed bad method call in FlexDirectory::getAuthorizeRule()
    * Regression: Fixed fatal error in admin if the site has custom permissions in `onAdminRegisterPermissions`
    * Regression: Fixed flex user index with folder storage
    * Regression: Fixed fatal error in `bin/plugin` command
    * Fixed `FlexObject::triggerEvent()` not emitting events [#2816](https://github.com/getgrav/grav/issues/2816)
    * Grav 1.7: Fixed saving Flex configuration with ignored values becoming null
    * Grav 1.7: Fixed `bin/plugin` initialization
    * Grav 1.7: Fixed Flex Page cache key not taking account active language

# v1.7.0-rc.5
## 02/03/2020

1. [](#bugfix)
    * Regression: Flex not working in PHP 7.2 or older
    * Fixed creating first user from admin not clearing Flex User directory cache [#2809](https://github.com/getgrav/grav/issues/2809)
    * Fixed Flex Pages allowing root page to be deleted

# v1.7.0-rc.4
## 02/03/2020

1. [](#new)
    * _POTENTIAL BREAKING CHANGE:_ Upgraded Parsedown to 1.7 for Parsedown-Extra 0.8. Plugins that extend Parsedown may need a fix to render as HTML
    * Added `$grav['flex']` to access all registered Flex Directories
    * Added `$grav->dispatchEvent()` method for PSR-14 events
    * Added `FlexRegisterEvent` which triggers when `$grav['flex']` is being accessed the first time
    * Added Flex cache configuration options
    * Added `PluginsLoadedEvent` which triggers after plugins have been loaded but not yet initialized
    * Added `SessionStartEvent` which triggers when session is started
    * Added `PermissionsRegisterEvent` which triggers when `$grav['permissions']` is being accessed the first time
    * Added support for Flex Directory specific configuration
    * Added support for more advanced ACL
    * Added `flatten_array` filter to form field validation
    * Added support for `security@: or: [admin.super, admin.pages]` in blueprints (nested AND/OR mode support)
1. [](#improved)
    * Blueprint validation: Added `validate: value_type: bool|int|float|string|trim` to `array` to filter all the values inside the array
    * Twig `url()` takes now third parameter (`true`) to return URL on non-existing file instead of returning false
1. [](#bugfix)
    * Grav 1.7: Fixed blueprint loading issues [#2782](https://github.com/getgrav/grav/issues/2782)
    * Fixed PHP 7.4 compatibility issue with `Stream`
    * Fixed new `Flex Users` being stored with wrong filename, login issues [#2785](https://github.com/getgrav/grav/issues/2785)
    * Fixed `ignore_empty: true` not removing empty values in blueprint filtering
    * Fixed `{{ false|string }}` twig to return '0' instead of ''
    * Fixed twig `url()` failing if stream has extra slash in it (e.g. `user:///data`)
    * Fixed `Blueprint::filter()` returning null instead of array if there is nothing to return
    * Fixed `Cannot use a scalar value as an array` error in `Utils::arrayUnflattenDotNotation()`, ignore nested structure instead
    * Fixed `Route` instance in multi-site setups
    * Fixed `system.translations: false` breaking `Inflector` methods
    * Fixed filtering ignored (eg. `security@: admin.super`) fields causing `Flex Objects` to lose data on save
    * Grav 1.7: Fixed `Flex Pages` unserialize issues if Flex-Objects Plugin has not been installed
    * Grav 1.7: Require Flex-Objects Plugin to edit Flex Accounts
    * Grav 1.7: Fixed bad result on testing `isPage()` when using Flex Pages

# v1.7.0-rc.3
## 01/02/2020

1. [](#new)
    * Added root page support for `Flex Pages`
1. [](#improved)
    * Twig filter `|yaml_serialize`: added support for `JsonSerializable` objects and other array-like objects
    * Added support for returning Flex Page specific permissions for admin and testing
    * Updated copyright dates to `2020`
    * Various vendor updates
1. [](#bugfix)
    * Grav 1.7: Fixed error on page initialization [#2753](https://github.com/getgrav/grav/issues/2753)
    * Fixed checking ACL for another user (who is not currently logged in) in a Flex Object or Directory
    * Fixed bug in Windows where `Filesystem::dirname()` returns backslashes
    * Fixed Flex object issues in Windows [#2773](https://github.com/getgrav/grav/issues/2773)

# v1.7.0-rc.2
## 12/04/2019

1. [](#new)
    * Updated Symfony Components to 4.4
    * Added support for page specific CRUD permissions (`Flex Pages` only)
    * Added new `-r <job-id>` option for Scheduler CLI command to force-run a job [#2720](https://github.com/getgrav/grav/issues/2720)
    * Added `Utils::isAssoc()` and `Utils::isNegative()` helper methods
    * Changed `UserInterface::authorize()` to return `null` having the same meaning as `false` if access is denied because of no matching rule
    * Changed `FlexAuthorizeInterface::isAuthorized()` to return `null` having the same meaning as `false` if access is denied because of no matching rule
    * Moved all Flex type classes under `Grav\Common\Flex`
    * DEPRECATED `Grav\Common\User\Group` in favor of `$grav['user_groups']`, which contains Flex UserGroup collection
    * DEPRECATED `$page->modular()` in favor of `$page->isModule()` for better readability
    * Fixed phpstan issues in all code up to level 3
1. [](#improved)
    * Improved twig `|array` filter to work with iterators and objects with `toArray()` method
    * Updated Flex `SimpleStorage` code to feature match the other storages
    * Improved user and group ACL to support deny permissions (`Flex Users` only)
    * Improved twig `authorize()` function to work better with nested rule parameters
    * Output the current username that Scheduler is using if crontab not setup
    * Translations: rename MODULAR to MODULE everywhere
    * Optimized `Flex Pages` collection filtering
    * Frontend optimizations for `Flex Pages`
1. [](#bugfix)
    * Regression: Fixed Grav update bug [#2722](https://github.com/getgrav/grav/issues/2722)
    * Fixed fatal error when calling `{{ grav.undefined }}`
    * Grav 1.7: Reverted `$object->getStorageKey()` interface as it was not a good idea, added `getMasterKey()` for pages
    * Grav 1.7: Fixed logged in user being able to delete his own account from admin account manager

# v1.7.0-rc.1
## 11/06/2019

1. [](#new)
    * Added `Flex Pages` to Grav core and removed Flex Objects plugin dependency
    * Added `Utils::simpleTemplate()` method for very simple variable templating
    * Added `array_diff()` twig function
    * Added `template_from_string()` twig function
    * Updated Symfony Components to 4.3
1. [](#improved)
    * Improved `Scheduler` cron command check and more useful CLI information
    * Improved `Flex Users`: obey blueprints and allow Flex to be used in admin only
    * Improved `Flex` to support custom site template paths
    * Changed Twig `{% cache %}` tag to not need unique key, and `lifetime` is now optional
    * Added mime support for file formatters
    * Updated built-in `composer.phar` to latest `1.9.0`
    * Updated vendor libraries
    * Use `Symfony EventDispatcher` directly and not rockettheme/toolbox wrapper
1. [](#bugfix)
    * Fixed exception caused by missing template type based on `Accept:` header [#2705](https://github.com/getgrav/grav/issues/2705)
    * Fixed `Page::untranslatedLanguages()` not being symmetrical to `Page::translatedLanguages()`
    * Fixed `Flex Pages` not calling `onPageProcessed` event when cached
    * Fixed phpstan issues in Framework up to level 7
    * Fixed issue with duplicate configuration settings in Flex Directory
    * Fixed fatal error if there are numeric folders in `Flex Pages`
    * Fixed error on missing `Flex` templates in if `Flex Objects` plugin isn't installed
    * Fixed `PageTranslateTrait::getAllLanguages()` and `getAllLanguages()` to include default language
    * Fixed multi-language saving issues with default language in `Flex Pages`
    * Selfupgrade CLI: Fixed broken selfupgrade assets reference [#2681](https://github.com/getgrav/grav/issues/2681)
    * Grav 1.7: Fixed PHP 7.1 compatibility issues
    * Grav 1.7: Fixed fatal error in multi-site setups
    * Grav 1.7: Fixed `Flex Pages` routing if using translated slugs or `system.hide_in_urls` setting
    * Grav 1.7: Fixed bug where Flex index file couldn't be disabled

# v1.7.0-beta.10
## 10/03/2019

1. [](#improved)
    * Flex: Removed extra exists check when creating object (messes up "non-existing" pages)
    * Support customizable null character replacement in `CSVFormatter::decode()`
1. [](#bugfix)
    * Fixed wrong Grav param separator when using `Route` class
    * Fixed Flex User Avatar not fully backwards compatible with old user
    * Grav 1.7: Fixed prev/next page missing pages if pagination was turned on in page header
    * Grav 1.7: Reverted setting language for every page during initialization
    * Grav 1.7: Fixed numeric language inconsistencies

# v1.7.0-beta.9
## 09/26/2019

1. [](#new)
    * Added a new `{% cache %}` Twig tag eliminating need for `twigcache` extension.
1. [](#improved)
    * Improved blueprint initialization in Flex Objects (fixes content aware fields)
    * Improved Flex FolderStorage class to better hide storage specific logic
    * Exception will output a badly formatted line in `CsvFormatter::decode()`
1. [](#bugfix)
    * Fixed error when activating Flex Accounts in GRAV system configuration (PHP 7.1)
    * Fixed Grav parameter handling in `RouteFactory::createFromString()`

# v1.7.0-beta.8
## 09/19/2019

1. [](#new)
    * Added new `Security::sanitizeSVG()` function
    * Backwards compatibility break: `FlexStorageInterface::getStoragePath()` and `getMediaPath()` can now return null
1. [](#improved)
    * Several FlexObject loading improvements
    * Added `bin/grav page-system-validator [-r|--record] [-c|--check]` to test Flex Pages
    * Improved language support for `Route` class
1. [](#bugfix)
    * Regression: Fixed language fallback
    * Regression: Fixed translations when language code is used for non-language purposes
    * Regression: Allow SVG avatar images for users
    * Fixed error in `Session::getFlashObject()` if Flex Form is being used
    * Fixed broken Twig `dump()`
    * Fixed `Page::modular()` and `Page::modularTwig()` returning `null` for folders and other non-initialized pages
    * Fixed 404 error when you click to non-routable menu item with children: redirect to the first child instead
    * Fixed wrong `Pages::dispatch()` calls (with redirect) when we really meant to call `Pages::find()`
    * Fixed avatars not being displayed with flex users [#2431](https://github.com/getgrav/grav/issues/2431)
    * Fixed initial Flex Object state when creating a new objects in a form

# v1.7.0-beta.7
## 08/30/2019

1. [](#improved)
    * Improved language support
1. [](#bugfix)
    * `FlexForm`: Fixed some compatibility issues with Form plugin

# v1.7.0-beta.6
## 08/29/2019

1. [](#new)
    * Added experimental support for `Flex Pages` (**Flex Objects** plugin required)
1. [](#improved)
    * Improved `bin/grav yamllinter` CLI command by adding an option to find YAML Linting issues from the whole site or custom folder
    * Added support for not instantiating pages, useful to speed up tasks
    * Greatly improved speed of loading Flex collections
1. [](#bugfix)
    * Fixed `$page->summary()` always striping HTML tags if the summary was set by `$page->setSummary()`
    * Fixed `Flex->getObject()` when using Flex Key
    * Grav 1.7: Fixed enabling PHP Debug Bar causes fatal error in Gantry [#2634](https://github.com/getgrav/grav/issues/2634)
    * Grav 1.7: Fixed broken taxonomies [#2633](https://github.com/getgrav/grav/issues/2633)
    * Grav 1.7: Fixed unpublished blog posts being displayed on the front-end [#2650](https://github.com/getgrav/grav/issues/2650)

# v1.7.0-beta.5
## 08/11/2019

1. [](#new)
    * Added a new `bin/grav server` CLI command to easily run Symfony or PHP built-in webservers
    * Added `hasFlexFeature()` method to test if `FlexObject` or `FlexCollection` implements a given feature
    * Added `getFlexFeatures()` method to return all features that `FlexObject` or `FlexCollection` implements
    * DEPRECATED `FlexDirectory::update()` and `FlexDirectory::remove()`
    * Added `FlexStorage::getMetaData()` to get updated object meta information for listed keys
    * Added `Language::getPageExtensions()` to get full list of supported page language extensions
    * Added `$grav->close()` method to properly terminate the request with a response
    * Added `Pages::getCollection()` method
1. [](#improved)
    * Better support for Symfony local server `symfony server:start`
    * Make `Route` objects immutable
    * `FlexDirectory::getObject()` can now be called without any parameters to create a new object
    * Flex objects no longer return temporary key if they do not have one; empty key is returned instead
    * Updated vendor libraries
    * Moved `collection()` and `evaluate()` logic from `Page` class into `Pages` class
1. [](#bugfix)
    * Fixed `Form` not to use deleted flash object until the end of the request fixing issues with reset
    * Fixed `FlexForm` to allow multiple form instances with non-existing objects
    * Fixed `FlexObject` search by using `key`
    * Grav 1.7: Fixed clockwork messages with arrays and objects

# v1.7.0-beta.4
## 07/01/2019

1. [](#new)
    * Updated with Grav 1.6.12 features, improvements & fixes
    * Added new configuration option `system.debugger.censored` to hide potentially sensitive information
    * Added new configuration option `system.languages.include_default_lang_file_extension` to keep default language in `.md` files if set to `false`
    * Added configuration option to set fallback content languages individually for every language
1. [](#improved)
    * Updated Vendor libraries
1. [](#bugfix)
    * Fixed `.md` page to be assigned to the default language and to be listed in translated/untranslated page list
    * Fixed `Language::getFallbackPageExtensions()` to fall back only to default language instead of going through all languages
    * Fixed `Language::getFallbackPageExtensions()` returning wrong file extensions when passing custom page extension

# v1.7.0-beta.3
## 06/24/2019

1. [](#bugfix)
    * Fixed Clockwork on Windows machines
    * Fixed parent field issues on Windows machines
    * Fixed unreliable Clockwork calls in sub-folders

# v1.7.0-beta.2
## 06/21/2019

1. [](#new)
    * Updated with Grav 1.6.11 fixes
1. [](#improved)
    * Updated the Clockwork text

# v1.7.0-beta.1
## 06/14/2019

1. [](#new)
    * Added support for [Clockwork](https://underground.works/clockwork) developer tools (now default debugger)
    * Added support for [Tideways XHProf](https://github.com/tideways/php-xhprof-extension) PHP Extension for profiling method calls
    * Added Twig profiling for Clockwork debugger
    * Added support for Twig 2.11 (compatible with Twig 1.40+)
    * Optimization: Initialize debugbar only after the configuration has been loaded
    * Optimization: Combine some early Grav processors into a single one
=======
# v1.6.31
## mm/dd/2020

1. [](#bugfix)
    * Fixed `pages` field escaping issues, needs admin update, too [admin#1990](https://github.com/getgrav/grav-plugin-admin/issues/1990)

# v1.6.30
## 12/03/2020

1. [](#bugfix)
    * Rollback `samesite` cookie logic as it causes issues with PHP < 7.3 [#309](https://github.com/getgrav/grav/issues/3089)
    * Fixed issue with `.travis.yml` due to GitHub API deprecated functionality
>>>>>>> db24d3e5

# v1.6.29
## 12/02/2020

1. [](#new)
    * Added basic support for `user/config/versions.yaml`
1. [](#improved)
    * Updated bundled JQuery to latest version `3.5.1`
    * Forward a `sid` to GPM when downloading a premium package via CLI
    * Better handling of missing repository index [grav-plugin-admin#1916](https://github.com/getgrav/grav-plugin-admin/issues/1916)
    * Set `grav_cli` as referrer when using `Response` from CLI
    * Add option for timeout in `self-upgrade` command [#3013](https://github.com/getgrav/grav/pull/3013)
    * Allow to set SameSite from system.yaml [#3063](https://github.com/getgrav/grav/pull/3063)
    * Update media.yaml with some MS Office mimetypes [#3070](https://github.com/getgrav/grav/pull/3070)
1. [](#bugfix)
    * Fixed hardcoded system folder in blueprints, config and language streams
    * Added `.htaccess` rule to block attempts to use Twig in the request URL
    * Fix compatibility with Symfony 4.2 and up. [#3048](https://github.com/getgrav/grav/pull/3048)
    * Fix failing example custom shceduled job. [#3050](https://github.com/getgrav/grav/pull/3050)
    * Fix for XSS advisory [GHSA-cvmr-6428-87w9](https://github.com/getgrav/grav/security/advisories/GHSA-cvmr-6428-87w9)
    * Fix uploads_dangerous_extensions checking [#3060](https://github.com/getgrav/grav/pull/3060)
    * Remove redundant prefixing of `.` to extension [#3060](https://github.com/getgrav/grav/pull/3060)
    * Check exact extension in checkFilename utility [#3061](https://github.com/getgrav/grav/pull/3061)

# v1.6.28
## 10/07/2020

1. [](#new)
    * Back-ported twig `{% cache %}` tag from Grav 1.7
    * Back-ported `Utils::fullPath()` helper function from Grav 1.7
    * Back-ported `{{ svg_image() }}` Twig function from Grav 1.7
    * Back-ported `Folder::countChildren()` function from Grav 1.7
1. [](#improved)
    * Use new `{{ theme_var() }}` enhanced logic from Grav 1.7
    * Improved `Excerpts` class with fixes and functionality from Grav 1.7
    * Ensure `onBlueprintCreated()` is initialized first
    * Do not cache default `404` error page
    * Composer update of vendor libraries
    * Switched `Caddyfile` to use new Caddy2 syntax + improved usability
1. [](#bugfix)
    * Fixed Referer reference during GPM calls.
    * Fixed fatal error with toggled lists

# v1.6.27
## 09/01/2020

1. [](#improved)
    * Right trim route for safety
    * Use the proper ellipsis for summary [#2939](https://github.com/getgrav/grav/pull/2939)
    * Left pad schedule times with zeros [#2921](https://github.com/getgrav/grav/pull/2921)

# v1.6.26
## 06/08/2020

1. [](#improved)
    * Added new configuration option to control the supported attributes in markdown links [#2882](https://github.com/getgrav/grav/issues/2882)
1. [](#bugfix)
    * Fixed blueprint for `system.pages.hide_empty_folders` [#1925](https://github.com/getgrav/grav/issues/2925)
    * JSON Route of homepage with no ‘route’ set is valid
    * Fix case-insensitive search of location header [form#425](https://github.com/getgrav/grav-plugin-form/issues/425)

# v1.6.25
## 05/14/2020

1. [](#improved)
    * Added system configuration support for `HTTP_X_Forwarded` headers (host disabled by default)
    * Updated `PHPUserAgentParser` to 1.0.0
    * Bump `Go` to version 1.13 in `travis.yaml`

# v1.6.24
## 04/27/2020

1. [](#improved)
    * Added support for `X-Forwarded-Host` [#2891](https://github.com/getgrav/grav/pull/2891)
    * Disable XDebug in Travis builds

# v1.6.23
## 03/19/2020

1. [](#new)
    * Moved `Parsedown` 1.6 and `ParsedownExtra` 0.7 into `Grav\Framework\Parsedown` to allow fixes
    * Added `aliases.php` with references to direct `\Parsedown` and `\ParsedownExtra` references
1. [](#improved)
    * Upgraded `jQuery` to latest 3.4.1 version [#2859](https://github.com/getgrav/grav/issues/2859)
1. [](#bugfix)
    * Fixed PHP 7.4 issue in ParsedownExtra [#2832](https://github.com/getgrav/grav/issues/2832)
    * Fix for [user reported](https://twitter.com/OriginalSicksec) CVE path-based open redirect
    * Fix for `stream_set_option` error with PHP 7.4 via Toolbox#28 [#2850](https://github.com/getgrav/grav/issues/2850)

# v1.6.22
## 03/05/2020

1. [](#new)
    * Added `Pages::reset()` method
1. [](#improved)
    * Updated Negotiation library to address issues [#2513](https://github.com/getgrav/grav/issues/2513)
1. [](#bugfix)
    * Fixed issue with search plugins not being able to switch between page translations
    * Fixed issues with `Pages::baseRoute()` not picking up active language reliably
    * Reverted `validation: strict` fix as it breaks sites, see [#1273](https://github.com/getgrav/grav/issues/1273)

# v1.6.21
## 02/11/2020

1. [](#new)
    * Added `ConsoleCommand::setLanguage()` method to set language to be used from CLI
    * Added `ConsoleCommand::initializeGrav()` method to properly set up Grav instance to be used from CLI
    * Added `ConsoleCommand::initializePlugins()`method to properly set up all plugins to be used from CLI
    * Added `ConsoleCommand::initializeThemes()`method to properly set up current theme to be used from CLI
    * Added `ConsoleCommand::initializePages()` method to properly set up pages to be used from CLI
1. [](#improved)
    * Vendor updates
1. [](#bugfix)
    * Fixed `bin/plugin` CLI calling `$themes->init()` way too early (removed it, use above methods instead)
    * Fixed call to `$grav['page']` crashing CLI
    * Fixed encoding problems when PHP INI setting `default_charset` is not `utf-8` [#2154](https://github.com/getgrav/grav/issues/2154)

# v1.6.20
## 02/03/2020

1. [](#bugfix)
    * Fixed incorrect routing caused by `str_replace()` in `Uri::init()` [#2754](https://github.com/getgrav/grav/issues/2754)
    * Fixed session cookie is being set twice in the HTTP header [#2745](https://github.com/getgrav/grav/issues/2745)
    * Fixed session not restarting if user was invalid (downgrading from Grav 1.7)
    * Fixed filesystem iterator calls with non-existing folders
    * Fixed `checkbox` field not being saved, requires also Form v4.0.2 [#1225](https://github.com/getgrav/grav/issues/1225)
    * Fixed `validation: strict` not working in blueprints [#1273](https://github.com/getgrav/grav/issues/1273)
    * Fixed `Data::filter()` removing empty fields (such as empty list) by default [#2805](https://github.com/getgrav/grav/issues/2805)
    * Fixed fatal error with non-integer page param value [#2803](https://github.com/getgrav/grav/issues/2803)
    * Fixed `Assets::addInlineJs()` parameter type mismatch between v1.5 and v1.6 [#2659](https://github.com/getgrav/grav/issues/2659)
    * Fixed `site.metadata` saving issues [#2615](https://github.com/getgrav/grav/issues/2615)

# v1.6.19
## 12/04/2019

1. [](#new)
    * Catch PHP 7.4 deprecation messages and report them in debugbar instead of throwing fatal error
1. [](#bugfix)
    * Fixed fatal error when calling `{{ grav.undefined }}`
    * Fixed multiple issues when there are no pages in the site
    * PHP 7.4 fix for [#2750](https://github.com/getgrav/grav/issues/2750)

# v1.6.18
## 12/02/2019

1. [](#bugfix)
    * PHP 7.4 fix in `Pages::buildSort()`
    * Updated vendor libraries for PHP 7.4 fixes in Twig and other libraries
    * Fixed fatal error when `$page->id()` is null [#2731](https://github.com/getgrav/grav/pull/2731)
    * Fixed cache conflicts on pages with no set id
    * Fix rewrite rule for for `lighttpd` default config [#721](https://github.com/getgrav/grav/pull/2721)

# v1.6.17
## 11/06/2019

1. [](#new)
    * Added working ETag (304 Not Modified) support based on the final rendered HTML
1. [](#improved)
    * Safer file handling + customizable null char replacement in `CsvFormatter::decode()`
    * Change of Behavior: `Inflector::hyphenize` will now automatically trim dashes at beginning and end of a string.
    * Change in Behavior for `Folder::all()` so no longer fails if trying to copy non-existent dot file [#2581](https://github.com/getgrav/grav/pull/2581)
    * renamed composer `test-plugins` script to `phpstan-plugins` to be more explicit [#2637](https://github.com/getgrav/grav/pull/2637)
1. [](#bugfix)
    * Fixed PHP 7.1 bug in FlexMedia
    * Fix cache image generation when using cropResize [#2639](https://github.com/getgrav/grav/pull/2639)
    * Fix `array_merge()` exception with non-array page header metadata [#2701](https://github.com/getgrav/grav/pull/2701)

# v1.6.16
## 09/19/2019

1. [](#bugfix)
    * Fixed Flex user creation if file storage is being used [#2444](https://github.com/getgrav/grav/issues/2444)
    * Fixed `Badly encoded JSON data` warning when uploading files [#2663](https://github.com/getgrav/grav/issues/2663)

# v1.6.15
## 08/20/2019

1. [](#improved)
    * Improved robots.txt [#2632](https://github.com/getgrav/grav/issues/2632)
1. [](#bugfix)
    * Fixed broken markdown Twig tag [#2635](https://github.com/getgrav/grav/issues/2635)
    * Force Symfony 4.2 in Grav 1.6 to remove a bunch of deprecated messages

# v1.6.14
## 08/18/2019

1. [](#bugfix)
    * Actually include fix for `system\router.php` [#2627](https://github.com/getgrav/grav/issues/2627)

# v1.6.13
## 08/16/2019

1. [](#bugfix)
    * Regression fix for `system\router.php` [#2627](https://github.com/getgrav/grav/issues/2627)

# v1.6.12
## 08/14/2019

1. [](#new)
    * Added support for custom `FormFlash` save locations
    * Added a new `Utils::arrayLower()` method for lowercasing arrays
    * Support new GRAV_BASEDIR environment variable [#2541](https://github.com/getgrav/grav/pull/2541)
    * Allow users to override plugin handler priorities [#2165](https://github.com/getgrav/grav/pull/2165)
1. [](#improved)
    * Use new `Utils::getSupportedPageTypes()` to enforce `html,htm` at the front of the list [#2531](https://github.com/getgrav/grav/issues/2531)
    * Updated vendor libraries
    * Markdown filter is now page-aware so that it works with modular references [admin#1731](https://github.com/getgrav/grav-plugin-admin/issues/1731)
    * Check of `GRAV_USER_INSTANCE` constant is already defined [#2621](https://github.com/getgrav/grav/pull/2621)
1. [](#bugfix)
    * Fixed some potential issues when `$grav['user']` is not set
    * Fixed error when calling `Media::add($name, null)`
    * Fixed `url()` returning wrong path if using stream with grav root path in it, eg: `user-data://shop` when Grav is in `/shop`
    * Fixed `url()` not returning a path to non-existing file (`user-data://shop` => `/user/data/shop`) if it is set to fail gracefully
    * Fixed `url()` returning false on unknown streams, such as `ftp://domain.com`, they should be treated as external URL
    * Fixed Flex User to have permissions to save and delete his own user
    * Fixed new Flex User creation not being possible because of username could not be given
    * Fixed fatal error 'Expiration date must be an integer, a DateInterval or null, "double" given' [#2529](https://github.com/getgrav/grav/issues/2529)
    * Fixed non-existing Flex object having a bad media folder
    * Fixed collections using `page@.self:` should allow modular pages if requested
    * Fixed an error when trying to delete a file from non-existing Flex Object
    * Fixed `FlexObject::exists()` failing sometimes just after the object has been saved
    * Fixed CSV formatter not encoding strings with `"` and `,` properly
    * Fixed var order in `Validation.php` [#2610](https://github.com/getgrav/grav/issues/2610)

# v1.6.11
## 06/21/2019

1. [](#new)
    * Added `FormTrait::getAllFlashes()` method to get all the available form flash objects for the form
    * Added creation and update timestamps to `FormFlash` objects
1. [](#improved)
    * Added `FormFlashInterface`, changed constructor to take `$config` array
1. [](#bugfix)
    * Fixed error in `ImageMedium::url()` if the image cache folder does not exist
    * Fixed empty form flash name after file upload or form state update
    * Fixed a bug in `Route::withParam()` method
    * Fixed issue with `FormFlash` objects when there is no session initialized

# v1.6.10
## 06/14/2019

1. [](#improved)
    * Added **page blueprints** to `YamlLinter` CLI and Admin reports
    * Removed `Gitter` and `Slack` [#2502](https://github.com/getgrav/grav/issues/2502)
    * Optimizations for Plugin/Theme loading
    * Generalized markdown classes so they can be used outside of `Page` scope with a custom `Excerpts` class instance
    * Change minimal port number to 0 (unix socket) [#2452](https://github.com/getgrav/grav/issues/2452)
1. [](#bugfix)
    * Force question to install demo content in theme update [#2493](https://github.com/getgrav/grav/issues/2493)
    * Fixed GPM errors from blueprints not being logged [#2505](https://github.com/getgrav/grav/issues/2505)
    * Don't error when IP is invalid [#2507](https://github.com/getgrav/grav/issues/2507)
    * Fixed regression with `bin/plugin` not listing the plugins available (1c725c0)
    * Fixed bitwise operator in `TwigExtension::exifFunc()` [#2518](https://github.com/getgrav/grav/issues/2518)
    * Fixed issue with lang prefix incorrectly identifying as admin [#2511](https://github.com/getgrav/grav/issues/2511)
    * Fixed issue with `U0ils::pathPrefixedBYLanguageCode()` and trailing slash [#2510](https://github.com/getgrav/grav/issues/2511)
    * Fixed regresssion issue of `Utils::Url()` not returning `false` on failure. Added new optional `fail_gracefully` 3rd attribute to return string that caused failure [#2524](https://github.com/getgrav/grav/issues/2524)

# v1.6.9
## 05/09/2019

1. [](#new)
    * Added `Route::withoutParams()` methods
    * Added `Pages::setCheckMethod()` method to override page configuration in Admin Plugin
    * Added `Cache::clearCache('invalidate')` parameter for just invalidating the cache without deleting any cached files
    * Made `UserCollectionInderface` to extend `Countable` to get the count of existing users
1. [](#improved)
    * Flex admin: added default search options for flex objects
    * Flex collection and object now fall back to the default template if template file doesn't exist
    * Updated Vendor libraries including Twig 1.40.1
    * Updated language files from `https://crowdin.com/project/grav-core`
1. [](#bugfix)
    * Fixed `$grav['route']` from being modified when the route instance gets modified
    * Fixed Assets options array mixed with standalone priority [#2477](https://github.com/getgrav/grav/issues/2477)
    * Fix for `avatar_url` provided by 3rd party providers
    * Fixed non standard `lang` code lengths in `Utils` and `Session` detection
    * Fixed saving a new object in Flex `SimpleStorage`
    * Fixed exception in `Flex::getDirectories()` if the first parameter is set
    * Output correct "Last Updated" in `bin/gpm info` command
    * Checkbox getting interpreted as string, so created new `Validation::filterCheckbox()`
    * Fixed backwards compatibility to `select` field with `selectize.create` set to true [git-sync#141](https://github.com/trilbymedia/grav-plugin-git-sync/issues/141)
    * Fixed `YamlFormatter::decode()` to always return array [#2494](https://github.com/getgrav/grav/pull/2494)
    * Fixed empty `$grav['request']->getAttribute('route')->getExtension()`

# v1.6.8
## 04/23/2019

1. [](#new)
    * Added `FlexCollection::filterBy()` method
1. [](#bugfix)
    * Revert `Use Null Coalesce Operator` [#2466](https://github.com/getgrav/grav/pull/2466)
    * Fixed `FormTrait::render()` not providing config variable
    * Updated `bin/grav clean` to clear `cache/compiled` and `user/config/security.yaml`

# v1.6.7
## 04/22/2019

1. [](#new)
    * Added a new `bin/grav yamllinter` CLI command to find YAML Linting issues [#2468](https://github.com/getgrav/grav/issues/2468#issuecomment-485151681)
1. [](#improved)
    * Improve `FormTrait` backwards compatibility with existing forms
    * Added a new `Utils::getSubnet()` function for IPv4/IPv6 parsing [#2465](https://github.com/getgrav/grav/pull/2465)
1. [](#bugfix)
    * Remove disabled fields from the form schema
    * Fix issue when excluding `inlineJs` and `inlineCss` from Assets pipeline [#2468](https://github.com/getgrav/grav/issues/2468)
    * Fix for manually set position on external URLs [#2470](https://github.com/getgrav/grav/issues/2470)

# v1.6.6
## 04/17/2019

1. [](#new)
    * `FormInterface` now implements `RenderInterface`
    * Added new `FormInterface::getTask()` method which reads the task from `form.task` in the blueprint
1. [](#improved)
    * Updated vendor libraries to latest
1. [](#bugfix)
    * Rollback `redirect_default_route` logic as it has issues with multi-lang [#2459](https://github.com/getgrav/grav/issues/2459)
    * Fix potential issue with `|contains` Twig filter on PHP 7.3
    * Fixed bug in text field filtering: return empty string if value isn't a string or number [#2460](https://github.com/getgrav/grav/issues/2460)
    * Force Asset `priority` to be an integer and not throw error if invalid string passed [#2461](https://github.com/getgrav/grav/issues/2461)
    * Fixed bug in text field filtering: return empty string if value isn't a string or number
    * Fixed `FlexForm` missing getter methods for defining form variables

# v1.6.5
## 04/15/2019

1. [](#bugfix)
    * Backwards compatiblity with old `Uri::__toString()` output

# v1.6.4
## 04/15/2019

1. [](#bugfix)
    * Improved `redirect_default_route` logic as well as `Uri::toArray()` to take into account `root_path` and `extension`
    * Rework logic to pull out excluded files from pipeline more reliably [#2445](https://github.com/getgrav/grav/issues/2445)
    * Better logic in `Utils::normalizePath` to handle externals properly [#2216](https://github.com/getgrav/grav/issues/2216)
    * Fixed to force all `Page::taxonomy` to be treated as strings [#2446](https://github.com/getgrav/grav/issues/2446)
    * Fixed issue with `Grav['user']` not being available [form#332](https://github.com/getgrav/grav-plugin-form/issues/332)
    * Updated rounding logic for `Utils::parseSize()` [#2394](https://github.com/getgrav/grav/issues/2394)
    * Fixed Flex simple storage not being properly initialized if used with caching

# v1.6.3
## 04/12/2019

1. [](#new)
    * Added `Blueprint::addDynamicHandler()` method to allow custom dynamic handlers, for example `custom-options@: getCustomOptions`
1. [](#bugfix)
    * Missed a `CacheCommand` reference in `bin/grav` [#2442](https://github.com/getgrav/grav/issues/2442)
    * Fixed issue with `Utils::normalizePath` messing with external URLs [#2216](https://github.com/getgrav/grav/issues/2216)
    * Fix for `vUndefined` versions when upgrading

# v1.6.2
## 04/11/2019

1. [](#bugfix)
    * Revert renaming of `ClearCacheCommand` to ensure CLI GPM upgrades go smoothly

# v1.6.1
## 04/11/2019

1. [](#improved)
    * Improved CSS for the bottom filter bar of DebugBar
1. [](#bugfix)
    * Fixed issue with `@import` not being added to top of pipelined css [#2440](https://github.com/getgrav/grav/issues/2440)

# v1.6.0
## 04/11/2019

1. [](#new)
    * Set minimum requirements to [PHP 7.1.3](https://getgrav.org/blog/raising-php-requirements-2018)
    * New `Scheduler` functionality for periodic jobs
    * New `Backup` functionality with multiple backup profiles and scheduler integration
    * Refactored `Assets Manager` to be more powerful and flexible
    * Updated Doctrine Collections to 1.6
    * Updated Doctrine Cache to 1.8
    * Updated Symfony Components to 4.2
    * Added new Cache purge functionality old cache manually via CLI/Admin as well as scheduler integration
    * Added new `{% throw 404 'Not Found' %}` twig tag (with custom code/message)
    * Added `Grav\Framework\File` classes for handling YAML, Markdown, JSON, INI and PHP serialized files
    * Added `Grav\Framework\Collection\AbstractIndexCollection` class
    * Added `Grav\Framework\Object\ObjectIndex` class
    * Added `Grav\Framework\Flex` classes
    * Added support for hiding form fields in blueprints by using dynamic property like `security@: admin.foobar`, `scope@: object` or `scope-ignore@: object` to any field
    * New experimental **FlexObjects** powered `Users` for increased performance and capability (**disabled** by default)
    * Added PSR-7 and PSR-15 classes
    * Added `Grav\Framework\DI\Container` class
    * Added `Grav\Framework\RequestHandler\RequestHandler` class
    * Added `Page::httpResponseCode()` and `Page::httpHeaders()` methods
    * Added `Grav\Framework\Form\Interfaces\FormInterface`
    * Added `Grav\Framework\Form\Interfaces\FormFactoryInterface`
    * Added `Grav\Framework\Form\FormTrait`
    * Added `Page::forms()` method to get normalized list of all form headers defined in the page
    * Added `onPageAction`, `onPageTask`, `onPageAction.{$action}` and `onPageTask.{$task}` events
    * Added `Blueprint::processForm()` method to filter form inputs
    * Move `processMarkdown()` method from `TwigExtension` to more general `Utils` class
    * Added support to include extra files into `Media` (such as uploaded files)
    * Added form preview support for `FlexObject`, including a way to render newly uploaded files before saving them
    * Added `FlexObject::getChanges()` to determine what fields change during an update
    * Added `arrayDiffMultidimensional`, `arrayIsAssociative`, `arrayCombine` Util functions
    * New `$grav['users']` service to allow custom user classes implementing `UserInterface`
    * Added `LogViewer` helper class and CLI command: `bin/grav logviewer`
    * Added `select()` and `unselect()` methods to `CollectionInterface` and its base classes
    * Added `orderBy()` and `limit()` methods to `ObjectCollectionInterface` and its base classes
    * Added `user-data://` which is a writable stream (`user://data` is not and should be avoided)
    * Added support for `/action:{$action}` (like task but used without nonce when only receiving data)
    * Added `onAction.{$action}` event
    * Added `Grav\Framework\Form\FormFlash` class to contain AJAX uploaded files in more reliable way
    * Added `Grav\Framework\Form\FormFlashFile` class which implements `UploadedFileInterface` from PSR-7
    * Added `Grav\Framework\Filesystem\Filesystem` class with methods to manipulate stream URLs
    * Added new `$grav['filesystem']` service using an instance of the new `Filesystem` object
    * Added `{% render object layout: 'default' with { variable: true } %}` for Flex objects and collections
    * Added `$grav->setup()` to simplify CLI and custom access points
    * Added `CsvFormatter` and `CsvFile` classes
    * Added new system config option to `pages.hide_empty_folders` if a folder has no valid `.md` file available. Default behavior is `false` for compatibility.
    * Added new system config option for `languages.pages_fallback_only` forcing only 'fallback' to find page content through supported languages, default behavior is to display any language found if active language is missing
    * Added `Utils::arrayFlattenDotNotation()` and `Utils::arrayUnflattenDotNotation()` helper methods
1. [](#improved)
    * Add the page to onMarkdownInitialized event [#2412](https://github.com/getgrav/grav/issues/2412)
    * Doctrine filecache is now namespaced with prefix to support purging
    * Register all page types into `blueprint://pages` stream
    * Removed `apc` and `xcache` support, made `apc` alias of `apcu`
    * Support admin and regular translations via the `|t` twig filter and `t()` twig function
    * Improved Grav Core installer/updater to run installer script
    * Updated vendor libraries including Symfony `4.2.3`
    * Renamed old `User` class to `Grav\Common\User\DataUser\User` with multiple improvements and small fixes
    * `User` class now acts as a compatibility layer to older versions of Grav
    * Deprecated `new User()`, `User::load()`, `User::find()` and `User::delete()` in favor of `$grav['users']` service
    * `Media` constructor has now support to not to initialize the media objects
    * Cleanly handle session corruption due to changing Flex object types
    * Added `FlexObjectInterface::getDefaultValue()` and `FormInterface::getDefaultValue()`
    * Added new `onPageContent()` event for every call to `Page::content()`
    * Added phpstan: PHP Static Analysis Tool [#2393](https://github.com/getgrav/grav/pull/2393)
    * Added `composer test-plugins` to test plugin issues with the current version of Grav
    * Added `Flex::getObjects()` and `Flex::getMixedCollection()` methods for co-mingled collections
    * Added support to use single Flex key parameter in `Flex::getObject()` method
    * Added `FlexObjectInterface::search()` and `FlexCollectionInterface::search()` methods
    * Override `system.media.upload_limit` with PHP's `post_max_size` or `upload_max_filesize`
    * Class `Grav\Common\Page\Medium\AbstractMedia` now use array traits instead of extending `Grav\Common\Getters`
    * Implemented `Grav\Framework\Psr7` classes as `Nyholm/psr7` decorators
    * Added a new `cache-clear` scheduled job to go along with `cache-purge`
    * Renamed `Grav\Framework\File\Formatter\FormatterInterface` to `Grav\Framework\File\Interfaces\FileFormatterInterface`
    * Improved `File::save()` to use a temporary file if file isn't locked
    * Improved `|t` filter to better support admin `|tu` style filter if in admin
    * Update all classes to rely on `PageInterface` instead of `Page` class
    * Better error checking in `bin/plugin` for existence and enabled
    * Removed `media.upload_limit` references
    * Twig `nicenumber`: do not use 0 + string casting hack
    * Converted Twig tags to use namespaced Twig classes
    * Site shows error on page rather than hard-crash when page has invalid frontmatter [#2343](https://github.com/getgrav/grav/issues/2343)
    * Added `languages.default_lang` option to override the default lang (usually first supported language)
    * Added `Content-Type: application/json` body support for PSR-7 `ServerRequest`
    * Remove PHP time limit in `ZipArchive`
    * DebugBar: Resolve twig templates in deprecated backtraces in order to help locating Twig issues
    * Added `$grav['cache']->getSimpleCache()` method for getting PSR-16 compatible cache
    * MediaTrait: Use PSR-16 cache
    * Improved `Utils::normalizePath()` to support non-protocol URLs
    * Added ability to reset `Page::metadata` to allow rebuilding from automatically generated values
    * Added back missing `page.types` field in system content configuration [admin#1612](https://github.com/getgrav/grav-plugin-admin/issues/1612)
    * Console commands: add method for invalidating cache
    * Updated languages
    * Improved `$page->forms()` call, added `$page->addForms()`
    * Updated languages from crowdin
    * Fixed `ImageMedium` constructor warning when file does not exist
    * Improved `Grav\Common\User` class; added `$user->update()` method
    * Added trim support for text input fields `validate: trim: true`
    * Improved `Grav\Framework\File\Formatter` classes to have abstract parent class and some useful methods
    * Support negotiated content types set via the Request `Accept:` header
    * Support negotiated language types set via the Request `Accept-Language:` header
    * Cleaned up and sorted the Service `idMap`
    * Updated `Grav` container object to implement PSR-11 `ContainerInterface`
    * Updated Grav `Processor` classes to implement PSR-15 `MiddlewareInterface`
    * Make `Data` class to extend `JsonSerializable`
    * Modified debugger icon to use retina space-dude version
    * Added missing `Video::preload()` method
    * Set session name based on `security.salt` rather than `GRAV_ROOT` [#2242](https://github.com/getgrav/grav/issues/2242)
    * Added option to configure list of `xss_invalid_protocols` in `Security` config [#2250](https://github.com/getgrav/grav/issues/2250)
    * Smarter `security.salt` checking now we use `security.yaml` for other options
    * Added apcu autoloader optimization
    * Additional helper methods in `Language`, `Languages`, and `LanguageCodes` classes
    * Call `onFatalException` event also on internal PHP errors
    * Built-in PHP Webserver: log requests before handling them
    * Added support for syslog and syslog facility logging (default: 'file')
    * Improved usability of `System` configuration blueprint with side-tabs
 1. [](#bugfix)
    * Fixed issue with `Truncator::truncateWords` and `Truncator::truncateLetters` when string not wrapped in tags [#2432](https://github.com/getgrav/grav/issues/2432)
    * Fixed `Undefined method closure::fields()` when getting avatar for user, thanks @Romarain [#2422](https://github.com/getgrav/grav/issues/2422)
    * Fixed cached images not being updated when source image is modified
    * Fixed deleting last list item in the form
    * Fixed issue with `Utils::url()` method would append extra `base_url` if URL already included it
    * Fixed `mkdir(...)` race condition
    * Fixed `Obtaining write lock failed on file...`
    * Fixed potential undefined property in `onPageNotFound` event handling
    * Fixed some potential issues/bugs found by phpstan
    * Fixed regression in GPM packages casted to Array (ref, getgrav/grav-plugin-admin@e3fc4ce)
    * Fixed session_start(): Setting option 'session.name' failed [#2408](https://github.com/getgrav/grav/issues/2408)
    * Fixed validation for select field type with selectize
    * Fixed validation for boolean toggles
    * Fixed non-namespaced exceptions in scheduler
    * Fixed trailing slash redirect in multlang environment [#2350](https://github.com/getgrav/grav/issues/2350)
    * Fixed some issues related to Medium objects losing query string attributes
    * Broke out Medium timestamp so it's not cleared on `reset()`s
    * Fixed issue with `redirect_trailing_slash` losing query string [#2269](https://github.com/getgrav/grav/issues/2269)
    * Fixed failed login if user attempts to log in with upper case non-english letters
    * Removed extra authenticated/authorized fields when saving existing user from a form
    * Fixed `Grav\Framework\Route::__toString()` returning relative URL, not relative route
    * Fixed handling of `append_url_extension` inside of `Page::templateFormat()` [#2264](https://github.com/getgrav/grav/issues/2264)
    * Fixed a broken language string [#2261](https://github.com/getgrav/grav/issues/2261)
    * Fixed clearing cache having no effect on Doctrine cache
    * Fixed `Medium::relativePath()` for streams
    * Fixed `Object` serialization breaking if overriding `jsonSerialize()` method
    * Fixed `YamlFormatter::decode()` when calling `init_set()` with integer
    * Fixed session throwing error in CLI if initialized
    * Fixed `Uri::hasStandardPort()` to support reverse proxy configurations [#1786](https://github.com/getgrav/grav/issues/1786)
    * Use `append_url_extension` from page header to set template format if set [#2604](https://github.com/getgrav/grav/pull/2064)
    * Fixed some bugs in Grav environment selection logic
    * Use login provider User avatar if set
    * Fixed `Folder::doDelete($folder, false)` removing symlink when it should not
    * Fixed asset manager to not add empty assets when they don't exist in the filesystem
    * Update `script` and `style` Twig tags to use the new `Assets` classes
    * Fixed asset pipeline to rewrite remote URLs as well as local [#2216](https://github.com/getgrav/grav/issues/2216)

# v1.5.10
## 03/21/2019

1. [](#new)
    * Added new `deferred` Twig extension

# v1.5.9
## 03/20/2019

1. [](#new)
    * Added new `onPageContent()` event for every call to `Page::content()`
1. [](#improved)
    * Fixed phpdoc generation
    * Updated vendor libraries
    * Force Toolbox v1.4.2
1. [](#bugfix)
    * EXIF fix for streams
    * Fix for User avatar not working due to uppercase or spaces in email [#2403](https://github.com/getgrav/grav/pull/2403)

# v1.5.8
## 02/07/2019

1. [](#improved)
    * Improved `User` unserialize to not to break the object if serialized data is not what expected
    * Removed unused parameter [#2357](https://github.com/getgrav/grav/pull/2357)

# v1.5.7
## 01/25/2019

1. [](#new)
    * Support for AWS Cloudfront forwarded scheme header [#2297](https://github.com/getgrav/grav/pull/2297)
1. [](#improved)
    * Set homepage with `https://` protocol [#2299](https://github.com/getgrav/grav/pull/2299)
    * Preserve accents in fields containing Twig expr. using unicode [#2279](https://github.com/getgrav/grav/pull/2279)
    * Updated vendor libraries
1. [](#bugfix)
    * Support spaces with filenames in responsive images [#2300](https://github.com/getgrav/grav/pull/2300)

# v1.5.6
## 12/14/2018

1. [](#improved)
    * Updated InitializeProcessor.php to use lang-safe redirect [#2268](https://github.com/getgrav/grav/pull/2268)
    * Improved user serialization to use less memory in the session

# v1.5.5
## 11/12/2018

1. [](#new)
    * Register theme prefixes as namespaces in Twig [#2210](https://github.com/getgrav/grav/pull/2210)
1. [](#improved)
    * Propogate error code between 400 and 600 for production sites [#2181](https://github.com/getgrav/grav/pull/2181)
1. [](#bugfix)
    * Remove hardcoded `302` when redirecting trailing slash [#2155](https://github.com/getgrav/grav/pull/2155)

# v1.5.4
## 11/05/2018

1. [](#improved)
    * Updated default page `index.md` with some consistency fixes [#2245](https://github.com/getgrav/grav/pull/2245)
1. [](#bugfix)
    * Fixed fatal error if calling `$session->invalidate()` when there's no active session
    * Fixed typo in media.yaml for `webm` extension [#2220](https://github.com/getgrav/grav/pull/2220)
    * Fixed markdown processing for telephone links [#2235](https://github.com/getgrav/grav/pull/2235)

# v1.5.3
## 10/08/2018

1. [](#new)
    * Added `Utils::getMimeByFilename()`, `Utils::getMimeByLocalFile()` and `Utils::checkFilename()` methods
    * Added configurable dangerous upload extensions in `security.yaml`
1. [](#improved)
    * Updated vendor libraries to latest

# v1.5.2
## 10/01/2018

1. [](#new)
    * Added new `Security` class for Grav security functionality including XSS checks
    * Added new `bin/grav security` command to scan for security issues
    * Added new `xss()` Twig function to allow for XSS checks on strings and arrays
    * Added `onHttpPostFilter` event to allow plugins to globally clean up XSS in the forms and tasks
    * Added `Deprecated` tab to DebugBar to catch future incompatibilities with later Grav versions
    * Added deprecation notices for features which will be removed in Grav 2.0
1. [](#improved)
    * Updated vendor libraries to latest
1. [](#bugfix)
    * Allow `$page->slug()` to be called before `$page->init()` without breaking the page
    * Fix for `Page::translatedLanguages()` to use routes always [#2163](https://github.com/getgrav/grav/issues/2163)
    * Fixed `nicetime()` twig function
    * Allow twig tags `{% script %}`, `{% style %}` and `{% switch %}` to be placed outside of blocks
    * Session expires in 30 mins independent from config settings [login#178](https://github.com/getgrav/grav-plugin-login/issues/178)

# v1.5.1
## 08/23/2018

1. [](#new)
    * Added static `Grav\Common\Yaml` class which should be used instead of `Symfony\Component\Yaml\Yaml`
1. [](#improved)
    * Updated deprecated Twig code so it works in both in Twig 1.34+ and Twig 2.4+
    * Switched to new Grav Yaml class to support Native + Fallback YAML libraries
1. [](#bugfix)
    * Broken handling of user folder in Grav URI object [#2151](https://github.com/getgrav/grav/issues/2151)

# v1.5.0
## 08/17/2018

1. [](#new)
    * Set minimum requirements to [PHP 5.6.4](https://getgrav.org/blog/raising-php-requirements-2018)
    * Updated Doctrine Collections to 1.4
    * Updated Symfony Components to 3.4 (with compatibility mode to fall back to Symfony YAML 2.8)
    * Added `Uri::method()` to get current HTTP method (GET/POST etc)
    * `FormatterInterface`: Added `getSupportedFileExtensions()` and `getDefaultFileExtension()` methods
    * Added option to disable `SimpleCache` key validation
    * Added support for multiple repo locations for `bin/grav install` command
    * Added twig filters for casting values: `|string`, `|int`, `|bool`, `|float`, `|array`
    * Made `ObjectCollection::matching()` criteria expressions to behave more like in Twig
    * Criteria: Added support for `LENGTH()`, `LOWER()`, `UPPER()`, `LTRIM()`, `RTRIM()` and `TRIM()`
    * Added `Grav\Framework\File\Formatter` classes for encoding/decoding YAML, Markdown, JSON, INI and PHP serialized strings
    * Added `Grav\Framework\Session` class to replace `RocketTheme\Toolbox\Session\Session`
    * Added `Grav\Common\Media` interfaces and trait; use those in `Page` and `Media` classes
    * Added `Grav\Common\Page` interface to allow custom page types in the future
    * Added setting to disable sessions from the site [#2013](https://github.com/getgrav/grav/issues/2013)
    * Added new `strict_mode` settings in `system.yaml` for compatibility
1. [](#improved)
    * Improved `Utils::url()` to support query strings
    * Display better exception message if Grav fails to initialize
    * Added `muted` and `playsinline` support to videos [#2124](https://github.com/getgrav/grav/pull/2124)
    * Added `MediaTrait::clearMediaCache()` to allow cache to be cleared
    * Added `MediaTrait::getMediaCache()` to allow custom caching
    * Improved session handling, allow all session configuration options in `system.session.options`
1. [](#bugfix)
    * Fix broken form nonce logic [#2121](https://github.com/getgrav/grav/pull/2121)
    * Fixed issue with uppercase extensions and fallback media URLs [#2133](https://github.com/getgrav/grav/issues/2133)
    * Fixed theme inheritance issue with `camel-case` that includes numbers [#2134](https://github.com/getgrav/grav/issues/2134)
    * Typo in demo typography page [#2136](https://github.com/getgrav/grav/pull/2136)
    * Fix for incorrect plugin order in debugger panel
    * Made `|markdown` filter HTML safe
    * Fixed bug in `ContentBlock` serialization
    * Fixed `Route::withQueryParam()` to accept array values
    * Fixed typo in truncate function [#1943](https://github.com/getgrav/grav/issues/1943)
    * Fixed blueprint field validation: Allow numeric inputs in text fields

# v1.4.8
## 07/31/2018

1. [](#improved)
    * Add Grav version to debug bar messages tab [#2106](https://github.com/getgrav/grav/pull/2106)
    * Add Nginx config for ddev project to `webserver-configs` [#2117](https://github.com/getgrav/grav/pull/2117)
    * Vendor library updates
1. [](#bugfix)
    * Don't allow `null` to be set as Page content

# v1.4.7
## 07/13/2018

1. [](#improved)
    * Use `getFilename` instead of `getBasename` [#2087](https://github.com/getgrav/grav/issues/2087)
1. [](#bugfix)
    * Fix for modular page preview [#2066](https://github.com/getgrav/grav/issues/2066)
    * `Page::routeCanonical()` should be string not array [#2069](https://github.com/getgrav/grav/issues/2069)

# v1.4.6
## 06/20/2018

1. [](#improved)
    * Manually re-added the improved SSL off-loading that was lost with Grav v1.4.0 merge [#1888](https://github.com/getgrav/grav/pull/1888)
    * Handle multibyte strings in `truncateLetters()` [#2007](https://github.com/getgrav/grav/pull/2007)
    * Updated robots.txt to include `/user/images/` folder [#2043](https://github.com/getgrav/grav/pull/2043)
    * Add getter methods for original and action to the Page object [#2005](https://github.com/getgrav/grav/pull/2005)
    * Modular template extension follows the master page extension [#2044](https://github.com/getgrav/grav/pull/2044)
    * Vendor library updates
1. [](#bugfix)
    * Handle `errors.display` system property better in admin plugin [admin#1452](https://github.com/getgrav/grav-plugin-admin/issues/1452)
    * Fix classes on non-http based protocol links [#2034](https://github.com/getgrav/grav/issues/2034)
    * Fixed crash on IIS (Windows) with open_basedir in effect [#2053](https://github.com/getgrav/grav/issues/2053)
    * Fixed incorrect routing with setup.php based base [#1892](https://github.com/getgrav/grav/issues/1892)
    * Fixed image resource memory deallocation [#2045](https://github.com/getgrav/grav/pull/2045)
    * Fixed issue with Errors `display:` option not handling integers properly [admin#1452](https://github.com/getgrav/grav-plugin-admin/issues/1452)

# v1.4.5
## 05/15/2018

1. [](#bugfix)
    * Fixed an issue with some users getting **2FA** prompt after upgrade [admin#1442](https://github.com/getgrav/grav-plugin-admin/issues/1442)
    * Do not crash when generating URLs with arrays as parameters [#2018](https://github.com/getgrav/grav/pull/2018)
    * Utils::truncateHTML removes whitespace when generating summaries [#2004](https://github.com/getgrav/grav/pull/2004)

# v1.4.4
## 05/11/2018

1. [](#new)
    * Added support for `Uri::post()` and `Uri::getConentType()`
    * Added a new `Medium:thumbnailExists()` function [#1966](https://github.com/getgrav/grav/issues/1966)
    * Added `authorized` support for 2FA
1. [](#improved)
    * Added default configuration for images [#1979](https://github.com/getgrav/grav/pull/1979)
    * Added dedicated PHPUnit assertions [#1990](https://github.com/getgrav/grav/pull/1990)
1. [](#bugfix)
    * Use `array_key_exists` instead of `in_array + array_keys` [#1991](https://github.com/getgrav/grav/pull/1991)
    * Fixed an issue with `custom_base_url` always causing 404 errors
    * Improve support for regex redirects with query and params [#1983](https://github.com/getgrav/grav/issues/1983)
    * Changed collection-based date sorting to `SORT_REGULAR` for better server compatibility [#1910](https://github.com/getgrav/grav/issues/1910)
    * Fix hardcoded string in modular blueprint [#1933](https://github.com/getgrav/grav/pull/1993)

# v1.4.3
## 04/12/2018

1. [](#new)
    * moved Twig `sortArrayByKey` logic into `Utils::` class
1. [](#improved)
    * Rolled back Parsedown library to stable `1.6.4` until a better solution for `1.8.0` compatibility can fe found
    * Updated vendor libraries to latest versions
1. [](#bugfix)
    * Fix for bad reference to `ZipArchive` in `GPM::Installer`

# v1.4.2
## 03/21/2018

1. [](#new)
    * Added new `|nicefilesize` Twig filter for pretty file (auto converts to bytes, kB, MB, GB, etc)
    * Added new `regex_filter()` Twig function to values in arrays
1. [](#improved)
    * Added bosnian to lang codes [#1917](﻿https://github.com/getgrav/grav/issues/1917)
    * Improved Zip extraction error codes [#1922](﻿https://github.com/getgrav/grav/issues/1922)
1. [](#bugfix)
    * Fixed an issue with Markdown Video and Audio that broke after Parsedown 1.7.0 Security updates [#1924](﻿https://github.com/getgrav/grav/issues/1924)
    * Fix for case-sensitive page metadata [admin#1370](https://github.com/getgrav/grav-plugin-admin/issues/1370)
    * Fixed missing composer requirements for the new `Grav\Framework\Uri` classes
    * Added missing PSR-7 vendor library required for URI additions in Grav 1.4.0

# v1.4.1
## 03/11/2018

1. [](#bugfix)
    * Fixed session timing out because of session cookie was not being sent

# v1.4.0
## 03/09/2018

1. [](#new)
    * Added `Grav\Framework\Uri` classes extending PSR-7 `HTTP message UriInterface` implementation
    * Added `Grav\Framework\Route` classes to allow route/link manipulation
    * Added `$grav['uri]->getCurrentUri()` method to get `Grav\Framework\Uri\Uri` instance for the current URL
    * Added `$grav['uri]->getCurrentRoute()` method to get `Grav\Framework\Route\Route` instance for the current URL
    * Added ability to have `php` version dependencies in GPM assets
    * Added new `{% switch %}` twig tag for more elegant if statements
    * Added new `{% markdown %}` twig tag
    * Added **Route Overrides** to the default page blueprint
    * Added new `Collection::toExtendedArray()` method that's particularly useful for Json output of data
    * Added new `|yaml_encode` and `|yaml_decode` Twig filter to convert to and from YAML
    * Added new `read_file()` Twig function to allow you to load and display a file in Twig (Supports streams and regular paths)
    * Added a new `Medium::exists()` method to check for file existence
    * Moved Twig `urlFunc()` to `Utils::url()` as its so darn handy
    * Transferred overall copyright from RocketTheme, LLC, to Trilby Media LLC
    * Added `theme_var`, `header_var` and `body_class` Twig functions for themes
    * Added `Grav\Framework\Cache` classes providing PSR-16 `Simple Cache` implementation
    * Added `Grav\Framework\ContentBlock` classes for nested HTML blocks with CSS/JS assets
    * Added `Grav\Framework\Object` classes for creating collections of objects
    * Added `|nicenumber` Twig filter
    * Added `{% try %} ... {% catch %} Error: {{ e.message }} {% endcatch %}` tag to allow basic exception handling inside Twig
    * Added `{% script %}` and `{% style %}` tags for Twig templates
    * Deprecated GravTrait
1. [](#improved)
    * Improved `Session` initialization
    * Added ability to set a `theme_var()` option in page frontmatter
    * Force clearing PHP `clearstatcache` and `opcache-reset` on `Cache::clear()`
    * Better `Page.collection()` filtering support including ability to have non-published pages in collections
    * Stopped Chrome from auto-completing admin user profile form [#1847](https://github.com/getgrav/grav/issues/1847)
    * Support for empty `switch` field like a `checkbox`
    * Made `modular` blueprint more flexible
    * Code optimizations to `Utils` class [#1830](https://github.com/getgrav/grav/pull/1830)
    * Objects: Add protected function `getElement()` to get serialized value for a single property
    * `ObjectPropertyTrait`: Added protected functions `isPropertyLoaded()`, `offsetLoad()`, `offsetPrepare()` and `offsetSerialize()`
    * `Grav\Framework\Cache`: Allow unlimited TTL
    * Optimizations & refactoring to the test suite [#1779](https://github.com/getgrav/grav/pull/1779)
    * Slight modification of Whoops error colors
    * Added new configuration option `system.session.initialize` to delay session initialization if needed by a plugin
    * Updated vendor libraries to latest versions
    * Removed constructor from `ObjectInterface`
    * Make it possible to include debug bar also into non-HTML responses
    * Updated built-in JQuery to latest 3.3.1
1. [](#bugfix)
    * Fixed issue with image alt tag always getting empted out unless set in markdown
    * Fixed issue with remote PHP version determination for Grav updates [#1883](https://github.com/getgrav/grav/issues/1883)
    * Fixed issue with _illegal scheme offset_ in `Uri::convertUrl()` [page-inject#8](https://github.com/getgrav/grav-plugin-page-inject/issues/8)
    * Properly validate YAML blueprint fields so admin can save as proper YAML now  [addresses many issues]
    * Fixed OpenGraph metatags so only Twitter uses `name=`, and all others use `property=` [#1849](https://github.com/getgrav/grav/issues/1849)
    * Fixed an issue with `evaluate()` and `evaluate_twig()` Twig functions that throws invalid template error
    * Fixed issue with `|sort_by_key` twig filter if the input was null or not an array
    * Date ordering should always be numeric [#1810](https://github.com/getgrav/grav/issues/1810)
    * Fix for base paths containing special characters [#1799](https://github.com/getgrav/grav/issues/1799)
    * Fix for session cookies in paths containing special characters
    * Fix for `vundefined` error for version numbers in GPM [form#222](https://github.com/getgrav/grav-plugin-form/issues/222)
    * Fixed `BadMethodCallException` thrown in GPM updates [#1784](https://github.com/getgrav/grav/issues/1784)
    * NOTE: Parsedown security release now escapes `&` to `&amp;` in Markdown links

# v1.3.10
## 12/06/2017

1. [](#bugfix)
    * Reverted GPM Local pull request as it broken admin [#1742](https://github.com/getgrav/grav/issues/1742)

# v1.3.9
## 12/05/2017

1. [](#new)
    * Added new core Twig templates for `partials/metadata.html.twig` and `partials/messages.html.twig`
    * Added ability to work with GPM locally [#1742](https://github.com/getgrav/grav/issues/1742)
    * Added new HTML5 audio controls [#1756](https://github.com/getgrav/grav/issues/1756)
    * Added `Medium::copy()` method to create a copy of a medium object
    * Added new `force_lowercase_urls` functionality on routes and slugs
    * Added new `item-list` filter type to remove empty items
    * Added new `setFlashCookieObject()` and `getFlashCookieObject()` methods to `Session` object
    * Added new `intl_enabled` option to disable PHP intl module collation when not needed
1. [](#bugfix)
    * Fixed an issue with checkbox field validation [form#216](https://github.com/getgrav/grav-plugin-form/issues/216)
    * Fixed issue with multibyte Markdown link URLs [#1749](https://github.com/getgrav/grav/issues/1749)
    * Fixed issue with multibyte folder names [#1751](https://github.com/getgrav/grav/issues/1751)
    * Fixed several issues related to `system.custom_base_url` that were broken [#1736](https://github.com/getgrav/grav/issues/1736)
    * Dynamically added pages via `Pages::addPage()` were not firing `onPageProcessed()` event causing forms not to be processed
    * Fixed `Page::active()` and `Page::activeChild()` to work with UTF-8 characters in the URL [#1727](https://github.com/getgrav/grav/issues/1727)
    * Fixed typo in `modular.yaml` causing media to be ignored [#1725](https://github.com/getgrav/grav/issues/1725)
    * Reverted `case_insensitive_urls` option as it was causing issues with taxonomy [#1733](https://github.com/getgrav/grav/pull/1733)
    * Removed an extra `/` in `CompileFile.php` [#1693](https://github.com/getgrav/grav/pull/1693)
    * Uri::Encode user and password to prevent issues in browsers
    * Fixed "Invalid AJAX response" When using Built-in PHP Webserver in Windows [#1258](https://github.com/getgrav/grav-plugin-admin/issues/1258)
    * Remove support for `config.user`, it was broken and bad practise
    * Make sure that `clean cache` uses valid path [#1745](https://github.com/getgrav/grav/pull/1745)
    * Fixed token creation issue with `Uri` params like `/id:3`
    * Fixed CSS Pipeline failing with Google remote fonts if the file was minified [#1261](https://github.com/getgrav/grav-plugin-admin/issues/1261)
    * Forced `field.multiple: true` to allow use of min/max options in `checkboxes.validate`

# v1.3.8
## 10/26/2017

1. [](#new)
    * Added Page `media_order` capability to manually order page media via a page header
1. [](#bugfix)
    * Fixed GPM update issue with filtered slugs [#1711](https://github.com/getgrav/grav/issues/1711)
    * Fixed issue with missing image file not throwing 404 properly [#1713](https://github.com/getgrav/grav/issues/1713)

# v1.3.7
## 10/18/2017

1. [](#bugfix)
    * Regression Uri: `base_url_absolute` always has the port number [#1690](https://github.com/getgrav/grav-plugin-admin/issues/1690)
    * Uri: Prefer using REQUEST_SCHEME instead of HTTPS [#1698](https://github.com/getgrav/grav-plugin-admin/issues/1698)
    * Fixed routing paths with urlencoded spaces and non-latin letters [#1688](https://github.com/getgrav/grav-plugin-admin/issues/1688)

# v1.3.6
## 10/12/2017

1. [](#bugfix)
    * Regression: Ajax error in Nginx [admin#1244](https://github.com/getgrav/grav-plugin-admin/issues/1244)
    * Remove the `_url=$uri` portion of the the Nginx `try_files` command [admin#1244](https://github.com/getgrav/grav-plugin-admin/issues/1244)

# v1.3.5
## 10/11/2017

1. [](#improved)
    * Refactored `URI` class with numerous bug fixes, and optimizations
    * Override `system.media.upload_limit` with PHP's `post_max_size` or `upload_max_filesize`
    * Updated `bin/grav clean` command to remove unnecessary vendor files (save some bytes)
    * Added a `http_status_code` Twig function to allow setting HTTP status codes from Twig directly.
    * Deter XSS attacks via URI path/uri methods (credit:newbthenewbd)
    * Added support for `$uri->toArray()` and `(string)$uri`
    * Added support for `type` on `Asstes::addInlineJs()` [#1683](https://github.com/getgrav/grav/pull/1683)
1. [](#bugfix)
    * Fixed method signature error with `GPM\InstallCommand::processPackage()` [#1682](https://github.com/getgrav/grav/pull/1682)

# v1.3.4
## 09/29/2017

1. [](#new)
    * Added filter support for Page collections (routable/visible/type/access/etc.)
1. [](#improved)
    * Implemented `Composer\CaBundle` for SSL Certs [#1241](https://github.com/getgrav/grav/issues/1241)
    * Refactored the Assets sorting logic
    * Improved language overrides to merge only 'extra' translations [#1514](https://github.com/getgrav/grav/issues/1514)
    * Improved support for Assets with query strings [#1451](https://github.com/getgrav/grav/issues/1451)
    * Twig extension cleanup
1. [](#bugfix)
    * Fixed an issue where fallback was not supporting dynamic page generation
    * Fixed issue with Image query string not being fully URL encoded [#1622](https://github.com/getgrav/grav/issues/1622)
    * Fixed `Page::summary()` when using delimiter and multibyte UTF8 Characters [#1644](https://github.com/getgrav/grav/issues/1644)
    * Fixed missing `.json` thumbnail throwing error when adding media [grav-plugin-admin#1156](https://github.com/getgrav/grav-plugin-admin/issues/1156)
    * Fixed insecure session cookie initialization [#1656](https://github.com/getgrav/grav/pull/1656)

# v1.3.3
## 09/07/2017

1. [](#new)
    * Added support for 2-Factor Authentication in admin profile
    * Added `gaussianBlur` media method [#1623](https://github.com/getgrav/grav/pull/1623)
    * Added new `|chunk_split()`, `|basename`, and `|dirname` Twig filter
    * Added new `tl` Twig filter/function to support specific translations [#1618](https://github.com/getgrav/grav/issues/1618)
1. [](#improved)
    * User `authorization` now requires a check for `authenticated` - REQUIRED: `Login v2.4.0`
    * Added options to `Page::summary()` to support size without HTML tags [#1554](https://github.com/getgrav/grav/issues/1554)
    * Forced `natsort` on plugins to ensure consistent plugin load ordering across platforms [#1614](https://github.com/getgrav/grav/issues/1614)
    * Use new `multilevel` field to handle Asset Collections [#1201](https://github.com/getgrav/grav-plugin-admin/issues/1201)
    * Added support for redis `password` option [#1620](https://github.com/getgrav/grav/issues/1620)
    * Use 302 rather than 301 redirects by default [#1619](https://github.com/getgrav/grav/issues/1619)
    * GPM Installer will try to load alphanumeric version of the class if no standard class found [#1630](https://github.com/getgrav/grav/issues/1630)
    * Add current page position to `User` class [#1632](https://github.com/getgrav/grav/issues/1632)
    * Added option to enable case insensitive URLs [#1638](https://github.com/getgrav/grav/issues/1638)
    * Updated vendor libraries
    * Updated `travis.yml` to add support for PHP 7.1 as well as 7.0.21 for test suite
1. [](#bugfix)
    * Fixed UTF8 multibyte UTF8 character support in `Page::summary()` [#1554](https://github.com/getgrav/grav/issues/1554)

# v1.3.2
## 08/16/2017

1. [](#new)
    * Added a new `cache_control` system and page level property [#1591](https://github.com/getgrav/grav/issues/1591)
    * Added a new `clear_images_by_default` system property to stop cache clear events from removing processed images [#1481](https://github.com/getgrav/grav/pull/1481)
    * Added new `onTwigLoader()` event to enable utilization of loader methods
    * Added new `Twig::addPath()` and `Twig::prependPath()` methods to wrap loader methods and support namespacing [#1604](https://github.com/getgrav/grav/issues/1604)
    * Added new `array_key_exists()` Twig function wrapper
    * Added a new `Collection::intersect()` method [#1605](https://github.com/getgrav/grav/issues/1605)
1. [](#bugfix)
    * Allow `session.timeout` field to be set to `0` via blueprints [#1598](https://github.com/getgrav/grav/issues/1598)
    * Fixed `Data::exists()` and `Data::raw()` functions breaking if `Data::file()` hasn't been called with non-null value
    * Fixed parent theme auto-loading in child themes of Gantry 5

# v1.3.1
## 07/19/2017

1. [](#bugfix)
    * Fix ordering for Linux + International environments [#1574](https://github.com/getgrav/grav/issues/1574)
    * Check if medium thumbnail exists before resetting
    * Update Travis' auth token

# v1.3.0
## 07/16/2017

1. [](#bugfix)
    * Fixed an undefined variable `$difference` [#1563](https://github.com/getgrav/grav/pull/1563)
    * Fix broken range slider [grav-plugin-admin#1153](https://github.com/getgrav/grav-plugin-admin/issues/1153)
    * Fix natural sort when > 100 pages [#1564](https://github.com/getgrav/grav/pull/1564)

# v1.3.0-rc.5
## 07/05/2017

1. [](#new)
    * Setting `system.session.timeout` to 0 clears the session when the browser session ends [#1538](https://github.com/getgrav/grav/pull/1538)
    * Created a `CODE_OF_CONDUCT.md` so everyone knows how to behave :)
1. [](#improved)
    * Renamed new `media()` Twig function to `media_directory()` to avoid conflict with Page's `media` object
1. [](#bugfix)
    * Fixed global media files disappearing after a reload [#1545](https://github.com/getgrav/grav/issues/1545)
    * Fix for broken regex redirects/routes via `site.yaml`
    * Sanitize the error message in the error handler page

# v1.3.0-rc.4
## 06/22/2017

1. [](#new)
    * Added `lower` and `upper` Twig filters
    * Added `pathinfo()` Twig function
    * Added 165 new thumbnail images for use in `media.yaml`
1. [](#improved)
    * Improved error message when running `bin/grav install` instead of `bin/gpm install`, and also when running on a non-skeleton site [#1027](https://github.com/getgrav/grav/issues/1027)
    * Updated vendor libraries
1. [](#bugfix)
    * Don't rebuild metadata every time, only when file does not exist
    * Restore GravTrait in ConsoleTrait [grav-plugin-login#119](https://github.com/getgrav/grav-plugin-login/issues/119)
    * Fix Windows routing with built-in server [#1502](https://github.com/getgrav/grav/issues/1502)
    * Fix [#1504](https://github.com/getgrav/grav/issues/1504) `process_twig` and `frontmatter.yaml`
    * Nicetime fix: 0 seconds from now -> just now [#1509](https://github.com/getgrav/grav/issues/1509)

# v1.3.0-rc.3
## 05/22/2017

1. [](#new)
    * Added new unified `Utils::getPagePathFromToken()` method which is used by various plugins (Admin, Forms, Downloads, etc.)
1. [](#improved)
    * Optionally remove unpublished pages from the translated languages, move into untranslated list [#1482](https://github.com/getgrav/grav/pull/1482)
    * Improved reliability of `hash` file-check method
1. [](#bugfix)
    * Updated to latest Toolbox library to fix issue with some blueprints rendering in admin plugin [#1117](https://github.com/getgrav/grav-plugin-admin/issues/1117)
    * Fix output handling in RenderProcessor [#1483](https://github.com/getgrav/grav/pull/1483)

# v1.3.0-rc.2
## 05/17/2017

1. [](#new)
    * Added new `media` and `vardump` Twig functions
1. [](#improved)
    * Put in various checks to ensure Exif is available before trying to use it
    * Add timestamp to configuration settings [#1445](https://github.com/getgrav/grav/pull/1445)
1. [](#bugfix)
    * Fix an issue saving YAML textarea fields in expert mode [#1480](https://github.com/getgrav/grav/pull/1480)
    * Moved `onOutputRendered()` back into Grav core

# v1.3.0-rc.1
## 05/16/2017

1. [](#new)
    * Added support for a single array field in the forms
    * Added EXIF support with automatic generation of Page Media metafiles
    * Added Twig function to get EXIF data on any image file
    * Added `Pages::baseUrl()`, `Pages::homeUrl()` and `Pages::url()` functions
    * Added `base32_encode`, `base32_decode`, `base64_encode`, `base64_decode` Twig filters
    * Added `Debugger::getCaller()` to figure out where the method was called from
    * Added support for custom output providers like Slim Framework
    * Added `Grav\Framework\Collection` classes for creating collections
1. [](#improved)
    * Add more controls over HTML5 video attributes (autoplay, poster, loop controls) [#1442](https://github.com/getgrav/grav/pull/1442)
    * Removed logging statement for invalid slug [#1459](https://github.com/getgrav/grav/issues/1459)
    * Groups selection pre-filled in user form
    * Improve error handling in `Folder::move()`
    * Added extra parameter for `Twig::processSite()` to include custom context
    * Updated RocketTheme Toolbox vendor library
1. [](#bugfix)
    * Fix to force route/redirect matching from the start of the route by default [#1446](https://github.com/getgrav/grav/issues/1446)
    * Edit check for valid slug [#1459](https://github.com/getgrav/grav/issues/1459)

# v1.2.4
## 04/24/2017

1. [](#improved)
    * Added optional ignores for `Installer::sophisticatedInstall()` [#1447](https://github.com/getgrav/grav/issues/1447)
1. [](#bugfix)
    * Allow multiple calls to `Themes::initTheme()` without throwing errors
    * Fixed querystrings in root pages with multi-lang enabled [#1436](https://github.com/getgrav/grav/issues/1436)
    * Allow support for `Pages::getList()` with `show_modular` option [#1080](https://github.com/getgrav/grav-plugin-admin/issues/1080)

# v1.2.3
## 04/19/2017

1. [](#improved)
    * Added new `pwd_regex` and `username_regex` system configuration options to allow format modifications
    * Allow `user/accounts.yaml` overrides and implemented more robust theme initialization
    * improved `getList()` method to do more powerful things
    * Fix Typo in GPM [#1427](https://github.com/getgrav/grav/issues/1427)

# v1.2.2
## 04/11/2017

1. [](#bugfix)
    * Fix for redirects breaking [#1420](https://github.com/getgrav/grav/issues/1420)
    * Fix issue in direct-install with github-style dependencies [#1405](https://github.com/getgrav/grav/issues/1405)

# v1.2.1
## 04/10/2017

1. [](#improved)
    * Added various `ancestor` helper methods in Page and Pages classes [#1362](https://github.com/getgrav/grav/pull/1362)
    * Added new `parents` field and switched Page blueprints to use this
    * Added `isajaxrequest()` Twig function [#1400](https://github.com/getgrav/grav/issues/1400)
    * Added ability to inline CSS and JS code via Asset manager [#1377](https://github.com/getgrav/grav/pull/1377)
    * Add query string in lighttpd default config [#1393](https://github.com/getgrav/grav/issues/1393)
    * Add `--all-yes` and `--destination` options for `bin/gpm direct-install` [#1397](https://github.com/getgrav/grav/pull/1397)
1. [](#bugfix)
    * Fix for direct-install of plugins with `languages.yaml` [#1396](https://github.com/getgrav/grav/issues/1396)
    * When determining language from HTTP_ACCEPT_LANGUAGE, also try base language only [#1402](https://github.com/getgrav/grav/issues/1402)
    * Fixed a bad method signature causing warning when running tests on `GPMTest` object

# v1.2.0
## 03/31/2017

1. [](#new)
    * Added file upload for user avatar in user/admin blueprint
1. [](#improved)
    * Analysis fixes
    * Switched to stable composer lib versions

# v1.2.0-rc.3
## 03/22/2017

1. [](#new)
    * Refactored Page re-ordering to handle all siblings at once
    * Added `language_codes` to Twig init to allow for easy language name/code/native-name lookup
1. [](#improved)
    * Added an _Admin Overrides_ section with option to choose the order of children in Pages Management
1. [](#bugfix)
    * Fixed loading issues with improperly named themes (use old broken method first) [#1373](https://github.com/getgrav/grav/issues/1373)
    * Simplified modular/twig processing logic and fixed an issue with system process config [#1351](https://github.com/getgrav/grav/issues/1351)
    * Cleanup package files via GPM install to make them more windows-friendly [#1361](https://github.com/getgrav/grav/pull/1361)
    * Fix for page-level debugger override changing the option site-wide
    * Allow `url()` twig function to pass-through external links

# v1.2.0-rc.2
## 03/17/2017

1. [](#improved)
    * Updated vendor libraries to latest
    * Added the ability to disable debugger on a per-page basis with `debugger: false` in page frontmatter
1. [](#bugfix)
    * Fixed an issue with theme inheritance and hyphenated base themes [#1353](https://github.com/getgrav/grav/issues/1353)
    * Fixed an issue when trying to use an `@2x` derivative on a non-image media file [#1341](https://github.com/getgrav/grav/issues/1341)

# v1.2.0-rc.1
## 03/13/2017

1. [](#new)
    * Added default setting to only allow `direct-installs` from official GPM.  Can be configured in `system.yaml`
    * Added a new `Utils::isValidUrl()` method
    * Added optional parameter to `|markdown(false)` filter to toggle block/line processing (default|true = `block`)
    * Added new `Page::folderExists()` method
1. [](#improved)
    * `Twig::evaluate()` now takes current environment and context into account
    * Genericized `direct-install` so it can be called via Admin plugin
1. [](#bugfix)
    * Fixed a minor bug in Number validation [#1329](https://github.com/getgrav/grav/issues/1329)
    * Fixed exception when trying to find user account and there is no `user://accounts` folder
    * Fixed issue when setting `Page::expires(0)` [Admin #1009](https://github.com/getgrav/grav-plugin-admin/issues/1009)
    * Removed ID from `nonce_field()` Twig function causing validation errors [Form #115](https://github.com/getgrav/grav-plugin-form/issues/115)

# v1.1.17
## 02/17/2017

1. [](#bugfix)
    * Fix for double extensions getting added during some redirects [#1307](https://github.com/getgrav/grav/issues/1307)
    * Fix syntax error in PHP 5.3. Move the version check before requiring the autoloaded deps
    * Fix Whoops displaying error page if there is PHP core warning or error [Admin #980](https://github.com/getgrav/grav-plugin-admin/issues/980)

# v1.1.16
## 02/10/2017

1. [](#new)
    * Exposed the Pages cache ID for use by plugins (e.g. Form) via `Pages::getPagesCacheId()`
    * Added `Languages::resetFallbackPageExtensions()` regarding [#1276](https://github.com/getgrav/grav/pull/1276)
1. [](#improved)
    * Allowed CLI to use non-volatile cache drivers for better integration with CLI and Web caches
    * Added Gantry5-compatible query information to Caddy configuration
    * Added some missing docblocks and type-hints
    * Various code cleanups (return types, missing variables in doclbocks, etc.)
1. [](#bugfix)
    * Fix blueprints slug validation [https://github.com/getgrav/grav-plugin-admin/issues/955](https://github.com/getgrav/grav-plugin-admin/issues/955)

# v1.1.15
## 01/30/2017

1. [](#new)
    * Added a new `Collection::merge()` method to allow merging of multiple collections [#1258](https://github.com/getgrav/grav/pull/1258)
    * Added [OpenCollective](https://opencollective.com/grav) backer/sponsor info to `README.md`
1. [](#improved)
    * Add an additional parameter to GPM::findPackage to avoid throwing an exception, for use in Twig [#1008](https://github.com/getgrav/grav/issues/1008)
    * Skip symlinks if found while clearing cache [#1269](https://github.com/getgrav/grav/issues/1269)
1. [](#bugfix)
    * Fixed an issue when page collection with header-based `sort.by` returns an array [#1264](https://github.com/getgrav/grav/issues/1264)
    * Fix `Response` object to handle `303` redirects when `open_basedir` in effect [#1267](https://github.com/getgrav/grav/issues/1267)
    * Silence `E_WARNING: Zend OPcache API is restricted by "restrict_api" configuration directive`

# v1.1.14
## 01/18/2017

1. [](#bugfix)
    * Fixed `Page::collection()` returning array and not Collection object when header variable did not exist
    * Revert `Content-Encoding: identity` fix, and let you set `cache: allow_webserver_gzip:` option to switch to `identity` [#548](https://github.com/getgrav/grav/issues/548)

# v1.1.13
## 01/17/2017

1. [](#new)
    * Added new `never_cache_twig` page option in `system.yaml` and frontmatter. Allows dynamic Twig logic in regular and modular Twig templates [#1244](https://github.com/getgrav/grav/pull/1244)
1. [](#improved)
    * Several improvements to aid theme development [#232](https://github.com/getgrav/grav/pull/1232)
    * Added `hash` cache check option and made dropdown more descriptive [Admin #923](https://github.com/getgrav/grav-plugin-admin/issues/923)
1. [](#bugfix)
    * Fixed cross volume file system operations [#635](https://github.com/getgrav/grav/issues/635)
    * Fix issue with pages folders validation not accepting uppercase letters
    * Fix renaming the folder name if the page, in the default language, had a custom slug set in its header
    * Fixed issue with `Content-Encoding: none`. It should really be `Content-Encoding: identity` instead
    * Fixed broken `hash` method on page modifications detection
    * Fixed issue with multi-lang pages not caching independently without unique `.md` file [#1211](https://github.com/getgrav/grav/issues/1211)
    * Fixed all `$_GET` parameters missing in Nginx (please update your nginx.conf) [#1245](https://github.com/getgrav/grav/issues/1245)
    * Fixed issue in trying to process broken symlink [#1254](https://github.com/getgrav/grav/issues/1254)

# v1.1.12
## 12/26/2016

1. [](#bugfix)
    * Fixed issue with JSON calls throwing errors due to debugger enabled [#1227](https://github.com/getgrav/grav/issues/1227)

# v1.1.11
## 12/22/2016

1. [](#improved)
    * Fall back properly to HTML if template type not found
1. [](#bugfix)
    * Fix issue with modular pages folders validation [#900](https://github.com/getgrav/grav-plugin-admin/issues/900)

# v1.1.10
## 12/21/2016

1. [](#improved)
    * Improve detection of home path. Also allow `~/.grav` on Windows, drop `ConsoleTrait::isWindows()` method, used only for that [#1204](https://github.com/getgrav/grav/pull/1204)
    * Reworked PHP CLI router [#1219](https://github.com/getgrav/grav/pull/1219)
    * More robust theme/plugin logic in `bin/gpm direct-install`
1. [](#bugfix)
    * Fixed case where extracting a package would cause an error during rename
    * Fix issue with using `Yaml::parse` direcly on a filename, now deprecated
    * Add pattern for frontend validation of folder slugs [#891](https://github.com/getgrav/grav-plugin-admin/issues/891)
    * Fix issue with Inflector when translation is disabled [SimpleSearch #87](https://github.com/getgrav/grav-plugin-simplesearch/issues/87)
    * Explicitly expose `array_unique` Twig filter [Admin #897](https://github.com/getgrav/grav-plugin-admin/issues/897)

# v1.1.9
## 12/13/2016

1. [](#new)
    * RC released as stable
1. [](#improved)
    * Better error handling in cache clear
    * YAML syntax fixes for the future compatibility
    * Added new parameter `remove` for `onBeforeCacheClear` event
    * Add support for calling Media object as function to get medium by filename
1. [](#bugfix)
    * Added checks before accessing admin reference during `Page::blueprints()` call. Allows to access `page.blueprints` from Twig in the frontend

# v1.1.9-rc.3
## 12/07/2016

1. [](#new)
    * Add `ignore_empty` property to be used on array fields, if positive only save options with a value
    * Use new `permissions` field in user account
    * Add `range(int start, int end, int step)` twig function to generate an array of numbers between start and end, inclusive
    * New retina Media image derivatives array support (`![](image.jpg?derivatives=[640,1024,1440])`) [#1147](https://github.com/getgrav/grav/pull/1147)
    * Added stream support for images (`![Sepia Image](image://image.jpg?sepia)`)
    * Added stream support for links (`[Download PDF](user://data/pdf/my.pdf)`)
    * Added new `onBeforeCacheClear` event to add custom paths to cache clearing process
1. [](#improved)
    * Added alias `selfupdate` to the `self-upgrade` `bin/gpm` CLI command
    * Synced `webserver-configs/htaccess.txt` with `.htaccess`
    * Use permissions field in group details.
    * Updated vendor libraries
    * Added a warning on GPM update to update Grav first if needed [#1194](https://github.com/getgrav/grav/pull/1194)
 1. [](#bugfix)
    * Fix page collections problem with `@page.modular` [#1178](https://github.com/getgrav/grav/pull/1178)
    * Fix issue with using a multiple taxonomy filter of which one had no results, thanks to @hughbris [#1184](https://github.com/getgrav/grav/issues/1184)
    * Fix saving permissions in group
    * Fixed issue with redirect of a page getting moved to a different location

# v1.1.9-rc.2
## 11/26/2016

1. [](#new)
    * Added two new sort order options for pages: `publish_date` and `unpublish_date` [#1173](https://github.com/getgrav/grav/pull/1173))
1. [](#improved)
    * Multisite: Create image cache folder if it doesn't exist
    * Add 2 new language values for French [#1174](https://github.com/getgrav/grav/issues/1174)
1. [](#bugfix)
    * Fixed issue when we have a meta file without corresponding media [#1179](https://github.com/getgrav/grav/issues/1179)
    * Update class namespace for Admin class [Admin #874](https://github.com/getgrav/grav-plugin-admin/issues/874)

# v1.1.9-rc.1
## 11/09/2016

1. [](#new)
    * Added a `CompiledJsonFile` object to better handle Json files.
    * Added Base32 encode/decode class
    * Added a new `User::find()` method
1. [](#improved)
    * Moved `messages` object into core Grav from login plugin
    * Added `getTaxonomyItemKeys` to the Taxonomy object [#1124](https://github.com/getgrav/grav/issues/1124)
    * Added a `redirect_me` Twig function [#1124](https://github.com/getgrav/grav/issues/1124)
    * Added a Caddyfile for newer Caddy versions [#1115](https://github.com/getgrav/grav/issues/1115)
    * Allow to override sorting flags for page header-based or default ordering. If the `intl` PHP extension is loaded, only these flags are available: https://secure.php.net/manual/en/collator.asort.php. Otherwise, you can use the PHP standard sorting flags (https://secure.php.net/manual/en/array.constants.php) [#1169](https://github.com/getgrav/grav/issues/1169)
1. [](#bugfix)
    * Fixed an issue with site redirects/routes, not processing with extension (.html, .json, etc.)
    * Don't truncate HTML if content length is less than summary size [#1125](https://github.com/getgrav/grav/issues/1125)
    * Return max available number when calling random() on a collection passing an int > available items [#1135](https://github.com/getgrav/grav/issues/1135)
    * Use correct ratio when applying image filters to image alternatives [#1147](https://github.com/getgrav/grav/issues/1147)
    * Fixed URI path in multi-site when query parameters were used in front page

# v1.1.8
## 10/22/2016

1. [](#bugfix)
    * Fixed warning with unset `ssl` option when using GPM [#1132](https://github.com/getgrav/grav/issues/1132)

# v1.1.7
## 10/22/2016

1. [](#improved)
    * Improved the capabilities of Image derivatives [#1107](https://github.com/getgrav/grav/pull/1107)
1. [](#bugfix)
    * Only pass verify_peer settings to cURL and fopen if the setting is disabled [#1120](https://github.com/getgrav/grav/issues/1120)

# v1.1.6
## 10/19/2016

1. [](#new)
    * Added ability for Page to override the output format (`html`, `xml`, etc..) [#1067](https://github.com/getgrav/grav/issues/1067)
    * Added `Utils::getExtensionByMime()` and cleaned up `Utils::getMimeByExtension` + tests
    * Added a `cache.check.method: 'hash'` option in `system.yaml` that checks all files + dates inclusively
    * Include jQuery 3.x in the Grav assets
    * Added the option to automatically fix orientation on images based on their Exif data, by enabling `system.images.auto_fix_orientation`.
1. [](#improved)
    * Add `batch()` function to Page Collection class
    * Added new `cache.redis.socket` setting that allow to pass a UNIX socket as redis server
    * It is now possible to opt-out of the SSL verification via the new `system.gpm.verify_peer` setting. This is sometimes necessary when receiving a "GPM Unable to Connect" error. More details in ([#1053](https://github.com/getgrav/grav/issues/1053))
    * It is now possible to force the use of either `curl` or `fopen` as `Response` connection method, via the new `system.gpm.method` setting. By default this is set to 'auto' and gives priority to 'fopen' first, curl otherwise.
    * InstallCommand can now handle Licenses
    * Uses more helpful `1x`, `2x`, `3x`, etc names in the Retina derivatives cache files.
    * Added new method `Plugins::isPluginActiveAdmin()` to check if plugin route is active in Admin plugin
    * Added new `Cache::setEnabled` and `Cache::getEnabled` to enable outside control of cache
    * Updated vendor libs including Twig `1.25.0`
    * Avoid git ignoring any vendor folder in a Grav site subfolder (but still ignore the main `vendor/` folder)
    * Added an option to get just a route back from `Uri::convertUrl()` function
    * Added option to control split session [#1096](https://github.com/getgrav/grav/pull/1096)
    * Added new `verbosity` levels to `system.error.display` to allow for system error messages [#1091](https://github.com/getgrav/grav/pull/1091)
    * Improved the API for Grav plugins to access the Parsedown parser directly [#1062](https://github.com/getgrav/grav/pull/1062)
1. [](#bugfix)
    * Fixed missing `progress` method in the DirectInstall Command
    * `Response` class now handles better unsuccessful requests such as 404 and 401
    * Fixed saving of `external` page types [Admin #789](https://github.com/getgrav/grav-plugin-admin/issues/789)
    * Fixed issue deleting parent folder of folder with `param_sep` in the folder name [admin #796](https://github.com/getgrav/grav-plugin-admin/issues/796)
    * Fixed an issue with streams in `bin/plugin`
    * Fixed `jpeg` file format support in Media

# v1.1.5
## 09/09/2016

1. [](#new)
    * Added new `bin/gpm direct-install` command to install local and remote zip archives
1. [](#improved)
    * Refactored `onPageNotFound` event to fire after `onPageInitialized`
    * Follow symlinks in `Folder::all()`
    * Twig variable `base_url` now supports multi-site by path feature
    * Improved `bin/plugin` to list plugins with commands faster by limiting the depth of recursion
1. [](#bugfix)
    * Quietly skip missing streams in `Cache::clearCache()`
    * Fix issue in calling page.summary when no content is present in a page
    * Fix for HUGE session timeouts [#1050](https://github.com/getgrav/grav/issues/1050)

# v1.1.4
## 09/07/2016

1. [](#new)
    * Added new `tmp` folder at root. Accessible via stream `tmp://`. Can be cleared with `bin/grav clear --tmp-only` as well as `--all`.
    * Added support for RTL in `LanguageCodes` so you can determine if a language is RTL or not
    * Ability to set `custom_base_url` in system configuration
    * Added `override` and `force` options for Streams setup
1. [](#improved)
    * Important vendor updates to provide PHP 7.1 beta support!
    * Added a `Util::arrayFlatten()` static function
    * Added support for 'external_url' page header to enable easier external URL based menu items
    * Improved the UI for CLI GPM Index view to use a table
    * Added `@page.modular` Collection type [#988](https://github.com/getgrav/grav/issues/988)
    * Added support for `self@`, `page@`, `taxonomy@`, `root@` Collection syntax for cleaner YAML compatibility
    * Improved GPM commands to allow for `-y` to automate **yes** responses and `-o` for **update** and **selfupgrade** to overwrite installations [#985](https://github.com/getgrav/grav/issues/985)
    * Added randomization to `safe_email` Twig filter for greater security [#998](https://github.com/getgrav/grav/issues/998)
    * Allow `Utils::setDotNotation` to merge data, rather than just set
    * Moved default `Image::filter()` to the `save` action to ensure they are applied last [#984](https://github.com/getgrav/grav/issues/984)
    * Improved the `Truncator` code to be more reliable [#1019](https://github.com/getgrav/grav/issues/1019)
    * Moved media blueprints out of core (now in Admin plugin)
1. [](#bugfix)
    * Removed 307 redirect code option as it is not well supported [#743](https://github.com/getgrav/grav-plugin-admin/issues/743)
    * Fixed issue with folders with name `*.md` are not confused with pages [#995](https://github.com/getgrav/grav/issues/995)
    * Fixed an issue when filtering collections causing null key
    * Fix for invalid HTML when rendering GIF and Vector media [#1001](https://github.com/getgrav/grav/issues/1001)
    * Use pages.markdown.extra in the user's system.yaml [#1007](https://github.com/getgrav/grav/issues/1007)
    * Fix for `Memcached` connection [#1020](https://github.com/getgrav/grav/issues/1020)

# v1.1.3
## 08/14/2016

1. [](#bugfix)
    * Fix for lightbox media function throwing error [#981](https://github.com/getgrav/grav/issues/981)

# v1.1.2
## 08/10/2016

1. [](#new)
    * Allow forcing SSL by setting `system.force_ssl` (Force SSL in the Admin System Config) [#899](https://github.com/getgrav/grav/pull/899)
1. [](#improved)
    * Improved `authorize` Twig extension to accept a nested array of authorizations  [#948](https://github.com/getgrav/grav/issues/948)
    * Don't add timestamps on remote assets as it can cause conflicts
    * Grav now looks at types from `media.yaml` when retrieving page mime types [#966](https://github.com/getgrav/grav/issues/966)
    * Added support for dumping exceptions in the Debugger
1. [](#bugfix)
    * Fixed `Folder::delete` method to recursively remove files and folders and causing Upgrade to fail.
    * Fix [#952](https://github.com/getgrav/grav/issues/952) hyphenize the session name.
    * If no parent is set and siblings collection is called, return a new and empty collection [grav-plugin-sitemap/issues/22](https://github.com/getgrav/grav-plugin-sitemap/issues/22)
    * Prevent exception being thrown when calling the Collator constructor failed in a Windows environment with the Intl PHP Extension enabled [#961](https://github.com/getgrav/grav/issues/961)
    * Fix for markdown images not properly rendering `id` attribute [#956](https://github.com/getgrav/grav/issues/956)

# v1.1.1
## 07/16/2016

1. [](#improved)
    * Made `paramsRegex()` static to allow it to be called statically
1. [](#bugfix)
    * Fixed backup when using very long site titles with invalid characters [grav-plugin-admin#701](https://github.com/getgrav/grav-plugin-admin/issues/701)
    * Fixed a typo in the `webserver-configs/nginx.conf` example

# v1.1.0
## 07/14/2016

1. [](#improved)
    * Added support for validation of multiple email in the `type: email` field [grav-plugin-email#31](https://github.com/getgrav/grav-plugin-email/issues/31)
    * Unified PHP code header styling
    * Added 6 more languages and updated language codes
    * set default "releases" option to `stable`
1. [](#bugfix)
    * Fix backend validation for file fields marked as required [grav-plugin-form#78](https://github.com/getgrav/grav-plugin-form/issues/78)

# v1.1.0-rc.3
## 06/21/2016

1. [](#new)
    * Add a onPageFallBackUrl event when starting the fallbackUrl() method to allow the Login plugin to protect the page media
    * Conveniently allow ability to retrieve user information via config object [#913](https://github.com/getgrav/grav/pull/913) - @Vivalldi
    * Grav served images can now use header caching [#905](https://github.com/getgrav/grav/pull/905)
1. [](#improved)
    * Take asset modification timestamp into consideration in pipelining [#917](https://github.com/getgrav/grav/pull/917) - @Sommerregen
1. [](#bugfix)
    * Respect `enable_asset_timestamp` settings for pipelined Assets [#906](https://github.com/getgrav/grav/issues/906)
    * Fixed collections end dates for 32-bit systems [#902](https://github.com/getgrav/grav/issues/902)
    * Fixed a recent regression (1.1.0-rc1) with parameter separator different than `:`

# v1.1.0-rc.2
## 06/14/2016

1. [](#new)
    * Added getters and setters for Assets to allow manipulation of CSS/JS/Collection based assets via plugins [#876](https://github.com/getgrav/grav/issues/876)
1. [](#improved)
    * Pass the exception to the `onFatalException()` event
    * Updated to latest jQuery 2.2.4 release
    * Moved list items in `system/config/media.yaml` config into a `types:` key which allows you delete default items.
    * Updated `webserver-configs/nginx.conf` with `try_files` fix from @mrhein and @rondlite [#743](https://github.com/getgrav/grav/pull/743)
    * Updated cache references to include `memecache` and `redis` [#887](https://github.com/getgrav/grav/issues/887)
    * Updated composer libraries
1. [](#bugfix)
    * Fixed `Utils::normalizePath()` that was truncating 0's [#882](https://github.com/getgrav/grav/issues/882)

# v1.1.0-rc.1
## 06/01/2016

1. [](#new)
    * Added `Utils::getDotNotation()` and `Utils::setDotNotation()` methods + tests
    * Added support for `xx-XX` locale language lookups in `LanguageCodes` class [#854](https://github.com/getgrav/grav/issues/854)
    * New CSS/JS Minify library that does a more reliable job [#864](https://github.com/getgrav/grav/issues/864)
1. [](#improved)
    * GPM installation of plugins and themes into correct multisite folders [#841](https://github.com/getgrav/grav/issues/841)
    * Use `Page::rawRoute()` in blueprints for more reliable mulit-language support
1. [](#bugfix)
    * Fixes for `zlib.output_compression` as well as `mod_deflate` GZIP compression
    * Fix for corner-case redirect logic causing infinite loops and out-of-memory errors
    * Fix for saving fields in expert mode that have no `Validation::typeX()` methods [#626](https://github.com/getgrav/grav-plugin-admin/issues/626)
    * Detect if user really meant to extend parent blueprint, not another one (fixes old page type blueprints)
    * Fixed a bug in `Page::relativePagePath()` when `Page::$name` is not defined
    * Fix for poor handling of params + query element in `Uri::processParams()` [#859](https://github.com/getgrav/grav/issues/859)
    * Fix for double encoding in markdown links [#860](https://github.com/getgrav/grav/issues/860)
    * Correctly handle language strings to determine if it's in admin or not [#627](https://github.com/getgrav/grav-plugin-admin/issues/627)

# v1.1.0-beta.5
## 05/23/2016

1. [](#improved)
    * Updated jQuery from 2.2.0 to 2.2.3
    * Set `Uri::ip()` to static by default so it can be used in form fields
    * Improved `Session` class with flash storage
    * `Page::getContentMeta()` now supports an optional key.
1. [](#bugfix)
    * Fixed "Invalid slug set in YAML frontmatter" when setting `Page::slug()` with empty string [#580](https://github.com/getgrav/grav-plugin-admin/issues/580)
    * Only `.gitignore` Grav's vendor folder
    * Fix trying to remove Grav with `GPM uninstall` of a plugin with Grav dependency
    * Fix Page Type blueprints not being able to extend their parents
    * `filterFile` validation method always returns an array of files, behaving like `multiple="multiple"`
    * Fixed [#835](https://github.com/getgrav/grav-plugin-admin/issues/835) check for empty image file first to prevent getimagesize() fatal error
    * Avoid throwing an error when Grav's Gzip and mod_deflate are enabled at the same time on a non php-fpm setup

# v1.1.0-beta.4
## 05/09/2016

1. [](#bugfix)
    * Drop dependencies calculations if plugin is installed via symlink
    * Drop Grav from dependencies calculations
    * Send slug name as part of installed packages
    * Fix for summary entities not being properly decoded [#825](https://github.com/getgrav/grav/issues/825)


# v1.1.0-beta.3
## 05/04/2016

1. [](#improved)
    * Pass the Page type when calling `onBlueprintCreated`
    * Changed `Page::cachePageContent()` form **private** to **public** so a page can be recached via plugin
1. [](#bugfix)
    * Fixed handling of `{'loading':'async'}` with Assets Pipeline
    * Fix for new modular page modal `Page` field requiring a value [#529](https://github.com/getgrav/grav-plugin-admin/issues/529)
    * Fix for broken `bin/gpm version` command
    * Fix handling "grav" as a dependency
    * Fix when installing multiple packages and one is the dependency of another, don't try to install it twice
    * Fix using name instead of the slug to determine a package folder. Broke for packages whose name was 2+ words

# v1.1.0-beta.2
## 04/27/2016

1. [](#new)
    * Added new `Plugin::getBlueprint()` and `Theme::getBlueprint()` method
    * Allow **page blueprints** to be added via Plugins.
1. [](#improved)
    * Moved to new `data-*@` format in blueprints
    * Updated composer-based libraries
    * Moved some hard-coded `CACHE_DIR` references to use locator
    * Set `twig.debug: true` by default
1. [](#bugfix)
    * Fixed issue with link rewrites and local assets pipeline with `absolute_urls: true`
    * Allow Cyrillic slugs [#520](https://github.com/getgrav/grav-plugin-admin/issues/520)
    * Fix ordering issue with accented letters [#784](https://github.com/getgrav/grav/issues/784)
    * Fix issue with Assets pipeline and missing newlines causing invalid JavaScript

# v1.1.0-beta.1
## 04/20/2016

1. [](#new)
    * **Blueprint Improvements**: The main improvements to Grav take the form of a major rewrite of our blueprint functionality. Blueprints are an essential piece of functionality within Grav that helps define configuration fields. These allow us to create a definition of a form field that can be rendered in the administrator plugin and allow the input, validation, and storage of values into the various configuration and page files that power Grav. Grav 1.0 had extensive support for building and extending blueprints, but Grav 1.1 takes this even further and adds improvements to our existing system.
    * **Extending Blueprints**: You could extend forms in Grav 1.0, but now you can use a newer `extends@:` default syntax rather than the previous `'@extends'` string that needed to be quoted in YAML. Also this new format allows for the defining of a `context` which lets you define where to look for the base blueprint. Another new feature is the ability to extend from multiple blueprints.
    * **Embedding/Importing Blueprints**: One feature that has been requested is the ability to embed or import one blueprint into another blueprint. This allows you to share fields or sub-form between multiple forms. This is accomplished via the `import@` syntax.
    * **Removing Existing Fields and Properties**: Another new feature is the ability to remove completely existing fields or properties from an extended blueprint. This allows the user a lot more flexibility when creating custom forms by simply using the new `unset@: true` syntax. To remove a field property you would use `unset-<property>@: true` in your extended field definition, for example: `unset-options@: true`.
    * **Replacing Existing Fields and Properties**: Similar to removing, you can now replace an existing field or property with the `replace@: true` syntax for the whole field, and `replace-<property>@: true` for a specific property.
    * **Field Ordering**: Probably the most frequently requested blueprint functionality that we have added is the ability to change field ordering. Imagine that you want to extend the default page blueprint but add a new tab. Previously, this meant your tab would be added at the end of the form, but now you can define that you wish the new tab to be added right after the `content` tab. This works for any field too, so you can extend a blueprint and add your own custom fields anywhere you wish! This is accomplished by using the new `ordering@:` syntax with either an existing property name or an integer.
    * **Configuration Properties**: Another useful new feature is the ability to directly access Grav configuration in blueprints with `config-<property>@` syntax. For example you can set a default for a field via `config-default@: site.author.name` which will use the author.name value from the `site.yaml` file as the `default` value for this field.
    * **Function Calls**: The ability to call PHP functions for values has been improved in Grav 1.1 to be more powerful. You can use the `data-<property>@` syntax to call static methods to obtain values. For example: `data-default@: '\Grav\Plugin\Admin::route'`. You can now even pass parameters to these methods.
    * **Validation Rules**: You can now define a custom blueprint-level validation rule and assign this rule to a form field.
    * **Custom Form Field Types**: This advanced new functionality allows you to create a custom field type via a new plugin event called getFormFieldTypes(). This allows you to provide extra functionality or instructions on how to handle the form form field.
    * **GPM Versioning**: A new feature that we have wanted to add to our GPM package management system is the ability to control dependencies by version. We have opted to use a syntax very similar to the Composer Package Manager that is already familiar to most PHP developers. This new versioning system allows you to define specific minimum version requirements of dependent packages within Grav. This should ensure that we have less (hopefully none!) issues when you update one package that also requires a specific minimum version of another package. The admin plugin for example may have an update that requires a specific version of Grav itself.
    * **GPM Testing Channel**: GPM repository now comes with both a `stable` and `testing` channel. A new setting in `system.gpm.releases` allow to switch between the two channels. Developers will be able to decide whether their resource is going to be in a pre-release state or stable. Only users who switch to the **testing** channel will be able to install a pre-release version.
    * **GPM Events**: Packages (plugins and themes) can now add event handlers to hook in the package GPM events: install, update, uninstall. A package can listen for events before and after each of these events, and can execute any PHP code, and optionally halt the procedure or return a message.
    * Refactor of the process chain breaking out `Processors` into individual classes to allow for easier modification and addition. Thanks to toovy for this work. - [#745](https://github.com/getgrav/grav/pull/745)
    * Added multipart downloads, resumable downloads, download throttling, and video streaming in the `Utils::download()` method.
    * Added optional config to allow Twig processing in page frontmatter - [#788](https://github.com/getgrav/grav/pull/788)
    * Added the ability to provide blueprints via a plugin (previously limited to Themes only).
    * Added Developer CLI Tools to easily create a new theme or plugin
    * Allow authentication for proxies - [#698](https://github.com/getgrav/grav/pull/698)
    * Allow to override the default Parsedown behavior - [#747](https://github.com/getgrav/grav/pull/747)
    * Added an option to allow to exclude external files from the pipeline, and to render the pipeline before/after excluded files
    * Added the possibility to store translations of themes in separate files inside the `languages` folder
    * Added a method to the Uri class to return the base relative URL including the language prefix, or the base relative url if multilanguage is not enabled
    * Added a shortcut for pages.find() alias
1. [](#improved)
    * Now supporting hostnames with localhost environments for better vhost support/development
    * Refactor hard-coded paths to use PHP Streams that allow a setup file to configure where certain parts of Grav are stored in the physical filesystem.
    * If multilanguage is active, include the Intl Twig Extension to allow translating dates automatically (http://twig.sensiolabs.org/doc/extensions/intl.html)
    * Allow having local themes with the same name as GPM themes, by adding `gpm: false` to the theme blueprint - [#767](https://github.com/getgrav/grav/pull/767)
    * Caddyfile and Lighttpd config files updated
    * Removed `node_modules` folder from backups to make them faster
    * Display error when `bin/grav install` hasn't been run instead of throwing exception. Prevents "white page" errors if error display is off
    * Improved command line flow when installing multiple packages: don't reinstall packages if already installed, ask once if should use symlinks if symlinks are found
    * Added more tests to our testing suite
    * Added x-ua-compatible to http_equiv metadata processing
    * Added ability to have a per-page `frontmatter.yaml` file to set header frontmatter defaults. Especially useful for multilang scenarios - [#775](https://github.com/getgrav/grav/pull/775)
    * Removed deprecated `bin/grav newuser` CLI command.  use `bin/plugin login newuser` instead.
    * Added `webm` and `ogv` video types to the default media types list.
1. [](#bugfix)
    * Fix Zend Opcache `opcache.validate_timestamps=0` not detecting changes in compiled yaml and twig files
    * Avoid losing params, query and fragment from the URL when auto-redirecting to a language-specific route - [#759](https://github.com/getgrav/grav/pull/759)
    * Fix for non-pipeline assets getting lost when pipeline is cached to filesystem
    * Fix for double encoding resulting from Markdown Extra
    * Fix for a remote link breaking all CSS rewrites for pipeline
    * Fix an issue with Retina alternatives not clearing properly between repeat uses
    * Fix for non standard http/s external markdown links - [#738](https://github.com/getgrav/grav/issues/738)
    * Fix for `find()` calling redirects via `dispatch()` causing infinite loops - [#781](https://github.com/getgrav/grav/issues/781)

# v1.0.10
## 02/11/2016

1. [](#new)
    * Added new `Page::contentMeta()` mechanism to store content-level meta data alongside content
    * Added Japanese language translation
1. [](#improved)
    * Updated some vendor libraries
1. [](#bugfix)
    * Hide `streams` blueprint from Admin plugin
    * Fix translations of languages with `---` in YAML files

# v1.0.9
## 02/05/2016

1. [](#new)
    * New **Unit Testing** via Codeception http://codeception.com/
    * New **page-level SSL** functionality when using `absolute_urls`
    * Added `reverse_proxy` config option for issues with non-standard ports
    * Added `proxy_url` config option to support GPM behind proxy servers #639
    * New `Pages::parentsRawRoutes()` method
    * Enhanced `bin/gpm info` CLI command with Changelog support #559
    * Ability to add empty *Folder* via admin plugin
    * Added latest `jQuery 2.2.0` library to core
    * Added translations from Crowdin
1. [](#improved)
    * [BC] Metadata now supports only flat arrays. To use open graph metas and the likes (ie, 'og:title'), simply specify it in the key.
    * Refactored `Uri::convertUrl()` method to be more reliable + tests created
    * Date for last update of a modular sub-page sets modified date of modular page itself
    * Split configuration up into two steps
    * Moved Grav-based `base_uri` variables into `Uri::init()`
    * Refactored init in `URI` to better support testing
    * Allow `twig_vars` to be exposed earlier and merged later
    * Avoid setting empty metadata
    * Accept single group access as a string rather than requiring an array
    * Return `$this` in Page constructor and init to allow chaining
    * Added `ext-*` PHP requirements to `composer.json`
    * Use Whoops 2.0 library while supporting old style
    * Removed redundant old default-hash fallback mechanisms
    * Commented out default redirects and routes in `site.yaml`
    * Added `/tests` folder to deny's of all `webserver-configs/*` files
    * Various PS and code style fixes
1. [](#bugfix)
    * Fix default generator metadata
    * Fix for broken image processing caused by `Uri::convertUrl()` bugs
    * Fix loading JS and CSS from collections #623
    * Fix stream overriding
    * Remove the URL extension for home link
    * Fix permissions when the user has no access level set at all
    * Fix issue with user with multiple groups getting denied on first group
    * Fixed an issue with `Pages()` internal cache lookup not being unique enough
    * Fix for bug with `site.redirects` and `site.routes` being an empty list
    * [Markdown] Don't process links for **special protocols**
    * [Whoops] serve JSON errors when request is JSON


# v1.0.8
## 01/08/2016

1. [](#new)
    * Added `rotate`, `flip` and `fixOrientation` image medium methods
1. [](#bugfix)
    * Removed IP from Nonce generation. Should be more reliable in a variety of scenarios

# v1.0.7
## 01/07/2016

1. [](#new)
    * Added `composer create-project` as an additional installation method #585
    * New optional system config setting to strip home from page routs and urls #561
    * Added Greek, Finnish, Norwegian, Polish, Portuguese, and Romanian languages
    * Added new `Page->topParent()` method to return top most parent of a page
    * Added plugins configuration tab to debugger
    * Added support for APCu and PHP7.0 via new Doctrine Cache release
    * Added global setting for `twig_first` processing (false by default)
    * New configuration options for Session settings #553
1. [](#improved)
    * Switched to SSL for GPM calls
    * Use `URI->host()` for session domain
    * Add support for `open_basedir` when installing packages via GPM
    * Improved `Utils::generateNonceString()` method to handle reverse proxies
    * Optimized core thumbnails saving 38% in file size
    * Added new `bin/gpm index --installed-only` option
    * Improved GPM errors to provider more helpful diagnostic of issues
    * Removed old hardcoded PHP version references
    * Moved `onPageContentProcessed()` event so it's fired more reliably
    * Maintain md5 keys during sorting of Assets #566
    * Update to Caddyfile for Caddy web server
1. [](#bugfix)
    * Fixed an issue with cache/config checksum not being set on cache load
    * Fix for page blueprint and theme inheritance issue #534
    * Set `ZipBackup` timeout to 10 minutes if possible
    * Fix case where we only have inline data for CSS or JS  #565
    * Fix `bin/grav sandbox` command to work with new `webserver-config` folder
    * Fix for markdown attributes on external URLs
    * Fixed issue where `data:` page header was acting as `publish_date:`
    * Fix for special characters in URL parameters (e.g. /tag:c++) #541
    * Safety check for an array of nonces to only use the first one

# v1.0.6
## 12/22/2015

1. [](#new)
    * Set minimum requirements to [PHP 5.5.9](http://bit.ly/1Jt9OXO)
    * Added `saveConfig` to Themes
1. [](#improved)
    * Updated Whoops to new 2.0 version (PHP 7.0 compatible)
    * Moved sample web server configs into dedicated directory
    * FastCGI will use Apache's `mod_deflate` if gzip turned off
1. [](#bugfix)
    * Fix broken media image operators
    * Only call extra method of blueprints if blueprints exist
    * Fix lang prefix in url twig variables #523
    * Fix case insensitive HTTPS check #535
    * Field field validation handles case `multiple` missing

# v1.0.5
## 12/18/2015

1. [](#new)
    * Add ability to extend markdown with plugins
    * Added support for plugins to have individual language files
    * Added `7z` to media formats
    * Use Grav's fork of Parsedown until PR is merged
    * New function to persist plugin configuration to disk
    * GPM `selfupgrade` will now check PHP version requirements
1. [](#improved)
    * If the field allows multiple files, return array
    * Handle non-array values in file validation
1. [](#bugfix)
    * Fix when looping `fields` param in a `list` field
    * Properly convert commas to spaces for media attributes
    * Forcing Travis VM to HI timezone to address future files in zip file

# v1.0.4
## 12/12/2015

1. [](#bugfix)
    * Needed to put default image folder permissions for YAML compatibility

# v1.0.3
## 12/11/2015

1. [](#bugfix)
    * Fixed issue when saving config causing incorrect image cache folder perms

# v1.0.2
## 12/11/2015

1. [](#bugfix)
    * Fix for timing display in debugbar

# v1.0.1
## 12/11/2015

1. [](#improved)
    * Reduced package sizes by removing extra vendor dev bits
1. [](#bugfix)
    * Fix issue when you enable debugger from admin plugin

# v1.0.0
## 12/11/2015

1. [](#new)
    * Add new link attributes via markdown media
    * Added setters to set state of CSS/JS pipelining
    * Added `user/accounts` to `.gitignore`
    * Added configurable permissions option for Image cache
1. [](#improved)
    * Hungarian translation updated
    * Refactored Theme initialization for improved flexibility
    * Wrapped security section of account blueprints in an 'super user' authorize check
    * Minor performance optimizations
    * Updated core page blueprints with markdown preview option
    * Added useful cache info output to Debugbar
    * Added `iconv` polyfill library used by Symfony 2.8
    * Force lowercase of username in a few places for case sensitive filesystems
1. [](#bugfix)
    * Fix for GPM problems "Call to a member function set() on null"
    * Fix for individual asset pipeline values not functioning
    * Fix `Page::copy()` and `Page::move()` to support multiple moves at once
    * Fixed page moving of a page with no content
    * Fix for wrong ordering when moving many pages
    * Escape root path in page medium files to work with special characters
    * Add missing parent constructor to Themes class
    * Fix missing file error in `bin/grav sandbox` command
    * Fixed changelog differ when upgrading Grav
    * Fixed a logic error in `Validation->validate()`
    * Make `$container` available in `setup.php` to fix multi-site

# v1.0.0-rc.6
## 12/01/2015

1. [](#new)
    * Refactor Config classes for improved performance!
    * Refactor Data classes to use `NestedArrayAccess` instead of `DataMutatorTrait`
    * Added support for `classes` and `id` on medium objects to set CSS values
    * Data objects: Allow function call chaining
    * Data objects: Lazy load blueprints only if needed
    * Automatically create unique security salt for each configuration
    * Added Hungarian translation
    * Added support for User groups
1. [](#improved)
    * Improved robots.txt to disallow crawling of non-user folders
    * Nonces only generated once per action and process
    * Added IP into Nonce string calculation
    * Nonces now use random string with random salt to improve performance
    * Improved list form handling #475
    * Vendor library updates
1. [](#bugfix)
    * Fixed help output for `bin/plugin`
    * Fix for nested logic for lists and form parsing #273
    * Fix for array form fields and last entry not getting deleted
    * Should not be able to set parent to self #308

# v1.0.0-rc.5
## 11/20/2015

1. [](#new)
    * Added **nonce** functionality for all admin forms for improved security
    * Implemented the ability for Plugins to provide their own CLI commands through `bin/plugin`
    * Added Croatian translation
    * Added missing `umask_fix` property to `system.yaml`
    * Added current theme's config to global config. E.g. `config.theme.dropdown_enabled`
    * Added `append_url_extension` option to system config & page headers
    * Users have a new `state` property to allow disabling/banning
    * Added new `Page.relativePagePath()` helper method
    * Added new `|pad` Twig filter for strings (uses `str_pad()`)
    * Added `lighttpd.conf` for Lightly web server
1. [](#improved)
    * Clear previously applied operations when doing a reset on image media
    * Password no longer required when editing user
    * Improved support for trailing `/` URLs
    * Improved `.nginx.conf` configuration file
    * Improved `.htaccess` security
    * Updated vendor libs
    * Updated `composer.phar`
    * Use streams instead of paths for `clearCache()`
    * Use PCRE_UTF8 so unicode strings can be regexed in Truncator
    * Handle case when login plugin is disabled
    * Improved `quality` functionality in media handling
    * Added some missing translation strings
    * Deprecated `bin/grav newuser` in favor of `bin/plugin login new-user`
    * Moved fallback types to use any valid media type
    * Renamed `system.pages.fallback_types` to `system.media.allowed_fallback_types`
    * Removed version number in default `generator` meta tag
    * Disable time limit in case of slow downloads
    * Removed default hash in `system.yaml`
1. [](#bugfix)
    * Fix for media using absolute URLs causing broken links
    * Fix theme auto-loading #432
    * Don't create empty `<style>` or `<script>` scripts if no data
    * Code cleanups
    * Fix undefined variable in Config class
    * Fix exception message when label is not set
    * Check in `Plugins::get()` to ensure plugins exists
    * Fixed GZip compression making output buffering work correctly with all servers and browsers
    * Fixed date representation in system config

# v1.0.0-rc.4
## 10/29/2015

1. [](#bugfix)
    * Fixed a fatal error if you have a collection with missing or invalid `@page: /route`

# v1.0.0-rc.3
## 10/29/2015

1. [](#new)
    * New Page collection options! `@self.parent, @self.siblings, @self.descendants` + more
    * White list of file types for fallback route functionality (images by default)
1. [](#improved)
    * Assets switched from defines to streams
1. [](#bugfix)
    * README.md typos fixed
    * Fixed issue with routes that have lang string in them (`/en/english`)
    * Trim strings before validation so whitespace is not satisfy 'required'

# v1.0.0-rc.2
## 10/27/2015

1. [](#new)
    * Added support for CSS Asset groups
    * Added a `wrapped_site` system option for themes/plugins to use
    * Pass `Page` object as event to `onTwigPageVariables()` event hook
    * New `Data.items()` method to get all items
1. [](#improved)
    * Missing pipelined remote asset will now fail quietly
    * More reliably handle inline JS and CSS to remove only surrounding HTML tags
    * `Medium.meta` returns new Data object so null checks are possible
    * Improved Medium metadata merging to allow for automatic title/alt/class attributes
    * Moved Grav object to global variable rather than template variable (useful for macros)
    * German language improvements
    * Updated bundled composer
1. [](#bugfix)
    * Accept variety of `true` values in `User.authorize()` method
    * Fix for `Validation` throwing an error if no label set

# v1.0.0-rc.1
## 10/23/2015

1. [](#new)
    * Use native PECL YAML parser if installed for 4X speed boost in parsing YAML files
    * Support for inherited theme class
    * Added new default language prepend system configuration option
    * New `|evaluate` Twig filter to evaluate a string as twig
    * New system option to ignore all **hidden** files and folders
    * New system option for default redirect code
    * Added ability to append specific `[30x]` codes to redirect URLs
    * Added `url_taxonomy_filters` for page collections
    * Added `@root` page and `recurse` flag for page collections
    * Support for **multiple** page collection types as an array
    * Added Dutch language file
    * Added Russian language file
    * Added `remove` method to User object
1. [](#improved)
    * Moved hardcoded mimetypes to `media.yaml` to be treated as Page media files
    * Set `errors: display: false` by default in `system.yaml`
    * Strip out extra slashes in the URI
    * Validate hostname to ensure it is valid
    * Ignore more SCM folders in Backups
    * Removed `home_redirect` settings from `system.yaml`
    * Added Page `media` as root twig object for consistency
    * Updated to latest vendor libraries
    * Optimizations to Asset pipeline logic for minor speed increase
    * Block direct access to a variety of files in `.htaccess` for increased security
    * Debugbar vendor library update
    * Always fallback to english if other translations are not available
1. [](#bugfix)
    * Fix for redirecting external URL with multi-language
    * Fix for Asset pipeline not respecting asset groups
    * Fix language files with child/parent theme relationships
    * Fixed a regression issue resulting in incorrect default language
    * Ensure error handler is initialized before URI is processed
    * Use default language in Twig if active language is not set
    * Fixed issue with `safeEmailFilter()` Twig filter not separating with `;` properly
    * Fixed empty YAML file causing error with native PECL YAML parser
    * Fixed `SVG` mimetype
    * Fixed incorrect `Cache-control: max-age` value format

# v0.9.45
## 10/08/2015

1. [](#bugfix)
    * Fixed a regression issue resulting in incorrect default language

# v0.9.44
## 10/07/2015

1. [](#new)
    * Added Redis back as a supported cache mechanism
    * Allow Twig `nicetime` translations
    * Added `-y` option for 'Yes to all' in `bin/gpm update`
    * Added CSS `media` attribute to the Assets manager
    * New German language support
    * New Czech language support
    * New French language support
    * Added `modulus` twig filter
1. [](#improved)
    * URL decode in medium actions to allow complex syntax
    * Take into account `HTTP_HOST` before `SERVER_NAME` (helpful with Nginx)
    * More friendly cache naming to ease manual management of cache systems
    * Added default Apache resource for `DirectoryIndex`
1. [](#bugfix)
    * Fix GPM failure when offline
    * Fix `open_basedir` error in `bin/gpm install`
    * Fix an HHVM error in Truncator
    * Fix for XSS vulnerability with params
    * Fix chaining for responsive size derivatives
    * Fix for saving pages when removing the page title and all other header elements
    * Fix when saving array fields
    * Fix for ports being included in `HTTP_HOST`
    * Fix for Truncator to handle PHP tags gracefully
    * Fix for locate style lang codes in `getNativeName()`
    * Urldecode image basenames in markdown

# v0.9.43
## 09/16/2015

1. [](#new)
    * Added new `AudioMedium` for HTML5 audio
    * Added ability for Assets to be added and displayed in separate *groups*
    * New support for responsive image derivative sizes
1. [](#improved)
    * GPM theme install now uses a `copy` method so new files are not lost (e.g. `/css/custom.css`)
    * Code analysis improvements and cleanup
    * Removed Twig panel from debugger (no longer supported in Twig 1.20)
    * Updated composer packages
    * Prepend active language to `convertUrl()` when used in markdown links
    * Added some pre/post flight options for installer via blueprints
    * Hyphenize the site name in the backup filename
1. [](#bugfix)
    * Fix broken routable logic
    * Check for `phpinfo()` method in case it is restricted by hosting provider
    * Fixes for windows when running GPM
    * Fix for ampersand (`&`) causing error in `truncateHtml()` via `Page.summary()`

# v0.9.42
## 09/11/2015

1. [](#bugfix)
    * Fixed `User.authorise()` to be backwards compabile

# v0.9.41
## 09/11/2015

1. [](#new)
    * New and improved multibyte-safe TruncateHTML function and filter
    * Added support for custom page date format
    * Added a `string` Twig filter to render as json_encoded string
    * Added `authorize` Twig filter
    * Added support for theme inheritance in the admin
    * Support for multiple content collections on a page
    * Added configurable files/folders ignores for pages
    * Added the ability to set the default PHP locale and override via multi-lang configuration
    * Added ability to save as YAML via admin
    * Added check for `mbstring` support
    * Added new `redirect` header for pages
1. [](#improved)
    * Changed dependencies from `develop` to `master`
    * Updated logging to log everything from `debug` level on (was `warning`)
    * Added missing `accounts/` folder
    * Default to performing a 301 redirect for URIs with trailing slashes
    * Improved Twig error messages
    * Allow validating of forms from anywhere such as plugins
    * Added logic so modular pages are by default non-routable
    * Hide password input in `bin/grav newuser` command
1. [](#bugfix)
    * Fixed `Pages.all()` not returning modular pages
    * Fix for modular template types not getting found
    * Fix for `markdown_extra:` overriding `markdown:extra:` setting
    * Fix for multi-site routing
    * Fix for multi-lang page name error
    * Fixed a redirect loop in `URI` class
    * Fixed a potential error when `unsupported_inline_types` is empty
    * Correctly generate 2x retina image
    * Typo fixes in page publish/unpublish blueprint

# v0.9.40
## 08/31/2015

1. [](#new)
    * Added some new Twig filters: `defined`, `rtrim`, `ltrim`
    * Admin support for customizable page file name + template override
1. [](#improved)
    * Better message for incompatible/unsupported Twig template
    * Improved User blueprints with better help
    * Switched to composer **install** rather than **update** by default
    * Admin autofocus on page title
    * `.htaccess` hardening (`.htaccess` & `htaccess.txt`)
    * Cache safety checks for missing folders
1. [](#bugfix)
    * Fixed issue with unescaped `o` character in date formats

# v0.9.39
## 08/25/2015

1. [](#bugfix)
    * `Page.active()` not triggering on **homepage**
    * Fix for invalid session name in Opera browser

# v0.9.38
## 08/24/2015

1. [](#new)
    * Added `language` to **user** blueprint
    * Added translations to blueprints
    * New extending logic for blueprints
    * Blueprints are now loaded with Streams to allow for better overrides
    * Added new Symfony `dump()` method
1. [](#improved)
    * Catch YAML header parse exception so site doesn't die
    * Better `Page.parent()` logic
    * Improved GPM display layout
    * Tweaked default page layout
    * Unset route and slug for improved reliability of route changes
    * Added requirements to README.md
    * Updated various libraries
    * Allow use of custom page date field for dateRange collections
1. [](#bugfix)
    * Slug fixes with GPM
    * Unset plaintext password on save
    * Fix for trailing `/` not matching active children

# v0.9.37
## 08/12/2015

3. [](#bugfix)
    * Fixed issue when saving `header.process` in page forms via the **admin plugin**
    * Fixed error due to use of `set_time_limit` that might be disabled on some hosts

# v0.9.36
## 08/11/2015

1. [](#new)
    * Added a new `newuser` CLI command to create user accounts
    * Added `default` blueprint for all templates
    * Support `user` and `system` language translation merging
1. [](#improved)
    * Added isSymlink method in GPM to determine if Grav is symbolically linked or not
    * Refactored page recursing
    * Updated blueprints to use new toggles
    * Updated blueprints to use current date for date format fields
    * Updated composer.phar
    * Use sessions for admin even when disabled for site
    * Use `GRAV_ROOT` in session identifier

# v0.9.35
## 08/06/2015

1. [](#new)
    * Added `body_classes` field
    * Added `visiblity` toggle and help tooltips on new page form
    * Added new `Page.unsetRoute()` method to allow admin to regenerate the route
2. [](#improved)
    * User save no longer stores username each time
    * Page list form field now shows all pages except root
    * Removed required option from page title
    * Added configuration settings for running Nginx in sub directory
3. [](#bugfix)
    * Fixed deep translation merging
    * Fixed broken **metadata** merging with site defaults
    * Fixed broken **summary** field
    * Fixed broken robots field
    * Fixed GPM issue when using cURL, throwing an `Undefined offset: 1` exception
    * Removed duplicate hidden page `type` field

# v0.9.34
## 08/04/2015

1. [](#new)
    * Added new `cache_all` system setting + media `cache()` method
    * Added base languages configuration
    * Added property language to page to help plugins identify page language
    * New `Utils::arrayFilterRecursive()` method
2. [](#improved)
    * Improved Session handling to support site and admin independently
    * Allow Twig variables to be modified in other events
    * Blueprint updates in preparation for Admin plugin
    * Changed `Inflector` from static to object and added multi-language support
    * Support for admin override of a page's blueprints
3. [](#bugfix)
    * Removed unused `use` in `VideoMedium` that was causing error
    * Array fix in `User.authorise()` method
    * Fix for typo in `translations_fallback`
    * Fixed moving page to the root

# v0.9.33
## 07/21/2015

1. [](#new)
    * Added new `onImageMediumSaved()` event (useful for post-image processing)
    * Added `Vary: Accept-Encoding` option
2. [](#improved)
    * Multilang-safe delimiter position
    * Refactored Twig classes and added optional umask setting
    * Removed `pageinit()` timing
    * `Page->routable()` now takes `published()` state into account
    * Improved how page extension is set
    * Support `Language->translate()` method taking string and array
3. [](#bugfix)
    * Fixed `backup` command to include empty folders

# v0.9.32
## 07/14/2015

1. [](#new)
    * Detect users preferred language via `http_accept_language` setting
    * Added new `translateArray()` language method
2. [](#improved)
    * Support `en` translations by default for plugins & themes
    * Improved default generator tag
    * Minor language tweaks and fixes
3. [](#bugfix)
    * Fix for session active language and homepage redirects
    * Ignore root-level page rather than throwing error

# v0.9.31
## 07/09/2015

1. [](#new)
    * Added xml, json, css and js to valid media file types
2. [](#improved)
    * Better handling of unsupported media type downloads
    * Improved `bin/grav backup` command to mimic admin plugin location/name
3. [](#bugfix)
    * Critical fix for broken language translations
    * Fix for Twig markdown filter error
    * Safety check for download extension

# v0.9.30
## 07/08/2015

1. [](#new)
    * BIG NEWS! Extensive Multi-Language support is all new in 0.9.30!
    * Translation support via Twig filter/function and PHP method
    * Page specific default route
    * Page specific route aliases
    * Canonical URL route support
    * Added built-in session support
    * New `Page.rawRoute()` to get a consistent folder-based route to a page
    * Added option to always redirect to default page on alias URL
    * Added language safe redirect function for use in core and plugins
2. [](#improved)
    * Improved `Page.active()` and `Page.activeChild()` methods to support route aliases
    * Various spelling corrections in `.php` comments, `.md` and `.yaml` files
    * `Utils::startsWith()` and `Utils::endsWith()` now support needle arrays
    * Added a new timer around `pageInitialized` event
    * Updated jQuery library to v2.1.4
3. [](#bugfix)
    * In-page CSS and JS files are now handled properly
    * Fix for `enable_media_timestamp` not working properly

# v0.9.29
## 06/22/2015

1. [](#new)
    * New and improved Regex-powered redirect and route alias logic
    * Added new `onBuildPagesInitialized` event for memory critical or time-consuming plugins
    * Added a `setSummary()` method for pages
2. [](#improved)
    * Improved `MergeConfig()` logic for more control
    * Travis skeleton build trigger implemented
    * Set composer.json versions to stable versions where possible
    * Disabled `last_modified` and `etag` page headers by default (causing too much page caching)
3. [](#bugfix)
    * Preload classes during `bin/gpm selfupgrade` to avoid issues with updated classes
    * Fix for directory relative _down_ links

# v0.9.28
## 06/16/2015

1. [](#new)
    * Added method to set raw markdown on a page
    * Added ability to enabled system and page level `etag` and `last_modified` headers
2. [](#improved)
    * Improved image path processing
    * Improved query string handling
    * Optimization to image handling supporting URL encoded filenames
    * Use global `composer` when available rather than Grv provided one
    * Use `PHP_BINARY` constant rather than `php` executable
    * Updated Doctrine Cache library
    * Updated Symfony libraries
    * Moved `convertUrl()` method to Uri object
3. [](#bugfix)
    * Fix incorrect slug causing problems with CLI `uninstall`
    * Fix Twig runtime error with assets pipeline in sufolder installations
    * Fix for `+` in image filenames
    * Fix for dot files causing issues with page processing
    * Fix for Uri path detection on Windows platform
    * Fix for alternative media resolutions
    * Fix for modularTypes key properties

# v0.9.27
## 05/09/2015

1. [](#new)
    * Added new composer CLI command
    * Added page-level summary header overrides
    * Added `size` back for Media objects
    * Refactored Backup command in preparation for admin plugin
    * Added a new `parseLinks` method to Plugins class
    * Added `starts_with` and `ends_with` Twig filters
2. [](#improved)
    * Optimized install of vendor libraries for speed improvement
    * Improved configuration handling in preparation for admin plugin
    * Cache optimization: Don't cache Twig templates when you pass dynamic params
    * Moved `Utils::rcopy` to `Folder::rcopy`
    * Improved `Folder::doDelete`
    * Added check for required Curl in GPM
    * Updated included composer.phar to latest version
    * Various blueprint fixes for admin plugin
    * Various PSR and code cleanup tasks
3. [](#bugfix)
    * Fix issue with Gzip not working with `onShutDown()` event
    * Fix for URLs with trailing slashes
    * Handle condition where certain errors resulted in blank page
    * Fix for issue with theme name equal to base_url and asset pipeline
    * Fix to properly normalize font rewrite path
    * Fix for absolute URLs below the current page
    * Fix for `..` page references

# v0.9.26
## 04/24/2015

3. [](#bugfix)
    * Fixed issue with homepage routes failing with 'dirname' error

# v0.9.25
## 04/24/2015

1. [](#new)
    * Added support for E-Tag, Last-Modified, Cache-Control and Page-based expires headers
2. [](#improved)
    * Refactored media image handling to make it more flexible and support absolute paths
    * Refactored page modification check process to make it faster
    * User account improvements in preparation for admin plugin
    * Protect against timing attacks
    * Reset default system expires time to 0 seconds (can override if you need to)
3. [](#bugfix)
    * Fix issues with spaces in webroot when using `bin/grav install`
    * Fix for spaces in relative directory
    * Bug fix in collection filtering

# v0.9.24
## 04/15/2015

1. [](#new)
    * Added support for chunked downloads of Assets
    * Added new `onBeforeDownload()` event
    * Added new `download()` and `getMimeType()` methods to Utils class
    * Added configuration option for supported page types
    * Added assets and media timestamp options (off by default)
    * Added page expires configuration option
2. [](#bugfix)
    * Fixed issue with Nginx/Gzip and `ob_flush()` throwing error
    * Fixed assets actions on 'direct media' URLs
    * Fix for 'direct assets` with any parameters

# v0.9.23
## 04/09/2015

1. [](#bugfix)
    * Fix for broken GPM `selfupgrade` (Grav 0.9.21 and 0.9.22 will need to manually upgrade to this version)

# v0.9.22
## 04/08/2015

1. [](#bugfix)
    * Fix to normalize GRAV_ROOT path for Windows
    * Fix to normalize Media image paths for Windows
    * Fix for GPM `selfupgrade` when you are on latest version

# v0.9.21
## 04/07/2015

1. [](#new)
    * Major Media functionality enhancements: SVG, Animated GIF, Video support!
    * Added ability to configure default image quality in system configuration
    * Added `sizes` attributes for custom retina image breakpoints
2. [](#improved)
    * Don't scale @1x retina images
    * Add filter to Iterator class
    * Updated various composer packages
    * Various PSR fixes

# v0.9.20
## 03/24/2015

1. [](#new)
    * Added `addAsyncJs()` and `addDeferJs()` to Assets manager
    * Added support for extranal URL redirects
2. [](#improved)
    * Fix unpredictable asset ordering when set from plugin/system
    * Updated `nginx.conf` to ensure system assets are accessible
    * Ensure images are served as static files in Nginx
    * Updated vendor libraries to latest versions
    * Updated included composer.phar to latest version
3. [](#bugfix)
    * Fixed issue with markdown links to `#` breaking HTML

# v0.9.19
## 02/28/2015

1. [](#new)
    * Added named assets capability and bundled jQuery into Grav core
    * Added `first()` and `last()` to `Iterator` class
2. [](#improved)
    * Improved page modification routine to skip _dot files_
    * Only use files to calculate page modification dates
    * Broke out Folder iterators into their own classes
    * Various Sensiolabs Insight fixes
3. [](#bugfix)
    * Fixed `Iterator.nth()` method

# v0.9.18
## 02/19/2015

1. [](#new)
    * Added ability for GPM `install` to automatically install `_demo` content if found (w/backup)
    * Added ability for themes and plugins to have dependencies required to install via GPM
    * Added ability to override the system timezone rather than relying on server setting only
    * Added new Twig filter `random_string` for generating random id values
    * Added new Twig filter `markdown` for on-the-fly markdown processing
    * Added new Twig filter `absoluteUrl` to convert relative to absolute URLs
    * Added new `processTemplate()` method to Twig object for on-the-fly processing of twig template
    * Added `rcopy()` and `contains()` helper methods in Utils
2. [](#improved)
    * Provided new `param_sep` variable to better support Apache on Windows
    * Moved parsedown configuration into the trait
    * Added optional **deep-copy** option to `mergeConfig()` for plugins
    * Updated bundled `composer.phar` package
    * Various Sensiolabs Insight fixes - Silver level now!
    * Various PSR Fixes
3. [](#bugfix)
    * Fix for windows platforms not displaying installed themes/plugins via GPM
    * Fix page IDs not picking up folder-only pages

# v0.9.17
## 02/05/2015

1. [](#new)
    * Added **full HHVM support!** Get your speed on with Facebook's crazy fast PHP JIT compiler
2. [](#improved)
    * More flexible page summary control
    * Support **CamelCase** plugin and theme class names. Replaces dashes and underscores
    * Moved summary delimiter into `site.yaml` so it can be configurable
    * Various PSR fixes
3. [](#bugfix)
     * Fix for `mergeConfig()` not falling back to defaults
     * Fix for `addInlineCss()` and `addInlineJs()` Assets not working between Twig tags
     * Fix for Markdown adding HTML tags into inline CSS and JS

# v0.9.16
## 01/30/2015

1. [](#new)
    * Added **Retina** and **Responsive** image support via Grav media and `srcset` image attribute
    * Added image debug option that overlays responsive resolution
    * Added a new image cache stream
2. [](#improved)
    * Improved the markdown Lightbox functionality to better mimic Twig version
    * Fullsize Lightbox can now have filters applied
    * Added a new `mergeConfig()` method to Plugin class to merge system + page header configuration
    * Added a new `disable()` method to Plugin class to programmatically disable a plugin
    * Updated Parsedown and Parsedown Extra to address bugs
    * Various PSR fixes
3. [](#bugfix)
     * Fix bug with image dispatch in traditionally _non-routable_ pages
     * Fix for markdown link not working on non-current pages
     * Fix for markdown images not being found on homepage

# v0.9.15
## 01/23/2015

3. [](#bugfix)
     * Typo in video mime types
     * Fix for old `markdown_extra` system setting not getting picked up
     * Fix in regex for Markdown links with numeric values in path
     * Fix for broken image routing mechanism that got broken at some point
     * Fix for markdown images/links in pages with page slug override

# v0.9.14
## 01/23/2015

1. [](#new)
    * Added **GZip** support
    * Added multiple configurations via `setup.php`
    * Added base structure for unit tests
    * New `onPageContentRaw()` plugin event that processes before any page processing
    * Added ability to dynamically set Metadata on page
    * Added ability to dynamically configure Markdown processing via Parsedown options
2. [](#improved)
    * Refactored `page.content()` method to be more flexible and reliable
    * Various updates and fixes for streams resulting in better multi-site support
    * Updated Twig, Parsedown, ParsedownExtra, DoctrineCache libraries
    * Refactored Parsedown trait
    * Force modular pages to be non-visible in menus
    * Moved RewriteBase before Exploits in `.htaccess`
    * Added standard video formats to Media support
    * Added priority for inline assets
    * Check for uniqueness when adding multiple inline assets
    * Improved support for Twig-based URLs inside Markdown links and images
    * Improved Twig `url()` function
3. [](#bugfix)
    * Fix for HTML entities quotes in Metadata values
    * Fix for `published` setting to have precedent of `publish_date` and `unpublish_date`
    * Fix for `onShutdown()` events not closing connections properly in **php-fpm** environments

# v0.9.13
## 01/09/2015

1. [](#new)
    * Added new published `true|false` state in page headers
    * Added `publish_date` in page headers to automatically publish page
    * Added `unpublish_date` in page headers to automatically unpublish page
    * Added `dateRange()` capability for collections
    * Added ability to dynamically control Cache lifetime programmatically
    * Added ability to sort by anything in the page header. E.g. `sort: header.taxonomy.year`
    * Added various helper methods to collections: `copy, nonVisible, modular, nonModular, published, nonPublished, nonRoutable`
2. [](#improved)
    * Modified all Collection methods so they can be chained together: `$collection->published()->visible()`
    * Set default Cache lifetime to default of 1 week (604800 seconds) - was infinite
    * House-cleaning of some unused methods in Pages object
3. [](#bugfix)
    * Fix `uninstall` GPM command that was broken in last release
    * Fix for intermittent `undefined index` error when working with Collections
    * Fix for date of some pages being set to incorrect future timestamps

# v0.9.12
## 01/06/2015

1. [](#new)
    * Added an all-access robots.txt file for search engines
    * Added new GPM `uninstall` command
    * Added support for **in-page** Twig processing in **modular** pages
    * Added configurable support for `undefined` Twig functions and filters
2. [](#improved)
    * Fall back to default `.html` template if error occurs on non-html pages
    * Added ability to have PSR-1 friendly plugin names (CamelCase, no-dashes)
    * Fix to `composer.json` to deter API rate-limit errors
    * Added **non-exception-throwing** handler for undefined methods on `Medium` objects
3. [](#bugfix)
    * Fix description for `self-upgrade` method of GPM command
    * Fix for incorrect version number when performing GPM `update`
    * Fix for argument description of GPM `install` command
    * Fix for recalcitrant CodeKit mac application

# v0.9.11
## 12/21/2014

1. [](#new)
    * Added support for simple redirects as well as routes
2. [](#improved)
    * Handle Twig errors more cleanly
3. [](#bugfix)
    * Fix for error caused by invalid or missing user agent string
    * Fix for directory relative links and URL fragments (#pagelink)
    * Fix for relative links with no subfolder in `base_url`

# v0.9.10
## 12/12/2014

1. [](#new)
    * Added Facebook-style `nicetime` date Twig filter
2. [](#improved)
    * Moved `clear-cache` functionality into Cache object required for Admin plugin
3. [](#bugfix)
    * Fix for undefined index with previous/next buttons

# v0.9.9
## 12/05/2014

1. [](#new)
    * Added new `@page` collection type
    * Added `ksort` and `contains` Twig filters
    * Added `gist` Twig function
2. [](#improved)
    * Refactored Page previous/next/adjacent functionality
    * Updated to Symfony 2.6 for yaml/console/event-dispatcher libraries
    * More PSR code fixes
3. [](#bugfix)
    * Fix for over-escaped apostrophes in YAML

# v0.9.8
## 12/01/2014

1. [](#new)
    * Added configuration option to set default lifetime on cache saves
    * Added ability to set HTTP status code from page header
    * Implemented simple wild-card custom routing
2. [](#improved)
    * Fixed elusive double load to fully cache issue (crossing fingers...)
    * Ensure Twig tags are treated as block items in markdown
    * Removed some older deprecated methods
    * Ensure onPageContentProcessed() event only fires when not cached
    * More PSR code fixes
3. [](#bugfix)
    * Fix issue with miscalculation of blog separator location `===`

# v0.9.7
## 11/24/2014

1. [](#improved)
    * Nginx configuration updated
    * Added gitter.im badge to README
    * Removed `set_time_limit()` and put checks around `ignore_user_abort`
    * More PSR code fixes
2. [](#bugfix)
    * Fix issue with non-valid asset path showing up when they shouldn't
    * Fix for JS asset pipeline and scripts that don't end in `;`
    * Fix for schema-based markdown URLs broken routes (eg `mailto:`)

# v0.9.6
## 11/17/2014

1. [](#improved)
    * Moved base_url variables into Grav container
    * Forced media sorting to use natural sort order by default
    * Various PSR code tidying
    * Added filename, extension, thumb to all medium objects
2. [](#bugfix)
    * Fix for infinite loop in page.content()
    * Fix hostname for configuration overrides
    * Fix for cached configuration
    * Fix for relative URLs in markdown on installs with no base_url
    * Fix for page media images with uppercase extension

# v0.9.5
## 11/09/2014

1. [](#new)
    * Added quality setting to medium for compression configuration of images
    * Added new onPageContentProcessed() event that is post-content processing but pre-caching
2. [](#improved)
    * Added support for AND and OR taxonomy filtering.  AND by default (was OR)
    * Added specific clearing options for CLI clear-cache command
    * Moved environment method to URI so it can be accessible in plugins and themes
    * Set Grav's output variable to public so it can be manipulated in onOutputGenerated event
    * Updated vendor libraries to latest versions
    * Better handing of 'home' in active menu state detection
    * Various PSR code tidying
    * Improved some error messages and notices
3. [](#bugfix)
    * Force route rebuild when configuration changes
    * Fix for 'installed undefined' error in CLI versions command
    * Do not remove the JSON/Text error handlers
    * Fix for supporting inline JS and CSS when Asset pipeline enabled
    * Fix for Data URLs in CSS being badly formed
    * Fix Markdown links with fragment and query elements

# v0.9.4
## 10/29/2014

1. [](#new)
    * New improved Debugbar with messages, timing, config, twig information
    * New exception handling system utilizing Whoops
    * New logging system utilizing Monolog
    * Support for auto-detecting environment configuration
    * New version command for CLI
    * Integrate Twig dump() calls into Debugbar
2. [](#improved)
    * Selfupgrade now clears cache on successful upgrade
    * Selfupgrade now supports files without extensions
    * Improved error messages when plugin is missing
    * Improved security in .htaccess
    * Support CSS/JS/Image assets in vendor/system folders via .htaccess
    * Add support for system timers
    * Improved and optimized configuration loading
    * Automatically disable Debugbar on non-HTML pages
    * Disable Debugbar by default
3. [](#bugfix)
    * More YAML blueprint fixes
    * Fix potential double // in assets
    * Load debugger as early as possible

# v0.9.3
## 10/09/2014

1. [](#new)
    * GPM (Grav Package Manager) Added
    * Support for multiple Grav configurations
    * Dynamic media support via URL
    * Added inlineCss and inlineJs support for Assets
2. [](#improved)
    * YAML caching for increased performance
    * Use stream wrapper in pages, plugins and themes
    * Switched to RocketTheme toolbox for some core functionality
    * Renamed `setup` CLI command to `sandbox`
    * Broke cache types out into multiple directories in the cache folder
    * Removed vendor libs from github repository
    * Various PSR cleanup of code
    * Various Blueprint updates to support upcoming admin plugin
    * Added ability to filter page children for normal/modular/all
    * Added `sort_by_key` twig filter
    * Added `visible()` and `routable()` filters to page collections
    * Use session class in shutdown process
    * Improvements to modular page loading
    * Various code cleanup and optimizations
3. [](#bugfix)
    * Fixed file checking not updating the last modified time. For real this time!
    * Switched debugger to PRODUCTION mode by default
    * Various fixes in URI class for increased reliability

# v0.9.2
## 09/15/2014

1. [](#new)
    * New flexible site and page metadata support including ObjectGraph and Facebook
    * New method to get user IP address in URI object
    * Added new onShutdown() event that fires after connection is closed for Async features
2. [](#improved)
    * Skip assets pipeline minify on Windows platforms by default due to PHP issue 47689
    * Fixed multiple level menus not highlighting correctly
    * Updated some blueprints in preparation for admin plugin
    * Fail gracefully when theme does not exist
    * Add stream support into ResourceLocator::addPath()
    * Separate themes from plugins, add themes:// stream and onTask events
    * Added barDump() to Debugger
    * Removed stray test page
    * Override modified only if a non-markdown file was modified
    * Added assets attributes support
    * Auto-run composer install when running the Grav CLI
    * Vendor folder removed from repository
    * Minor configuration performance optimizations
    * Minor debugger performance optimizations
3. [](#bugfix)
    * Fix url() twig function when Grav isn't installed at root
    * Workaround for PHP bug 52065
    * Fixed getList() method on Pages object that was not working
    * Fix for open_basedir error
    * index.php now warns if not running on PHP 5.4
    * Removed memcached option (redundant)
    * Removed memcache from auto setup, added memcache server configuration option
    * Fix broken password validation
    * Back to proper PSR-4 Autoloader

# v0.9.1
## 09/02/2014

1. [](#new)
    * Added new `theme://` PHP stream for current theme
2. [](#improved)
    * Default to new `file` modification checking rather than `folder`
    * Added support for various markdown link formats to convert to Grav-friendly URLs
    * Moved configure() from Theme to Themes class
    * Fix autoloading without composer update -o
    * Added support for Twig url method
    * Minor code cleanup
3. [](#bugfix)
    * Fixed issue with page changes not being picked up
    * Fixed Minify to provide `@supports` tag compatibility
    * Fixed ResourceLocator not working with multiple paths
    * Fixed issue with Markdown process not stripping LFs
    * Restrict file type extensions for added security
    * Fixed template inheritance
    * Moved Browser class to proper location

# v0.9.0
## 08/25/2014

1. [](#new)
    * Addition of Dependency Injection Container
    * Refactored plugins to use Symfony Event Dispatcher
    * New Asset Manager to provide unified management of JavaScript and CSS
    * Asset Pipelining to provide unification, minify, and optimization of JavaScript and CSS
    * Grav Media support directly in Markdown syntax
    * Additional Grav Generator meta tag in default themes
    * Added support for PHP Stream Wrapper for resource location
    * Markdown Extra support
    * Browser object for fast browser detection
2. [](#improved)
    * PSR-4 Autoloader mechanism
    * Tracy Debugger new `detect` option to detect running environment
    * Added new `random` collection sort option
    * Make media images progressive by default
    * Additional URI filtering for improved security
    * Safety checks to ensure PHP 5.4.0+
    * Move to Slidebars side navigation in default Antimatter theme
    * Updates to `.htaccess` including section on `RewriteBase` which is needed for some hosting providers
3. [](#bugfix)
    * Fixed issue when installing in an apache userdir (~username) folder
    * Various mobile CSS issues in default themes
    * Various minor bug fixes


# v0.8.0
## 08/13/2014

1. [](#new)
    * Initial Release<|MERGE_RESOLUTION|>--- conflicted
+++ resolved
@@ -1,4 +1,3 @@
-<<<<<<< HEAD
 # v1.7.0
 ## mm/dd/2020
 
@@ -539,7 +538,7 @@
     * Added support for Twig 2.11 (compatible with Twig 1.40+)
     * Optimization: Initialize debugbar only after the configuration has been loaded
     * Optimization: Combine some early Grav processors into a single one
-=======
+
 # v1.6.31
 ## mm/dd/2020
 
@@ -552,7 +551,6 @@
 1. [](#bugfix)
     * Rollback `samesite` cookie logic as it causes issues with PHP < 7.3 [#309](https://github.com/getgrav/grav/issues/3089)
     * Fixed issue with `.travis.yml` due to GitHub API deprecated functionality
->>>>>>> db24d3e5
 
 # v1.6.29
 ## 12/02/2020
