<<<<<<< HEAD
# v1.7.0-beta.6
## mm/dd/2019

1. [](#new)
    * Added experimental support for `Flex Pages` (**Flex Objects** plugin required)
1. [](#bugfix)
    * Fixed `$page->summary()` always striping HTML tags if the summary was set by `$page->setSummary()`

# v1.7.0-beta.5
## 08/11/2019

1. [](#new)
    * Added a new `bin/grav server` CLI command to easily run Symfony or PHP built-in webservers
    * Added `hasFlexFeature()` method to test if `FlexObject` or `FlexCollection` implements a given feature
    * Added `getFlexFeatures()` method to return all features that `FlexObject` or `FlexCollection` implements
    * Deprecated `FlexDirectory::update()` and `FlexDirectory::remove()`
    * Added `FlexStorage::getMetaData()` to get updated object meta information for listed keys
    * Added `Language::getPageExtensions()` to get full list of supported page language extensions
    * Added `$grav->close()` method to properly terminate the request with a response
    * Added `Pages::getCollection()` method
1. [](#improved)
    * Better support for Symfony local server `symfony server:start`
    * Make `Route` objects immutable
    * `FlexDirectory::getObject()` can now be called without any parameters to create a new object
    * Flex objects no longer return temporary key if they do not have one; empty key is returned instead
    * Updated vendor libraries
    * Moved `collection()` and `evaluate()` logic from `Page` class into `Pages` class
1. [](#bugfix)
    * Fixed `Form` not to use deleted flash object until the end of the request fixing issues with reset
    * Fixed `FlexForm` to allow multiple form instances with non-existing objects
    * Fixed `FlexObject` search by using `key`
    * Grav 1.7: Fixed clockwork messages with arrays and objects

# v1.7.0-beta.4
## 07/01/2019

1. [](#new)
    * Updated with Grav 1.6.12 features, improvements & fixes
    * Added new configuration option `system.debugger.censored` to hide potentially sensitive information
    * Added new configuration option `system.languages.include_default_lang_file_extension` to keep default language in `.md` files if set to `false`
    * Added configuration option to set fallback content languages individually for every language
1. [](#improved)
    * Updated Vendor libraries
1. [](#bugfix)
    * Fixed `.md` page to be assigned to the default language and to be listed in translated/untranslated page list
    * Fixed `Language::getFallbackPageExtensions()` to fall back only to default language instead of going through all languages
    * Fixed `Language::getFallbackPageExtensions()` returning wrong file extensions when passing custom page extension

# v1.7.0-beta.3
## 06/24/2019

1. [](#bugfix)
    * Fixed Clockwork on Windows machines
    * Fixed parent field issues on Windows machines
    * Fixed unreliable Clockwork calls in sub-folders

# v1.7.0-beta.2
## 06/21/2019

1. [](#new)
    * Updated with Grav 1.6.11 fixes
1. [](#improved)
    * Updated the Clockwork text
    
# v1.7.0-beta.1
## 06/14/2019

1. [](#new)
    * Added support for [Clockwork](https://underground.works/clockwork) developer tools (now default debugger)
    * Added support for [Tideways XHProf](https://github.com/tideways/php-xhprof-extension) PHP Extension for profiling method calls
    * Added Twig profiling for Clockwork debugger
    * Updated Symfony Components to 4.3
    * Added support for Twig 2.11 (compatible with Twig 1.40+)
    * Optimization: Initialize debugbar only after the configuration has been loaded
    * Optimization: Combine some early Grav processors into a single one
=======
# v1.6.14
## 08/18/2019

1. [](#bugfix)
    * Actually include fix for `system\router.php` [#2627](https://github.com/getgrav/grav/issues/2627)
>>>>>>> 20b9ca56

# v1.6.13
## 08/16/2019

1. [](#bugfix)
    * Regression fix for `system\router.php` [#2627](https://github.com/getgrav/grav/issues/2627)

# v1.6.12
## 08/14/2019

1. [](#new)
    * Added support for custom `FormFlash` save locations
    * Added a new `Utils::arrayLower()` method for lowercasing arrays
    * Support new GRAV_BASEDIR environment variable [#2541](https://github.com/getgrav/grav/pull/2541)
    * Allow users to override plugin handler priorities [#2165](https://github.com/getgrav/grav/pull/2165)
1. [](#improved)
    * Use new `Utils::getSupportedPageTypes()` to enforce `html,htm` at the front of the list [#2531](https://github.com/getgrav/grav/issues/2531)  
    * Updated vendor libraries
    * Markdown filter is now page-aware so that it works with modular references [admin#1731](https://github.com/getgrav/grav-plugin-admin/issues/1731)
    * Check of `GRAV_USER_INSTANCE` constant is already defined [#2621](https://github.com/getgrav/grav/pull/2621)
1. [](#bugfix)
    * Fixed some potential issues when `$grav['user']` is not set
    * Fixed error when calling `Media::add($name, null)`
    * Fixed `url()` returning wrong path if using stream with grav root path in it, eg: `user-data://shop` when Grav is in `/shop`
    * Fixed `url()` not returning a path to non-existing file (`user-data://shop` => `/user/data/shop`) if it is set to fail gracefully
    * Fixed `url()` returning false on unknown streams, such as `ftp://domain.com`, they should be treated as external URL
    * Fixed Flex User to have permissions to save and delete his own user
    * Fixed new Flex User creation not being possible because of username could not be given
    * Fixed fatal error 'Expiration date must be an integer, a DateInterval or null, "double" given' [#2529](https://github.com/getgrav/grav/issues/2529)
    * Fixed non-existing Flex object having a bad media folder
    * Fixed collections using `page@.self:` should allow modular pages if requested
    * Fixed an error when trying to delete a file from non-existing Flex Object
    * Fixed `FlexObject::exists()` failing sometimes just after the object has been saved
    * Fixed CSV formatter not encoding strings with `"` and `,` properly
    * Fixed var order in `Validation.php` [#2610](https://github.com/getgrav/grav/issues/2610)
    
# v1.6.11
## 06/21/2019

1. [](#new)
    * Added `FormTrait::getAllFlashes()` method to get all the available form flash objects for the form
    * Added creation and update timestamps to `FormFlash` objects
1. [](#improved)
    * Added `FormFlashInterface`, changed constructor to take `$config` array
1. [](#bugfix)
    * Fixed error in `ImageMedium::url()` if the image cache folder does not exist
    * Fixed empty form flash name after file upload or form state update
    * Fixed a bug in `Route::withParam()` method
    * Fixed issue with `FormFlash` objects when there is no session initialized

# v1.6.10
## 06/14/2019

1. [](#improved)
    * Added **page blueprints** to `YamlLinter` CLI and Admin reports
    * Removed `Gitter` and `Slack` [#2502](https://github.com/getgrav/grav/issues/2502)
    * Optimizations for Plugin/Theme loading
    * Generalized markdown classes so they can be used outside of `Page` scope with a custom `Excerpts` class instance
    * Change minimal port number to 0 (unix socket) [#2452](https://github.com/getgrav/grav/issues/2452)
1. [](#bugfix)
    * Force question to install demo content in theme update [#2493](https://github.com/getgrav/grav/issues/2493)
    * Fixed GPM errors from blueprints not being logged [#2505](https://github.com/getgrav/grav/issues/2505)
    * Don't error when IP is invalid [#2507](https://github.com/getgrav/grav/issues/2507)
    * Fixed regression with `bin/plugin` not listing the plugins available (1c725c0)
    * Fixed bitwise operator in `TwigExtension::exifFunc()` [#2518](https://github.com/getgrav/grav/issues/2518)
    * Fixed issue with lang prefix incorrectly identifying as admin [#2511](https://github.com/getgrav/grav/issues/2511)
    * Fixed issue with `U0ils::pathPrefixedBYLanguageCode()` and trailing slash [#2510](https://github.com/getgrav/grav/issues/2511) 
    * Fixed regresssion issue of `Utils::Url()` not returning `false` on failure. Added new optional `fail_gracefully` 3rd attribute to return string that caused failure [#2524](https://github.com/getgrav/grav/issues/2524)

# v1.6.9
## 05/09/2019

1. [](#new)
    * Added `Route::withoutParams()` methods
    * Added `Pages::setCheckMethod()` method to override page configuration in Admin Plugin
    * Added `Cache::clearCache('invalidate')` parameter for just invalidating the cache without deleting any cached files
    * Made `UserCollectionInderface` to extend `Countable` to get the count of existing users
1. [](#improved)
    * Flex admin: added default search options for flex objects
    * Flex collection and object now fall back to the default template if template file doesn't exist
    * Updated Vendor libraries including Twig 1.40.1
    * Updated language files from `https://crowdin.com/project/grav-core`
1. [](#bugfix)
    * Fixed `$grav['route']` from being modified when the route instance gets modified
    * Fixed Assets options array mixed with standalone priority [#2477](https://github.com/getgrav/grav/issues/2477)
    * Fix for `avatar_url` provided by 3rd party providers
    * Fixed non standard `lang` code lengths in `Utils` and `Session` detection
    * Fixed saving a new object in Flex `SimpleStorage`
    * Fixed exception in `Flex::getDirectories()` if the first parameter is set
    * Output correct "Last Updated" in `bin/gpm info` command
    * Checkbox getting interpreted as string, so created new `Validation::filterCheckbox()`
    * Fixed backwards compatibility to `select` field with `selectize.create` set to true [git-sync#141](https://github.com/trilbymedia/grav-plugin-git-sync/issues/141)
    * Fixed `YamlFormatter::decode()` to always return array [#2494](https://github.com/getgrav/grav/pull/2494)
    * Fixed empty `$grav['request']->getAttribute('route')->getExtension()`

# v1.6.8
## 04/23/2019

1. [](#new)
    * Added `FlexCollection::filterBy()` method
1. [](#bugfix)
    * Revert `Use Null Coalesce Operator` [#2466](https://github.com/getgrav/grav/pull/2466)
    * Fixed `FormTrait::render()` not providing config variable
    * Updated `bin/grav clean` to clear `cache/compiled` and `user/config/security.yaml`

# v1.6.7
## 04/22/2019

1. [](#new)
    * Added a new `bin/grav yamllinter` CLI command to find YAML Linting issues [#2468](https://github.com/getgrav/grav/issues/2468#issuecomment-485151681)
1. [](#improved)
    * Improve `FormTrait` backwards compatibility with existing forms
    * Added a new `Utils::getSubnet()` function for IPv4/IPv6 parsing [#2465](https://github.com/getgrav/grav/pull/2465)
1. [](#bugfix)
    * Remove disabled fields from the form schema
    * Fix issue when excluding `inlineJs` and `inlineCss` from Assets pipeline [#2468](https://github.com/getgrav/grav/issues/2468)
    * Fix for manually set position on external URLs [#2470](https://github.com/getgrav/grav/issues/2470)

# v1.6.6
## 04/17/2019

1. [](#new)
    * `FormInterface` now implements `RenderInterface`
    * Added new `FormInterface::getTask()` method which reads the task from `form.task` in the blueprint
1. [](#improved)
    * Updated vendor libraries to latest
1. [](#bugfix)
    * Rollback `redirect_default_route` logic as it has issues with multi-lang [#2459](https://github.com/getgrav/grav/issues/2459)
    * Fix potential issue with `|contains` Twig filter on PHP 7.3
    * Fixed bug in text field filtering: return empty string if value isn't a string or number [#2460](https://github.com/getgrav/grav/issues/2460)
    * Force Asset `priority` to be an integer and not throw error if invalid string passed [#2461](https://github.com/getgrav/grav/issues/2461)
    * Fixed bug in text field filtering: return empty string if value isn't a string or number
    * Fixed `FlexForm` missing getter methods for defining form variables

# v1.6.5
## 04/15/2019

1. [](#bugfix)
    * Backwards compatiblity with old `Uri::__toString()` output

# v1.6.4
## 04/15/2019

1. [](#bugfix)
    * Improved `redirect_default_route` logic as well as `Uri::toArray()` to take into account `root_path` and `extension`
    * Rework logic to pull out excluded files from pipeline more reliably [#2445](https://github.com/getgrav/grav/issues/2445)
    * Better logic in `Utils::normalizePath` to handle externals properly [#2216](https://github.com/getgrav/grav/issues/2216)
    * Fixed to force all `Page::taxonomy` to be treated as strings [#2446](https://github.com/getgrav/grav/issues/2446)
    * Fixed issue with `Grav['user']` not being available [form#332](https://github.com/getgrav/grav-plugin-form/issues/332)
    * Updated rounding logic for `Utils::parseSize()` [#2394](https://github.com/getgrav/grav/issues/2394)
    * Fixed Flex simple storage not being properly initialized if used with caching

# v1.6.3
## 04/12/2019

1. [](#new)
    * Added `Blueprint::addDynamicHandler()` method to allow custom dynamic handlers, for example `custom-options@: getCustomOptions`
1. [](#bugfix)
    * Missed a `CacheCommand` reference in `bin/grav` [#2442](https://github.com/getgrav/grav/issues/2442)
    * Fixed issue with `Utils::normalizePath` messing with external URLs [#2216](https://github.com/getgrav/grav/issues/2216)
    * Fix for `vUndefined` versions when upgrading

# v1.6.2
## 04/11/2019

1. [](#bugfix)
    * Revert renaming of `ClearCacheCommand` to ensure CLI GPM upgrades go smoothly

# v1.6.1
## 04/11/2019

1. [](#improved)
    * Improved CSS for the bottom filter bar of DebugBar
1. [](#bugfix)
    * Fixed issue with `@import` not being added to top of pipelined css [#2440](https://github.com/getgrav/grav/issues/2440)

# v1.6.0
## 04/11/2019

1. [](#new)
    * Set minimum requirements to [PHP 7.1.3](https://getgrav.org/blog/raising-php-requirements-2018)
    * New `Scheduler` functionality for periodic jobs
    * New `Backup` functionality with multiple backup profiles and scheduler integration
    * Refactored `Assets Manager` to be more powerful and flexible
    * Updated Doctrine Collections to 1.6
    * Updated Doctrine Cache to 1.8
    * Updated Symfony Components to 4.2
    * Added new Cache purge functionality old cache manually via CLI/Admin as well as scheduler integration
    * Added new `{% throw 404 'Not Found' %}` twig tag (with custom code/message)
    * Added `Grav\Framework\File` classes for handling YAML, Markdown, JSON, INI and PHP serialized files
    * Added `Grav\Framework\Collection\AbstractIndexCollection` class
    * Added `Grav\Framework\Object\ObjectIndex` class
    * Added `Grav\Framework\Flex` classes
    * Added support for hiding form fields in blueprints by using dynamic property like `security@: admin.foobar`, `scope@: object` or `scope-ignore@: object` to any field
    * New experimental **FlexObjects** powered `Users` for increased performance and capability (**disabled** by default)
    * Added PSR-7 and PSR-15 classes
    * Added `Grav\Framework\DI\Container` class
    * Added `Grav\Framework\RequestHandler\RequestHandler` class
    * Added `Page::httpResponseCode()` and `Page::httpHeaders()` methods
    * Added `Grav\Framework\Form\Interfaces\FormInterface`
    * Added `Grav\Framework\Form\Interfaces\FormFactoryInterface`
    * Added `Grav\Framework\Form\FormTrait`
    * Added `Page::forms()` method to get normalized list of all form headers defined in the page
    * Added `onPageAction`, `onPageTask`, `onPageAction.{$action}` and `onPageTask.{$task}` events
    * Added `Blueprint::processForm()` method to filter form inputs
    * Move `processMarkdown()` method from `TwigExtension` to more general `Utils` class
    * Added support to include extra files into `Media` (such as uploaded files)
    * Added form preview support for `FlexObject`, including a way to render newly uploaded files before saving them
    * Added `FlexObject::getChanges()` to determine what fields change during an update
    * Added `arrayDiffMultidimensional`, `arrayIsAssociative`, `arrayCombine` Util functions
    * New `$grav['users']` service to allow custom user classes implementing `UserInterface`
    * Added `LogViewer` helper class and CLI command: `bin/grav logviewer`
    * Added `select()` and `unselect()` methods to `CollectionInterface` and its base classes
    * Added `orderBy()` and `limit()` methods to `ObjectCollectionInterface` and its base classes
    * Added `user-data://` which is a writable stream (`user://data` is not and should be avoided)
    * Added support for `/action:{$action}` (like task but used without nonce when only receiving data)
    * Added `onAction.{$action}` event
    * Added `Grav\Framework\Form\FormFlash` class to contain AJAX uploaded files in more reliable way
    * Added `Grav\Framework\Form\FormFlashFile` class which implements `UploadedFileInterface` from PSR-7
    * Added `Grav\Framework\Filesystem\Filesystem` class with methods to manipulate stream URLs
    * Added new `$grav['filesystem']` service using an instance of the new `Filesystem` object
    * Added `{% render object layout: 'default' with { variable: true } %}` for Flex objects and collections
    * Added `$grav->setup()` to simplify CLI and custom access points
    * Added `CsvFormatter` and `CsvFile` classes
    * Added new system config option to `pages.hide_empty_folders` if a folder has no valid `.md` file available. Default behavior is `false` for compatibility.
    * Added new system config option for `languages.pages_fallback_only` forcing only 'fallback' to find page content through supported languages, default behavior is to display any language found if active language is missing
    * Added `Utils::arrayFlattenDotNotation()` and `Utils::arrayUnflattenDotNotation()` helper methods
1. [](#improved)
    * Add the page to onMarkdownInitialized event [#2412](https://github.com/getgrav/grav/issues/2412)
    * Doctrine filecache is now namespaced with prefix to support purging
    * Register all page types into `blueprint://pages` stream
    * Removed `apc` and `xcache` support, made `apc` alias of `apcu`
    * Support admin and regular translations via the `|t` twig filter and `t()` twig function
    * Improved Grav Core installer/updater to run installer script
    * Updated vendor libraries including Symfony `4.2.3`
    * Renamed old `User` class to `Grav\Common\User\DataUser\User` with multiple improvements and small fixes
    * `User` class now acts as a compatibility layer to older versions of Grav
    * Deprecated `new User()`, `User::load()`, `User::find()` and `User::delete()` in favor of `$grav['users']` service
    * `Media` constructor has now support to not to initialize the media objects
    * Cleanly handle session corruption due to changing Flex object types
    * Added `FlexObjectInterface::getDefaultValue()` and `FormInterface::getDefaultValue()`
    * Added new `onPageContent()` event for every call to `Page::content()`
    * Added phpstan: PHP Static Analysis Tool [#2393](https://github.com/getgrav/grav/pull/2393)
    * Added `composer test-plugins` to test plugin issues with the current version of Grav
    * Added `Flex::getObjects()` and `Flex::getMixedCollection()` methods for co-mingled collections
    * Added support to use single Flex key parameter in `Flex::getObject()` method
    * Added `FlexObjectInterface::search()` and `FlexCollectionInterface::search()` methods
    * Override `system.media.upload_limit` with PHP's `post_max_size` or `upload_max_filesize`
    * Class `Grav\Common\Page\Medium\AbstractMedia` now use array traits instead of extending `Grav\Common\Getters`
    * Implemented `Grav\Framework\Psr7` classes as `Nyholm/psr7` decorators
    * Added a new `cache-clear` scheduled job to go along with `cache-purge`
    * Renamed `Grav\Framework\File\Formatter\FormatterInterface` to `Grav\Framework\File\Interfaces\FileFormatterInterface`
    * Improved `File::save()` to use a temporary file if file isn't locked
    * Improved `|t` filter to better support admin `|tu` style filter if in admin
    * Update all classes to rely on `PageInterface` instead of `Page` class
    * Better error checking in `bin/plugin` for existence and enabled
    * Removed `media.upload_limit` references
    * Twig `nicenumber`: do not use 0 + string casting hack
    * Converted Twig tags to use namespaced Twig classes
    * Site shows error on page rather than hard-crash when page has invalid frontmatter [#2343](https://github.com/getgrav/grav/issues/2343)
    * Added `languages.default_lang` option to override the default lang (usually first supported language)
    * Added `Content-Type: application/json` body support for PSR-7 `ServerRequest`
    * Remove PHP time limit in `ZipArchive`
    * DebugBar: Resolve twig templates in deprecated backtraces in order to help locating Twig issues
    * Added `$grav['cache']->getSimpleCache()` method for getting PSR-16 compatible cache
    * MediaTrait: Use PSR-16 cache
    * Improved `Utils::normalizePath()` to support non-protocol URLs
    * Added ability to reset `Page::metadata` to allow rebuilding from automatically generated values
    * Added back missing `page.types` field in system content configuration [admin#1612](https://github.com/getgrav/grav-plugin-admin/issues/1612)
    * Console commands: add method for invalidating cache
    * Updated languages
    * Improved `$page->forms()` call, added `$page->addForms()`
    * Updated languages from crowdin
    * Fixed `ImageMedium` constructor warning when file does not exist
    * Improved `Grav\Common\User` class; added `$user->update()` method
    * Added trim support for text input fields `validate: trim: true`
    * Improved `Grav\Framework\File\Formatter` classes to have abstract parent class and some useful methods
    * Support negotiated content types set via the Request `Accept:` header
    * Support negotiated language types set via the Request `Accept-Language:` header
    * Cleaned up and sorted the Service `idMap`
    * Updated `Grav` container object to implement PSR-11 `ContainerInterface`
    * Updated Grav `Processor` classes to implement PSR-15 `MiddlewareInterface`
    * Make `Data` class to extend `JsonSerializable`
    * Modified debugger icon to use retina space-dude version
    * Added missing `Video::preload()` method
    * Set session name based on `security.salt` rather than `GRAV_ROOT` [#2242](https://github.com/getgrav/grav/issues/2242)
    * Added option to configure list of `xss_invalid_protocols` in `Security` config [#2250](https://github.com/getgrav/grav/issues/2250)
    * Smarter `security.salt` checking now we use `security.yaml` for other options
    * Added apcu autoloader optimization
    * Additional helper methods in `Language`, `Languages`, and `LanguageCodes` classes
    * Call `onFatalException` event also on internal PHP errors
    * Built-in PHP Webserver: log requests before handling them
    * Added support for syslog and syslog facility logging (default: 'file')
    * Improved usability of `System` configuration blueprint with side-tabs
 1. [](#bugfix)
    * Fixed issue with `Truncator::truncateWords` and `Truncator::truncateLetters` when string not wrapped in tags [#2432](https://github.com/getgrav/grav/issues/2432)
    * Fixed `Undefined method closure::fields()` when getting avatar for user, thanks @Romarain [#2422](https://github.com/getgrav/grav/issues/2422)
    * Fixed cached images not being updated when source image is modified
    * Fixed deleting last list item in the form
    * Fixed issue with `Utils::url()` method would append extra `base_url` if URL already included it
    * Fixed `mkdir(...)` race condition
    * Fixed `Obtaining write lock failed on file...`
    * Fixed potential undefined property in `onPageNotFound` event handling
    * Fixed some potential issues/bugs found by phpstan
    * Fixed regression in GPM packages casted to Array (ref, getgrav/grav-plugin-admin@e3fc4ce)
    * Fixed session_start(): Setting option 'session.name' failed [#2408](https://github.com/getgrav/grav/issues/2408)
    * Fixed validation for select field type with selectize
    * Fixed validation for boolean toggles
    * Fixed non-namespaced exceptions in scheduler
    * Fixed trailing slash redirect in multlang environment [#2350](https://github.com/getgrav/grav/issues/2350)
    * Fixed some issues related to Medium objects losing query string attributes
    * Broke out Medium timestamp so it's not cleared on `reset()`s
    * Fixed issue with `redirect_trailing_slash` losing query string [#2269](https://github.com/getgrav/grav/issues/2269)
    * Fixed failed login if user attempts to log in with upper case non-english letters
    * Removed extra authenticated/authorized fields when saving existing user from a form
    * Fixed `Grav\Framework\Route::__toString()` returning relative URL, not relative route
    * Fixed handling of `append_url_extension` inside of `Page::templateFormat()` [#2264](https://github.com/getgrav/grav/issues/2264)
    * Fixed a broken language string [#2261](https://github.com/getgrav/grav/issues/2261)
    * Fixed clearing cache having no effect on Doctrine cache
    * Fixed `Medium::relativePath()` for streams
    * Fixed `Object` serialization breaking if overriding `jsonSerialize()` method
    * Fixed `YamlFormatter::decode()` when calling `init_set()` with integer
    * Fixed session throwing error in CLI if initialized
    * Fixed `Uri::hasStandardPort()` to support reverse proxy configurations [#1786](https://github.com/getgrav/grav/issues/1786)
    * Use `append_url_extension` from page header to set template format if set [#2604](https://github.com/getgrav/grav/pull/2064)
    * Fixed some bugs in Grav environment selection logic
    * Use login provider User avatar if set
    * Fixed `Folder::doDelete($folder, false)` removing symlink when it should not
    * Fixed asset manager to not add empty assets when they don't exist in the filesystem
    * Update `script` and `style` Twig tags to use the new `Assets` classes
    * Fixed asset pipeline to rewrite remote URLs as well as local [#2216](https://github.com/getgrav/grav/issues/2216)

# v1.5.10
## 03/21/2019

1. [](#new)
    * Added new `deferred` Twig extension

# v1.5.9
## 03/20/2019

1. [](#new)
    * Added new `onPageContent()` event for every call to `Page::content()`
1. [](#improved)
    * Fixed phpdoc generation
    * Updated vendor libraries
    * Force Toolbox v1.4.2
1. [](#bugfix)
    * EXIF fix for streams
    * Fix for User avatar not working due to uppercase or spaces in email [#2403](https://github.com/getgrav/grav/pull/2403)

# v1.5.8
## 02/07/2019

1. [](#improved)
    * Improved `User` unserialize to not to break the object if serialized data is not what expected
    * Removed unused parameter [#2357](https://github.com/getgrav/grav/pull/2357)

# v1.5.7
## 01/25/2019

1. [](#new)
    * Support for AWS Cloudfront forwarded scheme header [#2297](https://github.com/getgrav/grav/pull/2297)
1. [](#improved)
    * Set homepage with `https://` protocol [#2299](https://github.com/getgrav/grav/pull/2299)
    * Preserve accents in fields containing Twig expr. using unicode [#2279](https://github.com/getgrav/grav/pull/2279)
    * Updated vendor libraries
1. [](#bugfix)
    * Support spaces with filenames in responsive images [#2300](https://github.com/getgrav/grav/pull/2300)

# v1.5.6
## 12/14/2018

1. [](#improved)
    * Updated InitializeProcessor.php to use lang-safe redirect [#2268](https://github.com/getgrav/grav/pull/2268)
    * Improved user serialization to use less memory in the session

# v1.5.5
## 11/12/2018

1. [](#new)
    * Register theme prefixes as namespaces in Twig [#2210](https://github.com/getgrav/grav/pull/2210)
1. [](#improved)
    * Propogate error code between 400 and 600 for production sites [#2181](https://github.com/getgrav/grav/pull/2181)
1. [](#bugfix)
    * Remove hardcoded `302` when redirecting trailing slash [#2155](https://github.com/getgrav/grav/pull/2155)

# v1.5.4
## 11/05/2018

1. [](#improved)
    * Updated default page `index.md` with some consistency fixes [#2245](https://github.com/getgrav/grav/pull/2245)
1. [](#bugfix)
    * Fixed fatal error if calling `$session->invalidate()` when there's no active session
    * Fixed typo in media.yaml for `webm` extension [#2220](https://github.com/getgrav/grav/pull/2220)
    * Fixed markdown processing for telephone links [#2235](https://github.com/getgrav/grav/pull/2235)

# v1.5.3
## 10/08/2018

1. [](#new)
    * Added `Utils::getMimeByFilename()`, `Utils::getMimeByLocalFile()` and `Utils::checkFilename()` methods
    * Added configurable dangerous upload extensions in `security.yaml`
1. [](#improved)
    * Updated vendor libraries to latest

# v1.5.2
## 10/01/2018

1. [](#new)
    * Added new `Security` class for Grav security functionality including XSS checks
    * Added new `bin/grav security` command to scan for security issues
    * Added new `xss()` Twig function to allow for XSS checks on strings and arrays
    * Added `onHttpPostFilter` event to allow plugins to globally clean up XSS in the forms and tasks
    * Added `Deprecated` tab to DebugBar to catch future incompatibilities with later Grav versions
    * Added deprecation notices for features which will be removed in Grav 2.0
1. [](#improved)
    * Updated vendor libraries to latest
1. [](#bugfix)
    * Allow `$page->slug()` to be called before `$page->init()` without breaking the page
    * Fix for `Page::translatedLanguages()` to use routes always [#2163](https://github.com/getgrav/grav/issues/2163)
    * Fixed `nicetime()` twig function
    * Allow twig tags `{% script %}`, `{% style %}` and `{% switch %}` to be placed outside of blocks
    * Session expires in 30 mins independent from config settings [login#178](https://github.com/getgrav/grav-plugin-login/issues/178)

# v1.5.1
## 08/23/2018

1. [](#new)
    * Added static `Grav\Common\Yaml` class which should be used instead of `Symfony\Component\Yaml\Yaml`
1. [](#improved)
    * Updated deprecated Twig code so it works in both in Twig 1.34+ and Twig 2.4+
    * Switched to new Grav Yaml class to support Native + Fallback YAML libraries
1. [](#bugfix)
    * Broken handling of user folder in Grav URI object [#2151](https://github.com/getgrav/grav/issues/2151)

# v1.5.0
## 08/17/2018

1. [](#new)
    * Set minimum requirements to [PHP 5.6.4](https://getgrav.org/blog/raising-php-requirements-2018)
    * Updated Doctrine Collections to 1.4
    * Updated Symfony Components to 3.4 (with compatibility mode to fall back to Symfony YAML 2.8)
    * Added `Uri::method()` to get current HTTP method (GET/POST etc)
    * `FormatterInterface`: Added `getSupportedFileExtensions()` and `getDefaultFileExtension()` methods
    * Added option to disable `SimpleCache` key validation
    * Added support for multiple repo locations for `bin/grav install` command
    * Added twig filters for casting values: `|string`, `|int`, `|bool`, `|float`, `|array`
    * Made `ObjectCollection::matching()` criteria expressions to behave more like in Twig
    * Criteria: Added support for `LENGTH()`, `LOWER()`, `UPPER()`, `LTRIM()`, `RTRIM()` and `TRIM()`
    * Added `Grav\Framework\File\Formatter` classes for encoding/decoding YAML, Markdown, JSON, INI and PHP serialized strings
    * Added `Grav\Framework\Session` class to replace `RocketTheme\Toolbox\Session\Session`
    * Added `Grav\Common\Media` interfaces and trait; use those in `Page` and `Media` classes
    * Added `Grav\Common\Page` interface to allow custom page types in the future
    * Added setting to disable sessions from the site [#2013](https://github.com/getgrav/grav/issues/2013)
    * Added new `strict_mode` settings in `system.yaml` for compatibility
1. [](#improved)
    * Improved `Utils::url()` to support query strings
    * Display better exception message if Grav fails to initialize
    * Added `muted` and `playsinline` support to videos [#2124](https://github.com/getgrav/grav/pull/2124)
    * Added `MediaTrait::clearMediaCache()` to allow cache to be cleared
    * Added `MediaTrait::getMediaCache()` to allow custom caching
    * Improved session handling, allow all session configuration options in `system.session.options`
1. [](#bugfix)
    * Fix broken form nonce logic [#2121](https://github.com/getgrav/grav/pull/2121)
    * Fixed issue with uppercase extensions and fallback media URLs [#2133](https://github.com/getgrav/grav/issues/2133)
    * Fixed theme inheritance issue with `camel-case` that includes numbers [#2134](https://github.com/getgrav/grav/issues/2134)
    * Typo in demo typography page [#2136](https://github.com/getgrav/grav/pull/2136)
    * Fix for incorrect plugin order in debugger panel
    * Made `|markdown` filter HTML safe
    * Fixed bug in `ContentBlock` serialization
    * Fixed `Route::withQueryParam()` to accept array values
    * Fixed typo in truncate function [#1943](https://github.com/getgrav/grav/issues/1943)
    * Fixed blueprint field validation: Allow numeric inputs in text fields

# v1.4.8
## 07/31/2018

1. [](#improved)
    * Add Grav version to debug bar messages tab [#2106](https://github.com/getgrav/grav/pull/2106)
    * Add Nginx config for ddev project to `webserver-configs` [#2117](https://github.com/getgrav/grav/pull/2117)
    * Vendor library updates
1. [](#bugfix)
    * Don't allow `null` to be set as Page content

# v1.4.7
## 07/13/2018

1. [](#improved)
    * Use `getFilename` instead of `getBasename` [#2087](https://github.com/getgrav/grav/issues/2087)
1. [](#bugfix)
    * Fix for modular page preview [#2066](https://github.com/getgrav/grav/issues/2066)
    * `Page::routeCanonical()` should be string not array [#2069](https://github.com/getgrav/grav/issues/2069)

# v1.4.6
## 06/20/2018

1. [](#improved)
    * Manually re-added the improved SSL off-loading that was lost with Grav v1.4.0 merge [#1888](https://github.com/getgrav/grav/pull/1888)
    * Handle multibyte strings in `truncateLetters()` [#2007](https://github.com/getgrav/grav/pull/2007)
    * Updated robots.txt to include `/user/images/` folder [#2043](https://github.com/getgrav/grav/pull/2043)
    * Add getter methods for original and action to the Page object [#2005](https://github.com/getgrav/grav/pull/2005)
    * Modular template extension follows the master page extension [#2044](https://github.com/getgrav/grav/pull/2044)
    * Vendor library updates
1. [](#bugfix)
    * Handle `errors.display` system property better in admin plugin [admin#1452](https://github.com/getgrav/grav-plugin-admin/issues/1452)
    * Fix classes on non-http based protocol links [#2034](https://github.com/getgrav/grav/issues/2034)
    * Fixed crash on IIS (Windows) with open_basedir in effect [#2053](https://github.com/getgrav/grav/issues/2053)
    * Fixed incorrect routing with setup.php based base [#1892](https://github.com/getgrav/grav/issues/1892)
    * Fixed image resource memory deallocation [#2045](https://github.com/getgrav/grav/pull/2045)
    * Fixed issue with Errors `display:` option not handling integers properly [admin#1452](https://github.com/getgrav/grav-plugin-admin/issues/1452)

# v1.4.5
## 05/15/2018

1. [](#bugfix)
    * Fixed an issue with some users getting **2FA** prompt after upgrade [admin#1442](https://github.com/getgrav/grav-plugin-admin/issues/1442)
    * Do not crash when generating URLs with arrays as parameters [#2018](https://github.com/getgrav/grav/pull/2018)
    * Utils::truncateHTML removes whitespace when generating summaries [#2004](https://github.com/getgrav/grav/pull/2004)

# v1.4.4
## 05/11/2018

1. [](#new)
    * Added support for `Uri::post()` and `Uri::getConentType()`
    * Added a new `Medium:thumbnailExists()` function [#1966](https://github.com/getgrav/grav/issues/1966)
    * Added `authorized` support for 2FA
1. [](#improved)
    * Added default configuration for images [#1979](https://github.com/getgrav/grav/pull/1979)
    * Added dedicated PHPUnit assertions [#1990](https://github.com/getgrav/grav/pull/1990)
1. [](#bugfix)
    * Use `array_key_exists` instead of `in_array + array_keys` [#1991](https://github.com/getgrav/grav/pull/1991)
    * Fixed an issue with `custom_base_url` always causing 404 errors
    * Improve support for regex redirects with query and params [#1983](https://github.com/getgrav/grav/issues/1983)
    * Changed collection-based date sorting to `SORT_REGULAR` for better server compatibility [#1910](https://github.com/getgrav/grav/issues/1910)
    * Fix hardcoded string in modular blueprint [#1933](https://github.com/getgrav/grav/pull/1993)

# v1.4.3
## 04/12/2018

1. [](#new)
    * moved Twig `sortArrayByKey` logic into `Utils::` class
1. [](#improved)
    * Rolled back Parsedown library to stable `1.6.4` until a better solution for `1.8.0` compatibility can fe found
    * Updated vendor libraries to latest versions
1. [](#bugfix)
    * Fix for bad reference to `ZipArchive` in `GPM::Installer`

# v1.4.2
## 03/21/2018

1. [](#new)
    * Added new `|nicefilesize` Twig filter for pretty file (auto converts to bytes, kB, MB, GB, etc)
    * Added new `regex_filter()` Twig function to values in arrays
1. [](#improved)
    * Added bosnian to lang codes [#1917](﻿https://github.com/getgrav/grav/issues/1917)
    * Improved Zip extraction error codes [#1922](﻿https://github.com/getgrav/grav/issues/1922)
1. [](#bugfix)
    * Fixed an issue with Markdown Video and Audio that broke after Parsedown 1.7.0 Security updates [#1924](﻿https://github.com/getgrav/grav/issues/1924)
    * Fix for case-sensitive page metadata [admin#1370](https://github.com/getgrav/grav-plugin-admin/issues/1370)
    * Fixed missing composer requirements for the new `Grav\Framework\Uri` classes
    * Added missing PSR-7 vendor library required for URI additions in Grav 1.4.0

# v1.4.1
## 03/11/2018

1. [](#bugfix)
    * Fixed session timing out because of session cookie was not being sent

# v1.4.0
## 03/09/2018

1. [](#new)
    * Added `Grav\Framework\Uri` classes extending PSR-7 `HTTP message UriInterface` implementation
    * Added `Grav\Framework\Route` classes to allow route/link manipulation
    * Added `$grav['uri]->getCurrentUri()` method to get `Grav\Framework\Uri\Uri` instance for the current URL
    * Added `$grav['uri]->getCurrentRoute()` method to get `Grav\Framework\Route\Route` instance for the current URL
    * Added ability to have `php` version dependencies in GPM assets
    * Added new `{% switch %}` twig tag for more elegant if statements
    * Added new `{% markdown %}` twig tag
    * Added **Route Overrides** to the default page blueprint
    * Added new `Collection::toExtendedArray()` method that's particularly useful for Json output of data
    * Added new `|yaml_encode` and `|yaml_decode` Twig filter to convert to and from YAML
    * Added new `read_file()` Twig function to allow you to load and display a file in Twig (Supports streams and regular paths)
    * Added a new `Medium::exists()` method to check for file existence
    * Moved Twig `urlFunc()` to `Utils::url()` as its so darn handy
    * Transferred overall copyright from RocketTheme, LLC, to Trilby Media LLC
    * Added `theme_var`, `header_var` and `body_class` Twig functions for themes
    * Added `Grav\Framework\Cache` classes providing PSR-16 `Simple Cache` implementation
    * Added `Grav\Framework\ContentBlock` classes for nested HTML blocks with CSS/JS assets
    * Added `Grav\Framework\Object` classes for creating collections of objects
    * Added `|nicenumber` Twig filter
    * Added `{% try %} ... {% catch %} Error: {{ e.message }} {% endcatch %}` tag to allow basic exception handling inside Twig
    * Added `{% script %}` and `{% style %}` tags for Twig templates
    * Deprecated GravTrait
1. [](#improved)
    * Improved `Session` initialization
    * Added ability to set a `theme_var()` option in page frontmatter
    * Force clearing PHP `clearstatcache` and `opcache-reset` on `Cache::clear()`
    * Better `Page.collection()` filtering support including ability to have non-published pages in collections
    * Stopped Chrome from auto-completing admin user profile form [#1847](https://github.com/getgrav/grav/issues/1847)
    * Support for empty `switch` field like a `checkbox`
    * Made `modular` blueprint more flexible
    * Code optimizations to `Utils` class [#1830](https://github.com/getgrav/grav/pull/1830)
    * Objects: Add protected function `getElement()` to get serialized value for a single property
    * `ObjectPropertyTrait`: Added protected functions `isPropertyLoaded()`, `offsetLoad()`, `offsetPrepare()` and `offsetSerialize()`
    * `Grav\Framework\Cache`: Allow unlimited TTL
    * Optimizations & refactoring to the test suite [#1779](https://github.com/getgrav/grav/pull/1779)
    * Slight modification of Whoops error colors
    * Added new configuration option `system.session.initialize` to delay session initialization if needed by a plugin
    * Updated vendor libraries to latest versions
    * Removed constructor from `ObjectInterface`
    * Make it possible to include debug bar also into non-HTML responses
    * Updated built-in JQuery to latest 3.3.1
1. [](#bugfix)
    * Fixed issue with image alt tag always getting empted out unless set in markdown
    * Fixed issue with remote PHP version determination for Grav updates [#1883](https://github.com/getgrav/grav/issues/1883)
    * Fixed issue with _illegal scheme offset_ in `Uri::convertUrl()` [page-inject#8](https://github.com/getgrav/grav-plugin-page-inject/issues/8)
    * Properly validate YAML blueprint fields so admin can save as proper YAML now  [addresses many issues]
    * Fixed OpenGraph metatags so only Twitter uses `name=`, and all others use `property=` [#1849](https://github.com/getgrav/grav/issues/1849)
    * Fixed an issue with `evaluate()` and `evaluate_twig()` Twig functions that throws invalid template error
    * Fixed issue with `|sort_by_key` twig filter if the input was null or not an array
    * Date ordering should always be numeric [#1810](https://github.com/getgrav/grav/issues/1810)
    * Fix for base paths containing special characters [#1799](https://github.com/getgrav/grav/issues/1799)
    * Fix for session cookies in paths containing special characters
    * Fix for `vundefined` error for version numbers in GPM [form#222](https://github.com/getgrav/grav-plugin-form/issues/222)
    * Fixed `BadMethodCallException` thrown in GPM updates [#1784](https://github.com/getgrav/grav/issues/1784)
    * NOTE: Parsedown security release now escapes `&` to `&amp;` in Markdown links

# v1.3.10
## 12/06/2017

1. [](#bugfix)
    * Reverted GPM Local pull request as it broken admin [#1742](https://github.com/getgrav/grav/issues/1742)

# v1.3.9
## 12/05/2017

1. [](#new)
    * Added new core Twig templates for `partials/metadata.html.twig` and `partials/messages.html.twig`
    * Added ability to work with GPM locally [#1742](https://github.com/getgrav/grav/issues/1742)
    * Added new HTML5 audio controls [#1756](https://github.com/getgrav/grav/issues/1756)
    * Added `Medium::copy()` method to create a copy of a medium object
    * Added new `force_lowercase_urls` functionality on routes and slugs
    * Added new `item-list` filter type to remove empty items
    * Added new `setFlashCookieObject()` and `getFlashCookieObject()` methods to `Session` object
    * Added new `intl_enabled` option to disable PHP intl module collation when not needed
1. [](#bugfix)
    * Fixed an issue with checkbox field validation [form#216](https://github.com/getgrav/grav-plugin-form/issues/216)
    * Fixed issue with multibyte Markdown link URLs [#1749](https://github.com/getgrav/grav/issues/1749)
    * Fixed issue with multibyte folder names [#1751](https://github.com/getgrav/grav/issues/1751)
    * Fixed several issues related to `system.custom_base_url` that were broken [#1736](https://github.com/getgrav/grav/issues/1736)
    * Dynamically added pages via `Pages::addPage()` were not firing `onPageProcessed()` event causing forms not to be processed
    * Fixed `Page::active()` and `Page::activeChild()` to work with UTF-8 characters in the URL [#1727](https://github.com/getgrav/grav/issues/1727)
    * Fixed typo in `modular.yaml` causing media to be ignored [#1725](https://github.com/getgrav/grav/issues/1725)
    * Reverted `case_insensitive_urls` option as it was causing issues with taxonomy [#1733](https://github.com/getgrav/grav/pull/1733)
    * Removed an extra `/` in `CompileFile.php` [#1693](https://github.com/getgrav/grav/pull/1693)
    * Uri::Encode user and password to prevent issues in browsers
    * Fixed "Invalid AJAX response" When using Built-in PHP Webserver in Windows [#1258](https://github.com/getgrav/grav-plugin-admin/issues/1258)
    * Remove support for `config.user`, it was broken and bad practise
    * Make sure that `clean cache` uses valid path [#1745](https://github.com/getgrav/grav/pull/1745)
    * Fixed token creation issue with `Uri` params like `/id:3`
    * Fixed CSS Pipeline failing with Google remote fonts if the file was minified [#1261](https://github.com/getgrav/grav-plugin-admin/issues/1261)
    * Forced `field.multiple: true` to allow use of min/max options in `checkboxes.validate`

# v1.3.8
## 10/26/2017

1. [](#new)
    * Added Page `media_order` capability to manually order page media via a page header
1. [](#bugfix)
    * Fixed GPM update issue with filtered slugs [#1711](https://github.com/getgrav/grav/issues/1711)
    * Fixed issue with missing image file not throwing 404 properly [#1713](https://github.com/getgrav/grav/issues/1713)

# v1.3.7
## 10/18/2017

1. [](#bugfix)
    * Regression Uri: `base_url_absolute` always has the port number [#1690](https://github.com/getgrav/grav-plugin-admin/issues/1690)
    * Uri: Prefer using REQUEST_SCHEME instead of HTTPS [#1698](https://github.com/getgrav/grav-plugin-admin/issues/1698)
    * Fixed routing paths with urlencoded spaces and non-latin letters [#1688](https://github.com/getgrav/grav-plugin-admin/issues/1688)

# v1.3.6
## 10/12/2017

1. [](#bugfix)
    * Regression: Ajax error in Nginx [admin#1244](https://github.com/getgrav/grav-plugin-admin/issues/1244)
    * Remove the `_url=$uri` portion of the the Nginx `try_files` command [admin#1244](https://github.com/getgrav/grav-plugin-admin/issues/1244)

# v1.3.5
## 10/11/2017

1. [](#improved)
    * Refactored `URI` class with numerous bug fixes, and optimizations
    * Override `system.media.upload_limit` with PHP's `post_max_size` or `upload_max_filesize`
    * Updated `bin/grav clean` command to remove unnecessary vendor files (save some bytes)
    * Added a `http_status_code` Twig function to allow setting HTTP status codes from Twig directly.
    * Deter XSS attacks via URI path/uri methods (credit:newbthenewbd)
    * Added support for `$uri->toArray()` and `(string)$uri`
    * Added support for `type` on `Asstes::addInlineJs()` [#1683](https://github.com/getgrav/grav/pull/1683)
1. [](#bugfix)
    * Fixed method signature error with `GPM\InstallCommand::processPackage()` [#1682](https://github.com/getgrav/grav/pull/1682)

# v1.3.4
## 09/29/2017

1. [](#new)
    * Added filter support for Page collections (routable/visible/type/access/etc.)
1. [](#improved)
    * Implemented `Composer\CaBundle` for SSL Certs [#1241](https://github.com/getgrav/grav/issues/1241)
    * Refactored the Assets sorting logic
    * Improved language overrides to merge only 'extra' translations [#1514](https://github.com/getgrav/grav/issues/1514)
    * Improved support for Assets with query strings [#1451](https://github.com/getgrav/grav/issues/1451)
    * Twig extension cleanup
1. [](#bugfix)
    * Fixed an issue where fallback was not supporting dynamic page generation
    * Fixed issue with Image query string not being fully URL encoded [#1622](https://github.com/getgrav/grav/issues/1622)
    * Fixed `Page::summary()` when using delimiter and multibyte UTF8 Characters [#1644](https://github.com/getgrav/grav/issues/1644)
    * Fixed missing `.json` thumbnail throwing error when adding media [grav-plugin-admin#1156](https://github.com/getgrav/grav-plugin-admin/issues/1156)
    * Fixed insecure session cookie initialization [#1656](https://github.com/getgrav/grav/pull/1656)

# v1.3.3
## 09/07/2017

1. [](#new)
    * Added support for 2-Factor Authentication in admin profile
    * Added `gaussianBlur` media method [#1623](https://github.com/getgrav/grav/pull/1623)
    * Added new `|chunk_split()`, `|basename`, and `|dirname` Twig filter
    * Added new `tl` Twig filter/function to support specific translations [#1618](https://github.com/getgrav/grav/issues/1618)
1. [](#improved)
    * User `authorization` now requires a check for `authenticated` - REQUIRED: `Login v2.4.0`
    * Added options to `Page::summary()` to support size without HTML tags [#1554](https://github.com/getgrav/grav/issues/1554)
    * Forced `natsort` on plugins to ensure consistent plugin load ordering across platforms [#1614](https://github.com/getgrav/grav/issues/1614)
    * Use new `multilevel` field to handle Asset Collections [#1201](https://github.com/getgrav/grav-plugin-admin/issues/1201)
    * Added support for redis `password` option [#1620](https://github.com/getgrav/grav/issues/1620)
    * Use 302 rather than 301 redirects by default [#1619](https://github.com/getgrav/grav/issues/1619)
    * GPM Installer will try to load alphanumeric version of the class if no standard class found [#1630](https://github.com/getgrav/grav/issues/1630)
    * Add current page position to `User` class [#1632](https://github.com/getgrav/grav/issues/1632)
    * Added option to enable case insensitive URLs [#1638](https://github.com/getgrav/grav/issues/1638)
    * Updated vendor libraries
    * Updated `travis.yml` to add support for PHP 7.1 as well as 7.0.21 for test suite
1. [](#bugfix)
    * Fixed UTF8 multibyte UTF8 character support in `Page::summary()` [#1554](https://github.com/getgrav/grav/issues/1554)

# v1.3.2
## 08/16/2017

1. [](#new)
    * Added a new `cache_control` system and page level property [#1591](https://github.com/getgrav/grav/issues/1591)
    * Added a new `clear_images_by_default` system property to stop cache clear events from removing processed images [#1481](https://github.com/getgrav/grav/pull/1481)
    * Added new `onTwigLoader()` event to enable utilization of loader methods
    * Added new `Twig::addPath()` and `Twig::prependPath()` methods to wrap loader methods and support namespacing [#1604](https://github.com/getgrav/grav/issues/1604)
    * Added new `array_key_exists()` Twig function wrapper
    * Added a new `Collection::intersect()` method [#1605](https://github.com/getgrav/grav/issues/1605)
1. [](#bugfix)
    * Allow `session.timeout` field to be set to `0` via blueprints [#1598](https://github.com/getgrav/grav/issues/1598)
    * Fixed `Data::exists()` and `Data::raw()` functions breaking if `Data::file()` hasn't been called with non-null value
    * Fixed parent theme auto-loading in child themes of Gantry 5

# v1.3.1
## 07/19/2017

1. [](#bugfix)
    * Fix ordering for Linux + International environments [#1574](https://github.com/getgrav/grav/issues/1574)
    * Check if medium thumbnail exists before resetting
    * Update Travis' auth token

# v1.3.0
## 07/16/2017

1. [](#bugfix)
    * Fixed an undefined variable `$difference` [#1563](https://github.com/getgrav/grav/pull/1563)
    * Fix broken range slider [grav-plugin-admin#1153](https://github.com/getgrav/grav-plugin-admin/issues/1153)
    * Fix natural sort when > 100 pages [#1564](https://github.com/getgrav/grav/pull/1564)

# v1.3.0-rc.5
## 07/05/2017

1. [](#new)
    * Setting `system.session.timeout` to 0 clears the session when the browser session ends [#1538](https://github.com/getgrav/grav/pull/1538)
    * Created a `CODE_OF_CONDUCT.md` so everyone knows how to behave :)
1. [](#improved)
    * Renamed new `media()` Twig function to `media_directory()` to avoid conflict with Page's `media` object
1. [](#bugfix)
    * Fixed global media files disappearing after a reload [#1545](https://github.com/getgrav/grav/issues/1545)
    * Fix for broken regex redirects/routes via `site.yaml`
    * Sanitize the error message in the error handler page

# v1.3.0-rc.4
## 06/22/2017

1. [](#new)
    * Added `lower` and `upper` Twig filters
    * Added `pathinfo()` Twig function
    * Added 165 new thumbnail images for use in `media.yaml`
1. [](#improved)
    * Improved error message when running `bin/grav install` instead of `bin/gpm install`, and also when running on a non-skeleton site [#1027](https://github.com/getgrav/grav/issues/1027)
    * Updated vendor libraries
1. [](#bugfix)
    * Don't rebuild metadata every time, only when file does not exist
    * Restore GravTrait in ConsoleTrait [grav-plugin-login#119](https://github.com/getgrav/grav-plugin-login/issues/119)
    * Fix Windows routing with built-in server [#1502](https://github.com/getgrav/grav/issues/1502)
    * Fix [#1504](https://github.com/getgrav/grav/issues/1504) `process_twig` and `frontmatter.yaml`
    * Nicetime fix: 0 seconds from now -> just now [#1509](https://github.com/getgrav/grav/issues/1509)

# v1.3.0-rc.3
## 05/22/2017

1. [](#new)
    * Added new unified `Utils::getPagePathFromToken()` method which is used by various plugins (Admin, Forms, Downloads, etc.)
1. [](#improved)
    * Optionally remove unpublished pages from the translated languages, move into untranslated list [#1482](https://github.com/getgrav/grav/pull/1482)
    * Improved reliability of `hash` file-check method
1. [](#bugfix)
    * Updated to latest Toolbox library to fix issue with some blueprints rendering in admin plugin [#1117](https://github.com/getgrav/grav-plugin-admin/issues/1117)
    * Fix output handling in RenderProcessor [#1483](https://github.com/getgrav/grav/pull/1483)

# v1.3.0-rc.2
## 05/17/2017

1. [](#new)
    * Added new `media` and `vardump` Twig functions
1. [](#improved)
    * Put in various checks to ensure Exif is available before trying to use it
    * Add timestamp to configuration settings [#1445](https://github.com/getgrav/grav/pull/1445)
1. [](#bugfix)
    * Fix an issue saving YAML textarea fields in expert mode [#1480](https://github.com/getgrav/grav/pull/1480)
    * Moved `onOutputRendered()` back into Grav core

# v1.3.0-rc.1
## 05/16/2017

1. [](#new)
    * Added support for a single array field in the forms
    * Added EXIF support with automatic generation of Page Media metafiles
    * Added Twig function to get EXIF data on any image file
    * Added `Pages::baseUrl()`, `Pages::homeUrl()` and `Pages::url()` functions
    * Added `base32_encode`, `base32_decode`, `base64_encode`, `base64_decode` Twig filters
    * Added `Debugger::getCaller()` to figure out where the method was called from
    * Added support for custom output providers like Slim Framework
    * Added `Grav\Framework\Collection` classes for creating collections
1. [](#improved)
    * Add more controls over HTML5 video attributes (autoplay, poster, loop controls) [#1442](https://github.com/getgrav/grav/pull/1442)
    * Removed logging statement for invalid slug [#1459](https://github.com/getgrav/grav/issues/1459)
    * Groups selection pre-filled in user form
    * Improve error handling in `Folder::move()`
    * Added extra parameter for `Twig::processSite()` to include custom context
    * Updated RocketTheme Toolbox vendor library
1. [](#bugfix)
    * Fix to force route/redirect matching from the start of the route by default [#1446](https://github.com/getgrav/grav/issues/1446)
    * Edit check for valid slug [#1459](https://github.com/getgrav/grav/issues/1459)

# v1.2.4
## 04/24/2017

1. [](#improved)
    * Added optional ignores for `Installer::sophisticatedInstall()` [#1447](https://github.com/getgrav/grav/issues/1447)
1. [](#bugfix)
    * Allow multiple calls to `Themes::initTheme()` without throwing errors
    * Fixed querystrings in root pages with multi-lang enabled [#1436](https://github.com/getgrav/grav/issues/1436)
    * Allow support for `Pages::getList()` with `show_modular` option [#1080](https://github.com/getgrav/grav-plugin-admin/issues/1080)

# v1.2.3
## 04/19/2017

1. [](#improved)
    * Added new `pwd_regex` and `username_regex` system configuration options to allow format modifications
    * Allow `user/accounts.yaml` overrides and implemented more robust theme initialization
    * improved `getList()` method to do more powerful things
    * Fix Typo in GPM [#1427](https://github.com/getgrav/grav/issues/1427)

# v1.2.2
## 04/11/2017

1. [](#bugfix)
    * Fix for redirects breaking [#1420](https://github.com/getgrav/grav/issues/1420)
    * Fix issue in direct-install with github-style dependencies [#1405](https://github.com/getgrav/grav/issues/1405)

# v1.2.1
## 04/10/2017

1. [](#improved)
    * Added various `ancestor` helper methods in Page and Pages classes [#1362](https://github.com/getgrav/grav/pull/1362)
    * Added new `parents` field and switched Page blueprints to use this
    * Added `isajaxrequest()` Twig function [#1400](https://github.com/getgrav/grav/issues/1400)
    * Added ability to inline CSS and JS code via Asset manager [#1377](https://github.com/getgrav/grav/pull/1377)
    * Add query string in lighttpd default config [#1393](https://github.com/getgrav/grav/issues/1393)
    * Add `--all-yes` and `--destination` options for `bin/gpm direct-install` [#1397](https://github.com/getgrav/grav/pull/1397)
1. [](#bugfix)
    * Fix for direct-install of plugins with `languages.yaml` [#1396](https://github.com/getgrav/grav/issues/1396)
    * When determining language from HTTP_ACCEPT_LANGUAGE, also try base language only [#1402](https://github.com/getgrav/grav/issues/1402)
    * Fixed a bad method signature causing warning when running tests on `GPMTest` object

# v1.2.0
## 03/31/2017

1. [](#new)
    * Added file upload for user avatar in user/admin blueprint
1. [](#improved)
    * Analysis fixes
    * Switched to stable composer lib versions

# v1.2.0-rc.3
## 03/22/2017

1. [](#new)
    * Refactored Page re-ordering to handle all siblings at once
    * Added `language_codes` to Twig init to allow for easy language name/code/native-name lookup
1. [](#improved)
    * Added an _Admin Overrides_ section with option to choose the order of children in Pages Management
1. [](#bugfix)
    * Fixed loading issues with improperly named themes (use old broken method first) [#1373](https://github.com/getgrav/grav/issues/1373)
    * Simplified modular/twig processing logic and fixed an issue with system process config [#1351](https://github.com/getgrav/grav/issues/1351)
    * Cleanup package files via GPM install to make them more windows-friendly [#1361](https://github.com/getgrav/grav/pull/1361)
    * Fix for page-level debugger override changing the option site-wide
    * Allow `url()` twig function to pass-through external links

# v1.2.0-rc.2
## 03/17/2017

1. [](#improved)
    * Updated vendor libraries to latest
    * Added the ability to disable debugger on a per-page basis with `debugger: false` in page frontmatter
1. [](#bugfix)
    * Fixed an issue with theme inheritance and hyphenated base themes [#1353](https://github.com/getgrav/grav/issues/1353)
    * Fixed an issue when trying to use an `@2x` derivative on a non-image media file [#1341](https://github.com/getgrav/grav/issues/1341)

# v1.2.0-rc.1
## 03/13/2017

1. [](#new)
    * Added default setting to only allow `direct-installs` from official GPM.  Can be configured in `system.yaml`
    * Added a new `Utils::isValidUrl()` method
    * Added optional parameter to `|markdown(false)` filter to toggle block/line processing (default|true = `block`)
    * Added new `Page::folderExists()` method
1. [](#improved)
    * `Twig::evaluate()` now takes current environment and context into account
    * Genericized `direct-install` so it can be called via Admin plugin
1. [](#bugfix)
    * Fixed a minor bug in Number validation [#1329](https://github.com/getgrav/grav/issues/1329)
    * Fixed exception when trying to find user account and there is no `user://accounts` folder
    * Fixed issue when setting `Page::expires(0)` [Admin #1009](https://github.com/getgrav/grav-plugin-admin/issues/1009)
    * Removed ID from `nonce_field()` Twig function causing validation errors [Form #115](https://github.com/getgrav/grav-plugin-form/issues/115)

# v1.1.17
## 02/17/2017

1. [](#bugfix)
    * Fix for double extensions getting added during some redirects [#1307](https://github.com/getgrav/grav/issues/1307)
    * Fix syntax error in PHP 5.3. Move the version check before requiring the autoloaded deps
    * Fix Whoops displaying error page if there is PHP core warning or error [Admin #980](https://github.com/getgrav/grav-plugin-admin/issues/980)

# v1.1.16
## 02/10/2017

1. [](#new)
    * Exposed the Pages cache ID for use by plugins (e.g. Form) via `Pages::getPagesCacheId()`
    * Added `Languages::resetFallbackPageExtensions()` regarding [#1276](https://github.com/getgrav/grav/pull/1276)
1. [](#improved)
    * Allowed CLI to use non-volatile cache drivers for better integration with CLI and Web caches
    * Added Gantry5-compatible query information to Caddy configuration
    * Added some missing docblocks and type-hints
    * Various code cleanups (return types, missing variables in doclbocks, etc.)
1. [](#bugfix)
    * Fix blueprints slug validation [https://github.com/getgrav/grav-plugin-admin/issues/955](https://github.com/getgrav/grav-plugin-admin/issues/955)

# v1.1.15
## 01/30/2017

1. [](#new)
    * Added a new `Collection::merge()` method to allow merging of multiple collections [#1258](https://github.com/getgrav/grav/pull/1258)
    * Added [OpenCollective](https://opencollective.com/grav) backer/sponsor info to `README.md`
1. [](#improved)
    * Add an additional parameter to GPM::findPackage to avoid throwing an exception, for use in Twig [#1008](https://github.com/getgrav/grav/issues/1008)
    * Skip symlinks if found while clearing cache [#1269](https://github.com/getgrav/grav/issues/1269)
1. [](#bugfix)
    * Fixed an issue when page collection with header-based `sort.by` returns an array [#1264](https://github.com/getgrav/grav/issues/1264)
    * Fix `Response` object to handle `303` redirects when `open_basedir` in effect [#1267](https://github.com/getgrav/grav/issues/1267)
    * Silence `E_WARNING: Zend OPcache API is restricted by "restrict_api" configuration directive`

# v1.1.14
## 01/18/2017

1. [](#bugfix)
    * Fixed `Page::collection()` returning array and not Collection object when header variable did not exist
    * Revert `Content-Encoding: identity` fix, and let you set `cache: allow_webserver_gzip:` option to switch to `identity` [#548](https://github.com/getgrav/grav/issues/548)

# v1.1.13
## 01/17/2017

1. [](#new)
    * Added new `never_cache_twig` page option in `system.yaml` and frontmatter. Allows dynamic Twig logic in regular and modular Twig templates [#1244](https://github.com/getgrav/grav/pull/1244)
1. [](#improved)
    * Several improvements to aid theme development [#232](https://github.com/getgrav/grav/pull/1232)
    * Added `hash` cache check option and made dropdown more descriptive [Admin #923](https://github.com/getgrav/grav-plugin-admin/issues/923)
1. [](#bugfix)
    * Fixed cross volume file system operations [#635](https://github.com/getgrav/grav/issues/635)
    * Fix issue with pages folders validation not accepting uppercase letters
    * Fix renaming the folder name if the page, in the default language, had a custom slug set in its header
    * Fixed issue with `Content-Encoding: none`. It should really be `Content-Encoding: identity` instead
    * Fixed broken `hash` method on page modifications detection
    * Fixed issue with multi-lang pages not caching independently without unique `.md` file [#1211](https://github.com/getgrav/grav/issues/1211)
    * Fixed all `$_GET` parameters missing in Nginx (please update your nginx.conf) [#1245](https://github.com/getgrav/grav/issues/1245)
    * Fixed issue in trying to process broken symlink [#1254](https://github.com/getgrav/grav/issues/1254)

# v1.1.12
## 12/26/2016

1. [](#bugfix)
    * Fixed issue with JSON calls throwing errors due to debugger enabled [#1227](https://github.com/getgrav/grav/issues/1227)

# v1.1.11
## 12/22/2016

1. [](#improved)
    * Fall back properly to HTML if template type not found
1. [](#bugfix)
    * Fix issue with modular pages folders validation [#900](https://github.com/getgrav/grav-plugin-admin/issues/900)

# v1.1.10
## 12/21/2016

1. [](#improved)
    * Improve detection of home path. Also allow `~/.grav` on Windows, drop `ConsoleTrait::isWindows()` method, used only for that [#1204](https://github.com/getgrav/grav/pull/1204)
    * Reworked PHP CLI router [#1219](https://github.com/getgrav/grav/pull/1219)
    * More robust theme/plugin logic in `bin/gpm direct-install`
1. [](#bugfix)
    * Fixed case where extracting a package would cause an error during rename
    * Fix issue with using `Yaml::parse` direcly on a filename, now deprecated
    * Add pattern for frontend validation of folder slugs [#891](https://github.com/getgrav/grav-plugin-admin/issues/891)
    * Fix issue with Inflector when translation is disabled [SimpleSearch #87](https://github.com/getgrav/grav-plugin-simplesearch/issues/87)
    * Explicitly expose `array_unique` Twig filter [Admin #897](https://github.com/getgrav/grav-plugin-admin/issues/897)

# v1.1.9
## 12/13/2016

1. [](#new)
    * RC released as stable
1. [](#improved)
    * Better error handling in cache clear
    * YAML syntax fixes for the future compatibility
    * Added new parameter `remove` for `onBeforeCacheClear` event
    * Add support for calling Media object as function to get medium by filename
1. [](#bugfix)
    * Added checks before accessing admin reference during `Page::blueprints()` call. Allows to access `page.blueprints` from Twig in the frontend

# v1.1.9-rc.3
## 12/07/2016

1. [](#new)
    * Add `ignore_empty` property to be used on array fields, if positive only save options with a value
    * Use new `permissions` field in user account
    * Add `range(int start, int end, int step)` twig function to generate an array of numbers between start and end, inclusive
    * New retina Media image derivatives array support (`![](image.jpg?derivatives=[640,1024,1440])`) [#1147](https://github.com/getgrav/grav/pull/1147)
    * Added stream support for images (`![Sepia Image](image://image.jpg?sepia)`)
    * Added stream support for links (`[Download PDF](user://data/pdf/my.pdf)`)
    * Added new `onBeforeCacheClear` event to add custom paths to cache clearing process
1. [](#improved)
    * Added alias `selfupdate` to the `self-upgrade` `bin/gpm` CLI command
    * Synced `webserver-configs/htaccess.txt` with `.htaccess`
    * Use permissions field in group details.
    * Updated vendor libraries
    * Added a warning on GPM update to update Grav first if needed [#1194](https://github.com/getgrav/grav/pull/1194)
 1. [](#bugfix)
    * Fix page collections problem with `@page.modular` [#1178](https://github.com/getgrav/grav/pull/1178)
    * Fix issue with using a multiple taxonomy filter of which one had no results, thanks to @hughbris [#1184](https://github.com/getgrav/grav/issues/1184)
    * Fix saving permissions in group
    * Fixed issue with redirect of a page getting moved to a different location

# v1.1.9-rc.2
## 11/26/2016

1. [](#new)
    * Added two new sort order options for pages: `publish_date` and `unpublish_date` [#1173](https://github.com/getgrav/grav/pull/1173))
1. [](#improved)
    * Multisite: Create image cache folder if it doesn't exist
    * Add 2 new language values for French [#1174](https://github.com/getgrav/grav/issues/1174)
1. [](#bugfix)
    * Fixed issue when we have a meta file without corresponding media [#1179](https://github.com/getgrav/grav/issues/1179)
    * Update class namespace for Admin class [Admin #874](https://github.com/getgrav/grav-plugin-admin/issues/874)

# v1.1.9-rc.1
## 11/09/2016

1. [](#new)
    * Added a `CompiledJsonFile` object to better handle Json files.
    * Added Base32 encode/decode class
    * Added a new `User::find()` method
1. [](#improved)
    * Moved `messages` object into core Grav from login plugin
    * Added `getTaxonomyItemKeys` to the Taxonomy object [#1124](https://github.com/getgrav/grav/issues/1124)
    * Added a `redirect_me` Twig function [#1124](https://github.com/getgrav/grav/issues/1124)
    * Added a Caddyfile for newer Caddy versions [#1115](https://github.com/getgrav/grav/issues/1115)
    * Allow to override sorting flags for page header-based or default ordering. If the `intl` PHP extension is loaded, only these flags are available: https://secure.php.net/manual/en/collator.asort.php. Otherwise, you can use the PHP standard sorting flags (https://secure.php.net/manual/en/array.constants.php) [#1169](https://github.com/getgrav/grav/issues/1169)
1. [](#bugfix)
    * Fixed an issue with site redirects/routes, not processing with extension (.html, .json, etc.)
    * Don't truncate HTML if content length is less than summary size [#1125](https://github.com/getgrav/grav/issues/1125)
    * Return max available number when calling random() on a collection passing an int > available items [#1135](https://github.com/getgrav/grav/issues/1135)
    * Use correct ratio when applying image filters to image alternatives [#1147](https://github.com/getgrav/grav/issues/1147)
    * Fixed URI path in multi-site when query parameters were used in front page

# v1.1.8
## 10/22/2016

1. [](#bugfix)
    * Fixed warning with unset `ssl` option when using GPM [#1132](https://github.com/getgrav/grav/issues/1132)

# v1.1.7
## 10/22/2016

1. [](#improved)
    * Improved the capabilities of Image derivatives [#1107](https://github.com/getgrav/grav/pull/1107)
1. [](#bugfix)
    * Only pass verify_peer settings to cURL and fopen if the setting is disabled [#1120](https://github.com/getgrav/grav/issues/1120)

# v1.1.6
## 10/19/2016

1. [](#new)
    * Added ability for Page to override the output format (`html`, `xml`, etc..) [#1067](https://github.com/getgrav/grav/issues/1067)
    * Added `Utils::getExtensionByMime()` and cleaned up `Utils::getMimeByExtension` + tests
    * Added a `cache.check.method: 'hash'` option in `system.yaml` that checks all files + dates inclusively
    * Include jQuery 3.x in the Grav assets
    * Added the option to automatically fix orientation on images based on their Exif data, by enabling `system.images.auto_fix_orientation`.
1. [](#improved)
    * Add `batch()` function to Page Collection class
    * Added new `cache.redis.socket` setting that allow to pass a UNIX socket as redis server
    * It is now possible to opt-out of the SSL verification via the new `system.gpm.verify_peer` setting. This is sometimes necessary when receiving a "GPM Unable to Connect" error. More details in ([#1053](https://github.com/getgrav/grav/issues/1053))
    * It is now possible to force the use of either `curl` or `fopen` as `Response` connection method, via the new `system.gpm.method` setting. By default this is set to 'auto' and gives priority to 'fopen' first, curl otherwise.
    * InstallCommand can now handle Licenses
    * Uses more helpful `1x`, `2x`, `3x`, etc names in the Retina derivatives cache files.
    * Added new method `Plugins::isPluginActiveAdmin()` to check if plugin route is active in Admin plugin
    * Added new `Cache::setEnabled` and `Cache::getEnabled` to enable outside control of cache
    * Updated vendor libs including Twig `1.25.0`
    * Avoid git ignoring any vendor folder in a Grav site subfolder (but still ignore the main `vendor/` folder)
    * Added an option to get just a route back from `Uri::convertUrl()` function
    * Added option to control split session [#1096](https://github.com/getgrav/grav/pull/1096)
    * Added new `verbosity` levels to `system.error.display` to allow for system error messages [#1091](https://github.com/getgrav/grav/pull/1091)
    * Improved the API for Grav plugins to access the Parsedown parser directly [#1062](https://github.com/getgrav/grav/pull/1062)
1. [](#bugfix)
    * Fixed missing `progress` method in the DirectInstall Command
    * `Response` class now handles better unsuccessful requests such as 404 and 401
    * Fixed saving of `external` page types [Admin #789](https://github.com/getgrav/grav-plugin-admin/issues/789)
    * Fixed issue deleting parent folder of folder with `param_sep` in the folder name [admin #796](https://github.com/getgrav/grav-plugin-admin/issues/796)
    * Fixed an issue with streams in `bin/plugin`
    * Fixed `jpeg` file format support in Media

# v1.1.5
## 09/09/2016

1. [](#new)
    * Added new `bin/gpm direct-install` command to install local and remote zip archives
1. [](#improved)
    * Refactored `onPageNotFound` event to fire after `onPageInitialized`
    * Follow symlinks in `Folder::all()`
    * Twig variable `base_url` now supports multi-site by path feature
    * Improved `bin/plugin` to list plugins with commands faster by limiting the depth of recursion
1. [](#bugfix)
    * Quietly skip missing streams in `Cache::clearCache()`
    * Fix issue in calling page.summary when no content is present in a page
    * Fix for HUGE session timeouts [#1050](https://github.com/getgrav/grav/issues/1050)

# v1.1.4
## 09/07/2016

1. [](#new)
    * Added new `tmp` folder at root. Accessible via stream `tmp://`. Can be cleared with `bin/grav clear --tmp-only` as well as `--all`.
    * Added support for RTL in `LanguageCodes` so you can determine if a language is RTL or not
    * Ability to set `custom_base_url` in system configuration
    * Added `override` and `force` options for Streams setup
1. [](#improved)
    * Important vendor updates to provide PHP 7.1 beta support!
    * Added a `Util::arrayFlatten()` static function
    * Added support for 'external_url' page header to enable easier external URL based menu items
    * Improved the UI for CLI GPM Index view to use a table
    * Added `@page.modular` Collection type [#988](https://github.com/getgrav/grav/issues/988)
    * Added support for `self@`, `page@`, `taxonomy@`, `root@` Collection syntax for cleaner YAML compatibility
    * Improved GPM commands to allow for `-y` to automate **yes** responses and `-o` for **update** and **selfupgrade** to overwrite installations [#985](https://github.com/getgrav/grav/issues/985)
    * Added randomization to `safe_email` Twig filter for greater security [#998](https://github.com/getgrav/grav/issues/998)
    * Allow `Utils::setDotNotation` to merge data, rather than just set
    * Moved default `Image::filter()` to the `save` action to ensure they are applied last [#984](https://github.com/getgrav/grav/issues/984)
    * Improved the `Truncator` code to be more reliable [#1019](https://github.com/getgrav/grav/issues/1019)
    * Moved media blueprints out of core (now in Admin plugin)
1. [](#bugfix)
    * Removed 307 redirect code option as it is not well supported [#743](https://github.com/getgrav/grav-plugin-admin/issues/743)
    * Fixed issue with folders with name `*.md` are not confused with pages [#995](https://github.com/getgrav/grav/issues/995)
    * Fixed an issue when filtering collections causing null key
    * Fix for invalid HTML when rendering GIF and Vector media [#1001](https://github.com/getgrav/grav/issues/1001)
    * Use pages.markdown.extra in the user's system.yaml [#1007](https://github.com/getgrav/grav/issues/1007)
    * Fix for `Memcached` connection [#1020](https://github.com/getgrav/grav/issues/1020)

# v1.1.3
## 08/14/2016

1. [](#bugfix)
    * Fix for lightbox media function throwing error [#981](https://github.com/getgrav/grav/issues/981)

# v1.1.2
## 08/10/2016

1. [](#new)
    * Allow forcing SSL by setting `system.force_ssl` (Force SSL in the Admin System Config) [#899](https://github.com/getgrav/grav/pull/899)
1. [](#improved)
    * Improved `authorize` Twig extension to accept a nested array of authorizations  [#948](https://github.com/getgrav/grav/issues/948)
    * Don't add timestamps on remote assets as it can cause conflicts
    * Grav now looks at types from `media.yaml` when retrieving page mime types [#966](https://github.com/getgrav/grav/issues/966)
    * Added support for dumping exceptions in the Debugger
1. [](#bugfix)
    * Fixed `Folder::delete` method to recursively remove files and folders and causing Upgrade to fail.
    * Fix [#952](https://github.com/getgrav/grav/issues/952) hyphenize the session name.
    * If no parent is set and siblings collection is called, return a new and empty collection [grav-plugin-sitemap/issues/22](https://github.com/getgrav/grav-plugin-sitemap/issues/22)
    * Prevent exception being thrown when calling the Collator constructor failed in a Windows environment with the Intl PHP Extension enabled [#961](https://github.com/getgrav/grav/issues/961)
    * Fix for markdown images not properly rendering `id` attribute [#956](https://github.com/getgrav/grav/issues/956)

# v1.1.1
## 07/16/2016

1. [](#improved)
    * Made `paramsRegex()` static to allow it to be called statically
1. [](#bugfix)
    * Fixed backup when using very long site titles with invalid characters [grav-plugin-admin#701](https://github.com/getgrav/grav-plugin-admin/issues/701)
    * Fixed a typo in the `webserver-configs/nginx.conf` example

# v1.1.0
## 07/14/2016

1. [](#improved)
    * Added support for validation of multiple email in the `type: email` field [grav-plugin-email#31](https://github.com/getgrav/grav-plugin-email/issues/31)
    * Unified PHP code header styling
    * Added 6 more languages and updated language codes
    * set default "releases" option to `stable`
1. [](#bugfix)
    * Fix backend validation for file fields marked as required [grav-plugin-form#78](https://github.com/getgrav/grav-plugin-form/issues/78)

# v1.1.0-rc.3
## 06/21/2016

1. [](#new)
    * Add a onPageFallBackUrl event when starting the fallbackUrl() method to allow the Login plugin to protect the page media
    * Conveniently allow ability to retrieve user information via config object [#913](https://github.com/getgrav/grav/pull/913) - @Vivalldi
    * Grav served images can now use header caching [#905](https://github.com/getgrav/grav/pull/905)
1. [](#improved)
    * Take asset modification timestamp into consideration in pipelining [#917](https://github.com/getgrav/grav/pull/917) - @Sommerregen
1. [](#bugfix)
    * Respect `enable_asset_timestamp` settings for pipelined Assets [#906](https://github.com/getgrav/grav/issues/906)
    * Fixed collections end dates for 32-bit systems [#902](https://github.com/getgrav/grav/issues/902)
    * Fixed a recent regression (1.1.0-rc1) with parameter separator different than `:`

# v1.1.0-rc.2
## 06/14/2016

1. [](#new)
    * Added getters and setters for Assets to allow manipulation of CSS/JS/Collection based assets via plugins [#876](https://github.com/getgrav/grav/issues/876)
1. [](#improved)
    * Pass the exception to the `onFatalException()` event
    * Updated to latest jQuery 2.2.4 release
    * Moved list items in `system/config/media.yaml` config into a `types:` key which allows you delete default items.
    * Updated `webserver-configs/nginx.conf` with `try_files` fix from @mrhein and @rondlite [#743](https://github.com/getgrav/grav/pull/743)
    * Updated cache references to include `memecache` and `redis` [#887](https://github.com/getgrav/grav/issues/887)
    * Updated composer libraries
1. [](#bugfix)
    * Fixed `Utils::normalizePath()` that was truncating 0's [#882](https://github.com/getgrav/grav/issues/882)

# v1.1.0-rc.1
## 06/01/2016

1. [](#new)
    * Added `Utils::getDotNotation()` and `Utils::setDotNotation()` methods + tests
    * Added support for `xx-XX` locale language lookups in `LanguageCodes` class [#854](https://github.com/getgrav/grav/issues/854)
    * New CSS/JS Minify library that does a more reliable job [#864](https://github.com/getgrav/grav/issues/864)
1. [](#improved)
    * GPM installation of plugins and themes into correct multisite folders [#841](https://github.com/getgrav/grav/issues/841)
    * Use `Page::rawRoute()` in blueprints for more reliable mulit-language support
1. [](#bugfix)
    * Fixes for `zlib.output_compression` as well as `mod_deflate` GZIP compression
    * Fix for corner-case redirect logic causing infinite loops and out-of-memory errors
    * Fix for saving fields in expert mode that have no `Validation::typeX()` methods [#626](https://github.com/getgrav/grav-plugin-admin/issues/626)
    * Detect if user really meant to extend parent blueprint, not another one (fixes old page type blueprints)
    * Fixed a bug in `Page::relativePagePath()` when `Page::$name` is not defined
    * Fix for poor handling of params + query element in `Uri::processParams()` [#859](https://github.com/getgrav/grav/issues/859)
    * Fix for double encoding in markdown links [#860](https://github.com/getgrav/grav/issues/860)
    * Correctly handle language strings to determine if it's in admin or not [#627](https://github.com/getgrav/grav-plugin-admin/issues/627)

# v1.1.0-beta.5
## 05/23/2016

1. [](#improved)
    * Updated jQuery from 2.2.0 to 2.2.3
    * Set `Uri::ip()` to static by default so it can be used in form fields
    * Improved `Session` class with flash storage
    * `Page::getContentMeta()` now supports an optional key.
1. [](#bugfix)
    * Fixed "Invalid slug set in YAML frontmatter" when setting `Page::slug()` with empty string [#580](https://github.com/getgrav/grav-plugin-admin/issues/580)
    * Only `.gitignore` Grav's vendor folder
    * Fix trying to remove Grav with `GPM uninstall` of a plugin with Grav dependency
    * Fix Page Type blueprints not being able to extend their parents
    * `filterFile` validation method always returns an array of files, behaving like `multiple="multiple"`
    * Fixed [#835](https://github.com/getgrav/grav-plugin-admin/issues/835) check for empty image file first to prevent getimagesize() fatal error
    * Avoid throwing an error when Grav's Gzip and mod_deflate are enabled at the same time on a non php-fpm setup

# v1.1.0-beta.4
## 05/09/2016

1. [](#bugfix)
    * Drop dependencies calculations if plugin is installed via symlink
    * Drop Grav from dependencies calculations
    * Send slug name as part of installed packages
    * Fix for summary entities not being properly decoded [#825](https://github.com/getgrav/grav/issues/825)


# v1.1.0-beta.3
## 05/04/2016

1. [](#improved)
    * Pass the Page type when calling `onBlueprintCreated`
    * Changed `Page::cachePageContent()` form **private** to **public** so a page can be recached via plugin
1. [](#bugfix)
    * Fixed handling of `{'loading':'async'}` with Assets Pipeline
    * Fix for new modular page modal `Page` field requiring a value [#529](https://github.com/getgrav/grav-plugin-admin/issues/529)
    * Fix for broken `bin/gpm version` command
    * Fix handling "grav" as a dependency
    * Fix when installing multiple packages and one is the dependency of another, don't try to install it twice
    * Fix using name instead of the slug to determine a package folder. Broke for packages whose name was 2+ words

# v1.1.0-beta.2
## 04/27/2016

1. [](#new)
    * Added new `Plugin::getBlueprint()` and `Theme::getBlueprint()` method
    * Allow **page blueprints** to be added via Plugins.
1. [](#improved)
    * Moved to new `data-*@` format in blueprints
    * Updated composer-based libraries
    * Moved some hard-coded `CACHE_DIR` references to use locator
    * Set `twig.debug: true` by default
1. [](#bugfix)
    * Fixed issue with link rewrites and local assets pipeline with `absolute_urls: true`
    * Allow Cyrillic slugs [#520](https://github.com/getgrav/grav-plugin-admin/issues/520)
    * Fix ordering issue with accented letters [#784](https://github.com/getgrav/grav/issues/784)
    * Fix issue with Assets pipeline and missing newlines causing invalid JavaScript

# v1.1.0-beta.1
## 04/20/2016

1. [](#new)
    * **Blueprint Improvements**: The main improvements to Grav take the form of a major rewrite of our blueprint functionality. Blueprints are an essential piece of functionality within Grav that helps define configuration fields. These allow us to create a definition of a form field that can be rendered in the administrator plugin and allow the input, validation, and storage of values into the various configuration and page files that power Grav. Grav 1.0 had extensive support for building and extending blueprints, but Grav 1.1 takes this even further and adds improvements to our existing system.
    * **Extending Blueprints**: You could extend forms in Grav 1.0, but now you can use a newer `extends@:` default syntax rather than the previous `'@extends'` string that needed to be quoted in YAML. Also this new format allows for the defining of a `context` which lets you define where to look for the base blueprint. Another new feature is the ability to extend from multiple blueprints.
    * **Embedding/Importing Blueprints**: One feature that has been requested is the ability to embed or import one blueprint into another blueprint. This allows you to share fields or sub-form between multiple forms. This is accomplished via the `import@` syntax.
    * **Removing Existing Fields and Properties**: Another new feature is the ability to remove completely existing fields or properties from an extended blueprint. This allows the user a lot more flexibility when creating custom forms by simply using the new `unset@: true` syntax. To remove a field property you would use `unset-<property>@: true` in your extended field definition, for example: `unset-options@: true`.
    * **Replacing Existing Fields and Properties**: Similar to removing, you can now replace an existing field or property with the `replace@: true` syntax for the whole field, and `replace-<property>@: true` for a specific property.
    * **Field Ordering**: Probably the most frequently requested blueprint functionality that we have added is the ability to change field ordering. Imagine that you want to extend the default page blueprint but add a new tab. Previously, this meant your tab would be added at the end of the form, but now you can define that you wish the new tab to be added right after the `content` tab. This works for any field too, so you can extend a blueprint and add your own custom fields anywhere you wish! This is accomplished by using the new `ordering@:` syntax with either an existing property name or an integer.
    * **Configuration Properties**: Another useful new feature is the ability to directly access Grav configuration in blueprints with `config-<property>@` syntax. For example you can set a default for a field via `config-default@: site.author.name` which will use the author.name value from the `site.yaml` file as the `default` value for this field.
    * **Function Calls**: The ability to call PHP functions for values has been improved in Grav 1.1 to be more powerful. You can use the `data-<property>@` syntax to call static methods to obtain values. For example: `data-default@: '\Grav\Plugin\Admin::route'`. You can now even pass parameters to these methods.
    * **Validation Rules**: You can now define a custom blueprint-level validation rule and assign this rule to a form field.
    * **Custom Form Field Types**: This advanced new functionality allows you to create a custom field type via a new plugin event called getFormFieldTypes(). This allows you to provide extra functionality or instructions on how to handle the form form field.
    * **GPM Versioning**: A new feature that we have wanted to add to our GPM package management system is the ability to control dependencies by version. We have opted to use a syntax very similar to the Composer Package Manager that is already familiar to most PHP developers. This new versioning system allows you to define specific minimum version requirements of dependent packages within Grav. This should ensure that we have less (hopefully none!) issues when you update one package that also requires a specific minimum version of another package. The admin plugin for example may have an update that requires a specific version of Grav itself.
    * **GPM Testing Channel**: GPM repository now comes with both a `stable` and `testing` channel. A new setting in `system.gpm.releases` allow to switch between the two channels. Developers will be able to decide whether their resource is going to be in a pre-release state or stable. Only users who switch to the **testing** channel will be able to install a pre-release version.
    * **GPM Events**: Packages (plugins and themes) can now add event handlers to hook in the package GPM events: install, update, uninstall. A package can listen for events before and after each of these events, and can execute any PHP code, and optionally halt the procedure or return a message.
    * Refactor of the process chain breaking out `Processors` into individual classes to allow for easier modification and addition. Thanks to toovy for this work. - [#745](https://github.com/getgrav/grav/pull/745)
    * Added multipart downloads, resumable downloads, download throttling, and video streaming in the `Utils::download()` method.
    * Added optional config to allow Twig processing in page frontmatter - [#788](https://github.com/getgrav/grav/pull/788)
    * Added the ability to provide blueprints via a plugin (previously limited to Themes only).
    * Added Developer CLI Tools to easily create a new theme or plugin
    * Allow authentication for proxies - [#698](https://github.com/getgrav/grav/pull/698)
    * Allow to override the default Parsedown behavior - [#747](https://github.com/getgrav/grav/pull/747)
    * Added an option to allow to exclude external files from the pipeline, and to render the pipeline before/after excluded files
    * Added the possibility to store translations of themes in separate files inside the `languages` folder
    * Added a method to the Uri class to return the base relative URL including the language prefix, or the base relative url if multilanguage is not enabled
    * Added a shortcut for pages.find() alias
1. [](#improved)
    * Now supporting hostnames with localhost environments for better vhost support/development
    * Refactor hard-coded paths to use PHP Streams that allow a setup file to configure where certain parts of Grav are stored in the physical filesystem.
    * If multilanguage is active, include the Intl Twig Extension to allow translating dates automatically (http://twig.sensiolabs.org/doc/extensions/intl.html)
    * Allow having local themes with the same name as GPM themes, by adding `gpm: false` to the theme blueprint - [#767](https://github.com/getgrav/grav/pull/767)
    * Caddyfile and Lighttpd config files updated
    * Removed `node_modules` folder from backups to make them faster
    * Display error when `bin/grav install` hasn't been run instead of throwing exception. Prevents "white page" errors if error display is off
    * Improved command line flow when installing multiple packages: don't reinstall packages if already installed, ask once if should use symlinks if symlinks are found
    * Added more tests to our testing suite
    * Added x-ua-compatible to http_equiv metadata processing
    * Added ability to have a per-page `frontmatter.yaml` file to set header frontmatter defaults. Especially useful for multilang scenarios - [#775](https://github.com/getgrav/grav/pull/775)
    * Removed deprecated `bin/grav newuser` CLI command.  use `bin/plugin login newuser` instead.
    * Added `webm` and `ogv` video types to the default media types list.
1. [](#bugfix)
    * Fix Zend Opcache `opcache.validate_timestamps=0` not detecting changes in compiled yaml and twig files
    * Avoid losing params, query and fragment from the URL when auto-redirecting to a language-specific route - [#759](https://github.com/getgrav/grav/pull/759)
    * Fix for non-pipeline assets getting lost when pipeline is cached to filesystem
    * Fix for double encoding resulting from Markdown Extra
    * Fix for a remote link breaking all CSS rewrites for pipeline
    * Fix an issue with Retina alternatives not clearing properly between repeat uses
    * Fix for non standard http/s external markdown links - [#738](https://github.com/getgrav/grav/issues/738)
    * Fix for `find()` calling redirects via `dispatch()` causing infinite loops - [#781](https://github.com/getgrav/grav/issues/781)

# v1.0.10
## 02/11/2016

1. [](#new)
    * Added new `Page::contentMeta()` mechanism to store content-level meta data alongside content
    * Added Japanese language translation
1. [](#improved)
    * Updated some vendor libraries
1. [](#bugfix)
    * Hide `streams` blueprint from Admin plugin
    * Fix translations of languages with `---` in YAML files

# v1.0.9
## 02/05/2016

1. [](#new)
    * New **Unit Testing** via Codeception http://codeception.com/
    * New **page-level SSL** functionality when using `absolute_urls`
    * Added `reverse_proxy` config option for issues with non-standard ports
    * Added `proxy_url` config option to support GPM behind proxy servers #639
    * New `Pages::parentsRawRoutes()` method
    * Enhanced `bin/gpm info` CLI command with Changelog support #559
    * Ability to add empty *Folder* via admin plugin
    * Added latest `jQuery 2.2.0` library to core
    * Added translations from Crowdin
1. [](#improved)
    * [BC] Metadata now supports only flat arrays. To use open graph metas and the likes (ie, 'og:title'), simply specify it in the key.
    * Refactored `Uri::convertUrl()` method to be more reliable + tests created
    * Date for last update of a modular sub-page sets modified date of modular page itself
    * Split configuration up into two steps
    * Moved Grav-based `base_uri` variables into `Uri::init()`
    * Refactored init in `URI` to better support testing
    * Allow `twig_vars` to be exposed earlier and merged later
    * Avoid setting empty metadata
    * Accept single group access as a string rather than requiring an array
    * Return `$this` in Page constructor and init to allow chaining
    * Added `ext-*` PHP requirements to `composer.json`
    * Use Whoops 2.0 library while supporting old style
    * Removed redundant old default-hash fallback mechanisms
    * Commented out default redirects and routes in `site.yaml`
    * Added `/tests` folder to deny's of all `webserver-configs/*` files
    * Various PS and code style fixes
1. [](#bugfix)
    * Fix default generator metadata
    * Fix for broken image processing caused by `Uri::convertUrl()` bugs
    * Fix loading JS and CSS from collections #623
    * Fix stream overriding
    * Remove the URL extension for home link
    * Fix permissions when the user has no access level set at all
    * Fix issue with user with multiple groups getting denied on first group
    * Fixed an issue with `Pages()` internal cache lookup not being unique enough
    * Fix for bug with `site.redirects` and `site.routes` being an empty list
    * [Markdown] Don't process links for **special protocols**
    * [Whoops] serve JSON errors when request is JSON


# v1.0.8
## 01/08/2016

1. [](#new)
    * Added `rotate`, `flip` and `fixOrientation` image medium methods
1. [](#bugfix)
    * Removed IP from Nonce generation. Should be more reliable in a variety of scenarios

# v1.0.7
## 01/07/2016

1. [](#new)
    * Added `composer create-project` as an additional installation method #585
    * New optional system config setting to strip home from page routs and urls #561
    * Added Greek, Finnish, Norwegian, Polish, Portuguese, and Romanian languages
    * Added new `Page->topParent()` method to return top most parent of a page
    * Added plugins configuration tab to debugger
    * Added support for APCu and PHP7.0 via new Doctrine Cache release
    * Added global setting for `twig_first` processing (false by default)
    * New configuration options for Session settings #553
1. [](#improved)
    * Switched to SSL for GPM calls
    * Use `URI->host()` for session domain
    * Add support for `open_basedir` when installing packages via GPM
    * Improved `Utils::generateNonceString()` method to handle reverse proxies
    * Optimized core thumbnails saving 38% in file size
    * Added new `bin/gpm index --installed-only` option
    * Improved GPM errors to provider more helpful diagnostic of issues
    * Removed old hardcoded PHP version references
    * Moved `onPageContentProcessed()` event so it's fired more reliably
    * Maintain md5 keys during sorting of Assets #566
    * Update to Caddyfile for Caddy web server
1. [](#bugfix)
    * Fixed an issue with cache/config checksum not being set on cache load
    * Fix for page blueprint and theme inheritance issue #534
    * Set `ZipBackup` timeout to 10 minutes if possible
    * Fix case where we only have inline data for CSS or JS  #565
    * Fix `bin/grav sandbox` command to work with new `webserver-config` folder
    * Fix for markdown attributes on external URLs
    * Fixed issue where `data:` page header was acting as `publish_date:`
    * Fix for special characters in URL parameters (e.g. /tag:c++) #541
    * Safety check for an array of nonces to only use the first one

# v1.0.6
## 12/22/2015

1. [](#new)
    * Set minimum requirements to [PHP 5.5.9](http://bit.ly/1Jt9OXO)
    * Added `saveConfig` to Themes
1. [](#improved)
    * Updated Whoops to new 2.0 version (PHP 7.0 compatible)
    * Moved sample web server configs into dedicated directory
    * FastCGI will use Apache's `mod_deflate` if gzip turned off
1. [](#bugfix)
    * Fix broken media image operators
    * Only call extra method of blueprints if blueprints exist
    * Fix lang prefix in url twig variables #523
    * Fix case insensitive HTTPS check #535
    * Field field validation handles case `multiple` missing

# v1.0.5
## 12/18/2015

1. [](#new)
    * Add ability to extend markdown with plugins
    * Added support for plugins to have individual language files
    * Added `7z` to media formats
    * Use Grav's fork of Parsedown until PR is merged
    * New function to persist plugin configuration to disk
    * GPM `selfupgrade` will now check PHP version requirements
1. [](#improved)
    * If the field allows multiple files, return array
    * Handle non-array values in file validation
1. [](#bugfix)
    * Fix when looping `fields` param in a `list` field
    * Properly convert commas to spaces for media attributes
    * Forcing Travis VM to HI timezone to address future files in zip file

# v1.0.4
## 12/12/2015

1. [](#bugfix)
    * Needed to put default image folder permissions for YAML compatibility

# v1.0.3
## 12/11/2015

1. [](#bugfix)
    * Fixed issue when saving config causing incorrect image cache folder perms

# v1.0.2
## 12/11/2015

1. [](#bugfix)
    * Fix for timing display in debugbar

# v1.0.1
## 12/11/2015

1. [](#improved)
    * Reduced package sizes by removing extra vendor dev bits
1. [](#bugfix)
    * Fix issue when you enable debugger from admin plugin

# v1.0.0
## 12/11/2015

1. [](#new)
    * Add new link attributes via markdown media
    * Added setters to set state of CSS/JS pipelining
    * Added `user/accounts` to `.gitignore`
    * Added configurable permissions option for Image cache
1. [](#improved)
    * Hungarian translation updated
    * Refactored Theme initialization for improved flexibility
    * Wrapped security section of account blueprints in an 'super user' authorize check
    * Minor performance optimizations
    * Updated core page blueprints with markdown preview option
    * Added useful cache info output to Debugbar
    * Added `iconv` polyfill library used by Symfony 2.8
    * Force lowercase of username in a few places for case sensitive filesystems
1. [](#bugfix)
    * Fix for GPM problems "Call to a member function set() on null"
    * Fix for individual asset pipeline values not functioning
    * Fix `Page::copy()` and `Page::move()` to support multiple moves at once
    * Fixed page moving of a page with no content
    * Fix for wrong ordering when moving many pages
    * Escape root path in page medium files to work with special characters
    * Add missing parent constructor to Themes class
    * Fix missing file error in `bin/grav sandbox` command
    * Fixed changelog differ when upgrading Grav
    * Fixed a logic error in `Validation->validate()`
    * Make `$container` available in `setup.php` to fix multi-site

# v1.0.0-rc.6
## 12/01/2015

1. [](#new)
    * Refactor Config classes for improved performance!
    * Refactor Data classes to use `NestedArrayAccess` instead of `DataMutatorTrait`
    * Added support for `classes` and `id` on medium objects to set CSS values
    * Data objects: Allow function call chaining
    * Data objects: Lazy load blueprints only if needed
    * Automatically create unique security salt for each configuration
    * Added Hungarian translation
    * Added support for User groups
1. [](#improved)
    * Improved robots.txt to disallow crawling of non-user folders
    * Nonces only generated once per action and process
    * Added IP into Nonce string calculation
    * Nonces now use random string with random salt to improve performance
    * Improved list form handling #475
    * Vendor library updates
1. [](#bugfix)
    * Fixed help output for `bin/plugin`
    * Fix for nested logic for lists and form parsing #273
    * Fix for array form fields and last entry not getting deleted
    * Should not be able to set parent to self #308

# v1.0.0-rc.5
## 11/20/2015

1. [](#new)
    * Added **nonce** functionality for all admin forms for improved security
    * Implemented the ability for Plugins to provide their own CLI commands through `bin/plugin`
    * Added Croatian translation
    * Added missing `umask_fix` property to `system.yaml`
    * Added current theme's config to global config. E.g. `config.theme.dropdown_enabled`
    * Added `append_url_extension` option to system config & page headers
    * Users have a new `state` property to allow disabling/banning
    * Added new `Page.relativePagePath()` helper method
    * Added new `|pad` Twig filter for strings (uses `str_pad()`)
    * Added `lighttpd.conf` for Lightly web server
1. [](#improved)
    * Clear previously applied operations when doing a reset on image media
    * Password no longer required when editing user
    * Improved support for trailing `/` URLs
    * Improved `.nginx.conf` configuration file
    * Improved `.htaccess` security
    * Updated vendor libs
    * Updated `composer.phar`
    * Use streams instead of paths for `clearCache()`
    * Use PCRE_UTF8 so unicode strings can be regexed in Truncator
    * Handle case when login plugin is disabled
    * Improved `quality` functionality in media handling
    * Added some missing translation strings
    * Deprecated `bin/grav newuser` in favor of `bin/plugin login new-user`
    * Moved fallback types to use any valid media type
    * Renamed `system.pages.fallback_types` to `system.media.allowed_fallback_types`
    * Removed version number in default `generator` meta tag
    * Disable time limit in case of slow downloads
    * Removed default hash in `system.yaml`
1. [](#bugfix)
    * Fix for media using absolute URLs causing broken links
    * Fix theme auto-loading #432
    * Don't create empty `<style>` or `<script>` scripts if no data
    * Code cleanups
    * Fix undefined variable in Config class
    * Fix exception message when label is not set
    * Check in `Plugins::get()` to ensure plugins exists
    * Fixed GZip compression making output buffering work correctly with all servers and browsers
    * Fixed date representation in system config

# v1.0.0-rc.4
## 10/29/2015

1. [](#bugfix)
    * Fixed a fatal error if you have a collection with missing or invalid `@page: /route`

# v1.0.0-rc.3
## 10/29/2015

1. [](#new)
    * New Page collection options! `@self.parent, @self.siblings, @self.descendants` + more
    * White list of file types for fallback route functionality (images by default)
1. [](#improved)
    * Assets switched from defines to streams
1. [](#bugfix)
    * README.md typos fixed
    * Fixed issue with routes that have lang string in them (`/en/english`)
    * Trim strings before validation so whitespace is not satisfy 'required'

# v1.0.0-rc.2
## 10/27/2015

1. [](#new)
    * Added support for CSS Asset groups
    * Added a `wrapped_site` system option for themes/plugins to use
    * Pass `Page` object as event to `onTwigPageVariables()` event hook
    * New `Data.items()` method to get all items
1. [](#improved)
    * Missing pipelined remote asset will now fail quietly
    * More reliably handle inline JS and CSS to remove only surrounding HTML tags
    * `Medium.meta` returns new Data object so null checks are possible
    * Improved Medium metadata merging to allow for automatic title/alt/class attributes
    * Moved Grav object to global variable rather than template variable (useful for macros)
    * German language improvements
    * Updated bundled composer
1. [](#bugfix)
    * Accept variety of `true` values in `User.authorize()` method
    * Fix for `Validation` throwing an error if no label set

# v1.0.0-rc.1
## 10/23/2015

1. [](#new)
    * Use native PECL YAML parser if installed for 4X speed boost in parsing YAML files
    * Support for inherited theme class
    * Added new default language prepend system configuration option
    * New `|evaluate` Twig filter to evaluate a string as twig
    * New system option to ignore all **hidden** files and folders
    * New system option for default redirect code
    * Added ability to append specific `[30x]` codes to redirect URLs
    * Added `url_taxonomy_filters` for page collections
    * Added `@root` page and `recurse` flag for page collections
    * Support for **multiple** page collection types as an array
    * Added Dutch language file
    * Added Russian language file
    * Added `remove` method to User object
1. [](#improved)
    * Moved hardcoded mimetypes to `media.yaml` to be treated as Page media files
    * Set `errors: display: false` by default in `system.yaml`
    * Strip out extra slashes in the URI
    * Validate hostname to ensure it is valid
    * Ignore more SCM folders in Backups
    * Removed `home_redirect` settings from `system.yaml`
    * Added Page `media` as root twig object for consistency
    * Updated to latest vendor libraries
    * Optimizations to Asset pipeline logic for minor speed increase
    * Block direct access to a variety of files in `.htaccess` for increased security
    * Debugbar vendor library update
    * Always fallback to english if other translations are not available
1. [](#bugfix)
    * Fix for redirecting external URL with multi-language
    * Fix for Asset pipeline not respecting asset groups
    * Fix language files with child/parent theme relationships
    * Fixed a regression issue resulting in incorrect default language
    * Ensure error handler is initialized before URI is processed
    * Use default language in Twig if active language is not set
    * Fixed issue with `safeEmailFilter()` Twig filter not separating with `;` properly
    * Fixed empty YAML file causing error with native PECL YAML parser
    * Fixed `SVG` mimetype
    * Fixed incorrect `Cache-control: max-age` value format

# v0.9.45
## 10/08/2015

1. [](#bugfix)
    * Fixed a regression issue resulting in incorrect default language

# v0.9.44
## 10/07/2015

1. [](#new)
    * Added Redis back as a supported cache mechanism
    * Allow Twig `nicetime` translations
    * Added `-y` option for 'Yes to all' in `bin/gpm update`
    * Added CSS `media` attribute to the Assets manager
    * New German language support
    * New Czech language support
    * New French language support
    * Added `modulus` twig filter
1. [](#improved)
    * URL decode in medium actions to allow complex syntax
    * Take into account `HTTP_HOST` before `SERVER_NAME` (helpful with Nginx)
    * More friendly cache naming to ease manual management of cache systems
    * Added default Apache resource for `DirectoryIndex`
1. [](#bugfix)
    * Fix GPM failure when offline
    * Fix `open_basedir` error in `bin/gpm install`
    * Fix an HHVM error in Truncator
    * Fix for XSS vulnerability with params
    * Fix chaining for responsive size derivatives
    * Fix for saving pages when removing the page title and all other header elements
    * Fix when saving array fields
    * Fix for ports being included in `HTTP_HOST`
    * Fix for Truncator to handle PHP tags gracefully
    * Fix for locate style lang codes in `getNativeName()`
    * Urldecode image basenames in markdown

# v0.9.43
## 09/16/2015

1. [](#new)
    * Added new `AudioMedium` for HTML5 audio
    * Added ability for Assets to be added and displayed in separate *groups*
    * New support for responsive image derivative sizes
1. [](#improved)
    * GPM theme install now uses a `copy` method so new files are not lost (e.g. `/css/custom.css`)
    * Code analysis improvements and cleanup
    * Removed Twig panel from debugger (no longer supported in Twig 1.20)
    * Updated composer packages
    * Prepend active language to `convertUrl()` when used in markdown links
    * Added some pre/post flight options for installer via blueprints
    * Hyphenize the site name in the backup filename
1. [](#bugfix)
    * Fix broken routable logic
    * Check for `phpinfo()` method in case it is restricted by hosting provider
    * Fixes for windows when running GPM
    * Fix for ampersand (`&`) causing error in `truncateHtml()` via `Page.summary()`

# v0.9.42
## 09/11/2015

1. [](#bugfix)
    * Fixed `User.authorise()` to be backwards compabile

# v0.9.41
## 09/11/2015

1. [](#new)
    * New and improved multibyte-safe TruncateHTML function and filter
    * Added support for custom page date format
    * Added a `string` Twig filter to render as json_encoded string
    * Added `authorize` Twig filter
    * Added support for theme inheritance in the admin
    * Support for multiple content collections on a page
    * Added configurable files/folders ignores for pages
    * Added the ability to set the default PHP locale and override via multi-lang configuration
    * Added ability to save as YAML via admin
    * Added check for `mbstring` support
    * Added new `redirect` header for pages
1. [](#improved)
    * Changed dependencies from `develop` to `master`
    * Updated logging to log everything from `debug` level on (was `warning`)
    * Added missing `accounts/` folder
    * Default to performing a 301 redirect for URIs with trailing slashes
    * Improved Twig error messages
    * Allow validating of forms from anywhere such as plugins
    * Added logic so modular pages are by default non-routable
    * Hide password input in `bin/grav newuser` command
1. [](#bugfix)
    * Fixed `Pages.all()` not returning modular pages
    * Fix for modular template types not getting found
    * Fix for `markdown_extra:` overriding `markdown:extra:` setting
    * Fix for multi-site routing
    * Fix for multi-lang page name error
    * Fixed a redirect loop in `URI` class
    * Fixed a potential error when `unsupported_inline_types` is empty
    * Correctly generate 2x retina image
    * Typo fixes in page publish/unpublish blueprint

# v0.9.40
## 08/31/2015

1. [](#new)
    * Added some new Twig filters: `defined`, `rtrim`, `ltrim`
    * Admin support for customizable page file name + template override
1. [](#improved)
    * Better message for incompatible/unsupported Twig template
    * Improved User blueprints with better help
    * Switched to composer **install** rather than **update** by default
    * Admin autofocus on page title
    * `.htaccess` hardening (`.htaccess` & `htaccess.txt`)
    * Cache safety checks for missing folders
1. [](#bugfix)
    * Fixed issue with unescaped `o` character in date formats

# v0.9.39
## 08/25/2015

1. [](#bugfix)
    * `Page.active()` not triggering on **homepage**
    * Fix for invalid session name in Opera browser

# v0.9.38
## 08/24/2015

1. [](#new)
    * Added `language` to **user** blueprint
    * Added translations to blueprints
    * New extending logic for blueprints
    * Blueprints are now loaded with Streams to allow for better overrides
    * Added new Symfony `dump()` method
1. [](#improved)
    * Catch YAML header parse exception so site doesn't die
    * Better `Page.parent()` logic
    * Improved GPM display layout
    * Tweaked default page layout
    * Unset route and slug for improved reliability of route changes
    * Added requirements to README.md
    * Updated various libraries
    * Allow use of custom page date field for dateRange collections
1. [](#bugfix)
    * Slug fixes with GPM
    * Unset plaintext password on save
    * Fix for trailing `/` not matching active children

# v0.9.37
## 08/12/2015

3. [](#bugfix)
    * Fixed issue when saving `header.process` in page forms via the **admin plugin**
    * Fixed error due to use of `set_time_limit` that might be disabled on some hosts

# v0.9.36
## 08/11/2015

1. [](#new)
    * Added a new `newuser` CLI command to create user accounts
    * Added `default` blueprint for all templates
    * Support `user` and `system` language translation merging
1. [](#improved)
    * Added isSymlink method in GPM to determine if Grav is symbolically linked or not
    * Refactored page recursing
    * Updated blueprints to use new toggles
    * Updated blueprints to use current date for date format fields
    * Updated composer.phar
    * Use sessions for admin even when disabled for site
    * Use `GRAV_ROOT` in session identifier

# v0.9.35
## 08/06/2015

1. [](#new)
    * Added `body_classes` field
    * Added `visiblity` toggle and help tooltips on new page form
    * Added new `Page.unsetRoute()` method to allow admin to regenerate the route
2. [](#improved)
    * User save no longer stores username each time
    * Page list form field now shows all pages except root
    * Removed required option from page title
    * Added configuration settings for running Nginx in sub directory
3. [](#bugfix)
    * Fixed deep translation merging
    * Fixed broken **metadata** merging with site defaults
    * Fixed broken **summary** field
    * Fixed broken robots field
    * Fixed GPM issue when using cURL, throwing an `Undefined offset: 1` exception
    * Removed duplicate hidden page `type` field

# v0.9.34
## 08/04/2015

1. [](#new)
    * Added new `cache_all` system setting + media `cache()` method
    * Added base languages configuration
    * Added property language to page to help plugins identify page language
    * New `Utils::arrayFilterRecursive()` method
2. [](#improved)
    * Improved Session handling to support site and admin independently
    * Allow Twig variables to be modified in other events
    * Blueprint updates in preparation for Admin plugin
    * Changed `Inflector` from static to object and added multi-language support
    * Support for admin override of a page's blueprints
3. [](#bugfix)
    * Removed unused `use` in `VideoMedium` that was causing error
    * Array fix in `User.authorise()` method
    * Fix for typo in `translations_fallback`
    * Fixed moving page to the root

# v0.9.33
## 07/21/2015

1. [](#new)
    * Added new `onImageMediumSaved()` event (useful for post-image processing)
    * Added `Vary: Accept-Encoding` option
2. [](#improved)
    * Multilang-safe delimiter position
    * Refactored Twig classes and added optional umask setting
    * Removed `pageinit()` timing
    * `Page->routable()` now takes `published()` state into account
    * Improved how page extension is set
    * Support `Language->translate()` method taking string and array
3. [](#bugfix)
    * Fixed `backup` command to include empty folders

# v0.9.32
## 07/14/2015

1. [](#new)
    * Detect users preferred language via `http_accept_language` setting
    * Added new `translateArray()` language method
2. [](#improved)
    * Support `en` translations by default for plugins & themes
    * Improved default generator tag
    * Minor language tweaks and fixes
3. [](#bugfix)
    * Fix for session active language and homepage redirects
    * Ignore root-level page rather than throwing error

# v0.9.31
## 07/09/2015

1. [](#new)
    * Added xml, json, css and js to valid media file types
2. [](#improved)
    * Better handling of unsupported media type downloads
    * Improved `bin/grav backup` command to mimic admin plugin location/name
3. [](#bugfix)
    * Critical fix for broken language translations
    * Fix for Twig markdown filter error
    * Safety check for download extension

# v0.9.30
## 07/08/2015

1. [](#new)
    * BIG NEWS! Extensive Multi-Language support is all new in 0.9.30!
    * Translation support via Twig filter/function and PHP method
    * Page specific default route
    * Page specific route aliases
    * Canonical URL route support
    * Added built-in session support
    * New `Page.rawRoute()` to get a consistent folder-based route to a page
    * Added option to always redirect to default page on alias URL
    * Added language safe redirect function for use in core and plugins
2. [](#improved)
    * Improved `Page.active()` and `Page.activeChild()` methods to support route aliases
    * Various spelling corrections in `.php` comments, `.md` and `.yaml` files
    * `Utils::startsWith()` and `Utils::endsWith()` now support needle arrays
    * Added a new timer around `pageInitialized` event
    * Updated jQuery library to v2.1.4
3. [](#bugfix)
    * In-page CSS and JS files are now handled properly
    * Fix for `enable_media_timestamp` not working properly

# v0.9.29
## 06/22/2015

1. [](#new)
    * New and improved Regex-powered redirect and route alias logic
    * Added new `onBuildPagesInitialized` event for memory critical or time-consuming plugins
    * Added a `setSummary()` method for pages
2. [](#improved)
    * Improved `MergeConfig()` logic for more control
    * Travis skeleton build trigger implemented
    * Set composer.json versions to stable versions where possible
    * Disabled `last_modified` and `etag` page headers by default (causing too much page caching)
3. [](#bugfix)
    * Preload classes during `bin/gpm selfupgrade` to avoid issues with updated classes
    * Fix for directory relative _down_ links

# v0.9.28
## 06/16/2015

1. [](#new)
    * Added method to set raw markdown on a page
    * Added ability to enabled system and page level `etag` and `last_modified` headers
2. [](#improved)
    * Improved image path processing
    * Improved query string handling
    * Optimization to image handling supporting URL encoded filenames
    * Use global `composer` when available rather than Grv provided one
    * Use `PHP_BINARY` constant rather than `php` executable
    * Updated Doctrine Cache library
    * Updated Symfony libraries
    * Moved `convertUrl()` method to Uri object
3. [](#bugfix)
    * Fix incorrect slug causing problems with CLI `uninstall`
    * Fix Twig runtime error with assets pipeline in sufolder installations
    * Fix for `+` in image filenames
    * Fix for dot files causing issues with page processing
    * Fix for Uri path detection on Windows platform
    * Fix for alternative media resolutions
    * Fix for modularTypes key properties

# v0.9.27
## 05/09/2015

1. [](#new)
    * Added new composer CLI command
    * Added page-level summary header overrides
    * Added `size` back for Media objects
    * Refactored Backup command in preparation for admin plugin
    * Added a new `parseLinks` method to Plugins class
    * Added `starts_with` and `ends_with` Twig filters
2. [](#improved)
    * Optimized install of vendor libraries for speed improvement
    * Improved configuration handling in preparation for admin plugin
    * Cache optimization: Don't cache Twig templates when you pass dynamic params
    * Moved `Utils::rcopy` to `Folder::rcopy`
    * Improved `Folder::doDelete`
    * Added check for required Curl in GPM
    * Updated included composer.phar to latest version
    * Various blueprint fixes for admin plugin
    * Various PSR and code cleanup tasks
3. [](#bugfix)
    * Fix issue with Gzip not working with `onShutDown()` event
    * Fix for URLs with trailing slashes
    * Handle condition where certain errors resulted in blank page
    * Fix for issue with theme name equal to base_url and asset pipeline
    * Fix to properly normalize font rewrite path
    * Fix for absolute URLs below the current page
    * Fix for `..` page references

# v0.9.26
## 04/24/2015

3. [](#bugfix)
    * Fixed issue with homepage routes failing with 'dirname' error

# v0.9.25
## 04/24/2015

1. [](#new)
    * Added support for E-Tag, Last-Modified, Cache-Control and Page-based expires headers
2. [](#improved)
    * Refactored media image handling to make it more flexible and support absolute paths
    * Refactored page modification check process to make it faster
    * User account improvements in preparation for admin plugin
    * Protect against timing attacks
    * Reset default system expires time to 0 seconds (can override if you need to)
3. [](#bugfix)
    * Fix issues with spaces in webroot when using `bin/grav install`
    * Fix for spaces in relative directory
    * Bug fix in collection filtering

# v0.9.24
## 04/15/2015

1. [](#new)
    * Added support for chunked downloads of Assets
    * Added new `onBeforeDownload()` event
    * Added new `download()` and `getMimeType()` methods to Utils class
    * Added configuration option for supported page types
    * Added assets and media timestamp options (off by default)
    * Added page expires configuration option
2. [](#bugfix)
    * Fixed issue with Nginx/Gzip and `ob_flush()` throwing error
    * Fixed assets actions on 'direct media' URLs
    * Fix for 'direct assets` with any parameters

# v0.9.23
## 04/09/2015

1. [](#bugfix)
    * Fix for broken GPM `selfupgrade` (Grav 0.9.21 and 0.9.22 will need to manually upgrade to this version)

# v0.9.22
## 04/08/2015

1. [](#bugfix)
    * Fix to normalize GRAV_ROOT path for Windows
    * Fix to normalize Media image paths for Windows
    * Fix for GPM `selfupgrade` when you are on latest version

# v0.9.21
## 04/07/2015

1. [](#new)
    * Major Media functionality enhancements: SVG, Animated GIF, Video support!
    * Added ability to configure default image quality in system configuration
    * Added `sizes` attributes for custom retina image breakpoints
2. [](#improved)
    * Don't scale @1x retina images
    * Add filter to Iterator class
    * Updated various composer packages
    * Various PSR fixes

# v0.9.20
## 03/24/2015

1. [](#new)
    * Added `addAsyncJs()` and `addDeferJs()` to Assets manager
    * Added support for extranal URL redirects
2. [](#improved)
    * Fix unpredictable asset ordering when set from plugin/system
    * Updated `nginx.conf` to ensure system assets are accessible
    * Ensure images are served as static files in Nginx
    * Updated vendor libraries to latest versions
    * Updated included composer.phar to latest version
3. [](#bugfix)
    * Fixed issue with markdown links to `#` breaking HTML

# v0.9.19
## 02/28/2015

1. [](#new)
    * Added named assets capability and bundled jQuery into Grav core
    * Added `first()` and `last()` to `Iterator` class
2. [](#improved)
    * Improved page modification routine to skip _dot files_
    * Only use files to calculate page modification dates
    * Broke out Folder iterators into their own classes
    * Various Sensiolabs Insight fixes
3. [](#bugfix)
    * Fixed `Iterator.nth()` method

# v0.9.18
## 02/19/2015

1. [](#new)
    * Added ability for GPM `install` to automatically install `_demo` content if found (w/backup)
    * Added ability for themes and plugins to have dependencies required to install via GPM
    * Added ability to override the system timezone rather than relying on server setting only
    * Added new Twig filter `random_string` for generating random id values
    * Added new Twig filter `markdown` for on-the-fly markdown processing
    * Added new Twig filter `absoluteUrl` to convert relative to absolute URLs
    * Added new `processTemplate()` method to Twig object for on-the-fly processing of twig template
    * Added `rcopy()` and `contains()` helper methods in Utils
2. [](#improved)
    * Provided new `param_sep` variable to better support Apache on Windows
    * Moved parsedown configuration into the trait
    * Added optional **deep-copy** option to `mergeConfig()` for plugins
    * Updated bundled `composer.phar` package
    * Various Sensiolabs Insight fixes - Silver level now!
    * Various PSR Fixes
3. [](#bugfix)
    * Fix for windows platforms not displaying installed themes/plugins via GPM
    * Fix page IDs not picking up folder-only pages

# v0.9.17
## 02/05/2015

1. [](#new)
    * Added **full HHVM support!** Get your speed on with Facebook's crazy fast PHP JIT compiler
2. [](#improved)
    * More flexible page summary control
    * Support **CamelCase** plugin and theme class names. Replaces dashes and underscores
    * Moved summary delimiter into `site.yaml` so it can be configurable
    * Various PSR fixes
3. [](#bugfix)
     * Fix for `mergeConfig()` not falling back to defaults
     * Fix for `addInlineCss()` and `addInlineJs()` Assets not working between Twig tags
     * Fix for Markdown adding HTML tags into inline CSS and JS

# v0.9.16
## 01/30/2015

1. [](#new)
    * Added **Retina** and **Responsive** image support via Grav media and `srcset` image attribute
    * Added image debug option that overlays responsive resolution
    * Added a new image cache stream
2. [](#improved)
    * Improved the markdown Lightbox functionality to better mimic Twig version
    * Fullsize Lightbox can now have filters applied
    * Added a new `mergeConfig()` method to Plugin class to merge system + page header configuration
    * Added a new `disable()` method to Plugin class to programmatically disable a plugin
    * Updated Parsedown and Parsedown Extra to address bugs
    * Various PSR fixes
3. [](#bugfix)
     * Fix bug with image dispatch in traditionally _non-routable_ pages
     * Fix for markdown link not working on non-current pages
     * Fix for markdown images not being found on homepage

# v0.9.15
## 01/23/2015

3. [](#bugfix)
     * Typo in video mime types
     * Fix for old `markdown_extra` system setting not getting picked up
     * Fix in regex for Markdown links with numeric values in path
     * Fix for broken image routing mechanism that got broken at some point
     * Fix for markdown images/links in pages with page slug override

# v0.9.14
## 01/23/2015

1. [](#new)
    * Added **GZip** support
    * Added multiple configurations via `setup.php`
    * Added base structure for unit tests
    * New `onPageContentRaw()` plugin event that processes before any page processing
    * Added ability to dynamically set Metadata on page
    * Added ability to dynamically configure Markdown processing via Parsedown options
2. [](#improved)
    * Refactored `page.content()` method to be more flexible and reliable
    * Various updates and fixes for streams resulting in better multi-site support
    * Updated Twig, Parsedown, ParsedownExtra, DoctrineCache libraries
    * Refactored Parsedown trait
    * Force modular pages to be non-visible in menus
    * Moved RewriteBase before Exploits in `.htaccess`
    * Added standard video formats to Media support
    * Added priority for inline assets
    * Check for uniqueness when adding multiple inline assets
    * Improved support for Twig-based URLs inside Markdown links and images
    * Improved Twig `url()` function
3. [](#bugfix)
    * Fix for HTML entities quotes in Metadata values
    * Fix for `published` setting to have precedent of `publish_date` and `unpublish_date`
    * Fix for `onShutdown()` events not closing connections properly in **php-fpm** environments

# v0.9.13
## 01/09/2015

1. [](#new)
    * Added new published `true|false` state in page headers
    * Added `publish_date` in page headers to automatically publish page
    * Added `unpublish_date` in page headers to automatically unpublish page
    * Added `dateRange()` capability for collections
    * Added ability to dynamically control Cache lifetime programmatically
    * Added ability to sort by anything in the page header. E.g. `sort: header.taxonomy.year`
    * Added various helper methods to collections: `copy, nonVisible, modular, nonModular, published, nonPublished, nonRoutable`
2. [](#improved)
    * Modified all Collection methods so they can be chained together: `$collection->published()->visible()`
    * Set default Cache lifetime to default of 1 week (604800 seconds) - was infinite
    * House-cleaning of some unused methods in Pages object
3. [](#bugfix)
    * Fix `uninstall` GPM command that was broken in last release
    * Fix for intermittent `undefined index` error when working with Collections
    * Fix for date of some pages being set to incorrect future timestamps

# v0.9.12
## 01/06/2015

1. [](#new)
    * Added an all-access robots.txt file for search engines
    * Added new GPM `uninstall` command
    * Added support for **in-page** Twig processing in **modular** pages
    * Added configurable support for `undefined` Twig functions and filters
2. [](#improved)
    * Fall back to default `.html` template if error occurs on non-html pages
    * Added ability to have PSR-1 friendly plugin names (CamelCase, no-dashes)
    * Fix to `composer.json` to deter API rate-limit errors
    * Added **non-exception-throwing** handler for undefined methods on `Medium` objects
3. [](#bugfix)
    * Fix description for `self-upgrade` method of GPM command
    * Fix for incorrect version number when performing GPM `update`
    * Fix for argument description of GPM `install` command
    * Fix for recalcitrant CodeKit mac application

# v0.9.11
## 12/21/2014

1. [](#new)
    * Added support for simple redirects as well as routes
2. [](#improved)
    * Handle Twig errors more cleanly
3. [](#bugfix)
    * Fix for error caused by invalid or missing user agent string
    * Fix for directory relative links and URL fragments (#pagelink)
    * Fix for relative links with no subfolder in `base_url`

# v0.9.10
## 12/12/2014

1. [](#new)
    * Added Facebook-style `nicetime` date Twig filter
2. [](#improved)
    * Moved `clear-cache` functionality into Cache object required for Admin plugin
3. [](#bugfix)
    * Fix for undefined index with previous/next buttons

# v0.9.9
## 12/05/2014

1. [](#new)
    * Added new `@page` collection type
    * Added `ksort` and `contains` Twig filters
    * Added `gist` Twig function
2. [](#improved)
    * Refactored Page previous/next/adjacent functionality
    * Updated to Symfony 2.6 for yaml/console/event-dispatcher libraries
    * More PSR code fixes
3. [](#bugfix)
    * Fix for over-escaped apostrophes in YAML

# v0.9.8
## 12/01/2014

1. [](#new)
    * Added configuration option to set default lifetime on cache saves
    * Added ability to set HTTP status code from page header
    * Implemented simple wild-card custom routing
2. [](#improved)
    * Fixed elusive double load to fully cache issue (crossing fingers...)
    * Ensure Twig tags are treated as block items in markdown
    * Removed some older deprecated methods
    * Ensure onPageContentProcessed() event only fires when not cached
    * More PSR code fixes
3. [](#bugfix)
    * Fix issue with miscalculation of blog separator location `===`

# v0.9.7
## 11/24/2014

1. [](#improved)
    * Nginx configuration updated
    * Added gitter.im badge to README
    * Removed `set_time_limit()` and put checks around `ignore_user_abort`
    * More PSR code fixes
2. [](#bugfix)
    * Fix issue with non-valid asset path showing up when they shouldn't
    * Fix for JS asset pipeline and scripts that don't end in `;`
    * Fix for schema-based markdown URLs broken routes (eg `mailto:`)

# v0.9.6
## 11/17/2014

1. [](#improved)
    * Moved base_url variables into Grav container
    * Forced media sorting to use natural sort order by default
    * Various PSR code tidying
    * Added filename, extension, thumb to all medium objects
2. [](#bugfix)
    * Fix for infinite loop in page.content()
    * Fix hostname for configuration overrides
    * Fix for cached configuration
    * Fix for relative URLs in markdown on installs with no base_url
    * Fix for page media images with uppercase extension

# v0.9.5
## 11/09/2014

1. [](#new)
    * Added quality setting to medium for compression configuration of images
    * Added new onPageContentProcessed() event that is post-content processing but pre-caching
2. [](#improved)
    * Added support for AND and OR taxonomy filtering.  AND by default (was OR)
    * Added specific clearing options for CLI clear-cache command
    * Moved environment method to URI so it can be accessible in plugins and themes
    * Set Grav's output variable to public so it can be manipulated in onOutputGenerated event
    * Updated vendor libraries to latest versions
    * Better handing of 'home' in active menu state detection
    * Various PSR code tidying
    * Improved some error messages and notices
3. [](#bugfix)
    * Force route rebuild when configuration changes
    * Fix for 'installed undefined' error in CLI versions command
    * Do not remove the JSON/Text error handlers
    * Fix for supporting inline JS and CSS when Asset pipeline enabled
    * Fix for Data URLs in CSS being badly formed
    * Fix Markdown links with fragment and query elements

# v0.9.4
## 10/29/2014

1. [](#new)
    * New improved Debugbar with messages, timing, config, twig information
    * New exception handling system utilizing Whoops
    * New logging system utilizing Monolog
    * Support for auto-detecting environment configuration
    * New version command for CLI
    * Integrate Twig dump() calls into Debugbar
2. [](#improved)
    * Selfupgrade now clears cache on successful upgrade
    * Selfupgrade now supports files without extensions
    * Improved error messages when plugin is missing
    * Improved security in .htaccess
    * Support CSS/JS/Image assets in vendor/system folders via .htaccess
    * Add support for system timers
    * Improved and optimized configuration loading
    * Automatically disable Debugbar on non-HTML pages
    * Disable Debugbar by default
3. [](#bugfix)
    * More YAML blueprint fixes
    * Fix potential double // in assets
    * Load debugger as early as possible

# v0.9.3
## 10/09/2014

1. [](#new)
    * GPM (Grav Package Manager) Added
    * Support for multiple Grav configurations
    * Dynamic media support via URL
    * Added inlineCss and inlineJs support for Assets
2. [](#improved)
    * YAML caching for increased performance
    * Use stream wrapper in pages, plugins and themes
    * Switched to RocketTheme toolbox for some core functionality
    * Renamed `setup` CLI command to `sandbox`
    * Broke cache types out into multiple directories in the cache folder
    * Removed vendor libs from github repository
    * Various PSR cleanup of code
    * Various Blueprint updates to support upcoming admin plugin
    * Added ability to filter page children for normal/modular/all
    * Added `sort_by_key` twig filter
    * Added `visible()` and `routable()` filters to page collections
    * Use session class in shutdown process
    * Improvements to modular page loading
    * Various code cleanup and optimizations
3. [](#bugfix)
    * Fixed file checking not updating the last modified time. For real this time!
    * Switched debugger to PRODUCTION mode by default
    * Various fixes in URI class for increased reliability

# v0.9.2
## 09/15/2014

1. [](#new)
    * New flexible site and page metadata support including ObjectGraph and Facebook
    * New method to get user IP address in URI object
    * Added new onShutdown() event that fires after connection is closed for Async features
2. [](#improved)
    * Skip assets pipeline minify on Windows platforms by default due to PHP issue 47689
    * Fixed multiple level menus not highlighting correctly
    * Updated some blueprints in preparation for admin plugin
    * Fail gracefully when theme does not exist
    * Add stream support into ResourceLocator::addPath()
    * Separate themes from plugins, add themes:// stream and onTask events
    * Added barDump() to Debugger
    * Removed stray test page
    * Override modified only if a non-markdown file was modified
    * Added assets attributes support
    * Auto-run composer install when running the Grav CLI
    * Vendor folder removed from repository
    * Minor configuration performance optimizations
    * Minor debugger performance optimizations
3. [](#bugfix)
    * Fix url() twig function when Grav isn't installed at root
    * Workaround for PHP bug 52065
    * Fixed getList() method on Pages object that was not working
    * Fix for open_basedir error
    * index.php now warns if not running on PHP 5.4
    * Removed memcached option (redundant)
    * Removed memcache from auto setup, added memcache server configuration option
    * Fix broken password validation
    * Back to proper PSR-4 Autoloader

# v0.9.1
## 09/02/2014

1. [](#new)
    * Added new `theme://` PHP stream for current theme
2. [](#improved)
    * Default to new `file` modification checking rather than `folder`
    * Added support for various markdown link formats to convert to Grav-friendly URLs
    * Moved configure() from Theme to Themes class
    * Fix autoloading without composer update -o
    * Added support for Twig url method
    * Minor code cleanup
3. [](#bugfix)
    * Fixed issue with page changes not being picked up
    * Fixed Minify to provide `@supports` tag compatibility
    * Fixed ResourceLocator not working with multiple paths
    * Fixed issue with Markdown process not stripping LFs
    * Restrict file type extensions for added security
    * Fixed template inheritance
    * Moved Browser class to proper location

# v0.9.0
## 08/25/2014

1. [](#new)
    * Addition of Dependency Injection Container
    * Refactored plugins to use Symfony Event Dispatcher
    * New Asset Manager to provide unified management of JavaScript and CSS
    * Asset Pipelining to provide unification, minify, and optimization of JavaScript and CSS
    * Grav Media support directly in Markdown syntax
    * Additional Grav Generator meta tag in default themes
    * Added support for PHP Stream Wrapper for resource location
    * Markdown Extra support
    * Browser object for fast browser detection
2. [](#improved)
    * PSR-4 Autoloader mechanism
    * Tracy Debugger new `detect` option to detect running environment
    * Added new `random` collection sort option
    * Make media images progressive by default
    * Additional URI filtering for improved security
    * Safety checks to ensure PHP 5.4.0+
    * Move to Slidebars side navigation in default Antimatter theme
    * Updates to `.htaccess` including section on `RewriteBase` which is needed for some hosting providers
3. [](#bugfix)
    * Fixed issue when installing in an apache userdir (~username) folder
    * Various mobile CSS issues in default themes
    * Various minor bug fixes


# v0.8.0
## 08/13/2014

1. [](#new)
    * Initial Release<|MERGE_RESOLUTION|>--- conflicted
+++ resolved
@@ -1,4 +1,3 @@
-<<<<<<< HEAD
 # v1.7.0-beta.6
 ## mm/dd/2019
 
@@ -74,13 +73,12 @@
     * Added support for Twig 2.11 (compatible with Twig 1.40+)
     * Optimization: Initialize debugbar only after the configuration has been loaded
     * Optimization: Combine some early Grav processors into a single one
-=======
+
 # v1.6.14
 ## 08/18/2019
 
 1. [](#bugfix)
     * Actually include fix for `system\router.php` [#2627](https://github.com/getgrav/grav/issues/2627)
->>>>>>> 20b9ca56
 
 # v1.6.13
 ## 08/16/2019
