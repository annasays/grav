--- conflicted
+++ resolved
@@ -16,12 +16,9 @@
     * Removed `Gitter` and `Slack` [#2502](https://github.com/getgrav/grav/issues/2502)
     * Optimizations for Plugin/Theme loading
     * Generalized markdown classes so they can be used outside of `Page` scope with a custom `Excerpts` class instance
-<<<<<<< HEAD
     * Optimization: Initialize debugbar only after the configuration has been loaded
     * Optimization: Combine some early Grav processors into a single one
-=======
     * Change minimal port number to 0 (unix socket) [#2452](https://github.com/getgrav/grav/issues/2452)
->>>>>>> e6c8b308
 1. [](#bugfix)
     * Force question to install demo content in theme update [#2493](https://github.com/getgrav/grav/issues/2493)
     * Fixed GPM errors from blueprints not being logged [#2505](https://github.com/getgrav/grav/issues/2505)
