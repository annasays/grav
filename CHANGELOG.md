# v1.7.0-rc.12
## mm/dd/2020

1. [](#improved)
    * Changed `Folder::hasChildren` to `Folder::countChildren`
    * Added `Content Editor` option to user account blueprint
1. [](#bugfix)
    * Fixed new `Flex Page` not having correct form fields for the page type
    * Fixed new `Flex User` erroring out on save (thanks @mikebi42)
    * Fixed `Flex Object` request cache clear when saving object
    * Fixed blueprint value filtering in lists [#2923](https://github.com/getgrav/grav/issues/2923)
    * Fixed blueprint for `system.pages.hide_empty_folders` [#1925](https://github.com/getgrav/grav/issues/2925)
<<<<<<< HEAD
    * Fixed file field in `Flex Objects` (use `Grav\Common\Flex\Types\GenericObject` instead of `FlexObject`) [flex-objects#37](https://github.com/trilbymedia/grav-plugin-flex-objects/issues/37)
    * Fixed saving nested file fields in `Flex Objects` [flex-objects#34](https://github.com/trilbymedia/grav-plugin-flex-objects/issues/34)
=======
    * JSON Route of homepage with no ‘route’ set is valid [form#425](https://github.com/getgrav/grav-plugin-form/issues/425)
>>>>>>> b8fad845

# v1.7.0-rc.11
## 05/14/2020

1. [](#new)
    * Added support for native `loading=lazy` attributes on images.  Can be set in `system.images.defaults` or per md image with `?loading=lazy` [#2910](https://github.com/getgrav/grav/issues/2910)
1. [](#improved)
    * Added `PageCollection::all()` to mimic Pages class
    * Added system configuration support for `HTTP_X_Forwarded` headers (host disabled by default)
    * Updated `PHPUserAgentParser` to 1.0.0
    * Improved docblocks
    * Fixed some phpstan issues
    * Tighten vendor requirements
1. [](#bugfix)
    * Fix for uppercase image extensions
    * Fix for `&` errors in HTML when passed to `Excerpts.php`

# v1.7.0-rc.10
## 04/30/2020

1. [](#new)
    * Changed `Response::get()` used by **GPM/Admin** to use [Symfony HttpClient v4.4](https://symfony.com/doc/current/components/http_client.html) (`composer install --nodev` required for Git installations)
    * Added new `Excerpts::processLinkHtml()` method
1. [](#bugfix)
    * Fixed `Flex Pages` admin with PHP `intl` extension enabled when using custom page order
    * Fixed saving non-numeric-prefix `Flex Page` changing to numeric-prefix [flex-objects#56](https://github.com/trilbymedia/grav-plugin-flex-objects/issues/56)
    * Copying `Flex Page` in admin does nothing [flex-objects#55](https://github.com/trilbymedia/grav-plugin-flex-objects/issues/55)
    * Force GPM progress to be between 0-100%

# v1.7.0-rc.9
## 04/27/2020

1. [](#new)
    * Support for `webp` image format in Page Media [#1168](https://github.com/getgrav/grav/issues/1168)
    * Added `Route::getBase()` method
1. [](#improved)
    * Support symlinks when saving `File`
1. [](#bugfix)
    * Fixed flex objects with integer keys not working [#2863](https://github.com/getgrav/grav/issues/2863)
    * Fixed `Pages::instances()` returning null values when using `Flex Pages` [#2889](https://github.com/getgrav/grav/issues/2889)
    * Fixed Flex Page parent `header.admin.children_display_order` setting being ignored in Admin [#2881](https://github.com/getgrav/grav/issues/2881)
    * Implemented missing Flex `$pageCollection->batch()` and `$pageCollection->order()` methods
    * Fixed user avatar creation for new `Flex Users` when using folder storage
    * Fixed `Trying to access array offset on value of type null` PHP 7.4 error in `Plugin.php`
    * Fixed Gregwar Image library using `.jpeg` for cached images, rather use `.jpg`
    * Fixed `Flex Pages` with `00.home` page not having ordering set
    * Fixed `Flex Pages` not updating empty content on save [#2890](https://github.com/getgrav/grav/issues/2890)
    * Fixed creating new Flex User with file storage
    * Fixed saving new `Flex Object` with custom key
    * Fixed broken `Plugin::config()` method

# v1.7.0-rc.8
## 03/19/2020

1. [](#new)
    * Added `MediaTrait::freeMedia()` method to free media (and memory)
    * Added `Folder::hasChildren()` method to determine if a folder has child folders
1. [](#improved)
    * Save memory when updating large flex indexes
    * Better `Content-Encoding` handling in Apache when content compression is disabled [#2619](https://github.com/getgrav/grav/issues/2619)
1. [](#bugfix)
    * Fixed creating new `Flex User` when folder storage has been selected
    * Fixed some bugs in Flex root page methods
    * Fixed bad default redirect code in `ControllerResponseTrait::createRedirectResponse()`
    * Fixed issue with PHP `HTTP_X_HTTP_METHOD_OVERRIDE` [#2847](https://github.com/getgrav/grav/issues/2847)
    * Fixed numeric usernames not working in `Flex Users`
    * Implemented missing Flex `$page->move()` method

# v1.7.0-rc.7
## 03/05/2020

1. [](#new)
    * Added `Session::regenerateId()` method to properly prevent session fixation issues
    * Added configuration option `system.strict_mode.blueprint_compat` to maintain old `validation: strict` behavior [#1273](https://github.com/getgrav/grav/issues/1273)
1. [](#improved)
    * Improved Flex events
    * Updated CLI commands to use the new methods to initialize Grav
1. [](#bugfix)
    * Fixed Flex Pages having broken `isFirst()`, `isLast()`, `prevSibling()`, `nextSibling()` and `adjacentSibling()`
    * Fixed broken ordering sometimes when saving/moving visible `Flex Page` [#2837](https://github.com/getgrav/grav/issues/2837)
    * Fixed ordering being lost when saving modular `Flex Page`
    * Fixed `validation: strict` not working in blueprints (see `system.strict_mode.blueprint_compat` setting) [#1273](https://github.com/getgrav/grav/issues/1273)
    * Fixed `Blueprint::extend()` and `Blueprint::embed()` not initializing dynamic properties
    * Fixed fatal error on storing flex flash using new object without a key
    * Regression: Fixed unchecking toggleable having no effect in Flex forms
    * Fixed changing page template in Flex Pages [#2828](https://github.com/getgrav/grav/issues/2828)

# v1.7.0-rc.6
## 02/11/2020

1. [](#new)
    * Plugins & Themes: Call `$plugin->autoload()` and `$theme->autoload()` automatically when object gets initialized
    * CLI: Added `$grav->initializeCli()` method
    * Flex Directory: Implemented customizable configuration
    * Flex Storages: Added support for renaming directory entries
1. [](#improved)
    * Vendor updates to latest
1. [](#bugfix)
    * Regression: Fixed fatal error in blueprints [#2811](https://github.com/getgrav/grav/issues/2811)
    * Regression: Fixed bad method call in FlexDirectory::getAuthorizeRule()
    * Regression: Fixed fatal error in admin if the site has custom permissions in `onAdminRegisterPermissions`
    * Regression: Fixed flex user index with folder storage
    * Regression: Fixed fatal error in `bin/plugin` command
    * Fixed `FlexObject::triggerEvent()` not emitting events [#2816](https://github.com/getgrav/grav/issues/2816)
    * Grav 1.7: Fixed saving Flex configuration with ignored values becoming null
    * Grav 1.7: Fixed `bin/plugin` initialization
    * Grav 1.7: Fixed Flex Page cache key not taking account active language

# v1.7.0-rc.5
## 02/03/2020

1. [](#bugfix)
    * Regression: Flex not working in PHP 7.2 or older
    * Fixed creating first user from admin not clearing Flex User directory cache [#2809](https://github.com/getgrav/grav/issues/2809)
    * Fixed Flex Pages allowing root page to be deleted

# v1.7.0-rc.4
## 02/03/2020

1. [](#new)
    * _POTENTIAL BREAKING CHANGE:_ Upgraded Parsedown to 1.7 for Parsedown-Extra 0.8. Plugins that extend Parsedown may need a fix to render as HTML
    * Added `$grav['flex']` to access all registered Flex Directories
    * Added `$grav->dispatchEvent()` method for PSR-14 events
    * Added `FlexRegisterEvent` which triggers when `$grav['flex']` is being accessed the first time
    * Added Flex cache configuration options
    * Added `PluginsLoadedEvent` which triggers after plugins have been loaded but not yet initialized
    * Added `SessionStartEvent` which triggers when session is started
    * Added `PermissionsRegisterEvent` which triggers when `$grav['permissions']` is being accessed the first time
    * Added support for Flex Directory specific configuration
    * Added support for more advanced ACL
    * Added `flatten_array` filter to form field validation
    * Added support for `security@: or: [admin.super, admin.pages]` in blueprints (nested AND/OR mode support)
1. [](#improved)
    * Blueprint validation: Added `validate: value_type: bool|int|float|string|trim` to `array` to filter all the values inside the array
    * Twig `url()` takes now third parameter (`true`) to return URL on non-existing file instead of returning false
1. [](#bugfix)
    * Grav 1.7: Fixed blueprint loading issues [#2782](https://github.com/getgrav/grav/issues/2782)
    * Fixed PHP 7.4 compatibility issue with `Stream`
    * Fixed new `Flex Users` being stored with wrong filename, login issues [#2785](https://github.com/getgrav/grav/issues/2785)
    * Fixed `ignore_empty: true` not removing empty values in blueprint filtering
    * Fixed `{{ false|string }}` twig to return '0' instead of ''
    * Fixed twig `url()` failing if stream has extra slash in it (e.g. `user:///data`)
    * Fixed `Blueprint::filter()` returning null instead of array if there is nothing to return
    * Fixed `Cannot use a scalar value as an array` error in `Utils::arrayUnflattenDotNotation()`, ignore nested structure instead
    * Fixed `Route` instance in multi-site setups
    * Fixed `system.translations: false` breaking `Inflector` methods
    * Fixed filtering ignored (eg. `security@: admin.super`) fields causing `Flex Objects` to lose data on save
    * Grav 1.7: Fixed `Flex Pages` unserialize issues if Flex-Objects Plugin has not been installed
    * Grav 1.7: Require Flex-Objects Plugin to edit Flex Accounts
    * Grav 1.7: Fixed bad result on testing `isPage()` when using Flex Pages

# v1.7.0-rc.3
## 01/02/2020

1. [](#new)
    * Added root page support for `Flex Pages`
1. [](#improved)
    * Twig filter `|yaml_serialize`: added support for `JsonSerializable` objects and other array-like objects
    * Added support for returning Flex Page specific permissions for admin and testing
    * Updated copyright dates to `2020`
    * Various vendor updates
1. [](#bugfix)
    * Grav 1.7: Fixed error on page initialization [#2753](https://github.com/getgrav/grav/issues/2753)
    * Fixed checking ACL for another user (who is not currently logged in) in a Flex Object or Directory
    * Fixed bug in Windows where `Filesystem::dirname()` returns backslashes
    * Fixed Flex object issues in Windows [#2773](https://github.com/getgrav/grav/issues/2773)

# v1.7.0-rc.2
## 12/04/2019

1. [](#new)
    * Updated Symfony Components to 4.4
    * Added support for page specific CRUD permissions (`Flex Pages` only)
    * Added new `-r <job-id>` option for Scheduler CLI command to force-run a job [#2720](https://github.com/getgrav/grav/issues/2720)
    * Added `Utils::isAssoc()` and `Utils::isNegative()` helper methods
    * Changed `UserInterface::authorize()` to return `null` having the same meaning as `false` if access is denied because of no matching rule
    * Changed `FlexAuthorizeInterface::isAuthorized()` to return `null` having the same meaning as `false` if access is denied because of no matching rule
    * Moved all Flex type classes under `Grav\Common\Flex`
    * DEPRECATED `Grav\Common\User\Group` in favor of `$grav['user_groups']`, which contains Flex UserGroup collection
    * DEPRECATED `$page->modular()` in favor of `$page->isModule()` for better readability
    * Fixed phpstan issues in all code up to level 3
1. [](#improved)
    * Improved twig `|array` filter to work with iterators and objects with `toArray()` method
    * Updated Flex `SimpleStorage` code to feature match the other storages
    * Improved user and group ACL to support deny permissions (`Flex Users` only)
    * Improved twig `authorize()` function to work better with nested rule parameters
    * Output the current username that Scheduler is using if crontab not setup
    * Translations: rename MODULAR to MODULE everywhere
    * Optimized `Flex Pages` collection filtering
    * Frontend optimizations for `Flex Pages`
1. [](#bugfix)
    * Regression: Fixed Grav update bug [#2722](https://github.com/getgrav/grav/issues/2722)
    * Fixed fatal error when calling `{{ grav.undefined }}`
    * Grav 1.7: Reverted `$object->getStorageKey()` interface as it was not a good idea, added `getMasterKey()` for pages
    * Grav 1.7: Fixed logged in user being able to delete his own account from admin account manager

# v1.7.0-rc.1
## 11/06/2019

1. [](#new)
    * Added `Flex Pages` to Grav core and removed Flex Objects plugin dependency
    * Added `Utils::simpleTemplate()` method for very simple variable templating
    * Added `array_diff()` twig function
    * Added `template_from_string()` twig function
    * Updated Symfony Components to 4.3
1. [](#improved)
    * Improved `Scheduler` cron command check and more useful CLI information
    * Improved `Flex Users`: obey blueprints and allow Flex to be used in admin only
    * Improved `Flex` to support custom site template paths
    * Changed Twig `{% cache %}` tag to not need unique key, and `lifetime` is now optional
    * Added mime support for file formatters
    * Updated built-in `composer.phar` to latest `1.9.0`
    * Updated vendor libraries
    * Use `Symfony EventDispatcher` directly and not rockettheme/toolbox wrapper
1. [](#bugfix)
    * Fixed exception caused by missing template type based on `Accept:` header [#2705](https://github.com/getgrav/grav/issues/2705)
    * Fixed `Page::untranslatedLanguages()` not being symmetrical to `Page::translatedLanguages()`
    * Fixed `Flex Pages` not calling `onPageProcessed` event when cached
    * Fixed phpstan issues in Framework up to level 7
    * Fixed issue with duplicate configuration settings in Flex Directory
    * Fixed fatal error if there are numeric folders in `Flex Pages`
    * Fixed error on missing `Flex` templates in if `Flex Objects` plugin isn't installed
    * Fixed `PageTranslateTrait::getAllLanguages()` and `getAllLanguages()` to include default language
    * Fixed multi-language saving issues with default language in `Flex Pages`
    * Selfupgrade CLI: Fixed broken selfupgrade assets reference [#2681](https://github.com/getgrav/grav/issues/2681)
    * Grav 1.7: Fixed PHP 7.1 compatibility issues
    * Grav 1.7: Fixed fatal error in multi-site setups
    * Grav 1.7: Fixed `Flex Pages` routing if using translated slugs or `system.hide_in_urls` setting
    * Grav 1.7: Fixed bug where Flex index file couldn't be disabled

# v1.7.0-beta.10
## 10/03/2019

1. [](#improved)
    * Flex: Removed extra exists check when creating object (messes up "non-existing" pages)
    * Support customizable null character replacement in `CSVFormatter::decode()`
1. [](#bugfix)
    * Fixed wrong Grav param separator when using `Route` class
    * Fixed Flex User Avatar not fully backwards compatible with old user
    * Grav 1.7: Fixed prev/next page missing pages if pagination was turned on in page header
    * Grav 1.7: Reverted setting language for every page during initialization
    * Grav 1.7: Fixed numeric language inconsistencies

# v1.7.0-beta.9
## 09/26/2019

1. [](#new)
    * Added a new `{% cache %}` Twig tag eliminating need for `twigcache` extension.
1. [](#improved)
    * Improved blueprint initialization in Flex Objects (fixes content aware fields)
    * Improved Flex FolderStorage class to better hide storage specific logic
    * Exception will output a badly formatted line in `CsvFormatter::decode()`
1. [](#bugfix)
    * Fixed error when activating Flex Accounts in GRAV system configuration (PHP 7.1)
    * Fixed Grav parameter handling in `RouteFactory::createFromString()`

# v1.7.0-beta.8
## 09/19/2019

1. [](#new)
    * Added new `Security::sanitizeSVG()` function
    * Backwards compatibility break: `FlexStorageInterface::getStoragePath()` and `getMediaPath()` can now return null
1. [](#improved)
    * Several FlexObject loading improvements
    * Added `bin/grav page-system-validator [-r|--record] [-c|--check]` to test Flex Pages
    * Improved language support for `Route` class
1. [](#bugfix)
    * Regression: Fixed language fallback
    * Regression: Fixed translations when language code is used for non-language purposes
    * Regression: Allow SVG avatar images for users
    * Fixed error in `Session::getFlashObject()` if Flex Form is being used
    * Fixed broken Twig `dump()`
    * Fixed `Page::modular()` and `Page::modularTwig()` returning `null` for folders and other non-initialized pages
    * Fixed 404 error when you click to non-routable menu item with children: redirect to the first child instead
    * Fixed wrong `Pages::dispatch()` calls (with redirect) when we really meant to call `Pages::find()`
    * Fixed avatars not being displayed with flex users [#2431](https://github.com/getgrav/grav/issues/2431)
    * Fixed initial Flex Object state when creating a new objects in a form

# v1.7.0-beta.7
## 08/30/2019

1. [](#improved)
    * Improved language support
1. [](#bugfix)
    * `FlexForm`: Fixed some compatibility issues with Form plugin

# v1.7.0-beta.6
## 08/29/2019

1. [](#new)
    * Added experimental support for `Flex Pages` (**Flex Objects** plugin required)
1. [](#improved)
    * Improved `bin/grav yamllinter` CLI command by adding an option to find YAML Linting issues from the whole site or custom folder
    * Added support for not instantiating pages, useful to speed up tasks
    * Greatly improved speed of loading Flex collections
1. [](#bugfix)
    * Fixed `$page->summary()` always striping HTML tags if the summary was set by `$page->setSummary()`
    * Fixed `Flex->getObject()` when using Flex Key
    * Grav 1.7: Fixed enabling PHP Debug Bar causes fatal error in Gantry [#2634](https://github.com/getgrav/grav/issues/2634)
    * Grav 1.7: Fixed broken taxonomies [#2633](https://github.com/getgrav/grav/issues/2633)
    * Grav 1.7: Fixed unpublished blog posts being displayed on the front-end [#2650](https://github.com/getgrav/grav/issues/2650)

# v1.7.0-beta.5
## 08/11/2019

1. [](#new)
    * Added a new `bin/grav server` CLI command to easily run Symfony or PHP built-in webservers
    * Added `hasFlexFeature()` method to test if `FlexObject` or `FlexCollection` implements a given feature
    * Added `getFlexFeatures()` method to return all features that `FlexObject` or `FlexCollection` implements
    * DEPRECATED `FlexDirectory::update()` and `FlexDirectory::remove()`
    * Added `FlexStorage::getMetaData()` to get updated object meta information for listed keys
    * Added `Language::getPageExtensions()` to get full list of supported page language extensions
    * Added `$grav->close()` method to properly terminate the request with a response
    * Added `Pages::getCollection()` method
1. [](#improved)
    * Better support for Symfony local server `symfony server:start`
    * Make `Route` objects immutable
    * `FlexDirectory::getObject()` can now be called without any parameters to create a new object
    * Flex objects no longer return temporary key if they do not have one; empty key is returned instead
    * Updated vendor libraries
    * Moved `collection()` and `evaluate()` logic from `Page` class into `Pages` class
1. [](#bugfix)
    * Fixed `Form` not to use deleted flash object until the end of the request fixing issues with reset
    * Fixed `FlexForm` to allow multiple form instances with non-existing objects
    * Fixed `FlexObject` search by using `key`
    * Grav 1.7: Fixed clockwork messages with arrays and objects

# v1.7.0-beta.4
## 07/01/2019

1. [](#new)
    * Updated with Grav 1.6.12 features, improvements & fixes
    * Added new configuration option `system.debugger.censored` to hide potentially sensitive information
    * Added new configuration option `system.languages.include_default_lang_file_extension` to keep default language in `.md` files if set to `false`
    * Added configuration option to set fallback content languages individually for every language
1. [](#improved)
    * Updated Vendor libraries
1. [](#bugfix)
    * Fixed `.md` page to be assigned to the default language and to be listed in translated/untranslated page list
    * Fixed `Language::getFallbackPageExtensions()` to fall back only to default language instead of going through all languages
    * Fixed `Language::getFallbackPageExtensions()` returning wrong file extensions when passing custom page extension

# v1.7.0-beta.3
## 06/24/2019

1. [](#bugfix)
    * Fixed Clockwork on Windows machines
    * Fixed parent field issues on Windows machines
    * Fixed unreliable Clockwork calls in sub-folders

# v1.7.0-beta.2
## 06/21/2019

1. [](#new)
    * Updated with Grav 1.6.11 fixes
1. [](#improved)
    * Updated the Clockwork text

# v1.7.0-beta.1
## 06/14/2019

1. [](#new)
    * Added support for [Clockwork](https://underground.works/clockwork) developer tools (now default debugger)
    * Added support for [Tideways XHProf](https://github.com/tideways/php-xhprof-extension) PHP Extension for profiling method calls
    * Added Twig profiling for Clockwork debugger
    * Added support for Twig 2.11 (compatible with Twig 1.40+)
    * Optimization: Initialize debugbar only after the configuration has been loaded
    * Optimization: Combine some early Grav processors into a single one

# v1.6.26
## mm/dd/2020

1. [](#improved)
    * Added new configuration option to control the supported attributes in markdown links [#2882](https://github.com/getgrav/grav/issues/2882)
1. [](#bugfix)
    * Fixed blueprint for `system.pages.hide_empty_folders` [#1925](https://github.com/getgrav/grav/issues/2925)


# v1.6.25
## 05/14/2020

1. [](#improved)
    * Added system configuration support for `HTTP_X_Forwarded` headers (host disabled by default)
    * Updated `PHPUserAgentParser` to 1.0.0
    * Bump `Go` to version 1.13 in `travis.yaml`

# v1.6.24
## 04/27/2020

1. [](#improved)
    * Added support for `X-Forwarded-Host` [#2891](https://github.com/getgrav/grav/pull/2891)
    * Disable XDebug in Travis builds

# v1.6.23
## 03/19/2020

1. [](#new)
    * Moved `Parsedown` 1.6 and `ParsedownExtra` 0.7 into `Grav\Framework\Parsedown` to allow fixes
    * Added `aliases.php` with references to direct `\Parsedown` and `\ParsedownExtra` references
1. [](#improved)
    * Upgraded `jQuery` to latest 3.4.1 version [#2859](https://github.com/getgrav/grav/issues/2859)
1. [](#bugfix)
    * Fixed PHP 7.4 issue in ParsedownExtra [#2832](https://github.com/getgrav/grav/issues/2832)
    * Fix for [user reported](https://twitter.com/OriginalSicksec) CVE path-based open redirect
    * Fix for `stream_set_option` error with PHP 7.4 via Toolbox#28 [#2850](https://github.com/getgrav/grav/issues/2850)

# v1.6.22
## 03/05/2020

1. [](#new)
    * Added `Pages::reset()` method
1. [](#improved)
    * Updated Negotiation library to address issues [#2513](https://github.com/getgrav/grav/issues/2513)
1. [](#bugfix)
    * Fixed issue with search plugins not being able to switch between page translations
    * Fixed issues with `Pages::baseRoute()` not picking up active language reliably
    * Reverted `validation: strict` fix as it breaks sites, see [#1273](https://github.com/getgrav/grav/issues/1273)

# v1.6.21
## 02/11/2020

1. [](#new)
    * Added `ConsoleCommand::setLanguage()` method to set language to be used from CLI
    * Added `ConsoleCommand::initializeGrav()` method to properly set up Grav instance to be used from CLI
    * Added `ConsoleCommand::initializePlugins()`method to properly set up all plugins to be used from CLI
    * Added `ConsoleCommand::initializeThemes()`method to properly set up current theme to be used from CLI
    * Added `ConsoleCommand::initializePages()` method to properly set up pages to be used from CLI
1. [](#improved)
    * Vendor updates
1. [](#bugfix)
    * Fixed `bin/plugin` CLI calling `$themes->init()` way too early (removed it, use above methods instead)
    * Fixed call to `$grav['page']` crashing CLI
    * Fixed encoding problems when PHP INI setting `default_charset` is not `utf-8` [#2154](https://github.com/getgrav/grav/issues/2154)

# v1.6.20
## 02/03/2020

1. [](#bugfix)
    * Fixed incorrect routing caused by `str_replace()` in `Uri::init()` [#2754](https://github.com/getgrav/grav/issues/2754)
    * Fixed session cookie is being set twice in the HTTP header [#2745](https://github.com/getgrav/grav/issues/2745)
    * Fixed session not restarting if user was invalid (downgrading from Grav 1.7)
    * Fixed filesystem iterator calls with non-existing folders
    * Fixed `checkbox` field not being saved, requires also Form v4.0.2 [#1225](https://github.com/getgrav/grav/issues/1225)
    * Fixed `validation: strict` not working in blueprints [#1273](https://github.com/getgrav/grav/issues/1273)
    * Fixed `Data::filter()` removing empty fields (such as empty list) by default [#2805](https://github.com/getgrav/grav/issues/2805)
    * Fixed fatal error with non-integer page param value [#2803](https://github.com/getgrav/grav/issues/2803)
    * Fixed `Assets::addInlineJs()` parameter type mismatch between v1.5 and v1.6 [#2659](https://github.com/getgrav/grav/issues/2659)
    * Fixed `site.metadata` saving issues [#2615](https://github.com/getgrav/grav/issues/2615)

# v1.6.19
## 12/04/2019

1. [](#new)
    * Catch PHP 7.4 deprecation messages and report them in debugbar instead of throwing fatal error
1. [](#bugfix)
    * Fixed fatal error when calling `{{ grav.undefined }}`
    * Fixed multiple issues when there are no pages in the site
    * PHP 7.4 fix for [#2750](https://github.com/getgrav/grav/issues/2750)

# v1.6.18
## 12/02/2019

1. [](#bugfix)
    * PHP 7.4 fix in `Pages::buildSort()`
    * Updated vendor libraries for PHP 7.4 fixes in Twig and other libraries
    * Fixed fatal error when `$page->id()` is null [#2731](https://github.com/getgrav/grav/pull/2731)
    * Fixed cache conflicts on pages with no set id
    * Fix rewrite rule for for `lighttpd` default config [#721](https://github.com/getgrav/grav/pull/2721)

# v1.6.17
## 11/06/2019

1. [](#new)
    * Added working ETag (304 Not Modified) support based on the final rendered HTML
1. [](#improved)
    * Safer file handling + customizable null char replacement in `CsvFormatter::decode()`
    * Change of Behavior: `Inflector::hyphenize` will now automatically trim dashes at beginning and end of a string.
    * Change in Behavior for `Folder::all()` so no longer fails if trying to copy non-existent dot file [#2581](https://github.com/getgrav/grav/pull/2581)
    * renamed composer `test-plugins` script to `phpstan-plugins` to be more explicit [#2637](https://github.com/getgrav/grav/pull/2637)
1. [](#bugfix)
    * Fixed PHP 7.1 bug in FlexMedia
    * Fix cache image generation when using cropResize [#2639](https://github.com/getgrav/grav/pull/2639)
    * Fix `array_merge()` exception with non-array page header metadata [#2701](https://github.com/getgrav/grav/pull/2701)

# v1.6.16
## 09/19/2019

1. [](#bugfix)
    * Fixed Flex user creation if file storage is being used [#2444](https://github.com/getgrav/grav/issues/2444)
    * Fixed `Badly encoded JSON data` warning when uploading files [#2663](https://github.com/getgrav/grav/issues/2663)

# v1.6.15
## 08/20/2019

1. [](#improved)
    * Improved robots.txt [#2632](https://github.com/getgrav/grav/issues/2632)
1. [](#bugfix)
    * Fixed broken markdown Twig tag [#2635](https://github.com/getgrav/grav/issues/2635)
    * Force Symfony 4.2 in Grav 1.6 to remove a bunch of deprecated messages

# v1.6.14
## 08/18/2019

1. [](#bugfix)
    * Actually include fix for `system\router.php` [#2627](https://github.com/getgrav/grav/issues/2627)

# v1.6.13
## 08/16/2019

1. [](#bugfix)
    * Regression fix for `system\router.php` [#2627](https://github.com/getgrav/grav/issues/2627)

# v1.6.12
## 08/14/2019

1. [](#new)
    * Added support for custom `FormFlash` save locations
    * Added a new `Utils::arrayLower()` method for lowercasing arrays
    * Support new GRAV_BASEDIR environment variable [#2541](https://github.com/getgrav/grav/pull/2541)
    * Allow users to override plugin handler priorities [#2165](https://github.com/getgrav/grav/pull/2165)
1. [](#improved)
    * Use new `Utils::getSupportedPageTypes()` to enforce `html,htm` at the front of the list [#2531](https://github.com/getgrav/grav/issues/2531)
    * Updated vendor libraries
    * Markdown filter is now page-aware so that it works with modular references [admin#1731](https://github.com/getgrav/grav-plugin-admin/issues/1731)
    * Check of `GRAV_USER_INSTANCE` constant is already defined [#2621](https://github.com/getgrav/grav/pull/2621)
1. [](#bugfix)
    * Fixed some potential issues when `$grav['user']` is not set
    * Fixed error when calling `Media::add($name, null)`
    * Fixed `url()` returning wrong path if using stream with grav root path in it, eg: `user-data://shop` when Grav is in `/shop`
    * Fixed `url()` not returning a path to non-existing file (`user-data://shop` => `/user/data/shop`) if it is set to fail gracefully
    * Fixed `url()` returning false on unknown streams, such as `ftp://domain.com`, they should be treated as external URL
    * Fixed Flex User to have permissions to save and delete his own user
    * Fixed new Flex User creation not being possible because of username could not be given
    * Fixed fatal error 'Expiration date must be an integer, a DateInterval or null, "double" given' [#2529](https://github.com/getgrav/grav/issues/2529)
    * Fixed non-existing Flex object having a bad media folder
    * Fixed collections using `page@.self:` should allow modular pages if requested
    * Fixed an error when trying to delete a file from non-existing Flex Object
    * Fixed `FlexObject::exists()` failing sometimes just after the object has been saved
    * Fixed CSV formatter not encoding strings with `"` and `,` properly
    * Fixed var order in `Validation.php` [#2610](https://github.com/getgrav/grav/issues/2610)

# v1.6.11
## 06/21/2019

1. [](#new)
    * Added `FormTrait::getAllFlashes()` method to get all the available form flash objects for the form
    * Added creation and update timestamps to `FormFlash` objects
1. [](#improved)
    * Added `FormFlashInterface`, changed constructor to take `$config` array
1. [](#bugfix)
    * Fixed error in `ImageMedium::url()` if the image cache folder does not exist
    * Fixed empty form flash name after file upload or form state update
    * Fixed a bug in `Route::withParam()` method
    * Fixed issue with `FormFlash` objects when there is no session initialized

# v1.6.10
## 06/14/2019

1. [](#improved)
    * Added **page blueprints** to `YamlLinter` CLI and Admin reports
    * Removed `Gitter` and `Slack` [#2502](https://github.com/getgrav/grav/issues/2502)
    * Optimizations for Plugin/Theme loading
    * Generalized markdown classes so they can be used outside of `Page` scope with a custom `Excerpts` class instance
    * Change minimal port number to 0 (unix socket) [#2452](https://github.com/getgrav/grav/issues/2452)
1. [](#bugfix)
    * Force question to install demo content in theme update [#2493](https://github.com/getgrav/grav/issues/2493)
    * Fixed GPM errors from blueprints not being logged [#2505](https://github.com/getgrav/grav/issues/2505)
    * Don't error when IP is invalid [#2507](https://github.com/getgrav/grav/issues/2507)
    * Fixed regression with `bin/plugin` not listing the plugins available (1c725c0)
    * Fixed bitwise operator in `TwigExtension::exifFunc()` [#2518](https://github.com/getgrav/grav/issues/2518)
    * Fixed issue with lang prefix incorrectly identifying as admin [#2511](https://github.com/getgrav/grav/issues/2511)
    * Fixed issue with `U0ils::pathPrefixedBYLanguageCode()` and trailing slash [#2510](https://github.com/getgrav/grav/issues/2511)
    * Fixed regresssion issue of `Utils::Url()` not returning `false` on failure. Added new optional `fail_gracefully` 3rd attribute to return string that caused failure [#2524](https://github.com/getgrav/grav/issues/2524)

# v1.6.9
## 05/09/2019

1. [](#new)
    * Added `Route::withoutParams()` methods
    * Added `Pages::setCheckMethod()` method to override page configuration in Admin Plugin
    * Added `Cache::clearCache('invalidate')` parameter for just invalidating the cache without deleting any cached files
    * Made `UserCollectionInderface` to extend `Countable` to get the count of existing users
1. [](#improved)
    * Flex admin: added default search options for flex objects
    * Flex collection and object now fall back to the default template if template file doesn't exist
    * Updated Vendor libraries including Twig 1.40.1
    * Updated language files from `https://crowdin.com/project/grav-core`
1. [](#bugfix)
    * Fixed `$grav['route']` from being modified when the route instance gets modified
    * Fixed Assets options array mixed with standalone priority [#2477](https://github.com/getgrav/grav/issues/2477)
    * Fix for `avatar_url` provided by 3rd party providers
    * Fixed non standard `lang` code lengths in `Utils` and `Session` detection
    * Fixed saving a new object in Flex `SimpleStorage`
    * Fixed exception in `Flex::getDirectories()` if the first parameter is set
    * Output correct "Last Updated" in `bin/gpm info` command
    * Checkbox getting interpreted as string, so created new `Validation::filterCheckbox()`
    * Fixed backwards compatibility to `select` field with `selectize.create` set to true [git-sync#141](https://github.com/trilbymedia/grav-plugin-git-sync/issues/141)
    * Fixed `YamlFormatter::decode()` to always return array [#2494](https://github.com/getgrav/grav/pull/2494)
    * Fixed empty `$grav['request']->getAttribute('route')->getExtension()`

# v1.6.8
## 04/23/2019

1. [](#new)
    * Added `FlexCollection::filterBy()` method
1. [](#bugfix)
    * Revert `Use Null Coalesce Operator` [#2466](https://github.com/getgrav/grav/pull/2466)
    * Fixed `FormTrait::render()` not providing config variable
    * Updated `bin/grav clean` to clear `cache/compiled` and `user/config/security.yaml`

# v1.6.7
## 04/22/2019

1. [](#new)
    * Added a new `bin/grav yamllinter` CLI command to find YAML Linting issues [#2468](https://github.com/getgrav/grav/issues/2468#issuecomment-485151681)
1. [](#improved)
    * Improve `FormTrait` backwards compatibility with existing forms
    * Added a new `Utils::getSubnet()` function for IPv4/IPv6 parsing [#2465](https://github.com/getgrav/grav/pull/2465)
1. [](#bugfix)
    * Remove disabled fields from the form schema
    * Fix issue when excluding `inlineJs` and `inlineCss` from Assets pipeline [#2468](https://github.com/getgrav/grav/issues/2468)
    * Fix for manually set position on external URLs [#2470](https://github.com/getgrav/grav/issues/2470)

# v1.6.6
## 04/17/2019

1. [](#new)
    * `FormInterface` now implements `RenderInterface`
    * Added new `FormInterface::getTask()` method which reads the task from `form.task` in the blueprint
1. [](#improved)
    * Updated vendor libraries to latest
1. [](#bugfix)
    * Rollback `redirect_default_route` logic as it has issues with multi-lang [#2459](https://github.com/getgrav/grav/issues/2459)
    * Fix potential issue with `|contains` Twig filter on PHP 7.3
    * Fixed bug in text field filtering: return empty string if value isn't a string or number [#2460](https://github.com/getgrav/grav/issues/2460)
    * Force Asset `priority` to be an integer and not throw error if invalid string passed [#2461](https://github.com/getgrav/grav/issues/2461)
    * Fixed bug in text field filtering: return empty string if value isn't a string or number
    * Fixed `FlexForm` missing getter methods for defining form variables

# v1.6.5
## 04/15/2019

1. [](#bugfix)
    * Backwards compatiblity with old `Uri::__toString()` output

# v1.6.4
## 04/15/2019

1. [](#bugfix)
    * Improved `redirect_default_route` logic as well as `Uri::toArray()` to take into account `root_path` and `extension`
    * Rework logic to pull out excluded files from pipeline more reliably [#2445](https://github.com/getgrav/grav/issues/2445)
    * Better logic in `Utils::normalizePath` to handle externals properly [#2216](https://github.com/getgrav/grav/issues/2216)
    * Fixed to force all `Page::taxonomy` to be treated as strings [#2446](https://github.com/getgrav/grav/issues/2446)
    * Fixed issue with `Grav['user']` not being available [form#332](https://github.com/getgrav/grav-plugin-form/issues/332)
    * Updated rounding logic for `Utils::parseSize()` [#2394](https://github.com/getgrav/grav/issues/2394)
    * Fixed Flex simple storage not being properly initialized if used with caching

# v1.6.3
## 04/12/2019

1. [](#new)
    * Added `Blueprint::addDynamicHandler()` method to allow custom dynamic handlers, for example `custom-options@: getCustomOptions`
1. [](#bugfix)
    * Missed a `CacheCommand` reference in `bin/grav` [#2442](https://github.com/getgrav/grav/issues/2442)
    * Fixed issue with `Utils::normalizePath` messing with external URLs [#2216](https://github.com/getgrav/grav/issues/2216)
    * Fix for `vUndefined` versions when upgrading

# v1.6.2
## 04/11/2019

1. [](#bugfix)
    * Revert renaming of `ClearCacheCommand` to ensure CLI GPM upgrades go smoothly

# v1.6.1
## 04/11/2019

1. [](#improved)
    * Improved CSS for the bottom filter bar of DebugBar
1. [](#bugfix)
    * Fixed issue with `@import` not being added to top of pipelined css [#2440](https://github.com/getgrav/grav/issues/2440)

# v1.6.0
## 04/11/2019

1. [](#new)
    * Set minimum requirements to [PHP 7.1.3](https://getgrav.org/blog/raising-php-requirements-2018)
    * New `Scheduler` functionality for periodic jobs
    * New `Backup` functionality with multiple backup profiles and scheduler integration
    * Refactored `Assets Manager` to be more powerful and flexible
    * Updated Doctrine Collections to 1.6
    * Updated Doctrine Cache to 1.8
    * Updated Symfony Components to 4.2
    * Added new Cache purge functionality old cache manually via CLI/Admin as well as scheduler integration
    * Added new `{% throw 404 'Not Found' %}` twig tag (with custom code/message)
    * Added `Grav\Framework\File` classes for handling YAML, Markdown, JSON, INI and PHP serialized files
    * Added `Grav\Framework\Collection\AbstractIndexCollection` class
    * Added `Grav\Framework\Object\ObjectIndex` class
    * Added `Grav\Framework\Flex` classes
    * Added support for hiding form fields in blueprints by using dynamic property like `security@: admin.foobar`, `scope@: object` or `scope-ignore@: object` to any field
    * New experimental **FlexObjects** powered `Users` for increased performance and capability (**disabled** by default)
    * Added PSR-7 and PSR-15 classes
    * Added `Grav\Framework\DI\Container` class
    * Added `Grav\Framework\RequestHandler\RequestHandler` class
    * Added `Page::httpResponseCode()` and `Page::httpHeaders()` methods
    * Added `Grav\Framework\Form\Interfaces\FormInterface`
    * Added `Grav\Framework\Form\Interfaces\FormFactoryInterface`
    * Added `Grav\Framework\Form\FormTrait`
    * Added `Page::forms()` method to get normalized list of all form headers defined in the page
    * Added `onPageAction`, `onPageTask`, `onPageAction.{$action}` and `onPageTask.{$task}` events
    * Added `Blueprint::processForm()` method to filter form inputs
    * Move `processMarkdown()` method from `TwigExtension` to more general `Utils` class
    * Added support to include extra files into `Media` (such as uploaded files)
    * Added form preview support for `FlexObject`, including a way to render newly uploaded files before saving them
    * Added `FlexObject::getChanges()` to determine what fields change during an update
    * Added `arrayDiffMultidimensional`, `arrayIsAssociative`, `arrayCombine` Util functions
    * New `$grav['users']` service to allow custom user classes implementing `UserInterface`
    * Added `LogViewer` helper class and CLI command: `bin/grav logviewer`
    * Added `select()` and `unselect()` methods to `CollectionInterface` and its base classes
    * Added `orderBy()` and `limit()` methods to `ObjectCollectionInterface` and its base classes
    * Added `user-data://` which is a writable stream (`user://data` is not and should be avoided)
    * Added support for `/action:{$action}` (like task but used without nonce when only receiving data)
    * Added `onAction.{$action}` event
    * Added `Grav\Framework\Form\FormFlash` class to contain AJAX uploaded files in more reliable way
    * Added `Grav\Framework\Form\FormFlashFile` class which implements `UploadedFileInterface` from PSR-7
    * Added `Grav\Framework\Filesystem\Filesystem` class with methods to manipulate stream URLs
    * Added new `$grav['filesystem']` service using an instance of the new `Filesystem` object
    * Added `{% render object layout: 'default' with { variable: true } %}` for Flex objects and collections
    * Added `$grav->setup()` to simplify CLI and custom access points
    * Added `CsvFormatter` and `CsvFile` classes
    * Added new system config option to `pages.hide_empty_folders` if a folder has no valid `.md` file available. Default behavior is `false` for compatibility.
    * Added new system config option for `languages.pages_fallback_only` forcing only 'fallback' to find page content through supported languages, default behavior is to display any language found if active language is missing
    * Added `Utils::arrayFlattenDotNotation()` and `Utils::arrayUnflattenDotNotation()` helper methods
1. [](#improved)
    * Add the page to onMarkdownInitialized event [#2412](https://github.com/getgrav/grav/issues/2412)
    * Doctrine filecache is now namespaced with prefix to support purging
    * Register all page types into `blueprint://pages` stream
    * Removed `apc` and `xcache` support, made `apc` alias of `apcu`
    * Support admin and regular translations via the `|t` twig filter and `t()` twig function
    * Improved Grav Core installer/updater to run installer script
    * Updated vendor libraries including Symfony `4.2.3`
    * Renamed old `User` class to `Grav\Common\User\DataUser\User` with multiple improvements and small fixes
    * `User` class now acts as a compatibility layer to older versions of Grav
    * Deprecated `new User()`, `User::load()`, `User::find()` and `User::delete()` in favor of `$grav['users']` service
    * `Media` constructor has now support to not to initialize the media objects
    * Cleanly handle session corruption due to changing Flex object types
    * Added `FlexObjectInterface::getDefaultValue()` and `FormInterface::getDefaultValue()`
    * Added new `onPageContent()` event for every call to `Page::content()`
    * Added phpstan: PHP Static Analysis Tool [#2393](https://github.com/getgrav/grav/pull/2393)
    * Added `composer test-plugins` to test plugin issues with the current version of Grav
    * Added `Flex::getObjects()` and `Flex::getMixedCollection()` methods for co-mingled collections
    * Added support to use single Flex key parameter in `Flex::getObject()` method
    * Added `FlexObjectInterface::search()` and `FlexCollectionInterface::search()` methods
    * Override `system.media.upload_limit` with PHP's `post_max_size` or `upload_max_filesize`
    * Class `Grav\Common\Page\Medium\AbstractMedia` now use array traits instead of extending `Grav\Common\Getters`
    * Implemented `Grav\Framework\Psr7` classes as `Nyholm/psr7` decorators
    * Added a new `cache-clear` scheduled job to go along with `cache-purge`
    * Renamed `Grav\Framework\File\Formatter\FormatterInterface` to `Grav\Framework\File\Interfaces\FileFormatterInterface`
    * Improved `File::save()` to use a temporary file if file isn't locked
    * Improved `|t` filter to better support admin `|tu` style filter if in admin
    * Update all classes to rely on `PageInterface` instead of `Page` class
    * Better error checking in `bin/plugin` for existence and enabled
    * Removed `media.upload_limit` references
    * Twig `nicenumber`: do not use 0 + string casting hack
    * Converted Twig tags to use namespaced Twig classes
    * Site shows error on page rather than hard-crash when page has invalid frontmatter [#2343](https://github.com/getgrav/grav/issues/2343)
    * Added `languages.default_lang` option to override the default lang (usually first supported language)
    * Added `Content-Type: application/json` body support for PSR-7 `ServerRequest`
    * Remove PHP time limit in `ZipArchive`
    * DebugBar: Resolve twig templates in deprecated backtraces in order to help locating Twig issues
    * Added `$grav['cache']->getSimpleCache()` method for getting PSR-16 compatible cache
    * MediaTrait: Use PSR-16 cache
    * Improved `Utils::normalizePath()` to support non-protocol URLs
    * Added ability to reset `Page::metadata` to allow rebuilding from automatically generated values
    * Added back missing `page.types` field in system content configuration [admin#1612](https://github.com/getgrav/grav-plugin-admin/issues/1612)
    * Console commands: add method for invalidating cache
    * Updated languages
    * Improved `$page->forms()` call, added `$page->addForms()`
    * Updated languages from crowdin
    * Fixed `ImageMedium` constructor warning when file does not exist
    * Improved `Grav\Common\User` class; added `$user->update()` method
    * Added trim support for text input fields `validate: trim: true`
    * Improved `Grav\Framework\File\Formatter` classes to have abstract parent class and some useful methods
    * Support negotiated content types set via the Request `Accept:` header
    * Support negotiated language types set via the Request `Accept-Language:` header
    * Cleaned up and sorted the Service `idMap`
    * Updated `Grav` container object to implement PSR-11 `ContainerInterface`
    * Updated Grav `Processor` classes to implement PSR-15 `MiddlewareInterface`
    * Make `Data` class to extend `JsonSerializable`
    * Modified debugger icon to use retina space-dude version
    * Added missing `Video::preload()` method
    * Set session name based on `security.salt` rather than `GRAV_ROOT` [#2242](https://github.com/getgrav/grav/issues/2242)
    * Added option to configure list of `xss_invalid_protocols` in `Security` config [#2250](https://github.com/getgrav/grav/issues/2250)
    * Smarter `security.salt` checking now we use `security.yaml` for other options
    * Added apcu autoloader optimization
    * Additional helper methods in `Language`, `Languages`, and `LanguageCodes` classes
    * Call `onFatalException` event also on internal PHP errors
    * Built-in PHP Webserver: log requests before handling them
    * Added support for syslog and syslog facility logging (default: 'file')
    * Improved usability of `System` configuration blueprint with side-tabs
 1. [](#bugfix)
    * Fixed issue with `Truncator::truncateWords` and `Truncator::truncateLetters` when string not wrapped in tags [#2432](https://github.com/getgrav/grav/issues/2432)
    * Fixed `Undefined method closure::fields()` when getting avatar for user, thanks @Romarain [#2422](https://github.com/getgrav/grav/issues/2422)
    * Fixed cached images not being updated when source image is modified
    * Fixed deleting last list item in the form
    * Fixed issue with `Utils::url()` method would append extra `base_url` if URL already included it
    * Fixed `mkdir(...)` race condition
    * Fixed `Obtaining write lock failed on file...`
    * Fixed potential undefined property in `onPageNotFound` event handling
    * Fixed some potential issues/bugs found by phpstan
    * Fixed regression in GPM packages casted to Array (ref, getgrav/grav-plugin-admin@e3fc4ce)
    * Fixed session_start(): Setting option 'session.name' failed [#2408](https://github.com/getgrav/grav/issues/2408)
    * Fixed validation for select field type with selectize
    * Fixed validation for boolean toggles
    * Fixed non-namespaced exceptions in scheduler
    * Fixed trailing slash redirect in multlang environment [#2350](https://github.com/getgrav/grav/issues/2350)
    * Fixed some issues related to Medium objects losing query string attributes
    * Broke out Medium timestamp so it's not cleared on `reset()`s
    * Fixed issue with `redirect_trailing_slash` losing query string [#2269](https://github.com/getgrav/grav/issues/2269)
    * Fixed failed login if user attempts to log in with upper case non-english letters
    * Removed extra authenticated/authorized fields when saving existing user from a form
    * Fixed `Grav\Framework\Route::__toString()` returning relative URL, not relative route
    * Fixed handling of `append_url_extension` inside of `Page::templateFormat()` [#2264](https://github.com/getgrav/grav/issues/2264)
    * Fixed a broken language string [#2261](https://github.com/getgrav/grav/issues/2261)
    * Fixed clearing cache having no effect on Doctrine cache
    * Fixed `Medium::relativePath()` for streams
    * Fixed `Object` serialization breaking if overriding `jsonSerialize()` method
    * Fixed `YamlFormatter::decode()` when calling `init_set()` with integer
    * Fixed session throwing error in CLI if initialized
    * Fixed `Uri::hasStandardPort()` to support reverse proxy configurations [#1786](https://github.com/getgrav/grav/issues/1786)
    * Use `append_url_extension` from page header to set template format if set [#2604](https://github.com/getgrav/grav/pull/2064)
    * Fixed some bugs in Grav environment selection logic
    * Use login provider User avatar if set
    * Fixed `Folder::doDelete($folder, false)` removing symlink when it should not
    * Fixed asset manager to not add empty assets when they don't exist in the filesystem
    * Update `script` and `style` Twig tags to use the new `Assets` classes
    * Fixed asset pipeline to rewrite remote URLs as well as local [#2216](https://github.com/getgrav/grav/issues/2216)

# v1.5.10
## 03/21/2019

1. [](#new)
    * Added new `deferred` Twig extension

# v1.5.9
## 03/20/2019

1. [](#new)
    * Added new `onPageContent()` event for every call to `Page::content()`
1. [](#improved)
    * Fixed phpdoc generation
    * Updated vendor libraries
    * Force Toolbox v1.4.2
1. [](#bugfix)
    * EXIF fix for streams
    * Fix for User avatar not working due to uppercase or spaces in email [#2403](https://github.com/getgrav/grav/pull/2403)

# v1.5.8
## 02/07/2019

1. [](#improved)
    * Improved `User` unserialize to not to break the object if serialized data is not what expected
    * Removed unused parameter [#2357](https://github.com/getgrav/grav/pull/2357)

# v1.5.7
## 01/25/2019

1. [](#new)
    * Support for AWS Cloudfront forwarded scheme header [#2297](https://github.com/getgrav/grav/pull/2297)
1. [](#improved)
    * Set homepage with `https://` protocol [#2299](https://github.com/getgrav/grav/pull/2299)
    * Preserve accents in fields containing Twig expr. using unicode [#2279](https://github.com/getgrav/grav/pull/2279)
    * Updated vendor libraries
1. [](#bugfix)
    * Support spaces with filenames in responsive images [#2300](https://github.com/getgrav/grav/pull/2300)

# v1.5.6
## 12/14/2018

1. [](#improved)
    * Updated InitializeProcessor.php to use lang-safe redirect [#2268](https://github.com/getgrav/grav/pull/2268)
    * Improved user serialization to use less memory in the session

# v1.5.5
## 11/12/2018

1. [](#new)
    * Register theme prefixes as namespaces in Twig [#2210](https://github.com/getgrav/grav/pull/2210)
1. [](#improved)
    * Propogate error code between 400 and 600 for production sites [#2181](https://github.com/getgrav/grav/pull/2181)
1. [](#bugfix)
    * Remove hardcoded `302` when redirecting trailing slash [#2155](https://github.com/getgrav/grav/pull/2155)

# v1.5.4
## 11/05/2018

1. [](#improved)
    * Updated default page `index.md` with some consistency fixes [#2245](https://github.com/getgrav/grav/pull/2245)
1. [](#bugfix)
    * Fixed fatal error if calling `$session->invalidate()` when there's no active session
    * Fixed typo in media.yaml for `webm` extension [#2220](https://github.com/getgrav/grav/pull/2220)
    * Fixed markdown processing for telephone links [#2235](https://github.com/getgrav/grav/pull/2235)

# v1.5.3
## 10/08/2018

1. [](#new)
    * Added `Utils::getMimeByFilename()`, `Utils::getMimeByLocalFile()` and `Utils::checkFilename()` methods
    * Added configurable dangerous upload extensions in `security.yaml`
1. [](#improved)
    * Updated vendor libraries to latest

# v1.5.2
## 10/01/2018

1. [](#new)
    * Added new `Security` class for Grav security functionality including XSS checks
    * Added new `bin/grav security` command to scan for security issues
    * Added new `xss()` Twig function to allow for XSS checks on strings and arrays
    * Added `onHttpPostFilter` event to allow plugins to globally clean up XSS in the forms and tasks
    * Added `Deprecated` tab to DebugBar to catch future incompatibilities with later Grav versions
    * Added deprecation notices for features which will be removed in Grav 2.0
1. [](#improved)
    * Updated vendor libraries to latest
1. [](#bugfix)
    * Allow `$page->slug()` to be called before `$page->init()` without breaking the page
    * Fix for `Page::translatedLanguages()` to use routes always [#2163](https://github.com/getgrav/grav/issues/2163)
    * Fixed `nicetime()` twig function
    * Allow twig tags `{% script %}`, `{% style %}` and `{% switch %}` to be placed outside of blocks
    * Session expires in 30 mins independent from config settings [login#178](https://github.com/getgrav/grav-plugin-login/issues/178)

# v1.5.1
## 08/23/2018

1. [](#new)
    * Added static `Grav\Common\Yaml` class which should be used instead of `Symfony\Component\Yaml\Yaml`
1. [](#improved)
    * Updated deprecated Twig code so it works in both in Twig 1.34+ and Twig 2.4+
    * Switched to new Grav Yaml class to support Native + Fallback YAML libraries
1. [](#bugfix)
    * Broken handling of user folder in Grav URI object [#2151](https://github.com/getgrav/grav/issues/2151)

# v1.5.0
## 08/17/2018

1. [](#new)
    * Set minimum requirements to [PHP 5.6.4](https://getgrav.org/blog/raising-php-requirements-2018)
    * Updated Doctrine Collections to 1.4
    * Updated Symfony Components to 3.4 (with compatibility mode to fall back to Symfony YAML 2.8)
    * Added `Uri::method()` to get current HTTP method (GET/POST etc)
    * `FormatterInterface`: Added `getSupportedFileExtensions()` and `getDefaultFileExtension()` methods
    * Added option to disable `SimpleCache` key validation
    * Added support for multiple repo locations for `bin/grav install` command
    * Added twig filters for casting values: `|string`, `|int`, `|bool`, `|float`, `|array`
    * Made `ObjectCollection::matching()` criteria expressions to behave more like in Twig
    * Criteria: Added support for `LENGTH()`, `LOWER()`, `UPPER()`, `LTRIM()`, `RTRIM()` and `TRIM()`
    * Added `Grav\Framework\File\Formatter` classes for encoding/decoding YAML, Markdown, JSON, INI and PHP serialized strings
    * Added `Grav\Framework\Session` class to replace `RocketTheme\Toolbox\Session\Session`
    * Added `Grav\Common\Media` interfaces and trait; use those in `Page` and `Media` classes
    * Added `Grav\Common\Page` interface to allow custom page types in the future
    * Added setting to disable sessions from the site [#2013](https://github.com/getgrav/grav/issues/2013)
    * Added new `strict_mode` settings in `system.yaml` for compatibility
1. [](#improved)
    * Improved `Utils::url()` to support query strings
    * Display better exception message if Grav fails to initialize
    * Added `muted` and `playsinline` support to videos [#2124](https://github.com/getgrav/grav/pull/2124)
    * Added `MediaTrait::clearMediaCache()` to allow cache to be cleared
    * Added `MediaTrait::getMediaCache()` to allow custom caching
    * Improved session handling, allow all session configuration options in `system.session.options`
1. [](#bugfix)
    * Fix broken form nonce logic [#2121](https://github.com/getgrav/grav/pull/2121)
    * Fixed issue with uppercase extensions and fallback media URLs [#2133](https://github.com/getgrav/grav/issues/2133)
    * Fixed theme inheritance issue with `camel-case` that includes numbers [#2134](https://github.com/getgrav/grav/issues/2134)
    * Typo in demo typography page [#2136](https://github.com/getgrav/grav/pull/2136)
    * Fix for incorrect plugin order in debugger panel
    * Made `|markdown` filter HTML safe
    * Fixed bug in `ContentBlock` serialization
    * Fixed `Route::withQueryParam()` to accept array values
    * Fixed typo in truncate function [#1943](https://github.com/getgrav/grav/issues/1943)
    * Fixed blueprint field validation: Allow numeric inputs in text fields

# v1.4.8
## 07/31/2018

1. [](#improved)
    * Add Grav version to debug bar messages tab [#2106](https://github.com/getgrav/grav/pull/2106)
    * Add Nginx config for ddev project to `webserver-configs` [#2117](https://github.com/getgrav/grav/pull/2117)
    * Vendor library updates
1. [](#bugfix)
    * Don't allow `null` to be set as Page content

# v1.4.7
## 07/13/2018

1. [](#improved)
    * Use `getFilename` instead of `getBasename` [#2087](https://github.com/getgrav/grav/issues/2087)
1. [](#bugfix)
    * Fix for modular page preview [#2066](https://github.com/getgrav/grav/issues/2066)
    * `Page::routeCanonical()` should be string not array [#2069](https://github.com/getgrav/grav/issues/2069)

# v1.4.6
## 06/20/2018

1. [](#improved)
    * Manually re-added the improved SSL off-loading that was lost with Grav v1.4.0 merge [#1888](https://github.com/getgrav/grav/pull/1888)
    * Handle multibyte strings in `truncateLetters()` [#2007](https://github.com/getgrav/grav/pull/2007)
    * Updated robots.txt to include `/user/images/` folder [#2043](https://github.com/getgrav/grav/pull/2043)
    * Add getter methods for original and action to the Page object [#2005](https://github.com/getgrav/grav/pull/2005)
    * Modular template extension follows the master page extension [#2044](https://github.com/getgrav/grav/pull/2044)
    * Vendor library updates
1. [](#bugfix)
    * Handle `errors.display` system property better in admin plugin [admin#1452](https://github.com/getgrav/grav-plugin-admin/issues/1452)
    * Fix classes on non-http based protocol links [#2034](https://github.com/getgrav/grav/issues/2034)
    * Fixed crash on IIS (Windows) with open_basedir in effect [#2053](https://github.com/getgrav/grav/issues/2053)
    * Fixed incorrect routing with setup.php based base [#1892](https://github.com/getgrav/grav/issues/1892)
    * Fixed image resource memory deallocation [#2045](https://github.com/getgrav/grav/pull/2045)
    * Fixed issue with Errors `display:` option not handling integers properly [admin#1452](https://github.com/getgrav/grav-plugin-admin/issues/1452)

# v1.4.5
## 05/15/2018

1. [](#bugfix)
    * Fixed an issue with some users getting **2FA** prompt after upgrade [admin#1442](https://github.com/getgrav/grav-plugin-admin/issues/1442)
    * Do not crash when generating URLs with arrays as parameters [#2018](https://github.com/getgrav/grav/pull/2018)
    * Utils::truncateHTML removes whitespace when generating summaries [#2004](https://github.com/getgrav/grav/pull/2004)

# v1.4.4
## 05/11/2018

1. [](#new)
    * Added support for `Uri::post()` and `Uri::getConentType()`
    * Added a new `Medium:thumbnailExists()` function [#1966](https://github.com/getgrav/grav/issues/1966)
    * Added `authorized` support for 2FA
1. [](#improved)
    * Added default configuration for images [#1979](https://github.com/getgrav/grav/pull/1979)
    * Added dedicated PHPUnit assertions [#1990](https://github.com/getgrav/grav/pull/1990)
1. [](#bugfix)
    * Use `array_key_exists` instead of `in_array + array_keys` [#1991](https://github.com/getgrav/grav/pull/1991)
    * Fixed an issue with `custom_base_url` always causing 404 errors
    * Improve support for regex redirects with query and params [#1983](https://github.com/getgrav/grav/issues/1983)
    * Changed collection-based date sorting to `SORT_REGULAR` for better server compatibility [#1910](https://github.com/getgrav/grav/issues/1910)
    * Fix hardcoded string in modular blueprint [#1933](https://github.com/getgrav/grav/pull/1993)

# v1.4.3
## 04/12/2018

1. [](#new)
    * moved Twig `sortArrayByKey` logic into `Utils::` class
1. [](#improved)
    * Rolled back Parsedown library to stable `1.6.4` until a better solution for `1.8.0` compatibility can fe found
    * Updated vendor libraries to latest versions
1. [](#bugfix)
    * Fix for bad reference to `ZipArchive` in `GPM::Installer`

# v1.4.2
## 03/21/2018

1. [](#new)
    * Added new `|nicefilesize` Twig filter for pretty file (auto converts to bytes, kB, MB, GB, etc)
    * Added new `regex_filter()` Twig function to values in arrays
1. [](#improved)
    * Added bosnian to lang codes [#1917](﻿https://github.com/getgrav/grav/issues/1917)
    * Improved Zip extraction error codes [#1922](﻿https://github.com/getgrav/grav/issues/1922)
1. [](#bugfix)
    * Fixed an issue with Markdown Video and Audio that broke after Parsedown 1.7.0 Security updates [#1924](﻿https://github.com/getgrav/grav/issues/1924)
    * Fix for case-sensitive page metadata [admin#1370](https://github.com/getgrav/grav-plugin-admin/issues/1370)
    * Fixed missing composer requirements for the new `Grav\Framework\Uri` classes
    * Added missing PSR-7 vendor library required for URI additions in Grav 1.4.0

# v1.4.1
## 03/11/2018

1. [](#bugfix)
    * Fixed session timing out because of session cookie was not being sent

# v1.4.0
## 03/09/2018

1. [](#new)
    * Added `Grav\Framework\Uri` classes extending PSR-7 `HTTP message UriInterface` implementation
    * Added `Grav\Framework\Route` classes to allow route/link manipulation
    * Added `$grav['uri]->getCurrentUri()` method to get `Grav\Framework\Uri\Uri` instance for the current URL
    * Added `$grav['uri]->getCurrentRoute()` method to get `Grav\Framework\Route\Route` instance for the current URL
    * Added ability to have `php` version dependencies in GPM assets
    * Added new `{% switch %}` twig tag for more elegant if statements
    * Added new `{% markdown %}` twig tag
    * Added **Route Overrides** to the default page blueprint
    * Added new `Collection::toExtendedArray()` method that's particularly useful for Json output of data
    * Added new `|yaml_encode` and `|yaml_decode` Twig filter to convert to and from YAML
    * Added new `read_file()` Twig function to allow you to load and display a file in Twig (Supports streams and regular paths)
    * Added a new `Medium::exists()` method to check for file existence
    * Moved Twig `urlFunc()` to `Utils::url()` as its so darn handy
    * Transferred overall copyright from RocketTheme, LLC, to Trilby Media LLC
    * Added `theme_var`, `header_var` and `body_class` Twig functions for themes
    * Added `Grav\Framework\Cache` classes providing PSR-16 `Simple Cache` implementation
    * Added `Grav\Framework\ContentBlock` classes for nested HTML blocks with CSS/JS assets
    * Added `Grav\Framework\Object` classes for creating collections of objects
    * Added `|nicenumber` Twig filter
    * Added `{% try %} ... {% catch %} Error: {{ e.message }} {% endcatch %}` tag to allow basic exception handling inside Twig
    * Added `{% script %}` and `{% style %}` tags for Twig templates
    * Deprecated GravTrait
1. [](#improved)
    * Improved `Session` initialization
    * Added ability to set a `theme_var()` option in page frontmatter
    * Force clearing PHP `clearstatcache` and `opcache-reset` on `Cache::clear()`
    * Better `Page.collection()` filtering support including ability to have non-published pages in collections
    * Stopped Chrome from auto-completing admin user profile form [#1847](https://github.com/getgrav/grav/issues/1847)
    * Support for empty `switch` field like a `checkbox`
    * Made `modular` blueprint more flexible
    * Code optimizations to `Utils` class [#1830](https://github.com/getgrav/grav/pull/1830)
    * Objects: Add protected function `getElement()` to get serialized value for a single property
    * `ObjectPropertyTrait`: Added protected functions `isPropertyLoaded()`, `offsetLoad()`, `offsetPrepare()` and `offsetSerialize()`
    * `Grav\Framework\Cache`: Allow unlimited TTL
    * Optimizations & refactoring to the test suite [#1779](https://github.com/getgrav/grav/pull/1779)
    * Slight modification of Whoops error colors
    * Added new configuration option `system.session.initialize` to delay session initialization if needed by a plugin
    * Updated vendor libraries to latest versions
    * Removed constructor from `ObjectInterface`
    * Make it possible to include debug bar also into non-HTML responses
    * Updated built-in JQuery to latest 3.3.1
1. [](#bugfix)
    * Fixed issue with image alt tag always getting empted out unless set in markdown
    * Fixed issue with remote PHP version determination for Grav updates [#1883](https://github.com/getgrav/grav/issues/1883)
    * Fixed issue with _illegal scheme offset_ in `Uri::convertUrl()` [page-inject#8](https://github.com/getgrav/grav-plugin-page-inject/issues/8)
    * Properly validate YAML blueprint fields so admin can save as proper YAML now  [addresses many issues]
    * Fixed OpenGraph metatags so only Twitter uses `name=`, and all others use `property=` [#1849](https://github.com/getgrav/grav/issues/1849)
    * Fixed an issue with `evaluate()` and `evaluate_twig()` Twig functions that throws invalid template error
    * Fixed issue with `|sort_by_key` twig filter if the input was null or not an array
    * Date ordering should always be numeric [#1810](https://github.com/getgrav/grav/issues/1810)
    * Fix for base paths containing special characters [#1799](https://github.com/getgrav/grav/issues/1799)
    * Fix for session cookies in paths containing special characters
    * Fix for `vundefined` error for version numbers in GPM [form#222](https://github.com/getgrav/grav-plugin-form/issues/222)
    * Fixed `BadMethodCallException` thrown in GPM updates [#1784](https://github.com/getgrav/grav/issues/1784)
    * NOTE: Parsedown security release now escapes `&` to `&amp;` in Markdown links

# v1.3.10
## 12/06/2017

1. [](#bugfix)
    * Reverted GPM Local pull request as it broken admin [#1742](https://github.com/getgrav/grav/issues/1742)

# v1.3.9
## 12/05/2017

1. [](#new)
    * Added new core Twig templates for `partials/metadata.html.twig` and `partials/messages.html.twig`
    * Added ability to work with GPM locally [#1742](https://github.com/getgrav/grav/issues/1742)
    * Added new HTML5 audio controls [#1756](https://github.com/getgrav/grav/issues/1756)
    * Added `Medium::copy()` method to create a copy of a medium object
    * Added new `force_lowercase_urls` functionality on routes and slugs
    * Added new `item-list` filter type to remove empty items
    * Added new `setFlashCookieObject()` and `getFlashCookieObject()` methods to `Session` object
    * Added new `intl_enabled` option to disable PHP intl module collation when not needed
1. [](#bugfix)
    * Fixed an issue with checkbox field validation [form#216](https://github.com/getgrav/grav-plugin-form/issues/216)
    * Fixed issue with multibyte Markdown link URLs [#1749](https://github.com/getgrav/grav/issues/1749)
    * Fixed issue with multibyte folder names [#1751](https://github.com/getgrav/grav/issues/1751)
    * Fixed several issues related to `system.custom_base_url` that were broken [#1736](https://github.com/getgrav/grav/issues/1736)
    * Dynamically added pages via `Pages::addPage()` were not firing `onPageProcessed()` event causing forms not to be processed
    * Fixed `Page::active()` and `Page::activeChild()` to work with UTF-8 characters in the URL [#1727](https://github.com/getgrav/grav/issues/1727)
    * Fixed typo in `modular.yaml` causing media to be ignored [#1725](https://github.com/getgrav/grav/issues/1725)
    * Reverted `case_insensitive_urls` option as it was causing issues with taxonomy [#1733](https://github.com/getgrav/grav/pull/1733)
    * Removed an extra `/` in `CompileFile.php` [#1693](https://github.com/getgrav/grav/pull/1693)
    * Uri::Encode user and password to prevent issues in browsers
    * Fixed "Invalid AJAX response" When using Built-in PHP Webserver in Windows [#1258](https://github.com/getgrav/grav-plugin-admin/issues/1258)
    * Remove support for `config.user`, it was broken and bad practise
    * Make sure that `clean cache` uses valid path [#1745](https://github.com/getgrav/grav/pull/1745)
    * Fixed token creation issue with `Uri` params like `/id:3`
    * Fixed CSS Pipeline failing with Google remote fonts if the file was minified [#1261](https://github.com/getgrav/grav-plugin-admin/issues/1261)
    * Forced `field.multiple: true` to allow use of min/max options in `checkboxes.validate`

# v1.3.8
## 10/26/2017

1. [](#new)
    * Added Page `media_order` capability to manually order page media via a page header
1. [](#bugfix)
    * Fixed GPM update issue with filtered slugs [#1711](https://github.com/getgrav/grav/issues/1711)
    * Fixed issue with missing image file not throwing 404 properly [#1713](https://github.com/getgrav/grav/issues/1713)

# v1.3.7
## 10/18/2017

1. [](#bugfix)
    * Regression Uri: `base_url_absolute` always has the port number [#1690](https://github.com/getgrav/grav-plugin-admin/issues/1690)
    * Uri: Prefer using REQUEST_SCHEME instead of HTTPS [#1698](https://github.com/getgrav/grav-plugin-admin/issues/1698)
    * Fixed routing paths with urlencoded spaces and non-latin letters [#1688](https://github.com/getgrav/grav-plugin-admin/issues/1688)

# v1.3.6
## 10/12/2017

1. [](#bugfix)
    * Regression: Ajax error in Nginx [admin#1244](https://github.com/getgrav/grav-plugin-admin/issues/1244)
    * Remove the `_url=$uri` portion of the the Nginx `try_files` command [admin#1244](https://github.com/getgrav/grav-plugin-admin/issues/1244)

# v1.3.5
## 10/11/2017

1. [](#improved)
    * Refactored `URI` class with numerous bug fixes, and optimizations
    * Override `system.media.upload_limit` with PHP's `post_max_size` or `upload_max_filesize`
    * Updated `bin/grav clean` command to remove unnecessary vendor files (save some bytes)
    * Added a `http_status_code` Twig function to allow setting HTTP status codes from Twig directly.
    * Deter XSS attacks via URI path/uri methods (credit:newbthenewbd)
    * Added support for `$uri->toArray()` and `(string)$uri`
    * Added support for `type` on `Asstes::addInlineJs()` [#1683](https://github.com/getgrav/grav/pull/1683)
1. [](#bugfix)
    * Fixed method signature error with `GPM\InstallCommand::processPackage()` [#1682](https://github.com/getgrav/grav/pull/1682)

# v1.3.4
## 09/29/2017

1. [](#new)
    * Added filter support for Page collections (routable/visible/type/access/etc.)
1. [](#improved)
    * Implemented `Composer\CaBundle` for SSL Certs [#1241](https://github.com/getgrav/grav/issues/1241)
    * Refactored the Assets sorting logic
    * Improved language overrides to merge only 'extra' translations [#1514](https://github.com/getgrav/grav/issues/1514)
    * Improved support for Assets with query strings [#1451](https://github.com/getgrav/grav/issues/1451)
    * Twig extension cleanup
1. [](#bugfix)
    * Fixed an issue where fallback was not supporting dynamic page generation
    * Fixed issue with Image query string not being fully URL encoded [#1622](https://github.com/getgrav/grav/issues/1622)
    * Fixed `Page::summary()` when using delimiter and multibyte UTF8 Characters [#1644](https://github.com/getgrav/grav/issues/1644)
    * Fixed missing `.json` thumbnail throwing error when adding media [grav-plugin-admin#1156](https://github.com/getgrav/grav-plugin-admin/issues/1156)
    * Fixed insecure session cookie initialization [#1656](https://github.com/getgrav/grav/pull/1656)

# v1.3.3
## 09/07/2017

1. [](#new)
    * Added support for 2-Factor Authentication in admin profile
    * Added `gaussianBlur` media method [#1623](https://github.com/getgrav/grav/pull/1623)
    * Added new `|chunk_split()`, `|basename`, and `|dirname` Twig filter
    * Added new `tl` Twig filter/function to support specific translations [#1618](https://github.com/getgrav/grav/issues/1618)
1. [](#improved)
    * User `authorization` now requires a check for `authenticated` - REQUIRED: `Login v2.4.0`
    * Added options to `Page::summary()` to support size without HTML tags [#1554](https://github.com/getgrav/grav/issues/1554)
    * Forced `natsort` on plugins to ensure consistent plugin load ordering across platforms [#1614](https://github.com/getgrav/grav/issues/1614)
    * Use new `multilevel` field to handle Asset Collections [#1201](https://github.com/getgrav/grav-plugin-admin/issues/1201)
    * Added support for redis `password` option [#1620](https://github.com/getgrav/grav/issues/1620)
    * Use 302 rather than 301 redirects by default [#1619](https://github.com/getgrav/grav/issues/1619)
    * GPM Installer will try to load alphanumeric version of the class if no standard class found [#1630](https://github.com/getgrav/grav/issues/1630)
    * Add current page position to `User` class [#1632](https://github.com/getgrav/grav/issues/1632)
    * Added option to enable case insensitive URLs [#1638](https://github.com/getgrav/grav/issues/1638)
    * Updated vendor libraries
    * Updated `travis.yml` to add support for PHP 7.1 as well as 7.0.21 for test suite
1. [](#bugfix)
    * Fixed UTF8 multibyte UTF8 character support in `Page::summary()` [#1554](https://github.com/getgrav/grav/issues/1554)

# v1.3.2
## 08/16/2017

1. [](#new)
    * Added a new `cache_control` system and page level property [#1591](https://github.com/getgrav/grav/issues/1591)
    * Added a new `clear_images_by_default` system property to stop cache clear events from removing processed images [#1481](https://github.com/getgrav/grav/pull/1481)
    * Added new `onTwigLoader()` event to enable utilization of loader methods
    * Added new `Twig::addPath()` and `Twig::prependPath()` methods to wrap loader methods and support namespacing [#1604](https://github.com/getgrav/grav/issues/1604)
    * Added new `array_key_exists()` Twig function wrapper
    * Added a new `Collection::intersect()` method [#1605](https://github.com/getgrav/grav/issues/1605)
1. [](#bugfix)
    * Allow `session.timeout` field to be set to `0` via blueprints [#1598](https://github.com/getgrav/grav/issues/1598)
    * Fixed `Data::exists()` and `Data::raw()` functions breaking if `Data::file()` hasn't been called with non-null value
    * Fixed parent theme auto-loading in child themes of Gantry 5

# v1.3.1
## 07/19/2017

1. [](#bugfix)
    * Fix ordering for Linux + International environments [#1574](https://github.com/getgrav/grav/issues/1574)
    * Check if medium thumbnail exists before resetting
    * Update Travis' auth token

# v1.3.0
## 07/16/2017

1. [](#bugfix)
    * Fixed an undefined variable `$difference` [#1563](https://github.com/getgrav/grav/pull/1563)
    * Fix broken range slider [grav-plugin-admin#1153](https://github.com/getgrav/grav-plugin-admin/issues/1153)
    * Fix natural sort when > 100 pages [#1564](https://github.com/getgrav/grav/pull/1564)

# v1.3.0-rc.5
## 07/05/2017

1. [](#new)
    * Setting `system.session.timeout` to 0 clears the session when the browser session ends [#1538](https://github.com/getgrav/grav/pull/1538)
    * Created a `CODE_OF_CONDUCT.md` so everyone knows how to behave :)
1. [](#improved)
    * Renamed new `media()` Twig function to `media_directory()` to avoid conflict with Page's `media` object
1. [](#bugfix)
    * Fixed global media files disappearing after a reload [#1545](https://github.com/getgrav/grav/issues/1545)
    * Fix for broken regex redirects/routes via `site.yaml`
    * Sanitize the error message in the error handler page

# v1.3.0-rc.4
## 06/22/2017

1. [](#new)
    * Added `lower` and `upper` Twig filters
    * Added `pathinfo()` Twig function
    * Added 165 new thumbnail images for use in `media.yaml`
1. [](#improved)
    * Improved error message when running `bin/grav install` instead of `bin/gpm install`, and also when running on a non-skeleton site [#1027](https://github.com/getgrav/grav/issues/1027)
    * Updated vendor libraries
1. [](#bugfix)
    * Don't rebuild metadata every time, only when file does not exist
    * Restore GravTrait in ConsoleTrait [grav-plugin-login#119](https://github.com/getgrav/grav-plugin-login/issues/119)
    * Fix Windows routing with built-in server [#1502](https://github.com/getgrav/grav/issues/1502)
    * Fix [#1504](https://github.com/getgrav/grav/issues/1504) `process_twig` and `frontmatter.yaml`
    * Nicetime fix: 0 seconds from now -> just now [#1509](https://github.com/getgrav/grav/issues/1509)

# v1.3.0-rc.3
## 05/22/2017

1. [](#new)
    * Added new unified `Utils::getPagePathFromToken()` method which is used by various plugins (Admin, Forms, Downloads, etc.)
1. [](#improved)
    * Optionally remove unpublished pages from the translated languages, move into untranslated list [#1482](https://github.com/getgrav/grav/pull/1482)
    * Improved reliability of `hash` file-check method
1. [](#bugfix)
    * Updated to latest Toolbox library to fix issue with some blueprints rendering in admin plugin [#1117](https://github.com/getgrav/grav-plugin-admin/issues/1117)
    * Fix output handling in RenderProcessor [#1483](https://github.com/getgrav/grav/pull/1483)

# v1.3.0-rc.2
## 05/17/2017

1. [](#new)
    * Added new `media` and `vardump` Twig functions
1. [](#improved)
    * Put in various checks to ensure Exif is available before trying to use it
    * Add timestamp to configuration settings [#1445](https://github.com/getgrav/grav/pull/1445)
1. [](#bugfix)
    * Fix an issue saving YAML textarea fields in expert mode [#1480](https://github.com/getgrav/grav/pull/1480)
    * Moved `onOutputRendered()` back into Grav core

# v1.3.0-rc.1
## 05/16/2017

1. [](#new)
    * Added support for a single array field in the forms
    * Added EXIF support with automatic generation of Page Media metafiles
    * Added Twig function to get EXIF data on any image file
    * Added `Pages::baseUrl()`, `Pages::homeUrl()` and `Pages::url()` functions
    * Added `base32_encode`, `base32_decode`, `base64_encode`, `base64_decode` Twig filters
    * Added `Debugger::getCaller()` to figure out where the method was called from
    * Added support for custom output providers like Slim Framework
    * Added `Grav\Framework\Collection` classes for creating collections
1. [](#improved)
    * Add more controls over HTML5 video attributes (autoplay, poster, loop controls) [#1442](https://github.com/getgrav/grav/pull/1442)
    * Removed logging statement for invalid slug [#1459](https://github.com/getgrav/grav/issues/1459)
    * Groups selection pre-filled in user form
    * Improve error handling in `Folder::move()`
    * Added extra parameter for `Twig::processSite()` to include custom context
    * Updated RocketTheme Toolbox vendor library
1. [](#bugfix)
    * Fix to force route/redirect matching from the start of the route by default [#1446](https://github.com/getgrav/grav/issues/1446)
    * Edit check for valid slug [#1459](https://github.com/getgrav/grav/issues/1459)

# v1.2.4
## 04/24/2017

1. [](#improved)
    * Added optional ignores for `Installer::sophisticatedInstall()` [#1447](https://github.com/getgrav/grav/issues/1447)
1. [](#bugfix)
    * Allow multiple calls to `Themes::initTheme()` without throwing errors
    * Fixed querystrings in root pages with multi-lang enabled [#1436](https://github.com/getgrav/grav/issues/1436)
    * Allow support for `Pages::getList()` with `show_modular` option [#1080](https://github.com/getgrav/grav-plugin-admin/issues/1080)

# v1.2.3
## 04/19/2017

1. [](#improved)
    * Added new `pwd_regex` and `username_regex` system configuration options to allow format modifications
    * Allow `user/accounts.yaml` overrides and implemented more robust theme initialization
    * improved `getList()` method to do more powerful things
    * Fix Typo in GPM [#1427](https://github.com/getgrav/grav/issues/1427)

# v1.2.2
## 04/11/2017

1. [](#bugfix)
    * Fix for redirects breaking [#1420](https://github.com/getgrav/grav/issues/1420)
    * Fix issue in direct-install with github-style dependencies [#1405](https://github.com/getgrav/grav/issues/1405)

# v1.2.1
## 04/10/2017

1. [](#improved)
    * Added various `ancestor` helper methods in Page and Pages classes [#1362](https://github.com/getgrav/grav/pull/1362)
    * Added new `parents` field and switched Page blueprints to use this
    * Added `isajaxrequest()` Twig function [#1400](https://github.com/getgrav/grav/issues/1400)
    * Added ability to inline CSS and JS code via Asset manager [#1377](https://github.com/getgrav/grav/pull/1377)
    * Add query string in lighttpd default config [#1393](https://github.com/getgrav/grav/issues/1393)
    * Add `--all-yes` and `--destination` options for `bin/gpm direct-install` [#1397](https://github.com/getgrav/grav/pull/1397)
1. [](#bugfix)
    * Fix for direct-install of plugins with `languages.yaml` [#1396](https://github.com/getgrav/grav/issues/1396)
    * When determining language from HTTP_ACCEPT_LANGUAGE, also try base language only [#1402](https://github.com/getgrav/grav/issues/1402)
    * Fixed a bad method signature causing warning when running tests on `GPMTest` object

# v1.2.0
## 03/31/2017

1. [](#new)
    * Added file upload for user avatar in user/admin blueprint
1. [](#improved)
    * Analysis fixes
    * Switched to stable composer lib versions

# v1.2.0-rc.3
## 03/22/2017

1. [](#new)
    * Refactored Page re-ordering to handle all siblings at once
    * Added `language_codes` to Twig init to allow for easy language name/code/native-name lookup
1. [](#improved)
    * Added an _Admin Overrides_ section with option to choose the order of children in Pages Management
1. [](#bugfix)
    * Fixed loading issues with improperly named themes (use old broken method first) [#1373](https://github.com/getgrav/grav/issues/1373)
    * Simplified modular/twig processing logic and fixed an issue with system process config [#1351](https://github.com/getgrav/grav/issues/1351)
    * Cleanup package files via GPM install to make them more windows-friendly [#1361](https://github.com/getgrav/grav/pull/1361)
    * Fix for page-level debugger override changing the option site-wide
    * Allow `url()` twig function to pass-through external links

# v1.2.0-rc.2
## 03/17/2017

1. [](#improved)
    * Updated vendor libraries to latest
    * Added the ability to disable debugger on a per-page basis with `debugger: false` in page frontmatter
1. [](#bugfix)
    * Fixed an issue with theme inheritance and hyphenated base themes [#1353](https://github.com/getgrav/grav/issues/1353)
    * Fixed an issue when trying to use an `@2x` derivative on a non-image media file [#1341](https://github.com/getgrav/grav/issues/1341)

# v1.2.0-rc.1
## 03/13/2017

1. [](#new)
    * Added default setting to only allow `direct-installs` from official GPM.  Can be configured in `system.yaml`
    * Added a new `Utils::isValidUrl()` method
    * Added optional parameter to `|markdown(false)` filter to toggle block/line processing (default|true = `block`)
    * Added new `Page::folderExists()` method
1. [](#improved)
    * `Twig::evaluate()` now takes current environment and context into account
    * Genericized `direct-install` so it can be called via Admin plugin
1. [](#bugfix)
    * Fixed a minor bug in Number validation [#1329](https://github.com/getgrav/grav/issues/1329)
    * Fixed exception when trying to find user account and there is no `user://accounts` folder
    * Fixed issue when setting `Page::expires(0)` [Admin #1009](https://github.com/getgrav/grav-plugin-admin/issues/1009)
    * Removed ID from `nonce_field()` Twig function causing validation errors [Form #115](https://github.com/getgrav/grav-plugin-form/issues/115)

# v1.1.17
## 02/17/2017

1. [](#bugfix)
    * Fix for double extensions getting added during some redirects [#1307](https://github.com/getgrav/grav/issues/1307)
    * Fix syntax error in PHP 5.3. Move the version check before requiring the autoloaded deps
    * Fix Whoops displaying error page if there is PHP core warning or error [Admin #980](https://github.com/getgrav/grav-plugin-admin/issues/980)

# v1.1.16
## 02/10/2017

1. [](#new)
    * Exposed the Pages cache ID for use by plugins (e.g. Form) via `Pages::getPagesCacheId()`
    * Added `Languages::resetFallbackPageExtensions()` regarding [#1276](https://github.com/getgrav/grav/pull/1276)
1. [](#improved)
    * Allowed CLI to use non-volatile cache drivers for better integration with CLI and Web caches
    * Added Gantry5-compatible query information to Caddy configuration
    * Added some missing docblocks and type-hints
    * Various code cleanups (return types, missing variables in doclbocks, etc.)
1. [](#bugfix)
    * Fix blueprints slug validation [https://github.com/getgrav/grav-plugin-admin/issues/955](https://github.com/getgrav/grav-plugin-admin/issues/955)

# v1.1.15
## 01/30/2017

1. [](#new)
    * Added a new `Collection::merge()` method to allow merging of multiple collections [#1258](https://github.com/getgrav/grav/pull/1258)
    * Added [OpenCollective](https://opencollective.com/grav) backer/sponsor info to `README.md`
1. [](#improved)
    * Add an additional parameter to GPM::findPackage to avoid throwing an exception, for use in Twig [#1008](https://github.com/getgrav/grav/issues/1008)
    * Skip symlinks if found while clearing cache [#1269](https://github.com/getgrav/grav/issues/1269)
1. [](#bugfix)
    * Fixed an issue when page collection with header-based `sort.by` returns an array [#1264](https://github.com/getgrav/grav/issues/1264)
    * Fix `Response` object to handle `303` redirects when `open_basedir` in effect [#1267](https://github.com/getgrav/grav/issues/1267)
    * Silence `E_WARNING: Zend OPcache API is restricted by "restrict_api" configuration directive`

# v1.1.14
## 01/18/2017

1. [](#bugfix)
    * Fixed `Page::collection()` returning array and not Collection object when header variable did not exist
    * Revert `Content-Encoding: identity` fix, and let you set `cache: allow_webserver_gzip:` option to switch to `identity` [#548](https://github.com/getgrav/grav/issues/548)

# v1.1.13
## 01/17/2017

1. [](#new)
    * Added new `never_cache_twig` page option in `system.yaml` and frontmatter. Allows dynamic Twig logic in regular and modular Twig templates [#1244](https://github.com/getgrav/grav/pull/1244)
1. [](#improved)
    * Several improvements to aid theme development [#232](https://github.com/getgrav/grav/pull/1232)
    * Added `hash` cache check option and made dropdown more descriptive [Admin #923](https://github.com/getgrav/grav-plugin-admin/issues/923)
1. [](#bugfix)
    * Fixed cross volume file system operations [#635](https://github.com/getgrav/grav/issues/635)
    * Fix issue with pages folders validation not accepting uppercase letters
    * Fix renaming the folder name if the page, in the default language, had a custom slug set in its header
    * Fixed issue with `Content-Encoding: none`. It should really be `Content-Encoding: identity` instead
    * Fixed broken `hash` method on page modifications detection
    * Fixed issue with multi-lang pages not caching independently without unique `.md` file [#1211](https://github.com/getgrav/grav/issues/1211)
    * Fixed all `$_GET` parameters missing in Nginx (please update your nginx.conf) [#1245](https://github.com/getgrav/grav/issues/1245)
    * Fixed issue in trying to process broken symlink [#1254](https://github.com/getgrav/grav/issues/1254)

# v1.1.12
## 12/26/2016

1. [](#bugfix)
    * Fixed issue with JSON calls throwing errors due to debugger enabled [#1227](https://github.com/getgrav/grav/issues/1227)

# v1.1.11
## 12/22/2016

1. [](#improved)
    * Fall back properly to HTML if template type not found
1. [](#bugfix)
    * Fix issue with modular pages folders validation [#900](https://github.com/getgrav/grav-plugin-admin/issues/900)

# v1.1.10
## 12/21/2016

1. [](#improved)
    * Improve detection of home path. Also allow `~/.grav` on Windows, drop `ConsoleTrait::isWindows()` method, used only for that [#1204](https://github.com/getgrav/grav/pull/1204)
    * Reworked PHP CLI router [#1219](https://github.com/getgrav/grav/pull/1219)
    * More robust theme/plugin logic in `bin/gpm direct-install`
1. [](#bugfix)
    * Fixed case where extracting a package would cause an error during rename
    * Fix issue with using `Yaml::parse` direcly on a filename, now deprecated
    * Add pattern for frontend validation of folder slugs [#891](https://github.com/getgrav/grav-plugin-admin/issues/891)
    * Fix issue with Inflector when translation is disabled [SimpleSearch #87](https://github.com/getgrav/grav-plugin-simplesearch/issues/87)
    * Explicitly expose `array_unique` Twig filter [Admin #897](https://github.com/getgrav/grav-plugin-admin/issues/897)

# v1.1.9
## 12/13/2016

1. [](#new)
    * RC released as stable
1. [](#improved)
    * Better error handling in cache clear
    * YAML syntax fixes for the future compatibility
    * Added new parameter `remove` for `onBeforeCacheClear` event
    * Add support for calling Media object as function to get medium by filename
1. [](#bugfix)
    * Added checks before accessing admin reference during `Page::blueprints()` call. Allows to access `page.blueprints` from Twig in the frontend

# v1.1.9-rc.3
## 12/07/2016

1. [](#new)
    * Add `ignore_empty` property to be used on array fields, if positive only save options with a value
    * Use new `permissions` field in user account
    * Add `range(int start, int end, int step)` twig function to generate an array of numbers between start and end, inclusive
    * New retina Media image derivatives array support (`![](image.jpg?derivatives=[640,1024,1440])`) [#1147](https://github.com/getgrav/grav/pull/1147)
    * Added stream support for images (`![Sepia Image](image://image.jpg?sepia)`)
    * Added stream support for links (`[Download PDF](user://data/pdf/my.pdf)`)
    * Added new `onBeforeCacheClear` event to add custom paths to cache clearing process
1. [](#improved)
    * Added alias `selfupdate` to the `self-upgrade` `bin/gpm` CLI command
    * Synced `webserver-configs/htaccess.txt` with `.htaccess`
    * Use permissions field in group details.
    * Updated vendor libraries
    * Added a warning on GPM update to update Grav first if needed [#1194](https://github.com/getgrav/grav/pull/1194)
 1. [](#bugfix)
    * Fix page collections problem with `@page.modular` [#1178](https://github.com/getgrav/grav/pull/1178)
    * Fix issue with using a multiple taxonomy filter of which one had no results, thanks to @hughbris [#1184](https://github.com/getgrav/grav/issues/1184)
    * Fix saving permissions in group
    * Fixed issue with redirect of a page getting moved to a different location

# v1.1.9-rc.2
## 11/26/2016

1. [](#new)
    * Added two new sort order options for pages: `publish_date` and `unpublish_date` [#1173](https://github.com/getgrav/grav/pull/1173))
1. [](#improved)
    * Multisite: Create image cache folder if it doesn't exist
    * Add 2 new language values for French [#1174](https://github.com/getgrav/grav/issues/1174)
1. [](#bugfix)
    * Fixed issue when we have a meta file without corresponding media [#1179](https://github.com/getgrav/grav/issues/1179)
    * Update class namespace for Admin class [Admin #874](https://github.com/getgrav/grav-plugin-admin/issues/874)

# v1.1.9-rc.1
## 11/09/2016

1. [](#new)
    * Added a `CompiledJsonFile` object to better handle Json files.
    * Added Base32 encode/decode class
    * Added a new `User::find()` method
1. [](#improved)
    * Moved `messages` object into core Grav from login plugin
    * Added `getTaxonomyItemKeys` to the Taxonomy object [#1124](https://github.com/getgrav/grav/issues/1124)
    * Added a `redirect_me` Twig function [#1124](https://github.com/getgrav/grav/issues/1124)
    * Added a Caddyfile for newer Caddy versions [#1115](https://github.com/getgrav/grav/issues/1115)
    * Allow to override sorting flags for page header-based or default ordering. If the `intl` PHP extension is loaded, only these flags are available: https://secure.php.net/manual/en/collator.asort.php. Otherwise, you can use the PHP standard sorting flags (https://secure.php.net/manual/en/array.constants.php) [#1169](https://github.com/getgrav/grav/issues/1169)
1. [](#bugfix)
    * Fixed an issue with site redirects/routes, not processing with extension (.html, .json, etc.)
    * Don't truncate HTML if content length is less than summary size [#1125](https://github.com/getgrav/grav/issues/1125)
    * Return max available number when calling random() on a collection passing an int > available items [#1135](https://github.com/getgrav/grav/issues/1135)
    * Use correct ratio when applying image filters to image alternatives [#1147](https://github.com/getgrav/grav/issues/1147)
    * Fixed URI path in multi-site when query parameters were used in front page

# v1.1.8
## 10/22/2016

1. [](#bugfix)
    * Fixed warning with unset `ssl` option when using GPM [#1132](https://github.com/getgrav/grav/issues/1132)

# v1.1.7
## 10/22/2016

1. [](#improved)
    * Improved the capabilities of Image derivatives [#1107](https://github.com/getgrav/grav/pull/1107)
1. [](#bugfix)
    * Only pass verify_peer settings to cURL and fopen if the setting is disabled [#1120](https://github.com/getgrav/grav/issues/1120)

# v1.1.6
## 10/19/2016

1. [](#new)
    * Added ability for Page to override the output format (`html`, `xml`, etc..) [#1067](https://github.com/getgrav/grav/issues/1067)
    * Added `Utils::getExtensionByMime()` and cleaned up `Utils::getMimeByExtension` + tests
    * Added a `cache.check.method: 'hash'` option in `system.yaml` that checks all files + dates inclusively
    * Include jQuery 3.x in the Grav assets
    * Added the option to automatically fix orientation on images based on their Exif data, by enabling `system.images.auto_fix_orientation`.
1. [](#improved)
    * Add `batch()` function to Page Collection class
    * Added new `cache.redis.socket` setting that allow to pass a UNIX socket as redis server
    * It is now possible to opt-out of the SSL verification via the new `system.gpm.verify_peer` setting. This is sometimes necessary when receiving a "GPM Unable to Connect" error. More details in ([#1053](https://github.com/getgrav/grav/issues/1053))
    * It is now possible to force the use of either `curl` or `fopen` as `Response` connection method, via the new `system.gpm.method` setting. By default this is set to 'auto' and gives priority to 'fopen' first, curl otherwise.
    * InstallCommand can now handle Licenses
    * Uses more helpful `1x`, `2x`, `3x`, etc names in the Retina derivatives cache files.
    * Added new method `Plugins::isPluginActiveAdmin()` to check if plugin route is active in Admin plugin
    * Added new `Cache::setEnabled` and `Cache::getEnabled` to enable outside control of cache
    * Updated vendor libs including Twig `1.25.0`
    * Avoid git ignoring any vendor folder in a Grav site subfolder (but still ignore the main `vendor/` folder)
    * Added an option to get just a route back from `Uri::convertUrl()` function
    * Added option to control split session [#1096](https://github.com/getgrav/grav/pull/1096)
    * Added new `verbosity` levels to `system.error.display` to allow for system error messages [#1091](https://github.com/getgrav/grav/pull/1091)
    * Improved the API for Grav plugins to access the Parsedown parser directly [#1062](https://github.com/getgrav/grav/pull/1062)
1. [](#bugfix)
    * Fixed missing `progress` method in the DirectInstall Command
    * `Response` class now handles better unsuccessful requests such as 404 and 401
    * Fixed saving of `external` page types [Admin #789](https://github.com/getgrav/grav-plugin-admin/issues/789)
    * Fixed issue deleting parent folder of folder with `param_sep` in the folder name [admin #796](https://github.com/getgrav/grav-plugin-admin/issues/796)
    * Fixed an issue with streams in `bin/plugin`
    * Fixed `jpeg` file format support in Media

# v1.1.5
## 09/09/2016

1. [](#new)
    * Added new `bin/gpm direct-install` command to install local and remote zip archives
1. [](#improved)
    * Refactored `onPageNotFound` event to fire after `onPageInitialized`
    * Follow symlinks in `Folder::all()`
    * Twig variable `base_url` now supports multi-site by path feature
    * Improved `bin/plugin` to list plugins with commands faster by limiting the depth of recursion
1. [](#bugfix)
    * Quietly skip missing streams in `Cache::clearCache()`
    * Fix issue in calling page.summary when no content is present in a page
    * Fix for HUGE session timeouts [#1050](https://github.com/getgrav/grav/issues/1050)

# v1.1.4
## 09/07/2016

1. [](#new)
    * Added new `tmp` folder at root. Accessible via stream `tmp://`. Can be cleared with `bin/grav clear --tmp-only` as well as `--all`.
    * Added support for RTL in `LanguageCodes` so you can determine if a language is RTL or not
    * Ability to set `custom_base_url` in system configuration
    * Added `override` and `force` options for Streams setup
1. [](#improved)
    * Important vendor updates to provide PHP 7.1 beta support!
    * Added a `Util::arrayFlatten()` static function
    * Added support for 'external_url' page header to enable easier external URL based menu items
    * Improved the UI for CLI GPM Index view to use a table
    * Added `@page.modular` Collection type [#988](https://github.com/getgrav/grav/issues/988)
    * Added support for `self@`, `page@`, `taxonomy@`, `root@` Collection syntax for cleaner YAML compatibility
    * Improved GPM commands to allow for `-y` to automate **yes** responses and `-o` for **update** and **selfupgrade** to overwrite installations [#985](https://github.com/getgrav/grav/issues/985)
    * Added randomization to `safe_email` Twig filter for greater security [#998](https://github.com/getgrav/grav/issues/998)
    * Allow `Utils::setDotNotation` to merge data, rather than just set
    * Moved default `Image::filter()` to the `save` action to ensure they are applied last [#984](https://github.com/getgrav/grav/issues/984)
    * Improved the `Truncator` code to be more reliable [#1019](https://github.com/getgrav/grav/issues/1019)
    * Moved media blueprints out of core (now in Admin plugin)
1. [](#bugfix)
    * Removed 307 redirect code option as it is not well supported [#743](https://github.com/getgrav/grav-plugin-admin/issues/743)
    * Fixed issue with folders with name `*.md` are not confused with pages [#995](https://github.com/getgrav/grav/issues/995)
    * Fixed an issue when filtering collections causing null key
    * Fix for invalid HTML when rendering GIF and Vector media [#1001](https://github.com/getgrav/grav/issues/1001)
    * Use pages.markdown.extra in the user's system.yaml [#1007](https://github.com/getgrav/grav/issues/1007)
    * Fix for `Memcached` connection [#1020](https://github.com/getgrav/grav/issues/1020)

# v1.1.3
## 08/14/2016

1. [](#bugfix)
    * Fix for lightbox media function throwing error [#981](https://github.com/getgrav/grav/issues/981)

# v1.1.2
## 08/10/2016

1. [](#new)
    * Allow forcing SSL by setting `system.force_ssl` (Force SSL in the Admin System Config) [#899](https://github.com/getgrav/grav/pull/899)
1. [](#improved)
    * Improved `authorize` Twig extension to accept a nested array of authorizations  [#948](https://github.com/getgrav/grav/issues/948)
    * Don't add timestamps on remote assets as it can cause conflicts
    * Grav now looks at types from `media.yaml` when retrieving page mime types [#966](https://github.com/getgrav/grav/issues/966)
    * Added support for dumping exceptions in the Debugger
1. [](#bugfix)
    * Fixed `Folder::delete` method to recursively remove files and folders and causing Upgrade to fail.
    * Fix [#952](https://github.com/getgrav/grav/issues/952) hyphenize the session name.
    * If no parent is set and siblings collection is called, return a new and empty collection [grav-plugin-sitemap/issues/22](https://github.com/getgrav/grav-plugin-sitemap/issues/22)
    * Prevent exception being thrown when calling the Collator constructor failed in a Windows environment with the Intl PHP Extension enabled [#961](https://github.com/getgrav/grav/issues/961)
    * Fix for markdown images not properly rendering `id` attribute [#956](https://github.com/getgrav/grav/issues/956)

# v1.1.1
## 07/16/2016

1. [](#improved)
    * Made `paramsRegex()` static to allow it to be called statically
1. [](#bugfix)
    * Fixed backup when using very long site titles with invalid characters [grav-plugin-admin#701](https://github.com/getgrav/grav-plugin-admin/issues/701)
    * Fixed a typo in the `webserver-configs/nginx.conf` example

# v1.1.0
## 07/14/2016

1. [](#improved)
    * Added support for validation of multiple email in the `type: email` field [grav-plugin-email#31](https://github.com/getgrav/grav-plugin-email/issues/31)
    * Unified PHP code header styling
    * Added 6 more languages and updated language codes
    * set default "releases" option to `stable`
1. [](#bugfix)
    * Fix backend validation for file fields marked as required [grav-plugin-form#78](https://github.com/getgrav/grav-plugin-form/issues/78)

# v1.1.0-rc.3
## 06/21/2016

1. [](#new)
    * Add a onPageFallBackUrl event when starting the fallbackUrl() method to allow the Login plugin to protect the page media
    * Conveniently allow ability to retrieve user information via config object [#913](https://github.com/getgrav/grav/pull/913) - @Vivalldi
    * Grav served images can now use header caching [#905](https://github.com/getgrav/grav/pull/905)
1. [](#improved)
    * Take asset modification timestamp into consideration in pipelining [#917](https://github.com/getgrav/grav/pull/917) - @Sommerregen
1. [](#bugfix)
    * Respect `enable_asset_timestamp` settings for pipelined Assets [#906](https://github.com/getgrav/grav/issues/906)
    * Fixed collections end dates for 32-bit systems [#902](https://github.com/getgrav/grav/issues/902)
    * Fixed a recent regression (1.1.0-rc1) with parameter separator different than `:`

# v1.1.0-rc.2
## 06/14/2016

1. [](#new)
    * Added getters and setters for Assets to allow manipulation of CSS/JS/Collection based assets via plugins [#876](https://github.com/getgrav/grav/issues/876)
1. [](#improved)
    * Pass the exception to the `onFatalException()` event
    * Updated to latest jQuery 2.2.4 release
    * Moved list items in `system/config/media.yaml` config into a `types:` key which allows you delete default items.
    * Updated `webserver-configs/nginx.conf` with `try_files` fix from @mrhein and @rondlite [#743](https://github.com/getgrav/grav/pull/743)
    * Updated cache references to include `memecache` and `redis` [#887](https://github.com/getgrav/grav/issues/887)
    * Updated composer libraries
1. [](#bugfix)
    * Fixed `Utils::normalizePath()` that was truncating 0's [#882](https://github.com/getgrav/grav/issues/882)

# v1.1.0-rc.1
## 06/01/2016

1. [](#new)
    * Added `Utils::getDotNotation()` and `Utils::setDotNotation()` methods + tests
    * Added support for `xx-XX` locale language lookups in `LanguageCodes` class [#854](https://github.com/getgrav/grav/issues/854)
    * New CSS/JS Minify library that does a more reliable job [#864](https://github.com/getgrav/grav/issues/864)
1. [](#improved)
    * GPM installation of plugins and themes into correct multisite folders [#841](https://github.com/getgrav/grav/issues/841)
    * Use `Page::rawRoute()` in blueprints for more reliable mulit-language support
1. [](#bugfix)
    * Fixes for `zlib.output_compression` as well as `mod_deflate` GZIP compression
    * Fix for corner-case redirect logic causing infinite loops and out-of-memory errors
    * Fix for saving fields in expert mode that have no `Validation::typeX()` methods [#626](https://github.com/getgrav/grav-plugin-admin/issues/626)
    * Detect if user really meant to extend parent blueprint, not another one (fixes old page type blueprints)
    * Fixed a bug in `Page::relativePagePath()` when `Page::$name` is not defined
    * Fix for poor handling of params + query element in `Uri::processParams()` [#859](https://github.com/getgrav/grav/issues/859)
    * Fix for double encoding in markdown links [#860](https://github.com/getgrav/grav/issues/860)
    * Correctly handle language strings to determine if it's in admin or not [#627](https://github.com/getgrav/grav-plugin-admin/issues/627)

# v1.1.0-beta.5
## 05/23/2016

1. [](#improved)
    * Updated jQuery from 2.2.0 to 2.2.3
    * Set `Uri::ip()` to static by default so it can be used in form fields
    * Improved `Session` class with flash storage
    * `Page::getContentMeta()` now supports an optional key.
1. [](#bugfix)
    * Fixed "Invalid slug set in YAML frontmatter" when setting `Page::slug()` with empty string [#580](https://github.com/getgrav/grav-plugin-admin/issues/580)
    * Only `.gitignore` Grav's vendor folder
    * Fix trying to remove Grav with `GPM uninstall` of a plugin with Grav dependency
    * Fix Page Type blueprints not being able to extend their parents
    * `filterFile` validation method always returns an array of files, behaving like `multiple="multiple"`
    * Fixed [#835](https://github.com/getgrav/grav-plugin-admin/issues/835) check for empty image file first to prevent getimagesize() fatal error
    * Avoid throwing an error when Grav's Gzip and mod_deflate are enabled at the same time on a non php-fpm setup

# v1.1.0-beta.4
## 05/09/2016

1. [](#bugfix)
    * Drop dependencies calculations if plugin is installed via symlink
    * Drop Grav from dependencies calculations
    * Send slug name as part of installed packages
    * Fix for summary entities not being properly decoded [#825](https://github.com/getgrav/grav/issues/825)


# v1.1.0-beta.3
## 05/04/2016

1. [](#improved)
    * Pass the Page type when calling `onBlueprintCreated`
    * Changed `Page::cachePageContent()` form **private** to **public** so a page can be recached via plugin
1. [](#bugfix)
    * Fixed handling of `{'loading':'async'}` with Assets Pipeline
    * Fix for new modular page modal `Page` field requiring a value [#529](https://github.com/getgrav/grav-plugin-admin/issues/529)
    * Fix for broken `bin/gpm version` command
    * Fix handling "grav" as a dependency
    * Fix when installing multiple packages and one is the dependency of another, don't try to install it twice
    * Fix using name instead of the slug to determine a package folder. Broke for packages whose name was 2+ words

# v1.1.0-beta.2
## 04/27/2016

1. [](#new)
    * Added new `Plugin::getBlueprint()` and `Theme::getBlueprint()` method
    * Allow **page blueprints** to be added via Plugins.
1. [](#improved)
    * Moved to new `data-*@` format in blueprints
    * Updated composer-based libraries
    * Moved some hard-coded `CACHE_DIR` references to use locator
    * Set `twig.debug: true` by default
1. [](#bugfix)
    * Fixed issue with link rewrites and local assets pipeline with `absolute_urls: true`
    * Allow Cyrillic slugs [#520](https://github.com/getgrav/grav-plugin-admin/issues/520)
    * Fix ordering issue with accented letters [#784](https://github.com/getgrav/grav/issues/784)
    * Fix issue with Assets pipeline and missing newlines causing invalid JavaScript

# v1.1.0-beta.1
## 04/20/2016

1. [](#new)
    * **Blueprint Improvements**: The main improvements to Grav take the form of a major rewrite of our blueprint functionality. Blueprints are an essential piece of functionality within Grav that helps define configuration fields. These allow us to create a definition of a form field that can be rendered in the administrator plugin and allow the input, validation, and storage of values into the various configuration and page files that power Grav. Grav 1.0 had extensive support for building and extending blueprints, but Grav 1.1 takes this even further and adds improvements to our existing system.
    * **Extending Blueprints**: You could extend forms in Grav 1.0, but now you can use a newer `extends@:` default syntax rather than the previous `'@extends'` string that needed to be quoted in YAML. Also this new format allows for the defining of a `context` which lets you define where to look for the base blueprint. Another new feature is the ability to extend from multiple blueprints.
    * **Embedding/Importing Blueprints**: One feature that has been requested is the ability to embed or import one blueprint into another blueprint. This allows you to share fields or sub-form between multiple forms. This is accomplished via the `import@` syntax.
    * **Removing Existing Fields and Properties**: Another new feature is the ability to remove completely existing fields or properties from an extended blueprint. This allows the user a lot more flexibility when creating custom forms by simply using the new `unset@: true` syntax. To remove a field property you would use `unset-<property>@: true` in your extended field definition, for example: `unset-options@: true`.
    * **Replacing Existing Fields and Properties**: Similar to removing, you can now replace an existing field or property with the `replace@: true` syntax for the whole field, and `replace-<property>@: true` for a specific property.
    * **Field Ordering**: Probably the most frequently requested blueprint functionality that we have added is the ability to change field ordering. Imagine that you want to extend the default page blueprint but add a new tab. Previously, this meant your tab would be added at the end of the form, but now you can define that you wish the new tab to be added right after the `content` tab. This works for any field too, so you can extend a blueprint and add your own custom fields anywhere you wish! This is accomplished by using the new `ordering@:` syntax with either an existing property name or an integer.
    * **Configuration Properties**: Another useful new feature is the ability to directly access Grav configuration in blueprints with `config-<property>@` syntax. For example you can set a default for a field via `config-default@: site.author.name` which will use the author.name value from the `site.yaml` file as the `default` value for this field.
    * **Function Calls**: The ability to call PHP functions for values has been improved in Grav 1.1 to be more powerful. You can use the `data-<property>@` syntax to call static methods to obtain values. For example: `data-default@: '\Grav\Plugin\Admin::route'`. You can now even pass parameters to these methods.
    * **Validation Rules**: You can now define a custom blueprint-level validation rule and assign this rule to a form field.
    * **Custom Form Field Types**: This advanced new functionality allows you to create a custom field type via a new plugin event called getFormFieldTypes(). This allows you to provide extra functionality or instructions on how to handle the form form field.
    * **GPM Versioning**: A new feature that we have wanted to add to our GPM package management system is the ability to control dependencies by version. We have opted to use a syntax very similar to the Composer Package Manager that is already familiar to most PHP developers. This new versioning system allows you to define specific minimum version requirements of dependent packages within Grav. This should ensure that we have less (hopefully none!) issues when you update one package that also requires a specific minimum version of another package. The admin plugin for example may have an update that requires a specific version of Grav itself.
    * **GPM Testing Channel**: GPM repository now comes with both a `stable` and `testing` channel. A new setting in `system.gpm.releases` allow to switch between the two channels. Developers will be able to decide whether their resource is going to be in a pre-release state or stable. Only users who switch to the **testing** channel will be able to install a pre-release version.
    * **GPM Events**: Packages (plugins and themes) can now add event handlers to hook in the package GPM events: install, update, uninstall. A package can listen for events before and after each of these events, and can execute any PHP code, and optionally halt the procedure or return a message.
    * Refactor of the process chain breaking out `Processors` into individual classes to allow for easier modification and addition. Thanks to toovy for this work. - [#745](https://github.com/getgrav/grav/pull/745)
    * Added multipart downloads, resumable downloads, download throttling, and video streaming in the `Utils::download()` method.
    * Added optional config to allow Twig processing in page frontmatter - [#788](https://github.com/getgrav/grav/pull/788)
    * Added the ability to provide blueprints via a plugin (previously limited to Themes only).
    * Added Developer CLI Tools to easily create a new theme or plugin
    * Allow authentication for proxies - [#698](https://github.com/getgrav/grav/pull/698)
    * Allow to override the default Parsedown behavior - [#747](https://github.com/getgrav/grav/pull/747)
    * Added an option to allow to exclude external files from the pipeline, and to render the pipeline before/after excluded files
    * Added the possibility to store translations of themes in separate files inside the `languages` folder
    * Added a method to the Uri class to return the base relative URL including the language prefix, or the base relative url if multilanguage is not enabled
    * Added a shortcut for pages.find() alias
1. [](#improved)
    * Now supporting hostnames with localhost environments for better vhost support/development
    * Refactor hard-coded paths to use PHP Streams that allow a setup file to configure where certain parts of Grav are stored in the physical filesystem.
    * If multilanguage is active, include the Intl Twig Extension to allow translating dates automatically (http://twig.sensiolabs.org/doc/extensions/intl.html)
    * Allow having local themes with the same name as GPM themes, by adding `gpm: false` to the theme blueprint - [#767](https://github.com/getgrav/grav/pull/767)
    * Caddyfile and Lighttpd config files updated
    * Removed `node_modules` folder from backups to make them faster
    * Display error when `bin/grav install` hasn't been run instead of throwing exception. Prevents "white page" errors if error display is off
    * Improved command line flow when installing multiple packages: don't reinstall packages if already installed, ask once if should use symlinks if symlinks are found
    * Added more tests to our testing suite
    * Added x-ua-compatible to http_equiv metadata processing
    * Added ability to have a per-page `frontmatter.yaml` file to set header frontmatter defaults. Especially useful for multilang scenarios - [#775](https://github.com/getgrav/grav/pull/775)
    * Removed deprecated `bin/grav newuser` CLI command.  use `bin/plugin login newuser` instead.
    * Added `webm` and `ogv` video types to the default media types list.
1. [](#bugfix)
    * Fix Zend Opcache `opcache.validate_timestamps=0` not detecting changes in compiled yaml and twig files
    * Avoid losing params, query and fragment from the URL when auto-redirecting to a language-specific route - [#759](https://github.com/getgrav/grav/pull/759)
    * Fix for non-pipeline assets getting lost when pipeline is cached to filesystem
    * Fix for double encoding resulting from Markdown Extra
    * Fix for a remote link breaking all CSS rewrites for pipeline
    * Fix an issue with Retina alternatives not clearing properly between repeat uses
    * Fix for non standard http/s external markdown links - [#738](https://github.com/getgrav/grav/issues/738)
    * Fix for `find()` calling redirects via `dispatch()` causing infinite loops - [#781](https://github.com/getgrav/grav/issues/781)

# v1.0.10
## 02/11/2016

1. [](#new)
    * Added new `Page::contentMeta()` mechanism to store content-level meta data alongside content
    * Added Japanese language translation
1. [](#improved)
    * Updated some vendor libraries
1. [](#bugfix)
    * Hide `streams` blueprint from Admin plugin
    * Fix translations of languages with `---` in YAML files

# v1.0.9
## 02/05/2016

1. [](#new)
    * New **Unit Testing** via Codeception http://codeception.com/
    * New **page-level SSL** functionality when using `absolute_urls`
    * Added `reverse_proxy` config option for issues with non-standard ports
    * Added `proxy_url` config option to support GPM behind proxy servers #639
    * New `Pages::parentsRawRoutes()` method
    * Enhanced `bin/gpm info` CLI command with Changelog support #559
    * Ability to add empty *Folder* via admin plugin
    * Added latest `jQuery 2.2.0` library to core
    * Added translations from Crowdin
1. [](#improved)
    * [BC] Metadata now supports only flat arrays. To use open graph metas and the likes (ie, 'og:title'), simply specify it in the key.
    * Refactored `Uri::convertUrl()` method to be more reliable + tests created
    * Date for last update of a modular sub-page sets modified date of modular page itself
    * Split configuration up into two steps
    * Moved Grav-based `base_uri` variables into `Uri::init()`
    * Refactored init in `URI` to better support testing
    * Allow `twig_vars` to be exposed earlier and merged later
    * Avoid setting empty metadata
    * Accept single group access as a string rather than requiring an array
    * Return `$this` in Page constructor and init to allow chaining
    * Added `ext-*` PHP requirements to `composer.json`
    * Use Whoops 2.0 library while supporting old style
    * Removed redundant old default-hash fallback mechanisms
    * Commented out default redirects and routes in `site.yaml`
    * Added `/tests` folder to deny's of all `webserver-configs/*` files
    * Various PS and code style fixes
1. [](#bugfix)
    * Fix default generator metadata
    * Fix for broken image processing caused by `Uri::convertUrl()` bugs
    * Fix loading JS and CSS from collections #623
    * Fix stream overriding
    * Remove the URL extension for home link
    * Fix permissions when the user has no access level set at all
    * Fix issue with user with multiple groups getting denied on first group
    * Fixed an issue with `Pages()` internal cache lookup not being unique enough
    * Fix for bug with `site.redirects` and `site.routes` being an empty list
    * [Markdown] Don't process links for **special protocols**
    * [Whoops] serve JSON errors when request is JSON


# v1.0.8
## 01/08/2016

1. [](#new)
    * Added `rotate`, `flip` and `fixOrientation` image medium methods
1. [](#bugfix)
    * Removed IP from Nonce generation. Should be more reliable in a variety of scenarios

# v1.0.7
## 01/07/2016

1. [](#new)
    * Added `composer create-project` as an additional installation method #585
    * New optional system config setting to strip home from page routs and urls #561
    * Added Greek, Finnish, Norwegian, Polish, Portuguese, and Romanian languages
    * Added new `Page->topParent()` method to return top most parent of a page
    * Added plugins configuration tab to debugger
    * Added support for APCu and PHP7.0 via new Doctrine Cache release
    * Added global setting for `twig_first` processing (false by default)
    * New configuration options for Session settings #553
1. [](#improved)
    * Switched to SSL for GPM calls
    * Use `URI->host()` for session domain
    * Add support for `open_basedir` when installing packages via GPM
    * Improved `Utils::generateNonceString()` method to handle reverse proxies
    * Optimized core thumbnails saving 38% in file size
    * Added new `bin/gpm index --installed-only` option
    * Improved GPM errors to provider more helpful diagnostic of issues
    * Removed old hardcoded PHP version references
    * Moved `onPageContentProcessed()` event so it's fired more reliably
    * Maintain md5 keys during sorting of Assets #566
    * Update to Caddyfile for Caddy web server
1. [](#bugfix)
    * Fixed an issue with cache/config checksum not being set on cache load
    * Fix for page blueprint and theme inheritance issue #534
    * Set `ZipBackup` timeout to 10 minutes if possible
    * Fix case where we only have inline data for CSS or JS  #565
    * Fix `bin/grav sandbox` command to work with new `webserver-config` folder
    * Fix for markdown attributes on external URLs
    * Fixed issue where `data:` page header was acting as `publish_date:`
    * Fix for special characters in URL parameters (e.g. /tag:c++) #541
    * Safety check for an array of nonces to only use the first one

# v1.0.6
## 12/22/2015

1. [](#new)
    * Set minimum requirements to [PHP 5.5.9](http://bit.ly/1Jt9OXO)
    * Added `saveConfig` to Themes
1. [](#improved)
    * Updated Whoops to new 2.0 version (PHP 7.0 compatible)
    * Moved sample web server configs into dedicated directory
    * FastCGI will use Apache's `mod_deflate` if gzip turned off
1. [](#bugfix)
    * Fix broken media image operators
    * Only call extra method of blueprints if blueprints exist
    * Fix lang prefix in url twig variables #523
    * Fix case insensitive HTTPS check #535
    * Field field validation handles case `multiple` missing

# v1.0.5
## 12/18/2015

1. [](#new)
    * Add ability to extend markdown with plugins
    * Added support for plugins to have individual language files
    * Added `7z` to media formats
    * Use Grav's fork of Parsedown until PR is merged
    * New function to persist plugin configuration to disk
    * GPM `selfupgrade` will now check PHP version requirements
1. [](#improved)
    * If the field allows multiple files, return array
    * Handle non-array values in file validation
1. [](#bugfix)
    * Fix when looping `fields` param in a `list` field
    * Properly convert commas to spaces for media attributes
    * Forcing Travis VM to HI timezone to address future files in zip file

# v1.0.4
## 12/12/2015

1. [](#bugfix)
    * Needed to put default image folder permissions for YAML compatibility

# v1.0.3
## 12/11/2015

1. [](#bugfix)
    * Fixed issue when saving config causing incorrect image cache folder perms

# v1.0.2
## 12/11/2015

1. [](#bugfix)
    * Fix for timing display in debugbar

# v1.0.1
## 12/11/2015

1. [](#improved)
    * Reduced package sizes by removing extra vendor dev bits
1. [](#bugfix)
    * Fix issue when you enable debugger from admin plugin

# v1.0.0
## 12/11/2015

1. [](#new)
    * Add new link attributes via markdown media
    * Added setters to set state of CSS/JS pipelining
    * Added `user/accounts` to `.gitignore`
    * Added configurable permissions option for Image cache
1. [](#improved)
    * Hungarian translation updated
    * Refactored Theme initialization for improved flexibility
    * Wrapped security section of account blueprints in an 'super user' authorize check
    * Minor performance optimizations
    * Updated core page blueprints with markdown preview option
    * Added useful cache info output to Debugbar
    * Added `iconv` polyfill library used by Symfony 2.8
    * Force lowercase of username in a few places for case sensitive filesystems
1. [](#bugfix)
    * Fix for GPM problems "Call to a member function set() on null"
    * Fix for individual asset pipeline values not functioning
    * Fix `Page::copy()` and `Page::move()` to support multiple moves at once
    * Fixed page moving of a page with no content
    * Fix for wrong ordering when moving many pages
    * Escape root path in page medium files to work with special characters
    * Add missing parent constructor to Themes class
    * Fix missing file error in `bin/grav sandbox` command
    * Fixed changelog differ when upgrading Grav
    * Fixed a logic error in `Validation->validate()`
    * Make `$container` available in `setup.php` to fix multi-site

# v1.0.0-rc.6
## 12/01/2015

1. [](#new)
    * Refactor Config classes for improved performance!
    * Refactor Data classes to use `NestedArrayAccess` instead of `DataMutatorTrait`
    * Added support for `classes` and `id` on medium objects to set CSS values
    * Data objects: Allow function call chaining
    * Data objects: Lazy load blueprints only if needed
    * Automatically create unique security salt for each configuration
    * Added Hungarian translation
    * Added support for User groups
1. [](#improved)
    * Improved robots.txt to disallow crawling of non-user folders
    * Nonces only generated once per action and process
    * Added IP into Nonce string calculation
    * Nonces now use random string with random salt to improve performance
    * Improved list form handling #475
    * Vendor library updates
1. [](#bugfix)
    * Fixed help output for `bin/plugin`
    * Fix for nested logic for lists and form parsing #273
    * Fix for array form fields and last entry not getting deleted
    * Should not be able to set parent to self #308

# v1.0.0-rc.5
## 11/20/2015

1. [](#new)
    * Added **nonce** functionality for all admin forms for improved security
    * Implemented the ability for Plugins to provide their own CLI commands through `bin/plugin`
    * Added Croatian translation
    * Added missing `umask_fix` property to `system.yaml`
    * Added current theme's config to global config. E.g. `config.theme.dropdown_enabled`
    * Added `append_url_extension` option to system config & page headers
    * Users have a new `state` property to allow disabling/banning
    * Added new `Page.relativePagePath()` helper method
    * Added new `|pad` Twig filter for strings (uses `str_pad()`)
    * Added `lighttpd.conf` for Lightly web server
1. [](#improved)
    * Clear previously applied operations when doing a reset on image media
    * Password no longer required when editing user
    * Improved support for trailing `/` URLs
    * Improved `.nginx.conf` configuration file
    * Improved `.htaccess` security
    * Updated vendor libs
    * Updated `composer.phar`
    * Use streams instead of paths for `clearCache()`
    * Use PCRE_UTF8 so unicode strings can be regexed in Truncator
    * Handle case when login plugin is disabled
    * Improved `quality` functionality in media handling
    * Added some missing translation strings
    * Deprecated `bin/grav newuser` in favor of `bin/plugin login new-user`
    * Moved fallback types to use any valid media type
    * Renamed `system.pages.fallback_types` to `system.media.allowed_fallback_types`
    * Removed version number in default `generator` meta tag
    * Disable time limit in case of slow downloads
    * Removed default hash in `system.yaml`
1. [](#bugfix)
    * Fix for media using absolute URLs causing broken links
    * Fix theme auto-loading #432
    * Don't create empty `<style>` or `<script>` scripts if no data
    * Code cleanups
    * Fix undefined variable in Config class
    * Fix exception message when label is not set
    * Check in `Plugins::get()` to ensure plugins exists
    * Fixed GZip compression making output buffering work correctly with all servers and browsers
    * Fixed date representation in system config

# v1.0.0-rc.4
## 10/29/2015

1. [](#bugfix)
    * Fixed a fatal error if you have a collection with missing or invalid `@page: /route`

# v1.0.0-rc.3
## 10/29/2015

1. [](#new)
    * New Page collection options! `@self.parent, @self.siblings, @self.descendants` + more
    * White list of file types for fallback route functionality (images by default)
1. [](#improved)
    * Assets switched from defines to streams
1. [](#bugfix)
    * README.md typos fixed
    * Fixed issue with routes that have lang string in them (`/en/english`)
    * Trim strings before validation so whitespace is not satisfy 'required'

# v1.0.0-rc.2
## 10/27/2015

1. [](#new)
    * Added support for CSS Asset groups
    * Added a `wrapped_site` system option for themes/plugins to use
    * Pass `Page` object as event to `onTwigPageVariables()` event hook
    * New `Data.items()` method to get all items
1. [](#improved)
    * Missing pipelined remote asset will now fail quietly
    * More reliably handle inline JS and CSS to remove only surrounding HTML tags
    * `Medium.meta` returns new Data object so null checks are possible
    * Improved Medium metadata merging to allow for automatic title/alt/class attributes
    * Moved Grav object to global variable rather than template variable (useful for macros)
    * German language improvements
    * Updated bundled composer
1. [](#bugfix)
    * Accept variety of `true` values in `User.authorize()` method
    * Fix for `Validation` throwing an error if no label set

# v1.0.0-rc.1
## 10/23/2015

1. [](#new)
    * Use native PECL YAML parser if installed for 4X speed boost in parsing YAML files
    * Support for inherited theme class
    * Added new default language prepend system configuration option
    * New `|evaluate` Twig filter to evaluate a string as twig
    * New system option to ignore all **hidden** files and folders
    * New system option for default redirect code
    * Added ability to append specific `[30x]` codes to redirect URLs
    * Added `url_taxonomy_filters` for page collections
    * Added `@root` page and `recurse` flag for page collections
    * Support for **multiple** page collection types as an array
    * Added Dutch language file
    * Added Russian language file
    * Added `remove` method to User object
1. [](#improved)
    * Moved hardcoded mimetypes to `media.yaml` to be treated as Page media files
    * Set `errors: display: false` by default in `system.yaml`
    * Strip out extra slashes in the URI
    * Validate hostname to ensure it is valid
    * Ignore more SCM folders in Backups
    * Removed `home_redirect` settings from `system.yaml`
    * Added Page `media` as root twig object for consistency
    * Updated to latest vendor libraries
    * Optimizations to Asset pipeline logic for minor speed increase
    * Block direct access to a variety of files in `.htaccess` for increased security
    * Debugbar vendor library update
    * Always fallback to english if other translations are not available
1. [](#bugfix)
    * Fix for redirecting external URL with multi-language
    * Fix for Asset pipeline not respecting asset groups
    * Fix language files with child/parent theme relationships
    * Fixed a regression issue resulting in incorrect default language
    * Ensure error handler is initialized before URI is processed
    * Use default language in Twig if active language is not set
    * Fixed issue with `safeEmailFilter()` Twig filter not separating with `;` properly
    * Fixed empty YAML file causing error with native PECL YAML parser
    * Fixed `SVG` mimetype
    * Fixed incorrect `Cache-control: max-age` value format

# v0.9.45
## 10/08/2015

1. [](#bugfix)
    * Fixed a regression issue resulting in incorrect default language

# v0.9.44
## 10/07/2015

1. [](#new)
    * Added Redis back as a supported cache mechanism
    * Allow Twig `nicetime` translations
    * Added `-y` option for 'Yes to all' in `bin/gpm update`
    * Added CSS `media` attribute to the Assets manager
    * New German language support
    * New Czech language support
    * New French language support
    * Added `modulus` twig filter
1. [](#improved)
    * URL decode in medium actions to allow complex syntax
    * Take into account `HTTP_HOST` before `SERVER_NAME` (helpful with Nginx)
    * More friendly cache naming to ease manual management of cache systems
    * Added default Apache resource for `DirectoryIndex`
1. [](#bugfix)
    * Fix GPM failure when offline
    * Fix `open_basedir` error in `bin/gpm install`
    * Fix an HHVM error in Truncator
    * Fix for XSS vulnerability with params
    * Fix chaining for responsive size derivatives
    * Fix for saving pages when removing the page title and all other header elements
    * Fix when saving array fields
    * Fix for ports being included in `HTTP_HOST`
    * Fix for Truncator to handle PHP tags gracefully
    * Fix for locate style lang codes in `getNativeName()`
    * Urldecode image basenames in markdown

# v0.9.43
## 09/16/2015

1. [](#new)
    * Added new `AudioMedium` for HTML5 audio
    * Added ability for Assets to be added and displayed in separate *groups*
    * New support for responsive image derivative sizes
1. [](#improved)
    * GPM theme install now uses a `copy` method so new files are not lost (e.g. `/css/custom.css`)
    * Code analysis improvements and cleanup
    * Removed Twig panel from debugger (no longer supported in Twig 1.20)
    * Updated composer packages
    * Prepend active language to `convertUrl()` when used in markdown links
    * Added some pre/post flight options for installer via blueprints
    * Hyphenize the site name in the backup filename
1. [](#bugfix)
    * Fix broken routable logic
    * Check for `phpinfo()` method in case it is restricted by hosting provider
    * Fixes for windows when running GPM
    * Fix for ampersand (`&`) causing error in `truncateHtml()` via `Page.summary()`

# v0.9.42
## 09/11/2015

1. [](#bugfix)
    * Fixed `User.authorise()` to be backwards compabile

# v0.9.41
## 09/11/2015

1. [](#new)
    * New and improved multibyte-safe TruncateHTML function and filter
    * Added support for custom page date format
    * Added a `string` Twig filter to render as json_encoded string
    * Added `authorize` Twig filter
    * Added support for theme inheritance in the admin
    * Support for multiple content collections on a page
    * Added configurable files/folders ignores for pages
    * Added the ability to set the default PHP locale and override via multi-lang configuration
    * Added ability to save as YAML via admin
    * Added check for `mbstring` support
    * Added new `redirect` header for pages
1. [](#improved)
    * Changed dependencies from `develop` to `master`
    * Updated logging to log everything from `debug` level on (was `warning`)
    * Added missing `accounts/` folder
    * Default to performing a 301 redirect for URIs with trailing slashes
    * Improved Twig error messages
    * Allow validating of forms from anywhere such as plugins
    * Added logic so modular pages are by default non-routable
    * Hide password input in `bin/grav newuser` command
1. [](#bugfix)
    * Fixed `Pages.all()` not returning modular pages
    * Fix for modular template types not getting found
    * Fix for `markdown_extra:` overriding `markdown:extra:` setting
    * Fix for multi-site routing
    * Fix for multi-lang page name error
    * Fixed a redirect loop in `URI` class
    * Fixed a potential error when `unsupported_inline_types` is empty
    * Correctly generate 2x retina image
    * Typo fixes in page publish/unpublish blueprint

# v0.9.40
## 08/31/2015

1. [](#new)
    * Added some new Twig filters: `defined`, `rtrim`, `ltrim`
    * Admin support for customizable page file name + template override
1. [](#improved)
    * Better message for incompatible/unsupported Twig template
    * Improved User blueprints with better help
    * Switched to composer **install** rather than **update** by default
    * Admin autofocus on page title
    * `.htaccess` hardening (`.htaccess` & `htaccess.txt`)
    * Cache safety checks for missing folders
1. [](#bugfix)
    * Fixed issue with unescaped `o` character in date formats

# v0.9.39
## 08/25/2015

1. [](#bugfix)
    * `Page.active()` not triggering on **homepage**
    * Fix for invalid session name in Opera browser

# v0.9.38
## 08/24/2015

1. [](#new)
    * Added `language` to **user** blueprint
    * Added translations to blueprints
    * New extending logic for blueprints
    * Blueprints are now loaded with Streams to allow for better overrides
    * Added new Symfony `dump()` method
1. [](#improved)
    * Catch YAML header parse exception so site doesn't die
    * Better `Page.parent()` logic
    * Improved GPM display layout
    * Tweaked default page layout
    * Unset route and slug for improved reliability of route changes
    * Added requirements to README.md
    * Updated various libraries
    * Allow use of custom page date field for dateRange collections
1. [](#bugfix)
    * Slug fixes with GPM
    * Unset plaintext password on save
    * Fix for trailing `/` not matching active children

# v0.9.37
## 08/12/2015

3. [](#bugfix)
    * Fixed issue when saving `header.process` in page forms via the **admin plugin**
    * Fixed error due to use of `set_time_limit` that might be disabled on some hosts

# v0.9.36
## 08/11/2015

1. [](#new)
    * Added a new `newuser` CLI command to create user accounts
    * Added `default` blueprint for all templates
    * Support `user` and `system` language translation merging
1. [](#improved)
    * Added isSymlink method in GPM to determine if Grav is symbolically linked or not
    * Refactored page recursing
    * Updated blueprints to use new toggles
    * Updated blueprints to use current date for date format fields
    * Updated composer.phar
    * Use sessions for admin even when disabled for site
    * Use `GRAV_ROOT` in session identifier

# v0.9.35
## 08/06/2015

1. [](#new)
    * Added `body_classes` field
    * Added `visiblity` toggle and help tooltips on new page form
    * Added new `Page.unsetRoute()` method to allow admin to regenerate the route
2. [](#improved)
    * User save no longer stores username each time
    * Page list form field now shows all pages except root
    * Removed required option from page title
    * Added configuration settings for running Nginx in sub directory
3. [](#bugfix)
    * Fixed deep translation merging
    * Fixed broken **metadata** merging with site defaults
    * Fixed broken **summary** field
    * Fixed broken robots field
    * Fixed GPM issue when using cURL, throwing an `Undefined offset: 1` exception
    * Removed duplicate hidden page `type` field

# v0.9.34
## 08/04/2015

1. [](#new)
    * Added new `cache_all` system setting + media `cache()` method
    * Added base languages configuration
    * Added property language to page to help plugins identify page language
    * New `Utils::arrayFilterRecursive()` method
2. [](#improved)
    * Improved Session handling to support site and admin independently
    * Allow Twig variables to be modified in other events
    * Blueprint updates in preparation for Admin plugin
    * Changed `Inflector` from static to object and added multi-language support
    * Support for admin override of a page's blueprints
3. [](#bugfix)
    * Removed unused `use` in `VideoMedium` that was causing error
    * Array fix in `User.authorise()` method
    * Fix for typo in `translations_fallback`
    * Fixed moving page to the root

# v0.9.33
## 07/21/2015

1. [](#new)
    * Added new `onImageMediumSaved()` event (useful for post-image processing)
    * Added `Vary: Accept-Encoding` option
2. [](#improved)
    * Multilang-safe delimiter position
    * Refactored Twig classes and added optional umask setting
    * Removed `pageinit()` timing
    * `Page->routable()` now takes `published()` state into account
    * Improved how page extension is set
    * Support `Language->translate()` method taking string and array
3. [](#bugfix)
    * Fixed `backup` command to include empty folders

# v0.9.32
## 07/14/2015

1. [](#new)
    * Detect users preferred language via `http_accept_language` setting
    * Added new `translateArray()` language method
2. [](#improved)
    * Support `en` translations by default for plugins & themes
    * Improved default generator tag
    * Minor language tweaks and fixes
3. [](#bugfix)
    * Fix for session active language and homepage redirects
    * Ignore root-level page rather than throwing error

# v0.9.31
## 07/09/2015

1. [](#new)
    * Added xml, json, css and js to valid media file types
2. [](#improved)
    * Better handling of unsupported media type downloads
    * Improved `bin/grav backup` command to mimic admin plugin location/name
3. [](#bugfix)
    * Critical fix for broken language translations
    * Fix for Twig markdown filter error
    * Safety check for download extension

# v0.9.30
## 07/08/2015

1. [](#new)
    * BIG NEWS! Extensive Multi-Language support is all new in 0.9.30!
    * Translation support via Twig filter/function and PHP method
    * Page specific default route
    * Page specific route aliases
    * Canonical URL route support
    * Added built-in session support
    * New `Page.rawRoute()` to get a consistent folder-based route to a page
    * Added option to always redirect to default page on alias URL
    * Added language safe redirect function for use in core and plugins
2. [](#improved)
    * Improved `Page.active()` and `Page.activeChild()` methods to support route aliases
    * Various spelling corrections in `.php` comments, `.md` and `.yaml` files
    * `Utils::startsWith()` and `Utils::endsWith()` now support needle arrays
    * Added a new timer around `pageInitialized` event
    * Updated jQuery library to v2.1.4
3. [](#bugfix)
    * In-page CSS and JS files are now handled properly
    * Fix for `enable_media_timestamp` not working properly

# v0.9.29
## 06/22/2015

1. [](#new)
    * New and improved Regex-powered redirect and route alias logic
    * Added new `onBuildPagesInitialized` event for memory critical or time-consuming plugins
    * Added a `setSummary()` method for pages
2. [](#improved)
    * Improved `MergeConfig()` logic for more control
    * Travis skeleton build trigger implemented
    * Set composer.json versions to stable versions where possible
    * Disabled `last_modified` and `etag` page headers by default (causing too much page caching)
3. [](#bugfix)
    * Preload classes during `bin/gpm selfupgrade` to avoid issues with updated classes
    * Fix for directory relative _down_ links

# v0.9.28
## 06/16/2015

1. [](#new)
    * Added method to set raw markdown on a page
    * Added ability to enabled system and page level `etag` and `last_modified` headers
2. [](#improved)
    * Improved image path processing
    * Improved query string handling
    * Optimization to image handling supporting URL encoded filenames
    * Use global `composer` when available rather than Grv provided one
    * Use `PHP_BINARY` constant rather than `php` executable
    * Updated Doctrine Cache library
    * Updated Symfony libraries
    * Moved `convertUrl()` method to Uri object
3. [](#bugfix)
    * Fix incorrect slug causing problems with CLI `uninstall`
    * Fix Twig runtime error with assets pipeline in sufolder installations
    * Fix for `+` in image filenames
    * Fix for dot files causing issues with page processing
    * Fix for Uri path detection on Windows platform
    * Fix for alternative media resolutions
    * Fix for modularTypes key properties

# v0.9.27
## 05/09/2015

1. [](#new)
    * Added new composer CLI command
    * Added page-level summary header overrides
    * Added `size` back for Media objects
    * Refactored Backup command in preparation for admin plugin
    * Added a new `parseLinks` method to Plugins class
    * Added `starts_with` and `ends_with` Twig filters
2. [](#improved)
    * Optimized install of vendor libraries for speed improvement
    * Improved configuration handling in preparation for admin plugin
    * Cache optimization: Don't cache Twig templates when you pass dynamic params
    * Moved `Utils::rcopy` to `Folder::rcopy`
    * Improved `Folder::doDelete`
    * Added check for required Curl in GPM
    * Updated included composer.phar to latest version
    * Various blueprint fixes for admin plugin
    * Various PSR and code cleanup tasks
3. [](#bugfix)
    * Fix issue with Gzip not working with `onShutDown()` event
    * Fix for URLs with trailing slashes
    * Handle condition where certain errors resulted in blank page
    * Fix for issue with theme name equal to base_url and asset pipeline
    * Fix to properly normalize font rewrite path
    * Fix for absolute URLs below the current page
    * Fix for `..` page references

# v0.9.26
## 04/24/2015

3. [](#bugfix)
    * Fixed issue with homepage routes failing with 'dirname' error

# v0.9.25
## 04/24/2015

1. [](#new)
    * Added support for E-Tag, Last-Modified, Cache-Control and Page-based expires headers
2. [](#improved)
    * Refactored media image handling to make it more flexible and support absolute paths
    * Refactored page modification check process to make it faster
    * User account improvements in preparation for admin plugin
    * Protect against timing attacks
    * Reset default system expires time to 0 seconds (can override if you need to)
3. [](#bugfix)
    * Fix issues with spaces in webroot when using `bin/grav install`
    * Fix for spaces in relative directory
    * Bug fix in collection filtering

# v0.9.24
## 04/15/2015

1. [](#new)
    * Added support for chunked downloads of Assets
    * Added new `onBeforeDownload()` event
    * Added new `download()` and `getMimeType()` methods to Utils class
    * Added configuration option for supported page types
    * Added assets and media timestamp options (off by default)
    * Added page expires configuration option
2. [](#bugfix)
    * Fixed issue with Nginx/Gzip and `ob_flush()` throwing error
    * Fixed assets actions on 'direct media' URLs
    * Fix for 'direct assets` with any parameters

# v0.9.23
## 04/09/2015

1. [](#bugfix)
    * Fix for broken GPM `selfupgrade` (Grav 0.9.21 and 0.9.22 will need to manually upgrade to this version)

# v0.9.22
## 04/08/2015

1. [](#bugfix)
    * Fix to normalize GRAV_ROOT path for Windows
    * Fix to normalize Media image paths for Windows
    * Fix for GPM `selfupgrade` when you are on latest version

# v0.9.21
## 04/07/2015

1. [](#new)
    * Major Media functionality enhancements: SVG, Animated GIF, Video support!
    * Added ability to configure default image quality in system configuration
    * Added `sizes` attributes for custom retina image breakpoints
2. [](#improved)
    * Don't scale @1x retina images
    * Add filter to Iterator class
    * Updated various composer packages
    * Various PSR fixes

# v0.9.20
## 03/24/2015

1. [](#new)
    * Added `addAsyncJs()` and `addDeferJs()` to Assets manager
    * Added support for extranal URL redirects
2. [](#improved)
    * Fix unpredictable asset ordering when set from plugin/system
    * Updated `nginx.conf` to ensure system assets are accessible
    * Ensure images are served as static files in Nginx
    * Updated vendor libraries to latest versions
    * Updated included composer.phar to latest version
3. [](#bugfix)
    * Fixed issue with markdown links to `#` breaking HTML

# v0.9.19
## 02/28/2015

1. [](#new)
    * Added named assets capability and bundled jQuery into Grav core
    * Added `first()` and `last()` to `Iterator` class
2. [](#improved)
    * Improved page modification routine to skip _dot files_
    * Only use files to calculate page modification dates
    * Broke out Folder iterators into their own classes
    * Various Sensiolabs Insight fixes
3. [](#bugfix)
    * Fixed `Iterator.nth()` method

# v0.9.18
## 02/19/2015

1. [](#new)
    * Added ability for GPM `install` to automatically install `_demo` content if found (w/backup)
    * Added ability for themes and plugins to have dependencies required to install via GPM
    * Added ability to override the system timezone rather than relying on server setting only
    * Added new Twig filter `random_string` for generating random id values
    * Added new Twig filter `markdown` for on-the-fly markdown processing
    * Added new Twig filter `absoluteUrl` to convert relative to absolute URLs
    * Added new `processTemplate()` method to Twig object for on-the-fly processing of twig template
    * Added `rcopy()` and `contains()` helper methods in Utils
2. [](#improved)
    * Provided new `param_sep` variable to better support Apache on Windows
    * Moved parsedown configuration into the trait
    * Added optional **deep-copy** option to `mergeConfig()` for plugins
    * Updated bundled `composer.phar` package
    * Various Sensiolabs Insight fixes - Silver level now!
    * Various PSR Fixes
3. [](#bugfix)
    * Fix for windows platforms not displaying installed themes/plugins via GPM
    * Fix page IDs not picking up folder-only pages

# v0.9.17
## 02/05/2015

1. [](#new)
    * Added **full HHVM support!** Get your speed on with Facebook's crazy fast PHP JIT compiler
2. [](#improved)
    * More flexible page summary control
    * Support **CamelCase** plugin and theme class names. Replaces dashes and underscores
    * Moved summary delimiter into `site.yaml` so it can be configurable
    * Various PSR fixes
3. [](#bugfix)
     * Fix for `mergeConfig()` not falling back to defaults
     * Fix for `addInlineCss()` and `addInlineJs()` Assets not working between Twig tags
     * Fix for Markdown adding HTML tags into inline CSS and JS

# v0.9.16
## 01/30/2015

1. [](#new)
    * Added **Retina** and **Responsive** image support via Grav media and `srcset` image attribute
    * Added image debug option that overlays responsive resolution
    * Added a new image cache stream
2. [](#improved)
    * Improved the markdown Lightbox functionality to better mimic Twig version
    * Fullsize Lightbox can now have filters applied
    * Added a new `mergeConfig()` method to Plugin class to merge system + page header configuration
    * Added a new `disable()` method to Plugin class to programmatically disable a plugin
    * Updated Parsedown and Parsedown Extra to address bugs
    * Various PSR fixes
3. [](#bugfix)
     * Fix bug with image dispatch in traditionally _non-routable_ pages
     * Fix for markdown link not working on non-current pages
     * Fix for markdown images not being found on homepage

# v0.9.15
## 01/23/2015

3. [](#bugfix)
     * Typo in video mime types
     * Fix for old `markdown_extra` system setting not getting picked up
     * Fix in regex for Markdown links with numeric values in path
     * Fix for broken image routing mechanism that got broken at some point
     * Fix for markdown images/links in pages with page slug override

# v0.9.14
## 01/23/2015

1. [](#new)
    * Added **GZip** support
    * Added multiple configurations via `setup.php`
    * Added base structure for unit tests
    * New `onPageContentRaw()` plugin event that processes before any page processing
    * Added ability to dynamically set Metadata on page
    * Added ability to dynamically configure Markdown processing via Parsedown options
2. [](#improved)
    * Refactored `page.content()` method to be more flexible and reliable
    * Various updates and fixes for streams resulting in better multi-site support
    * Updated Twig, Parsedown, ParsedownExtra, DoctrineCache libraries
    * Refactored Parsedown trait
    * Force modular pages to be non-visible in menus
    * Moved RewriteBase before Exploits in `.htaccess`
    * Added standard video formats to Media support
    * Added priority for inline assets
    * Check for uniqueness when adding multiple inline assets
    * Improved support for Twig-based URLs inside Markdown links and images
    * Improved Twig `url()` function
3. [](#bugfix)
    * Fix for HTML entities quotes in Metadata values
    * Fix for `published` setting to have precedent of `publish_date` and `unpublish_date`
    * Fix for `onShutdown()` events not closing connections properly in **php-fpm** environments

# v0.9.13
## 01/09/2015

1. [](#new)
    * Added new published `true|false` state in page headers
    * Added `publish_date` in page headers to automatically publish page
    * Added `unpublish_date` in page headers to automatically unpublish page
    * Added `dateRange()` capability for collections
    * Added ability to dynamically control Cache lifetime programmatically
    * Added ability to sort by anything in the page header. E.g. `sort: header.taxonomy.year`
    * Added various helper methods to collections: `copy, nonVisible, modular, nonModular, published, nonPublished, nonRoutable`
2. [](#improved)
    * Modified all Collection methods so they can be chained together: `$collection->published()->visible()`
    * Set default Cache lifetime to default of 1 week (604800 seconds) - was infinite
    * House-cleaning of some unused methods in Pages object
3. [](#bugfix)
    * Fix `uninstall` GPM command that was broken in last release
    * Fix for intermittent `undefined index` error when working with Collections
    * Fix for date of some pages being set to incorrect future timestamps

# v0.9.12
## 01/06/2015

1. [](#new)
    * Added an all-access robots.txt file for search engines
    * Added new GPM `uninstall` command
    * Added support for **in-page** Twig processing in **modular** pages
    * Added configurable support for `undefined` Twig functions and filters
2. [](#improved)
    * Fall back to default `.html` template if error occurs on non-html pages
    * Added ability to have PSR-1 friendly plugin names (CamelCase, no-dashes)
    * Fix to `composer.json` to deter API rate-limit errors
    * Added **non-exception-throwing** handler for undefined methods on `Medium` objects
3. [](#bugfix)
    * Fix description for `self-upgrade` method of GPM command
    * Fix for incorrect version number when performing GPM `update`
    * Fix for argument description of GPM `install` command
    * Fix for recalcitrant CodeKit mac application

# v0.9.11
## 12/21/2014

1. [](#new)
    * Added support for simple redirects as well as routes
2. [](#improved)
    * Handle Twig errors more cleanly
3. [](#bugfix)
    * Fix for error caused by invalid or missing user agent string
    * Fix for directory relative links and URL fragments (#pagelink)
    * Fix for relative links with no subfolder in `base_url`

# v0.9.10
## 12/12/2014

1. [](#new)
    * Added Facebook-style `nicetime` date Twig filter
2. [](#improved)
    * Moved `clear-cache` functionality into Cache object required for Admin plugin
3. [](#bugfix)
    * Fix for undefined index with previous/next buttons

# v0.9.9
## 12/05/2014

1. [](#new)
    * Added new `@page` collection type
    * Added `ksort` and `contains` Twig filters
    * Added `gist` Twig function
2. [](#improved)
    * Refactored Page previous/next/adjacent functionality
    * Updated to Symfony 2.6 for yaml/console/event-dispatcher libraries
    * More PSR code fixes
3. [](#bugfix)
    * Fix for over-escaped apostrophes in YAML

# v0.9.8
## 12/01/2014

1. [](#new)
    * Added configuration option to set default lifetime on cache saves
    * Added ability to set HTTP status code from page header
    * Implemented simple wild-card custom routing
2. [](#improved)
    * Fixed elusive double load to fully cache issue (crossing fingers...)
    * Ensure Twig tags are treated as block items in markdown
    * Removed some older deprecated methods
    * Ensure onPageContentProcessed() event only fires when not cached
    * More PSR code fixes
3. [](#bugfix)
    * Fix issue with miscalculation of blog separator location `===`

# v0.9.7
## 11/24/2014

1. [](#improved)
    * Nginx configuration updated
    * Added gitter.im badge to README
    * Removed `set_time_limit()` and put checks around `ignore_user_abort`
    * More PSR code fixes
2. [](#bugfix)
    * Fix issue with non-valid asset path showing up when they shouldn't
    * Fix for JS asset pipeline and scripts that don't end in `;`
    * Fix for schema-based markdown URLs broken routes (eg `mailto:`)

# v0.9.6
## 11/17/2014

1. [](#improved)
    * Moved base_url variables into Grav container
    * Forced media sorting to use natural sort order by default
    * Various PSR code tidying
    * Added filename, extension, thumb to all medium objects
2. [](#bugfix)
    * Fix for infinite loop in page.content()
    * Fix hostname for configuration overrides
    * Fix for cached configuration
    * Fix for relative URLs in markdown on installs with no base_url
    * Fix for page media images with uppercase extension

# v0.9.5
## 11/09/2014

1. [](#new)
    * Added quality setting to medium for compression configuration of images
    * Added new onPageContentProcessed() event that is post-content processing but pre-caching
2. [](#improved)
    * Added support for AND and OR taxonomy filtering.  AND by default (was OR)
    * Added specific clearing options for CLI clear-cache command
    * Moved environment method to URI so it can be accessible in plugins and themes
    * Set Grav's output variable to public so it can be manipulated in onOutputGenerated event
    * Updated vendor libraries to latest versions
    * Better handing of 'home' in active menu state detection
    * Various PSR code tidying
    * Improved some error messages and notices
3. [](#bugfix)
    * Force route rebuild when configuration changes
    * Fix for 'installed undefined' error in CLI versions command
    * Do not remove the JSON/Text error handlers
    * Fix for supporting inline JS and CSS when Asset pipeline enabled
    * Fix for Data URLs in CSS being badly formed
    * Fix Markdown links with fragment and query elements

# v0.9.4
## 10/29/2014

1. [](#new)
    * New improved Debugbar with messages, timing, config, twig information
    * New exception handling system utilizing Whoops
    * New logging system utilizing Monolog
    * Support for auto-detecting environment configuration
    * New version command for CLI
    * Integrate Twig dump() calls into Debugbar
2. [](#improved)
    * Selfupgrade now clears cache on successful upgrade
    * Selfupgrade now supports files without extensions
    * Improved error messages when plugin is missing
    * Improved security in .htaccess
    * Support CSS/JS/Image assets in vendor/system folders via .htaccess
    * Add support for system timers
    * Improved and optimized configuration loading
    * Automatically disable Debugbar on non-HTML pages
    * Disable Debugbar by default
3. [](#bugfix)
    * More YAML blueprint fixes
    * Fix potential double // in assets
    * Load debugger as early as possible

# v0.9.3
## 10/09/2014

1. [](#new)
    * GPM (Grav Package Manager) Added
    * Support for multiple Grav configurations
    * Dynamic media support via URL
    * Added inlineCss and inlineJs support for Assets
2. [](#improved)
    * YAML caching for increased performance
    * Use stream wrapper in pages, plugins and themes
    * Switched to RocketTheme toolbox for some core functionality
    * Renamed `setup` CLI command to `sandbox`
    * Broke cache types out into multiple directories in the cache folder
    * Removed vendor libs from github repository
    * Various PSR cleanup of code
    * Various Blueprint updates to support upcoming admin plugin
    * Added ability to filter page children for normal/modular/all
    * Added `sort_by_key` twig filter
    * Added `visible()` and `routable()` filters to page collections
    * Use session class in shutdown process
    * Improvements to modular page loading
    * Various code cleanup and optimizations
3. [](#bugfix)
    * Fixed file checking not updating the last modified time. For real this time!
    * Switched debugger to PRODUCTION mode by default
    * Various fixes in URI class for increased reliability

# v0.9.2
## 09/15/2014

1. [](#new)
    * New flexible site and page metadata support including ObjectGraph and Facebook
    * New method to get user IP address in URI object
    * Added new onShutdown() event that fires after connection is closed for Async features
2. [](#improved)
    * Skip assets pipeline minify on Windows platforms by default due to PHP issue 47689
    * Fixed multiple level menus not highlighting correctly
    * Updated some blueprints in preparation for admin plugin
    * Fail gracefully when theme does not exist
    * Add stream support into ResourceLocator::addPath()
    * Separate themes from plugins, add themes:// stream and onTask events
    * Added barDump() to Debugger
    * Removed stray test page
    * Override modified only if a non-markdown file was modified
    * Added assets attributes support
    * Auto-run composer install when running the Grav CLI
    * Vendor folder removed from repository
    * Minor configuration performance optimizations
    * Minor debugger performance optimizations
3. [](#bugfix)
    * Fix url() twig function when Grav isn't installed at root
    * Workaround for PHP bug 52065
    * Fixed getList() method on Pages object that was not working
    * Fix for open_basedir error
    * index.php now warns if not running on PHP 5.4
    * Removed memcached option (redundant)
    * Removed memcache from auto setup, added memcache server configuration option
    * Fix broken password validation
    * Back to proper PSR-4 Autoloader

# v0.9.1
## 09/02/2014

1. [](#new)
    * Added new `theme://` PHP stream for current theme
2. [](#improved)
    * Default to new `file` modification checking rather than `folder`
    * Added support for various markdown link formats to convert to Grav-friendly URLs
    * Moved configure() from Theme to Themes class
    * Fix autoloading without composer update -o
    * Added support for Twig url method
    * Minor code cleanup
3. [](#bugfix)
    * Fixed issue with page changes not being picked up
    * Fixed Minify to provide `@supports` tag compatibility
    * Fixed ResourceLocator not working with multiple paths
    * Fixed issue with Markdown process not stripping LFs
    * Restrict file type extensions for added security
    * Fixed template inheritance
    * Moved Browser class to proper location

# v0.9.0
## 08/25/2014

1. [](#new)
    * Addition of Dependency Injection Container
    * Refactored plugins to use Symfony Event Dispatcher
    * New Asset Manager to provide unified management of JavaScript and CSS
    * Asset Pipelining to provide unification, minify, and optimization of JavaScript and CSS
    * Grav Media support directly in Markdown syntax
    * Additional Grav Generator meta tag in default themes
    * Added support for PHP Stream Wrapper for resource location
    * Markdown Extra support
    * Browser object for fast browser detection
2. [](#improved)
    * PSR-4 Autoloader mechanism
    * Tracy Debugger new `detect` option to detect running environment
    * Added new `random` collection sort option
    * Make media images progressive by default
    * Additional URI filtering for improved security
    * Safety checks to ensure PHP 5.4.0+
    * Move to Slidebars side navigation in default Antimatter theme
    * Updates to `.htaccess` including section on `RewriteBase` which is needed for some hosting providers
3. [](#bugfix)
    * Fixed issue when installing in an apache userdir (~username) folder
    * Various mobile CSS issues in default themes
    * Various minor bug fixes


# v0.8.0
## 08/13/2014

1. [](#new)
    * Initial Release<|MERGE_RESOLUTION|>--- conflicted
+++ resolved
@@ -10,12 +10,9 @@
     * Fixed `Flex Object` request cache clear when saving object
     * Fixed blueprint value filtering in lists [#2923](https://github.com/getgrav/grav/issues/2923)
     * Fixed blueprint for `system.pages.hide_empty_folders` [#1925](https://github.com/getgrav/grav/issues/2925)
-<<<<<<< HEAD
     * Fixed file field in `Flex Objects` (use `Grav\Common\Flex\Types\GenericObject` instead of `FlexObject`) [flex-objects#37](https://github.com/trilbymedia/grav-plugin-flex-objects/issues/37)
     * Fixed saving nested file fields in `Flex Objects` [flex-objects#34](https://github.com/trilbymedia/grav-plugin-flex-objects/issues/34)
-=======
     * JSON Route of homepage with no ‘route’ set is valid [form#425](https://github.com/getgrav/grav-plugin-form/issues/425)
->>>>>>> b8fad845
 
 # v1.7.0-rc.11
 ## 05/14/2020
