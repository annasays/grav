<<<<<<< HEAD
# v1.7.0-beta.10
## mm/dd/2019

1. [](#new)
1. [](#improved)
    * Flex: Removed extra exists check when creating object (messes up "non-existing" pages)
    * Support customizable null character replacement in `CSVFormatter::decode()`
1. [](#bugfix)
    * Fixed wrong Grav param separator when using `Route` class
    * Grav 1.7: Fixed prev/next page missing pages if pagination was turned on in page header
    * Grav 1.7: Reverted setting language for every page during initialization
    * Grav 1.7: Fixed numeric language inconsistencies
    
# v1.7.0-beta.9
## 09/26/2019

1. [](#new)
    * Added a new `{% cache %}` Twig tag eliminating need for `twigcache` extension.
1. [](#improved)
    * Improved blueprint initialization in Flex Objects (fixes content aware fields)
    * Improved Flex FolderStorage class to better hide storage specific logic
    * Exception will output a badly formatted line in `CsvFormatter::decode()`
1. [](#bugfix)
    * Fixed error when activating Flex Accounts in GRAV system configuration (PHP 7.1)
    * Fixed Grav parameter handling in `RouteFactory::createFromString()`

# v1.7.0-beta.8
## 09/19/2019

1. [](#new)
    * Added new `Security::sanitizeSVG()` function
    * Backwards compatibility break: `FlexStorageInterface::getStoragePath()` and `getMediaPath()` can now return null
1. [](#improved)
    * Several FlexObject loading improvements 
    * Added `bin/grav page-system-validator [-r|--record] [-c|--check]` to test Flex Pages
    * Improved language support for `Route` class
1. [](#bugfix)
    * Regression: Fixed language fallback
    * Regression: Fixed translations when language code is used for non-language purposes
    * Regression: Allow SVG avatar images for users
    * Fixed error in `Session::getFlashObject()` if Flex Form is being used
    * Fixed broken Twig `dump()`
    * Fixed `Page::modular()` and `Page::modularTwig()` returning `null` for folders and other non-initialized pages
    * Fixed 404 error when you click to non-routable menu item with children: redirect to the first child instead
    * Fixed wrong `Pages::dispatch()` calls (with redirect) when we really meant to call `Pages::find()`
    * Fixed avatars not being displayed with flex users [#2431](https://github.com/getgrav/grav/issues/2431)
    * Fixed initial Flex Object state when creating a new objects in a form

# v1.7.0-beta.7
## 08/30/2019

1. [](#improved)
    * Improved language support
1. [](#bugfix)
    * `FlexForm`: Fixed some compatibility issues with Form plugin

# v1.7.0-beta.6
## 08/29/2019

1. [](#new)
    * Added experimental support for `Flex Pages` (**Flex Objects** plugin required)
1. [](#improved)
    * Improved `bin/grav yamllinter` CLI command by adding an option to find YAML Linting issues from the whole site or custom folder
    * Added support for not instantiating pages, useful to speed up tasks
    * Greatly improved speed of loading Flex collections
1. [](#bugfix)
    * Fixed `$page->summary()` always striping HTML tags if the summary was set by `$page->setSummary()`
    * Fixed `Flex->getObject()` when using Flex Key
    * Grav 1.7: Fixed enabling PHP Debug Bar causes fatal error in Gantry [#2634](https://github.com/getgrav/grav/issues/2634)
    * Grav 1.7: Fixed broken taxonomies [#2633](https://github.com/getgrav/grav/issues/2633)
    * Grav 1.7: Fixed unpublished blog posts being displayed on the front-end [#2650](https://github.com/getgrav/grav/issues/2650)

# v1.7.0-beta.5
## 08/11/2019

1. [](#new)
    * Added a new `bin/grav server` CLI command to easily run Symfony or PHP built-in webservers
    * Added `hasFlexFeature()` method to test if `FlexObject` or `FlexCollection` implements a given feature
    * Added `getFlexFeatures()` method to return all features that `FlexObject` or `FlexCollection` implements
    * Deprecated `FlexDirectory::update()` and `FlexDirectory::remove()`
    * Added `FlexStorage::getMetaData()` to get updated object meta information for listed keys
    * Added `Language::getPageExtensions()` to get full list of supported page language extensions
    * Added `$grav->close()` method to properly terminate the request with a response
    * Added `Pages::getCollection()` method
1. [](#improved)
    * Better support for Symfony local server `symfony server:start`
    * Make `Route` objects immutable
    * `FlexDirectory::getObject()` can now be called without any parameters to create a new object
    * Flex objects no longer return temporary key if they do not have one; empty key is returned instead
    * Updated vendor libraries
    * Moved `collection()` and `evaluate()` logic from `Page` class into `Pages` class
1. [](#bugfix)
    * Fixed `Form` not to use deleted flash object until the end of the request fixing issues with reset
    * Fixed `FlexForm` to allow multiple form instances with non-existing objects
    * Fixed `FlexObject` search by using `key`
    * Grav 1.7: Fixed clockwork messages with arrays and objects

# v1.7.0-beta.4
## 07/01/2019

1. [](#new)
    * Updated with Grav 1.6.12 features, improvements & fixes
    * Added new configuration option `system.debugger.censored` to hide potentially sensitive information
    * Added new configuration option `system.languages.include_default_lang_file_extension` to keep default language in `.md` files if set to `false`
    * Added configuration option to set fallback content languages individually for every language
1. [](#improved)
    * Updated Vendor libraries
1. [](#bugfix)
    * Fixed `.md` page to be assigned to the default language and to be listed in translated/untranslated page list
    * Fixed `Language::getFallbackPageExtensions()` to fall back only to default language instead of going through all languages
    * Fixed `Language::getFallbackPageExtensions()` returning wrong file extensions when passing custom page extension

# v1.7.0-beta.3
## 06/24/2019

1. [](#bugfix)
    * Fixed Clockwork on Windows machines
    * Fixed parent field issues on Windows machines
    * Fixed unreliable Clockwork calls in sub-folders

# v1.7.0-beta.2
## 06/21/2019

1. [](#new)
    * Updated with Grav 1.6.11 fixes
1. [](#improved)
    * Updated the Clockwork text
    
# v1.7.0-beta.1
## 06/14/2019

1. [](#new)
    * Added support for [Clockwork](https://underground.works/clockwork) developer tools (now default debugger)
    * Added support for [Tideways XHProf](https://github.com/tideways/php-xhprof-extension) PHP Extension for profiling method calls
    * Added Twig profiling for Clockwork debugger
    * Added support for Twig 2.11 (compatible with Twig 1.40+)
    * Optimization: Initialize debugbar only after the configuration has been loaded
    * Optimization: Combine some early Grav processors into a single one
=======
# v1.6.17
## mm/dd/2019

1. [](#improved)
    * Safer file handling + customizable null char replacment in `CsvFormatter::decode()`
>>>>>>> c795ead4

# v1.6.16
## 09/19/2019

1. [](#bugfix)
    * Fixed Flex user creation if file storage is being used [#2444](https://github.com/getgrav/grav/issues/2444)
    * Fixed `Badly encoded JSON data` warning when uploading files [#2663](https://github.com/getgrav/grav/issues/2663)

# v1.6.15
## 08/20/2019

1. [](#improved)
    * Improved robots.txt [#2632](https://github.com/getgrav/grav/issues/2632)
1. [](#bugfix)
    * Fixed broken markdown Twig tag [#2635](https://github.com/getgrav/grav/issues/2635)
    * Force Symfony 4.2 in Grav 1.6 to remove a bunch of deprecated messages

# v1.6.14
## 08/18/2019

1. [](#bugfix)
    * Actually include fix for `system\router.php` [#2627](https://github.com/getgrav/grav/issues/2627)

# v1.6.13
## 08/16/2019

1. [](#bugfix)
    * Regression fix for `system\router.php` [#2627](https://github.com/getgrav/grav/issues/2627)

# v1.6.12
## 08/14/2019

1. [](#new)
    * Added support for custom `FormFlash` save locations
    * Added a new `Utils::arrayLower()` method for lowercasing arrays
    * Support new GRAV_BASEDIR environment variable [#2541](https://github.com/getgrav/grav/pull/2541)
    * Allow users to override plugin handler priorities [#2165](https://github.com/getgrav/grav/pull/2165)
1. [](#improved)
    * Use new `Utils::getSupportedPageTypes()` to enforce `html,htm` at the front of the list [#2531](https://github.com/getgrav/grav/issues/2531)  
    * Updated vendor libraries
    * Markdown filter is now page-aware so that it works with modular references [admin#1731](https://github.com/getgrav/grav-plugin-admin/issues/1731)
    * Check of `GRAV_USER_INSTANCE` constant is already defined [#2621](https://github.com/getgrav/grav/pull/2621)
1. [](#bugfix)
    * Fixed some potential issues when `$grav['user']` is not set
    * Fixed error when calling `Media::add($name, null)`
    * Fixed `url()` returning wrong path if using stream with grav root path in it, eg: `user-data://shop` when Grav is in `/shop`
    * Fixed `url()` not returning a path to non-existing file (`user-data://shop` => `/user/data/shop`) if it is set to fail gracefully
    * Fixed `url()` returning false on unknown streams, such as `ftp://domain.com`, they should be treated as external URL
    * Fixed Flex User to have permissions to save and delete his own user
    * Fixed new Flex User creation not being possible because of username could not be given
    * Fixed fatal error 'Expiration date must be an integer, a DateInterval or null, "double" given' [#2529](https://github.com/getgrav/grav/issues/2529)
    * Fixed non-existing Flex object having a bad media folder
    * Fixed collections using `page@.self:` should allow modular pages if requested
    * Fixed an error when trying to delete a file from non-existing Flex Object
    * Fixed `FlexObject::exists()` failing sometimes just after the object has been saved
    * Fixed CSV formatter not encoding strings with `"` and `,` properly
    * Fixed var order in `Validation.php` [#2610](https://github.com/getgrav/grav/issues/2610)
    
# v1.6.11
## 06/21/2019

1. [](#new)
    * Added `FormTrait::getAllFlashes()` method to get all the available form flash objects for the form
    * Added creation and update timestamps to `FormFlash` objects
1. [](#improved)
    * Added `FormFlashInterface`, changed constructor to take `$config` array
1. [](#bugfix)
    * Fixed error in `ImageMedium::url()` if the image cache folder does not exist
    * Fixed empty form flash name after file upload or form state update
    * Fixed a bug in `Route::withParam()` method
    * Fixed issue with `FormFlash` objects when there is no session initialized

# v1.6.10
## 06/14/2019

1. [](#improved)
    * Added **page blueprints** to `YamlLinter` CLI and Admin reports
    * Removed `Gitter` and `Slack` [#2502](https://github.com/getgrav/grav/issues/2502)
    * Optimizations for Plugin/Theme loading
    * Generalized markdown classes so they can be used outside of `Page` scope with a custom `Excerpts` class instance
    * Change minimal port number to 0 (unix socket) [#2452](https://github.com/getgrav/grav/issues/2452)
1. [](#bugfix)
    * Force question to install demo content in theme update [#2493](https://github.com/getgrav/grav/issues/2493)
    * Fixed GPM errors from blueprints not being logged [#2505](https://github.com/getgrav/grav/issues/2505)
    * Don't error when IP is invalid [#2507](https://github.com/getgrav/grav/issues/2507)
    * Fixed regression with `bin/plugin` not listing the plugins available (1c725c0)
    * Fixed bitwise operator in `TwigExtension::exifFunc()` [#2518](https://github.com/getgrav/grav/issues/2518)
    * Fixed issue with lang prefix incorrectly identifying as admin [#2511](https://github.com/getgrav/grav/issues/2511)
    * Fixed issue with `U0ils::pathPrefixedBYLanguageCode()` and trailing slash [#2510](https://github.com/getgrav/grav/issues/2511) 
    * Fixed regresssion issue of `Utils::Url()` not returning `false` on failure. Added new optional `fail_gracefully` 3rd attribute to return string that caused failure [#2524](https://github.com/getgrav/grav/issues/2524)

# v1.6.9
## 05/09/2019

1. [](#new)
    * Added `Route::withoutParams()` methods
    * Added `Pages::setCheckMethod()` method to override page configuration in Admin Plugin
    * Added `Cache::clearCache('invalidate')` parameter for just invalidating the cache without deleting any cached files
    * Made `UserCollectionInderface` to extend `Countable` to get the count of existing users
1. [](#improved)
    * Flex admin: added default search options for flex objects
    * Flex collection and object now fall back to the default template if template file doesn't exist
    * Updated Vendor libraries including Twig 1.40.1
    * Updated language files from `https://crowdin.com/project/grav-core`
1. [](#bugfix)
    * Fixed `$grav['route']` from being modified when the route instance gets modified
    * Fixed Assets options array mixed with standalone priority [#2477](https://github.com/getgrav/grav/issues/2477)
    * Fix for `avatar_url` provided by 3rd party providers
    * Fixed non standard `lang` code lengths in `Utils` and `Session` detection
    * Fixed saving a new object in Flex `SimpleStorage`
    * Fixed exception in `Flex::getDirectories()` if the first parameter is set
    * Output correct "Last Updated" in `bin/gpm info` command
    * Checkbox getting interpreted as string, so created new `Validation::filterCheckbox()`
    * Fixed backwards compatibility to `select` field with `selectize.create` set to true [git-sync#141](https://github.com/trilbymedia/grav-plugin-git-sync/issues/141)
    * Fixed `YamlFormatter::decode()` to always return array [#2494](https://github.com/getgrav/grav/pull/2494)
    * Fixed empty `$grav['request']->getAttribute('route')->getExtension()`

# v1.6.8
## 04/23/2019

1. [](#new)
    * Added `FlexCollection::filterBy()` method
1. [](#bugfix)
    * Revert `Use Null Coalesce Operator` [#2466](https://github.com/getgrav/grav/pull/2466)
    * Fixed `FormTrait::render()` not providing config variable
    * Updated `bin/grav clean` to clear `cache/compiled` and `user/config/security.yaml`

# v1.6.7
## 04/22/2019

1. [](#new)
    * Added a new `bin/grav yamllinter` CLI command to find YAML Linting issues [#2468](https://github.com/getgrav/grav/issues/2468#issuecomment-485151681)
1. [](#improved)
    * Improve `FormTrait` backwards compatibility with existing forms
    * Added a new `Utils::getSubnet()` function for IPv4/IPv6 parsing [#2465](https://github.com/getgrav/grav/pull/2465)
1. [](#bugfix)
    * Remove disabled fields from the form schema
    * Fix issue when excluding `inlineJs` and `inlineCss` from Assets pipeline [#2468](https://github.com/getgrav/grav/issues/2468)
    * Fix for manually set position on external URLs [#2470](https://github.com/getgrav/grav/issues/2470)

# v1.6.6
## 04/17/2019

1. [](#new)
    * `FormInterface` now implements `RenderInterface`
    * Added new `FormInterface::getTask()` method which reads the task from `form.task` in the blueprint
1. [](#improved)
    * Updated vendor libraries to latest
1. [](#bugfix)
    * Rollback `redirect_default_route` logic as it has issues with multi-lang [#2459](https://github.com/getgrav/grav/issues/2459)
    * Fix potential issue with `|contains` Twig filter on PHP 7.3
    * Fixed bug in text field filtering: return empty string if value isn't a string or number [#2460](https://github.com/getgrav/grav/issues/2460)
    * Force Asset `priority` to be an integer and not throw error if invalid string passed [#2461](https://github.com/getgrav/grav/issues/2461)
    * Fixed bug in text field filtering: return empty string if value isn't a string or number
    * Fixed `FlexForm` missing getter methods for defining form variables

# v1.6.5
## 04/15/2019

1. [](#bugfix)
    * Backwards compatiblity with old `Uri::__toString()` output

# v1.6.4
## 04/15/2019

1. [](#bugfix)
    * Improved `redirect_default_route` logic as well as `Uri::toArray()` to take into account `root_path` and `extension`
    * Rework logic to pull out excluded files from pipeline more reliably [#2445](https://github.com/getgrav/grav/issues/2445)
    * Better logic in `Utils::normalizePath` to handle externals properly [#2216](https://github.com/getgrav/grav/issues/2216)
    * Fixed to force all `Page::taxonomy` to be treated as strings [#2446](https://github.com/getgrav/grav/issues/2446)
    * Fixed issue with `Grav['user']` not being available [form#332](https://github.com/getgrav/grav-plugin-form/issues/332)
    * Updated rounding logic for `Utils::parseSize()` [#2394](https://github.com/getgrav/grav/issues/2394)
    * Fixed Flex simple storage not being properly initialized if used with caching

# v1.6.3
## 04/12/2019

1. [](#new)
    * Added `Blueprint::addDynamicHandler()` method to allow custom dynamic handlers, for example `custom-options@: getCustomOptions`
1. [](#bugfix)
    * Missed a `CacheCommand` reference in `bin/grav` [#2442](https://github.com/getgrav/grav/issues/2442)
    * Fixed issue with `Utils::normalizePath` messing with external URLs [#2216](https://github.com/getgrav/grav/issues/2216)
    * Fix for `vUndefined` versions when upgrading

# v1.6.2
## 04/11/2019

1. [](#bugfix)
    * Revert renaming of `ClearCacheCommand` to ensure CLI GPM upgrades go smoothly

# v1.6.1
## 04/11/2019

1. [](#improved)
    * Improved CSS for the bottom filter bar of DebugBar
1. [](#bugfix)
    * Fixed issue with `@import` not being added to top of pipelined css [#2440](https://github.com/getgrav/grav/issues/2440)

# v1.6.0
## 04/11/2019

1. [](#new)
    * Set minimum requirements to [PHP 7.1.3](https://getgrav.org/blog/raising-php-requirements-2018)
    * New `Scheduler` functionality for periodic jobs
    * New `Backup` functionality with multiple backup profiles and scheduler integration
    * Refactored `Assets Manager` to be more powerful and flexible
    * Updated Doctrine Collections to 1.6
    * Updated Doctrine Cache to 1.8
    * Updated Symfony Components to 4.2
    * Added new Cache purge functionality old cache manually via CLI/Admin as well as scheduler integration
    * Added new `{% throw 404 'Not Found' %}` twig tag (with custom code/message)
    * Added `Grav\Framework\File` classes for handling YAML, Markdown, JSON, INI and PHP serialized files
    * Added `Grav\Framework\Collection\AbstractIndexCollection` class
    * Added `Grav\Framework\Object\ObjectIndex` class
    * Added `Grav\Framework\Flex` classes
    * Added support for hiding form fields in blueprints by using dynamic property like `security@: admin.foobar`, `scope@: object` or `scope-ignore@: object` to any field
    * New experimental **FlexObjects** powered `Users` for increased performance and capability (**disabled** by default)
    * Added PSR-7 and PSR-15 classes
    * Added `Grav\Framework\DI\Container` class
    * Added `Grav\Framework\RequestHandler\RequestHandler` class
    * Added `Page::httpResponseCode()` and `Page::httpHeaders()` methods
    * Added `Grav\Framework\Form\Interfaces\FormInterface`
    * Added `Grav\Framework\Form\Interfaces\FormFactoryInterface`
    * Added `Grav\Framework\Form\FormTrait`
    * Added `Page::forms()` method to get normalized list of all form headers defined in the page
    * Added `onPageAction`, `onPageTask`, `onPageAction.{$action}` and `onPageTask.{$task}` events
    * Added `Blueprint::processForm()` method to filter form inputs
    * Move `processMarkdown()` method from `TwigExtension` to more general `Utils` class
    * Added support to include extra files into `Media` (such as uploaded files)
    * Added form preview support for `FlexObject`, including a way to render newly uploaded files before saving them
    * Added `FlexObject::getChanges()` to determine what fields change during an update
    * Added `arrayDiffMultidimensional`, `arrayIsAssociative`, `arrayCombine` Util functions
    * New `$grav['users']` service to allow custom user classes implementing `UserInterface`
    * Added `LogViewer` helper class and CLI command: `bin/grav logviewer`
    * Added `select()` and `unselect()` methods to `CollectionInterface` and its base classes
    * Added `orderBy()` and `limit()` methods to `ObjectCollectionInterface` and its base classes
    * Added `user-data://` which is a writable stream (`user://data` is not and should be avoided)
    * Added support for `/action:{$action}` (like task but used without nonce when only receiving data)
    * Added `onAction.{$action}` event
    * Added `Grav\Framework\Form\FormFlash` class to contain AJAX uploaded files in more reliable way
    * Added `Grav\Framework\Form\FormFlashFile` class which implements `UploadedFileInterface` from PSR-7
    * Added `Grav\Framework\Filesystem\Filesystem` class with methods to manipulate stream URLs
    * Added new `$grav['filesystem']` service using an instance of the new `Filesystem` object
    * Added `{% render object layout: 'default' with { variable: true } %}` for Flex objects and collections
    * Added `$grav->setup()` to simplify CLI and custom access points
    * Added `CsvFormatter` and `CsvFile` classes
    * Added new system config option to `pages.hide_empty_folders` if a folder has no valid `.md` file available. Default behavior is `false` for compatibility.
    * Added new system config option for `languages.pages_fallback_only` forcing only 'fallback' to find page content through supported languages, default behavior is to display any language found if active language is missing
    * Added `Utils::arrayFlattenDotNotation()` and `Utils::arrayUnflattenDotNotation()` helper methods
1. [](#improved)
    * Add the page to onMarkdownInitialized event [#2412](https://github.com/getgrav/grav/issues/2412)
    * Doctrine filecache is now namespaced with prefix to support purging
    * Register all page types into `blueprint://pages` stream
    * Removed `apc` and `xcache` support, made `apc` alias of `apcu`
    * Support admin and regular translations via the `|t` twig filter and `t()` twig function
    * Improved Grav Core installer/updater to run installer script
    * Updated vendor libraries including Symfony `4.2.3`
    * Renamed old `User` class to `Grav\Common\User\DataUser\User` with multiple improvements and small fixes
    * `User` class now acts as a compatibility layer to older versions of Grav
    * Deprecated `new User()`, `User::load()`, `User::find()` and `User::delete()` in favor of `$grav['users']` service
    * `Media` constructor has now support to not to initialize the media objects
    * Cleanly handle session corruption due to changing Flex object types
    * Added `FlexObjectInterface::getDefaultValue()` and `FormInterface::getDefaultValue()`
    * Added new `onPageContent()` event for every call to `Page::content()`
    * Added phpstan: PHP Static Analysis Tool [#2393](https://github.com/getgrav/grav/pull/2393)
    * Added `composer test-plugins` to test plugin issues with the current version of Grav
    * Added `Flex::getObjects()` and `Flex::getMixedCollection()` methods for co-mingled collections
    * Added support to use single Flex key parameter in `Flex::getObject()` method
    * Added `FlexObjectInterface::search()` and `FlexCollectionInterface::search()` methods
    * Override `system.media.upload_limit` with PHP's `post_max_size` or `upload_max_filesize`
    * Class `Grav\Common\Page\Medium\AbstractMedia` now use array traits instead of extending `Grav\Common\Getters`
    * Implemented `Grav\Framework\Psr7` classes as `Nyholm/psr7` decorators
    * Added a new `cache-clear` scheduled job to go along with `cache-purge`
    * Renamed `Grav\Framework\File\Formatter\FormatterInterface` to `Grav\Framework\File\Interfaces\FileFormatterInterface`
    * Improved `File::save()` to use a temporary file if file isn't locked
    * Improved `|t` filter to better support admin `|tu` style filter if in admin
    * Update all classes to rely on `PageInterface` instead of `Page` class
    * Better error checking in `bin/plugin` for existence and enabled
    * Removed `media.upload_limit` references
    * Twig `nicenumber`: do not use 0 + string casting hack
    * Converted Twig tags to use namespaced Twig classes
    * Site shows error on page rather than hard-crash when page has invalid frontmatter [#2343](https://github.com/getgrav/grav/issues/2343)
    * Added `languages.default_lang` option to override the default lang (usually first supported language)
    * Added `Content-Type: application/json` body support for PSR-7 `ServerRequest`
    * Remove PHP time limit in `ZipArchive`
    * DebugBar: Resolve twig templates in deprecated backtraces in order to help locating Twig issues
    * Added `$grav['cache']->getSimpleCache()` method for getting PSR-16 compatible cache
    * MediaTrait: Use PSR-16 cache
    * Improved `Utils::normalizePath()` to support non-protocol URLs
    * Added ability to reset `Page::metadata` to allow rebuilding from automatically generated values
    * Added back missing `page.types` field in system content configuration [admin#1612](https://github.com/getgrav/grav-plugin-admin/issues/1612)
    * Console commands: add method for invalidating cache
    * Updated languages
    * Improved `$page->forms()` call, added `$page->addForms()`
    * Updated languages from crowdin
    * Fixed `ImageMedium` constructor warning when file does not exist
    * Improved `Grav\Common\User` class; added `$user->update()` method
    * Added trim support for text input fields `validate: trim: true`
    * Improved `Grav\Framework\File\Formatter` classes to have abstract parent class and some useful methods
    * Support negotiated content types set via the Request `Accept:` header
    * Support negotiated language types set via the Request `Accept-Language:` header
    * Cleaned up and sorted the Service `idMap`
    * Updated `Grav` container object to implement PSR-11 `ContainerInterface`
    * Updated Grav `Processor` classes to implement PSR-15 `MiddlewareInterface`
    * Make `Data` class to extend `JsonSerializable`
    * Modified debugger icon to use retina space-dude version
    * Added missing `Video::preload()` method
    * Set session name based on `security.salt` rather than `GRAV_ROOT` [#2242](https://github.com/getgrav/grav/issues/2242)
    * Added option to configure list of `xss_invalid_protocols` in `Security` config [#2250](https://github.com/getgrav/grav/issues/2250)
    * Smarter `security.salt` checking now we use `security.yaml` for other options
    * Added apcu autoloader optimization
    * Additional helper methods in `Language`, `Languages`, and `LanguageCodes` classes
    * Call `onFatalException` event also on internal PHP errors
    * Built-in PHP Webserver: log requests before handling them
    * Added support for syslog and syslog facility logging (default: 'file')
    * Improved usability of `System` configuration blueprint with side-tabs
 1. [](#bugfix)
    * Fixed issue with `Truncator::truncateWords` and `Truncator::truncateLetters` when string not wrapped in tags [#2432](https://github.com/getgrav/grav/issues/2432)
    * Fixed `Undefined method closure::fields()` when getting avatar for user, thanks @Romarain [#2422](https://github.com/getgrav/grav/issues/2422)
    * Fixed cached images not being updated when source image is modified
    * Fixed deleting last list item in the form
    * Fixed issue with `Utils::url()` method would append extra `base_url` if URL already included it
    * Fixed `mkdir(...)` race condition
    * Fixed `Obtaining write lock failed on file...`
    * Fixed potential undefined property in `onPageNotFound` event handling
    * Fixed some potential issues/bugs found by phpstan
    * Fixed regression in GPM packages casted to Array (ref, getgrav/grav-plugin-admin@e3fc4ce)
    * Fixed session_start(): Setting option 'session.name' failed [#2408](https://github.com/getgrav/grav/issues/2408)
    * Fixed validation for select field type with selectize
    * Fixed validation for boolean toggles
    * Fixed non-namespaced exceptions in scheduler
    * Fixed trailing slash redirect in multlang environment [#2350](https://github.com/getgrav/grav/issues/2350)
    * Fixed some issues related to Medium objects losing query string attributes
    * Broke out Medium timestamp so it's not cleared on `reset()`s
    * Fixed issue with `redirect_trailing_slash` losing query string [#2269](https://github.com/getgrav/grav/issues/2269)
    * Fixed failed login if user attempts to log in with upper case non-english letters
    * Removed extra authenticated/authorized fields when saving existing user from a form
    * Fixed `Grav\Framework\Route::__toString()` returning relative URL, not relative route
    * Fixed handling of `append_url_extension` inside of `Page::templateFormat()` [#2264](https://github.com/getgrav/grav/issues/2264)
    * Fixed a broken language string [#2261](https://github.com/getgrav/grav/issues/2261)
    * Fixed clearing cache having no effect on Doctrine cache
    * Fixed `Medium::relativePath()` for streams
    * Fixed `Object` serialization breaking if overriding `jsonSerialize()` method
    * Fixed `YamlFormatter::decode()` when calling `init_set()` with integer
    * Fixed session throwing error in CLI if initialized
    * Fixed `Uri::hasStandardPort()` to support reverse proxy configurations [#1786](https://github.com/getgrav/grav/issues/1786)
    * Use `append_url_extension` from page header to set template format if set [#2604](https://github.com/getgrav/grav/pull/2064)
    * Fixed some bugs in Grav environment selection logic
    * Use login provider User avatar if set
    * Fixed `Folder::doDelete($folder, false)` removing symlink when it should not
    * Fixed asset manager to not add empty assets when they don't exist in the filesystem
    * Update `script` and `style` Twig tags to use the new `Assets` classes
    * Fixed asset pipeline to rewrite remote URLs as well as local [#2216](https://github.com/getgrav/grav/issues/2216)

# v1.5.10
## 03/21/2019

1. [](#new)
    * Added new `deferred` Twig extension

# v1.5.9
## 03/20/2019

1. [](#new)
    * Added new `onPageContent()` event for every call to `Page::content()`
1. [](#improved)
    * Fixed phpdoc generation
    * Updated vendor libraries
    * Force Toolbox v1.4.2
1. [](#bugfix)
    * EXIF fix for streams
    * Fix for User avatar not working due to uppercase or spaces in email [#2403](https://github.com/getgrav/grav/pull/2403)

# v1.5.8
## 02/07/2019

1. [](#improved)
    * Improved `User` unserialize to not to break the object if serialized data is not what expected
    * Removed unused parameter [#2357](https://github.com/getgrav/grav/pull/2357)

# v1.5.7
## 01/25/2019

1. [](#new)
    * Support for AWS Cloudfront forwarded scheme header [#2297](https://github.com/getgrav/grav/pull/2297)
1. [](#improved)
    * Set homepage with `https://` protocol [#2299](https://github.com/getgrav/grav/pull/2299)
    * Preserve accents in fields containing Twig expr. using unicode [#2279](https://github.com/getgrav/grav/pull/2279)
    * Updated vendor libraries
1. [](#bugfix)
    * Support spaces with filenames in responsive images [#2300](https://github.com/getgrav/grav/pull/2300)

# v1.5.6
## 12/14/2018

1. [](#improved)
    * Updated InitializeProcessor.php to use lang-safe redirect [#2268](https://github.com/getgrav/grav/pull/2268)
    * Improved user serialization to use less memory in the session

# v1.5.5
## 11/12/2018

1. [](#new)
    * Register theme prefixes as namespaces in Twig [#2210](https://github.com/getgrav/grav/pull/2210)
1. [](#improved)
    * Propogate error code between 400 and 600 for production sites [#2181](https://github.com/getgrav/grav/pull/2181)
1. [](#bugfix)
    * Remove hardcoded `302` when redirecting trailing slash [#2155](https://github.com/getgrav/grav/pull/2155)

# v1.5.4
## 11/05/2018

1. [](#improved)
    * Updated default page `index.md` with some consistency fixes [#2245](https://github.com/getgrav/grav/pull/2245)
1. [](#bugfix)
    * Fixed fatal error if calling `$session->invalidate()` when there's no active session
    * Fixed typo in media.yaml for `webm` extension [#2220](https://github.com/getgrav/grav/pull/2220)
    * Fixed markdown processing for telephone links [#2235](https://github.com/getgrav/grav/pull/2235)

# v1.5.3
## 10/08/2018

1. [](#new)
    * Added `Utils::getMimeByFilename()`, `Utils::getMimeByLocalFile()` and `Utils::checkFilename()` methods
    * Added configurable dangerous upload extensions in `security.yaml`
1. [](#improved)
    * Updated vendor libraries to latest

# v1.5.2
## 10/01/2018

1. [](#new)
    * Added new `Security` class for Grav security functionality including XSS checks
    * Added new `bin/grav security` command to scan for security issues
    * Added new `xss()` Twig function to allow for XSS checks on strings and arrays
    * Added `onHttpPostFilter` event to allow plugins to globally clean up XSS in the forms and tasks
    * Added `Deprecated` tab to DebugBar to catch future incompatibilities with later Grav versions
    * Added deprecation notices for features which will be removed in Grav 2.0
1. [](#improved)
    * Updated vendor libraries to latest
1. [](#bugfix)
    * Allow `$page->slug()` to be called before `$page->init()` without breaking the page
    * Fix for `Page::translatedLanguages()` to use routes always [#2163](https://github.com/getgrav/grav/issues/2163)
    * Fixed `nicetime()` twig function
    * Allow twig tags `{% script %}`, `{% style %}` and `{% switch %}` to be placed outside of blocks
    * Session expires in 30 mins independent from config settings [login#178](https://github.com/getgrav/grav-plugin-login/issues/178)

# v1.5.1
## 08/23/2018

1. [](#new)
    * Added static `Grav\Common\Yaml` class which should be used instead of `Symfony\Component\Yaml\Yaml`
1. [](#improved)
    * Updated deprecated Twig code so it works in both in Twig 1.34+ and Twig 2.4+
    * Switched to new Grav Yaml class to support Native + Fallback YAML libraries
1. [](#bugfix)
    * Broken handling of user folder in Grav URI object [#2151](https://github.com/getgrav/grav/issues/2151)

# v1.5.0
## 08/17/2018

1. [](#new)
    * Set minimum requirements to [PHP 5.6.4](https://getgrav.org/blog/raising-php-requirements-2018)
    * Updated Doctrine Collections to 1.4
    * Updated Symfony Components to 3.4 (with compatibility mode to fall back to Symfony YAML 2.8)
    * Added `Uri::method()` to get current HTTP method (GET/POST etc)
    * `FormatterInterface`: Added `getSupportedFileExtensions()` and `getDefaultFileExtension()` methods
    * Added option to disable `SimpleCache` key validation
    * Added support for multiple repo locations for `bin/grav install` command
    * Added twig filters for casting values: `|string`, `|int`, `|bool`, `|float`, `|array`
    * Made `ObjectCollection::matching()` criteria expressions to behave more like in Twig
    * Criteria: Added support for `LENGTH()`, `LOWER()`, `UPPER()`, `LTRIM()`, `RTRIM()` and `TRIM()`
    * Added `Grav\Framework\File\Formatter` classes for encoding/decoding YAML, Markdown, JSON, INI and PHP serialized strings
    * Added `Grav\Framework\Session` class to replace `RocketTheme\Toolbox\Session\Session`
    * Added `Grav\Common\Media` interfaces and trait; use those in `Page` and `Media` classes
    * Added `Grav\Common\Page` interface to allow custom page types in the future
    * Added setting to disable sessions from the site [#2013](https://github.com/getgrav/grav/issues/2013)
    * Added new `strict_mode` settings in `system.yaml` for compatibility
1. [](#improved)
    * Improved `Utils::url()` to support query strings
    * Display better exception message if Grav fails to initialize
    * Added `muted` and `playsinline` support to videos [#2124](https://github.com/getgrav/grav/pull/2124)
    * Added `MediaTrait::clearMediaCache()` to allow cache to be cleared
    * Added `MediaTrait::getMediaCache()` to allow custom caching
    * Improved session handling, allow all session configuration options in `system.session.options`
1. [](#bugfix)
    * Fix broken form nonce logic [#2121](https://github.com/getgrav/grav/pull/2121)
    * Fixed issue with uppercase extensions and fallback media URLs [#2133](https://github.com/getgrav/grav/issues/2133)
    * Fixed theme inheritance issue with `camel-case` that includes numbers [#2134](https://github.com/getgrav/grav/issues/2134)
    * Typo in demo typography page [#2136](https://github.com/getgrav/grav/pull/2136)
    * Fix for incorrect plugin order in debugger panel
    * Made `|markdown` filter HTML safe
    * Fixed bug in `ContentBlock` serialization
    * Fixed `Route::withQueryParam()` to accept array values
    * Fixed typo in truncate function [#1943](https://github.com/getgrav/grav/issues/1943)
    * Fixed blueprint field validation: Allow numeric inputs in text fields

# v1.4.8
## 07/31/2018

1. [](#improved)
    * Add Grav version to debug bar messages tab [#2106](https://github.com/getgrav/grav/pull/2106)
    * Add Nginx config for ddev project to `webserver-configs` [#2117](https://github.com/getgrav/grav/pull/2117)
    * Vendor library updates
1. [](#bugfix)
    * Don't allow `null` to be set as Page content

# v1.4.7
## 07/13/2018

1. [](#improved)
    * Use `getFilename` instead of `getBasename` [#2087](https://github.com/getgrav/grav/issues/2087)
1. [](#bugfix)
    * Fix for modular page preview [#2066](https://github.com/getgrav/grav/issues/2066)
    * `Page::routeCanonical()` should be string not array [#2069](https://github.com/getgrav/grav/issues/2069)

# v1.4.6
## 06/20/2018

1. [](#improved)
    * Manually re-added the improved SSL off-loading that was lost with Grav v1.4.0 merge [#1888](https://github.com/getgrav/grav/pull/1888)
    * Handle multibyte strings in `truncateLetters()` [#2007](https://github.com/getgrav/grav/pull/2007)
    * Updated robots.txt to include `/user/images/` folder [#2043](https://github.com/getgrav/grav/pull/2043)
    * Add getter methods for original and action to the Page object [#2005](https://github.com/getgrav/grav/pull/2005)
    * Modular template extension follows the master page extension [#2044](https://github.com/getgrav/grav/pull/2044)
    * Vendor library updates
1. [](#bugfix)
    * Handle `errors.display` system property better in admin plugin [admin#1452](https://github.com/getgrav/grav-plugin-admin/issues/1452)
    * Fix classes on non-http based protocol links [#2034](https://github.com/getgrav/grav/issues/2034)
    * Fixed crash on IIS (Windows) with open_basedir in effect [#2053](https://github.com/getgrav/grav/issues/2053)
    * Fixed incorrect routing with setup.php based base [#1892](https://github.com/getgrav/grav/issues/1892)
    * Fixed image resource memory deallocation [#2045](https://github.com/getgrav/grav/pull/2045)
    * Fixed issue with Errors `display:` option not handling integers properly [admin#1452](https://github.com/getgrav/grav-plugin-admin/issues/1452)

# v1.4.5
## 05/15/2018

1. [](#bugfix)
    * Fixed an issue with some users getting **2FA** prompt after upgrade [admin#1442](https://github.com/getgrav/grav-plugin-admin/issues/1442)
    * Do not crash when generating URLs with arrays as parameters [#2018](https://github.com/getgrav/grav/pull/2018)
    * Utils::truncateHTML removes whitespace when generating summaries [#2004](https://github.com/getgrav/grav/pull/2004)

# v1.4.4
## 05/11/2018

1. [](#new)
    * Added support for `Uri::post()` and `Uri::getConentType()`
    * Added a new `Medium:thumbnailExists()` function [#1966](https://github.com/getgrav/grav/issues/1966)
    * Added `authorized` support for 2FA
1. [](#improved)
    * Added default configuration for images [#1979](https://github.com/getgrav/grav/pull/1979)
    * Added dedicated PHPUnit assertions [#1990](https://github.com/getgrav/grav/pull/1990)
1. [](#bugfix)
    * Use `array_key_exists` instead of `in_array + array_keys` [#1991](https://github.com/getgrav/grav/pull/1991)
    * Fixed an issue with `custom_base_url` always causing 404 errors
    * Improve support for regex redirects with query and params [#1983](https://github.com/getgrav/grav/issues/1983)
    * Changed collection-based date sorting to `SORT_REGULAR` for better server compatibility [#1910](https://github.com/getgrav/grav/issues/1910)
    * Fix hardcoded string in modular blueprint [#1933](https://github.com/getgrav/grav/pull/1993)

# v1.4.3
## 04/12/2018

1. [](#new)
    * moved Twig `sortArrayByKey` logic into `Utils::` class
1. [](#improved)
    * Rolled back Parsedown library to stable `1.6.4` until a better solution for `1.8.0` compatibility can fe found
    * Updated vendor libraries to latest versions
1. [](#bugfix)
    * Fix for bad reference to `ZipArchive` in `GPM::Installer`

# v1.4.2
## 03/21/2018

1. [](#new)
    * Added new `|nicefilesize` Twig filter for pretty file (auto converts to bytes, kB, MB, GB, etc)
    * Added new `regex_filter()` Twig function to values in arrays
1. [](#improved)
    * Added bosnian to lang codes [#1917](﻿https://github.com/getgrav/grav/issues/1917)
    * Improved Zip extraction error codes [#1922](﻿https://github.com/getgrav/grav/issues/1922)
1. [](#bugfix)
    * Fixed an issue with Markdown Video and Audio that broke after Parsedown 1.7.0 Security updates [#1924](﻿https://github.com/getgrav/grav/issues/1924)
    * Fix for case-sensitive page metadata [admin#1370](https://github.com/getgrav/grav-plugin-admin/issues/1370)
    * Fixed missing composer requirements for the new `Grav\Framework\Uri` classes
    * Added missing PSR-7 vendor library required for URI additions in Grav 1.4.0

# v1.4.1
## 03/11/2018

1. [](#bugfix)
    * Fixed session timing out because of session cookie was not being sent

# v1.4.0
## 03/09/2018

1. [](#new)
    * Added `Grav\Framework\Uri` classes extending PSR-7 `HTTP message UriInterface` implementation
    * Added `Grav\Framework\Route` classes to allow route/link manipulation
    * Added `$grav['uri]->getCurrentUri()` method to get `Grav\Framework\Uri\Uri` instance for the current URL
    * Added `$grav['uri]->getCurrentRoute()` method to get `Grav\Framework\Route\Route` instance for the current URL
    * Added ability to have `php` version dependencies in GPM assets
    * Added new `{% switch %}` twig tag for more elegant if statements
    * Added new `{% markdown %}` twig tag
    * Added **Route Overrides** to the default page blueprint
    * Added new `Collection::toExtendedArray()` method that's particularly useful for Json output of data
    * Added new `|yaml_encode` and `|yaml_decode` Twig filter to convert to and from YAML
    * Added new `read_file()` Twig function to allow you to load and display a file in Twig (Supports streams and regular paths)
    * Added a new `Medium::exists()` method to check for file existence
    * Moved Twig `urlFunc()` to `Utils::url()` as its so darn handy
    * Transferred overall copyright from RocketTheme, LLC, to Trilby Media LLC
    * Added `theme_var`, `header_var` and `body_class` Twig functions for themes
    * Added `Grav\Framework\Cache` classes providing PSR-16 `Simple Cache` implementation
    * Added `Grav\Framework\ContentBlock` classes for nested HTML blocks with CSS/JS assets
    * Added `Grav\Framework\Object` classes for creating collections of objects
    * Added `|nicenumber` Twig filter
    * Added `{% try %} ... {% catch %} Error: {{ e.message }} {% endcatch %}` tag to allow basic exception handling inside Twig
    * Added `{% script %}` and `{% style %}` tags for Twig templates
    * Deprecated GravTrait
1. [](#improved)
    * Improved `Session` initialization
    * Added ability to set a `theme_var()` option in page frontmatter
    * Force clearing PHP `clearstatcache` and `opcache-reset` on `Cache::clear()`
    * Better `Page.collection()` filtering support including ability to have non-published pages in collections
    * Stopped Chrome from auto-completing admin user profile form [#1847](https://github.com/getgrav/grav/issues/1847)
    * Support for empty `switch` field like a `checkbox`
    * Made `modular` blueprint more flexible
    * Code optimizations to `Utils` class [#1830](https://github.com/getgrav/grav/pull/1830)
    * Objects: Add protected function `getElement()` to get serialized value for a single property
    * `ObjectPropertyTrait`: Added protected functions `isPropertyLoaded()`, `offsetLoad()`, `offsetPrepare()` and `offsetSerialize()`
    * `Grav\Framework\Cache`: Allow unlimited TTL
    * Optimizations & refactoring to the test suite [#1779](https://github.com/getgrav/grav/pull/1779)
    * Slight modification of Whoops error colors
    * Added new configuration option `system.session.initialize` to delay session initialization if needed by a plugin
    * Updated vendor libraries to latest versions
    * Removed constructor from `ObjectInterface`
    * Make it possible to include debug bar also into non-HTML responses
    * Updated built-in JQuery to latest 3.3.1
1. [](#bugfix)
    * Fixed issue with image alt tag always getting empted out unless set in markdown
    * Fixed issue with remote PHP version determination for Grav updates [#1883](https://github.com/getgrav/grav/issues/1883)
    * Fixed issue with _illegal scheme offset_ in `Uri::convertUrl()` [page-inject#8](https://github.com/getgrav/grav-plugin-page-inject/issues/8)
    * Properly validate YAML blueprint fields so admin can save as proper YAML now  [addresses many issues]
    * Fixed OpenGraph metatags so only Twitter uses `name=`, and all others use `property=` [#1849](https://github.com/getgrav/grav/issues/1849)
    * Fixed an issue with `evaluate()` and `evaluate_twig()` Twig functions that throws invalid template error
    * Fixed issue with `|sort_by_key` twig filter if the input was null or not an array
    * Date ordering should always be numeric [#1810](https://github.com/getgrav/grav/issues/1810)
    * Fix for base paths containing special characters [#1799](https://github.com/getgrav/grav/issues/1799)
    * Fix for session cookies in paths containing special characters
    * Fix for `vundefined` error for version numbers in GPM [form#222](https://github.com/getgrav/grav-plugin-form/issues/222)
    * Fixed `BadMethodCallException` thrown in GPM updates [#1784](https://github.com/getgrav/grav/issues/1784)
    * NOTE: Parsedown security release now escapes `&` to `&amp;` in Markdown links

# v1.3.10
## 12/06/2017

1. [](#bugfix)
    * Reverted GPM Local pull request as it broken admin [#1742](https://github.com/getgrav/grav/issues/1742)

# v1.3.9
## 12/05/2017

1. [](#new)
    * Added new core Twig templates for `partials/metadata.html.twig` and `partials/messages.html.twig`
    * Added ability to work with GPM locally [#1742](https://github.com/getgrav/grav/issues/1742)
    * Added new HTML5 audio controls [#1756](https://github.com/getgrav/grav/issues/1756)
    * Added `Medium::copy()` method to create a copy of a medium object
    * Added new `force_lowercase_urls` functionality on routes and slugs
    * Added new `item-list` filter type to remove empty items
    * Added new `setFlashCookieObject()` and `getFlashCookieObject()` methods to `Session` object
    * Added new `intl_enabled` option to disable PHP intl module collation when not needed
1. [](#bugfix)
    * Fixed an issue with checkbox field validation [form#216](https://github.com/getgrav/grav-plugin-form/issues/216)
    * Fixed issue with multibyte Markdown link URLs [#1749](https://github.com/getgrav/grav/issues/1749)
    * Fixed issue with multibyte folder names [#1751](https://github.com/getgrav/grav/issues/1751)
    * Fixed several issues related to `system.custom_base_url` that were broken [#1736](https://github.com/getgrav/grav/issues/1736)
    * Dynamically added pages via `Pages::addPage()` were not firing `onPageProcessed()` event causing forms not to be processed
    * Fixed `Page::active()` and `Page::activeChild()` to work with UTF-8 characters in the URL [#1727](https://github.com/getgrav/grav/issues/1727)
    * Fixed typo in `modular.yaml` causing media to be ignored [#1725](https://github.com/getgrav/grav/issues/1725)
    * Reverted `case_insensitive_urls` option as it was causing issues with taxonomy [#1733](https://github.com/getgrav/grav/pull/1733)
    * Removed an extra `/` in `CompileFile.php` [#1693](https://github.com/getgrav/grav/pull/1693)
    * Uri::Encode user and password to prevent issues in browsers
    * Fixed "Invalid AJAX response" When using Built-in PHP Webserver in Windows [#1258](https://github.com/getgrav/grav-plugin-admin/issues/1258)
    * Remove support for `config.user`, it was broken and bad practise
    * Make sure that `clean cache` uses valid path [#1745](https://github.com/getgrav/grav/pull/1745)
    * Fixed token creation issue with `Uri` params like `/id:3`
    * Fixed CSS Pipeline failing with Google remote fonts if the file was minified [#1261](https://github.com/getgrav/grav-plugin-admin/issues/1261)
    * Forced `field.multiple: true` to allow use of min/max options in `checkboxes.validate`

# v1.3.8
## 10/26/2017

1. [](#new)
    * Added Page `media_order` capability to manually order page media via a page header
1. [](#bugfix)
    * Fixed GPM update issue with filtered slugs [#1711](https://github.com/getgrav/grav/issues/1711)
    * Fixed issue with missing image file not throwing 404 properly [#1713](https://github.com/getgrav/grav/issues/1713)

# v1.3.7
## 10/18/2017

1. [](#bugfix)
    * Regression Uri: `base_url_absolute` always has the port number [#1690](https://github.com/getgrav/grav-plugin-admin/issues/1690)
    * Uri: Prefer using REQUEST_SCHEME instead of HTTPS [#1698](https://github.com/getgrav/grav-plugin-admin/issues/1698)
    * Fixed routing paths with urlencoded spaces and non-latin letters [#1688](https://github.com/getgrav/grav-plugin-admin/issues/1688)

# v1.3.6
## 10/12/2017

1. [](#bugfix)
    * Regression: Ajax error in Nginx [admin#1244](https://github.com/getgrav/grav-plugin-admin/issues/1244)
    * Remove the `_url=$uri` portion of the the Nginx `try_files` command [admin#1244](https://github.com/getgrav/grav-plugin-admin/issues/1244)

# v1.3.5
## 10/11/2017

1. [](#improved)
    * Refactored `URI` class with numerous bug fixes, and optimizations
    * Override `system.media.upload_limit` with PHP's `post_max_size` or `upload_max_filesize`
    * Updated `bin/grav clean` command to remove unnecessary vendor files (save some bytes)
    * Added a `http_status_code` Twig function to allow setting HTTP status codes from Twig directly.
    * Deter XSS attacks via URI path/uri methods (credit:newbthenewbd)
    * Added support for `$uri->toArray()` and `(string)$uri`
    * Added support for `type` on `Asstes::addInlineJs()` [#1683](https://github.com/getgrav/grav/pull/1683)
1. [](#bugfix)
    * Fixed method signature error with `GPM\InstallCommand::processPackage()` [#1682](https://github.com/getgrav/grav/pull/1682)

# v1.3.4
## 09/29/2017

1. [](#new)
    * Added filter support for Page collections (routable/visible/type/access/etc.)
1. [](#improved)
    * Implemented `Composer\CaBundle` for SSL Certs [#1241](https://github.com/getgrav/grav/issues/1241)
    * Refactored the Assets sorting logic
    * Improved language overrides to merge only 'extra' translations [#1514](https://github.com/getgrav/grav/issues/1514)
    * Improved support for Assets with query strings [#1451](https://github.com/getgrav/grav/issues/1451)
    * Twig extension cleanup
1. [](#bugfix)
    * Fixed an issue where fallback was not supporting dynamic page generation
    * Fixed issue with Image query string not being fully URL encoded [#1622](https://github.com/getgrav/grav/issues/1622)
    * Fixed `Page::summary()` when using delimiter and multibyte UTF8 Characters [#1644](https://github.com/getgrav/grav/issues/1644)
    * Fixed missing `.json` thumbnail throwing error when adding media [grav-plugin-admin#1156](https://github.com/getgrav/grav-plugin-admin/issues/1156)
    * Fixed insecure session cookie initialization [#1656](https://github.com/getgrav/grav/pull/1656)

# v1.3.3
## 09/07/2017

1. [](#new)
    * Added support for 2-Factor Authentication in admin profile
    * Added `gaussianBlur` media method [#1623](https://github.com/getgrav/grav/pull/1623)
    * Added new `|chunk_split()`, `|basename`, and `|dirname` Twig filter
    * Added new `tl` Twig filter/function to support specific translations [#1618](https://github.com/getgrav/grav/issues/1618)
1. [](#improved)
    * User `authorization` now requires a check for `authenticated` - REQUIRED: `Login v2.4.0`
    * Added options to `Page::summary()` to support size without HTML tags [#1554](https://github.com/getgrav/grav/issues/1554)
    * Forced `natsort` on plugins to ensure consistent plugin load ordering across platforms [#1614](https://github.com/getgrav/grav/issues/1614)
    * Use new `multilevel` field to handle Asset Collections [#1201](https://github.com/getgrav/grav-plugin-admin/issues/1201)
    * Added support for redis `password` option [#1620](https://github.com/getgrav/grav/issues/1620)
    * Use 302 rather than 301 redirects by default [#1619](https://github.com/getgrav/grav/issues/1619)
    * GPM Installer will try to load alphanumeric version of the class if no standard class found [#1630](https://github.com/getgrav/grav/issues/1630)
    * Add current page position to `User` class [#1632](https://github.com/getgrav/grav/issues/1632)
    * Added option to enable case insensitive URLs [#1638](https://github.com/getgrav/grav/issues/1638)
    * Updated vendor libraries
    * Updated `travis.yml` to add support for PHP 7.1 as well as 7.0.21 for test suite
1. [](#bugfix)
    * Fixed UTF8 multibyte UTF8 character support in `Page::summary()` [#1554](https://github.com/getgrav/grav/issues/1554)

# v1.3.2
## 08/16/2017

1. [](#new)
    * Added a new `cache_control` system and page level property [#1591](https://github.com/getgrav/grav/issues/1591)
    * Added a new `clear_images_by_default` system property to stop cache clear events from removing processed images [#1481](https://github.com/getgrav/grav/pull/1481)
    * Added new `onTwigLoader()` event to enable utilization of loader methods
    * Added new `Twig::addPath()` and `Twig::prependPath()` methods to wrap loader methods and support namespacing [#1604](https://github.com/getgrav/grav/issues/1604)
    * Added new `array_key_exists()` Twig function wrapper
    * Added a new `Collection::intersect()` method [#1605](https://github.com/getgrav/grav/issues/1605)
1. [](#bugfix)
    * Allow `session.timeout` field to be set to `0` via blueprints [#1598](https://github.com/getgrav/grav/issues/1598)
    * Fixed `Data::exists()` and `Data::raw()` functions breaking if `Data::file()` hasn't been called with non-null value
    * Fixed parent theme auto-loading in child themes of Gantry 5

# v1.3.1
## 07/19/2017

1. [](#bugfix)
    * Fix ordering for Linux + International environments [#1574](https://github.com/getgrav/grav/issues/1574)
    * Check if medium thumbnail exists before resetting
    * Update Travis' auth token

# v1.3.0
## 07/16/2017

1. [](#bugfix)
    * Fixed an undefined variable `$difference` [#1563](https://github.com/getgrav/grav/pull/1563)
    * Fix broken range slider [grav-plugin-admin#1153](https://github.com/getgrav/grav-plugin-admin/issues/1153)
    * Fix natural sort when > 100 pages [#1564](https://github.com/getgrav/grav/pull/1564)

# v1.3.0-rc.5
## 07/05/2017

1. [](#new)
    * Setting `system.session.timeout` to 0 clears the session when the browser session ends [#1538](https://github.com/getgrav/grav/pull/1538)
    * Created a `CODE_OF_CONDUCT.md` so everyone knows how to behave :)
1. [](#improved)
    * Renamed new `media()` Twig function to `media_directory()` to avoid conflict with Page's `media` object
1. [](#bugfix)
    * Fixed global media files disappearing after a reload [#1545](https://github.com/getgrav/grav/issues/1545)
    * Fix for broken regex redirects/routes via `site.yaml`
    * Sanitize the error message in the error handler page

# v1.3.0-rc.4
## 06/22/2017

1. [](#new)
    * Added `lower` and `upper` Twig filters
    * Added `pathinfo()` Twig function
    * Added 165 new thumbnail images for use in `media.yaml`
1. [](#improved)
    * Improved error message when running `bin/grav install` instead of `bin/gpm install`, and also when running on a non-skeleton site [#1027](https://github.com/getgrav/grav/issues/1027)
    * Updated vendor libraries
1. [](#bugfix)
    * Don't rebuild metadata every time, only when file does not exist
    * Restore GravTrait in ConsoleTrait [grav-plugin-login#119](https://github.com/getgrav/grav-plugin-login/issues/119)
    * Fix Windows routing with built-in server [#1502](https://github.com/getgrav/grav/issues/1502)
    * Fix [#1504](https://github.com/getgrav/grav/issues/1504) `process_twig` and `frontmatter.yaml`
    * Nicetime fix: 0 seconds from now -> just now [#1509](https://github.com/getgrav/grav/issues/1509)

# v1.3.0-rc.3
## 05/22/2017

1. [](#new)
    * Added new unified `Utils::getPagePathFromToken()` method which is used by various plugins (Admin, Forms, Downloads, etc.)
1. [](#improved)
    * Optionally remove unpublished pages from the translated languages, move into untranslated list [#1482](https://github.com/getgrav/grav/pull/1482)
    * Improved reliability of `hash` file-check method
1. [](#bugfix)
    * Updated to latest Toolbox library to fix issue with some blueprints rendering in admin plugin [#1117](https://github.com/getgrav/grav-plugin-admin/issues/1117)
    * Fix output handling in RenderProcessor [#1483](https://github.com/getgrav/grav/pull/1483)

# v1.3.0-rc.2
## 05/17/2017

1. [](#new)
    * Added new `media` and `vardump` Twig functions
1. [](#improved)
    * Put in various checks to ensure Exif is available before trying to use it
    * Add timestamp to configuration settings [#1445](https://github.com/getgrav/grav/pull/1445)
1. [](#bugfix)
    * Fix an issue saving YAML textarea fields in expert mode [#1480](https://github.com/getgrav/grav/pull/1480)
    * Moved `onOutputRendered()` back into Grav core

# v1.3.0-rc.1
## 05/16/2017

1. [](#new)
    * Added support for a single array field in the forms
    * Added EXIF support with automatic generation of Page Media metafiles
    * Added Twig function to get EXIF data on any image file
    * Added `Pages::baseUrl()`, `Pages::homeUrl()` and `Pages::url()` functions
    * Added `base32_encode`, `base32_decode`, `base64_encode`, `base64_decode` Twig filters
    * Added `Debugger::getCaller()` to figure out where the method was called from
    * Added support for custom output providers like Slim Framework
    * Added `Grav\Framework\Collection` classes for creating collections
1. [](#improved)
    * Add more controls over HTML5 video attributes (autoplay, poster, loop controls) [#1442](https://github.com/getgrav/grav/pull/1442)
    * Removed logging statement for invalid slug [#1459](https://github.com/getgrav/grav/issues/1459)
    * Groups selection pre-filled in user form
    * Improve error handling in `Folder::move()`
    * Added extra parameter for `Twig::processSite()` to include custom context
    * Updated RocketTheme Toolbox vendor library
1. [](#bugfix)
    * Fix to force route/redirect matching from the start of the route by default [#1446](https://github.com/getgrav/grav/issues/1446)
    * Edit check for valid slug [#1459](https://github.com/getgrav/grav/issues/1459)

# v1.2.4
## 04/24/2017

1. [](#improved)
    * Added optional ignores for `Installer::sophisticatedInstall()` [#1447](https://github.com/getgrav/grav/issues/1447)
1. [](#bugfix)
    * Allow multiple calls to `Themes::initTheme()` without throwing errors
    * Fixed querystrings in root pages with multi-lang enabled [#1436](https://github.com/getgrav/grav/issues/1436)
    * Allow support for `Pages::getList()` with `show_modular` option [#1080](https://github.com/getgrav/grav-plugin-admin/issues/1080)

# v1.2.3
## 04/19/2017

1. [](#improved)
    * Added new `pwd_regex` and `username_regex` system configuration options to allow format modifications
    * Allow `user/accounts.yaml` overrides and implemented more robust theme initialization
    * improved `getList()` method to do more powerful things
    * Fix Typo in GPM [#1427](https://github.com/getgrav/grav/issues/1427)

# v1.2.2
## 04/11/2017

1. [](#bugfix)
    * Fix for redirects breaking [#1420](https://github.com/getgrav/grav/issues/1420)
    * Fix issue in direct-install with github-style dependencies [#1405](https://github.com/getgrav/grav/issues/1405)

# v1.2.1
## 04/10/2017

1. [](#improved)
    * Added various `ancestor` helper methods in Page and Pages classes [#1362](https://github.com/getgrav/grav/pull/1362)
    * Added new `parents` field and switched Page blueprints to use this
    * Added `isajaxrequest()` Twig function [#1400](https://github.com/getgrav/grav/issues/1400)
    * Added ability to inline CSS and JS code via Asset manager [#1377](https://github.com/getgrav/grav/pull/1377)
    * Add query string in lighttpd default config [#1393](https://github.com/getgrav/grav/issues/1393)
    * Add `--all-yes` and `--destination` options for `bin/gpm direct-install` [#1397](https://github.com/getgrav/grav/pull/1397)
1. [](#bugfix)
    * Fix for direct-install of plugins with `languages.yaml` [#1396](https://github.com/getgrav/grav/issues/1396)
    * When determining language from HTTP_ACCEPT_LANGUAGE, also try base language only [#1402](https://github.com/getgrav/grav/issues/1402)
    * Fixed a bad method signature causing warning when running tests on `GPMTest` object

# v1.2.0
## 03/31/2017

1. [](#new)
    * Added file upload for user avatar in user/admin blueprint
1. [](#improved)
    * Analysis fixes
    * Switched to stable composer lib versions

# v1.2.0-rc.3
## 03/22/2017

1. [](#new)
    * Refactored Page re-ordering to handle all siblings at once
    * Added `language_codes` to Twig init to allow for easy language name/code/native-name lookup
1. [](#improved)
    * Added an _Admin Overrides_ section with option to choose the order of children in Pages Management
1. [](#bugfix)
    * Fixed loading issues with improperly named themes (use old broken method first) [#1373](https://github.com/getgrav/grav/issues/1373)
    * Simplified modular/twig processing logic and fixed an issue with system process config [#1351](https://github.com/getgrav/grav/issues/1351)
    * Cleanup package files via GPM install to make them more windows-friendly [#1361](https://github.com/getgrav/grav/pull/1361)
    * Fix for page-level debugger override changing the option site-wide
    * Allow `url()` twig function to pass-through external links

# v1.2.0-rc.2
## 03/17/2017

1. [](#improved)
    * Updated vendor libraries to latest
    * Added the ability to disable debugger on a per-page basis with `debugger: false` in page frontmatter
1. [](#bugfix)
    * Fixed an issue with theme inheritance and hyphenated base themes [#1353](https://github.com/getgrav/grav/issues/1353)
    * Fixed an issue when trying to use an `@2x` derivative on a non-image media file [#1341](https://github.com/getgrav/grav/issues/1341)

# v1.2.0-rc.1
## 03/13/2017

1. [](#new)
    * Added default setting to only allow `direct-installs` from official GPM.  Can be configured in `system.yaml`
    * Added a new `Utils::isValidUrl()` method
    * Added optional parameter to `|markdown(false)` filter to toggle block/line processing (default|true = `block`)
    * Added new `Page::folderExists()` method
1. [](#improved)
    * `Twig::evaluate()` now takes current environment and context into account
    * Genericized `direct-install` so it can be called via Admin plugin
1. [](#bugfix)
    * Fixed a minor bug in Number validation [#1329](https://github.com/getgrav/grav/issues/1329)
    * Fixed exception when trying to find user account and there is no `user://accounts` folder
    * Fixed issue when setting `Page::expires(0)` [Admin #1009](https://github.com/getgrav/grav-plugin-admin/issues/1009)
    * Removed ID from `nonce_field()` Twig function causing validation errors [Form #115](https://github.com/getgrav/grav-plugin-form/issues/115)

# v1.1.17
## 02/17/2017

1. [](#bugfix)
    * Fix for double extensions getting added during some redirects [#1307](https://github.com/getgrav/grav/issues/1307)
    * Fix syntax error in PHP 5.3. Move the version check before requiring the autoloaded deps
    * Fix Whoops displaying error page if there is PHP core warning or error [Admin #980](https://github.com/getgrav/grav-plugin-admin/issues/980)

# v1.1.16
## 02/10/2017

1. [](#new)
    * Exposed the Pages cache ID for use by plugins (e.g. Form) via `Pages::getPagesCacheId()`
    * Added `Languages::resetFallbackPageExtensions()` regarding [#1276](https://github.com/getgrav/grav/pull/1276)
1. [](#improved)
    * Allowed CLI to use non-volatile cache drivers for better integration with CLI and Web caches
    * Added Gantry5-compatible query information to Caddy configuration
    * Added some missing docblocks and type-hints
    * Various code cleanups (return types, missing variables in doclbocks, etc.)
1. [](#bugfix)
    * Fix blueprints slug validation [https://github.com/getgrav/grav-plugin-admin/issues/955](https://github.com/getgrav/grav-plugin-admin/issues/955)

# v1.1.15
## 01/30/2017

1. [](#new)
    * Added a new `Collection::merge()` method to allow merging of multiple collections [#1258](https://github.com/getgrav/grav/pull/1258)
    * Added [OpenCollective](https://opencollective.com/grav) backer/sponsor info to `README.md`
1. [](#improved)
    * Add an additional parameter to GPM::findPackage to avoid throwing an exception, for use in Twig [#1008](https://github.com/getgrav/grav/issues/1008)
    * Skip symlinks if found while clearing cache [#1269](https://github.com/getgrav/grav/issues/1269)
1. [](#bugfix)
    * Fixed an issue when page collection with header-based `sort.by` returns an array [#1264](https://github.com/getgrav/grav/issues/1264)
    * Fix `Response` object to handle `303` redirects when `open_basedir` in effect [#1267](https://github.com/getgrav/grav/issues/1267)
    * Silence `E_WARNING: Zend OPcache API is restricted by "restrict_api" configuration directive`

# v1.1.14
## 01/18/2017

1. [](#bugfix)
    * Fixed `Page::collection()` returning array and not Collection object when header variable did not exist
    * Revert `Content-Encoding: identity` fix, and let you set `cache: allow_webserver_gzip:` option to switch to `identity` [#548](https://github.com/getgrav/grav/issues/548)

# v1.1.13
## 01/17/2017

1. [](#new)
    * Added new `never_cache_twig` page option in `system.yaml` and frontmatter. Allows dynamic Twig logic in regular and modular Twig templates [#1244](https://github.com/getgrav/grav/pull/1244)
1. [](#improved)
    * Several improvements to aid theme development [#232](https://github.com/getgrav/grav/pull/1232)
    * Added `hash` cache check option and made dropdown more descriptive [Admin #923](https://github.com/getgrav/grav-plugin-admin/issues/923)
1. [](#bugfix)
    * Fixed cross volume file system operations [#635](https://github.com/getgrav/grav/issues/635)
    * Fix issue with pages folders validation not accepting uppercase letters
    * Fix renaming the folder name if the page, in the default language, had a custom slug set in its header
    * Fixed issue with `Content-Encoding: none`. It should really be `Content-Encoding: identity` instead
    * Fixed broken `hash` method on page modifications detection
    * Fixed issue with multi-lang pages not caching independently without unique `.md` file [#1211](https://github.com/getgrav/grav/issues/1211)
    * Fixed all `$_GET` parameters missing in Nginx (please update your nginx.conf) [#1245](https://github.com/getgrav/grav/issues/1245)
    * Fixed issue in trying to process broken symlink [#1254](https://github.com/getgrav/grav/issues/1254)

# v1.1.12
## 12/26/2016

1. [](#bugfix)
    * Fixed issue with JSON calls throwing errors due to debugger enabled [#1227](https://github.com/getgrav/grav/issues/1227)

# v1.1.11
## 12/22/2016

1. [](#improved)
    * Fall back properly to HTML if template type not found
1. [](#bugfix)
    * Fix issue with modular pages folders validation [#900](https://github.com/getgrav/grav-plugin-admin/issues/900)

# v1.1.10
## 12/21/2016

1. [](#improved)
    * Improve detection of home path. Also allow `~/.grav` on Windows, drop `ConsoleTrait::isWindows()` method, used only for that [#1204](https://github.com/getgrav/grav/pull/1204)
    * Reworked PHP CLI router [#1219](https://github.com/getgrav/grav/pull/1219)
    * More robust theme/plugin logic in `bin/gpm direct-install`
1. [](#bugfix)
    * Fixed case where extracting a package would cause an error during rename
    * Fix issue with using `Yaml::parse` direcly on a filename, now deprecated
    * Add pattern for frontend validation of folder slugs [#891](https://github.com/getgrav/grav-plugin-admin/issues/891)
    * Fix issue with Inflector when translation is disabled [SimpleSearch #87](https://github.com/getgrav/grav-plugin-simplesearch/issues/87)
    * Explicitly expose `array_unique` Twig filter [Admin #897](https://github.com/getgrav/grav-plugin-admin/issues/897)

# v1.1.9
## 12/13/2016

1. [](#new)
    * RC released as stable
1. [](#improved)
    * Better error handling in cache clear
    * YAML syntax fixes for the future compatibility
    * Added new parameter `remove` for `onBeforeCacheClear` event
    * Add support for calling Media object as function to get medium by filename
1. [](#bugfix)
    * Added checks before accessing admin reference during `Page::blueprints()` call. Allows to access `page.blueprints` from Twig in the frontend

# v1.1.9-rc.3
## 12/07/2016

1. [](#new)
    * Add `ignore_empty` property to be used on array fields, if positive only save options with a value
    * Use new `permissions` field in user account
    * Add `range(int start, int end, int step)` twig function to generate an array of numbers between start and end, inclusive
    * New retina Media image derivatives array support (`![](image.jpg?derivatives=[640,1024,1440])`) [#1147](https://github.com/getgrav/grav/pull/1147)
    * Added stream support for images (`![Sepia Image](image://image.jpg?sepia)`)
    * Added stream support for links (`[Download PDF](user://data/pdf/my.pdf)`)
    * Added new `onBeforeCacheClear` event to add custom paths to cache clearing process
1. [](#improved)
    * Added alias `selfupdate` to the `self-upgrade` `bin/gpm` CLI command
    * Synced `webserver-configs/htaccess.txt` with `.htaccess`
    * Use permissions field in group details.
    * Updated vendor libraries
    * Added a warning on GPM update to update Grav first if needed [#1194](https://github.com/getgrav/grav/pull/1194)
 1. [](#bugfix)
    * Fix page collections problem with `@page.modular` [#1178](https://github.com/getgrav/grav/pull/1178)
    * Fix issue with using a multiple taxonomy filter of which one had no results, thanks to @hughbris [#1184](https://github.com/getgrav/grav/issues/1184)
    * Fix saving permissions in group
    * Fixed issue with redirect of a page getting moved to a different location

# v1.1.9-rc.2
## 11/26/2016

1. [](#new)
    * Added two new sort order options for pages: `publish_date` and `unpublish_date` [#1173](https://github.com/getgrav/grav/pull/1173))
1. [](#improved)
    * Multisite: Create image cache folder if it doesn't exist
    * Add 2 new language values for French [#1174](https://github.com/getgrav/grav/issues/1174)
1. [](#bugfix)
    * Fixed issue when we have a meta file without corresponding media [#1179](https://github.com/getgrav/grav/issues/1179)
    * Update class namespace for Admin class [Admin #874](https://github.com/getgrav/grav-plugin-admin/issues/874)

# v1.1.9-rc.1
## 11/09/2016

1. [](#new)
    * Added a `CompiledJsonFile` object to better handle Json files.
    * Added Base32 encode/decode class
    * Added a new `User::find()` method
1. [](#improved)
    * Moved `messages` object into core Grav from login plugin
    * Added `getTaxonomyItemKeys` to the Taxonomy object [#1124](https://github.com/getgrav/grav/issues/1124)
    * Added a `redirect_me` Twig function [#1124](https://github.com/getgrav/grav/issues/1124)
    * Added a Caddyfile for newer Caddy versions [#1115](https://github.com/getgrav/grav/issues/1115)
    * Allow to override sorting flags for page header-based or default ordering. If the `intl` PHP extension is loaded, only these flags are available: https://secure.php.net/manual/en/collator.asort.php. Otherwise, you can use the PHP standard sorting flags (https://secure.php.net/manual/en/array.constants.php) [#1169](https://github.com/getgrav/grav/issues/1169)
1. [](#bugfix)
    * Fixed an issue with site redirects/routes, not processing with extension (.html, .json, etc.)
    * Don't truncate HTML if content length is less than summary size [#1125](https://github.com/getgrav/grav/issues/1125)
    * Return max available number when calling random() on a collection passing an int > available items [#1135](https://github.com/getgrav/grav/issues/1135)
    * Use correct ratio when applying image filters to image alternatives [#1147](https://github.com/getgrav/grav/issues/1147)
    * Fixed URI path in multi-site when query parameters were used in front page

# v1.1.8
## 10/22/2016

1. [](#bugfix)
    * Fixed warning with unset `ssl` option when using GPM [#1132](https://github.com/getgrav/grav/issues/1132)

# v1.1.7
## 10/22/2016

1. [](#improved)
    * Improved the capabilities of Image derivatives [#1107](https://github.com/getgrav/grav/pull/1107)
1. [](#bugfix)
    * Only pass verify_peer settings to cURL and fopen if the setting is disabled [#1120](https://github.com/getgrav/grav/issues/1120)

# v1.1.6
## 10/19/2016

1. [](#new)
    * Added ability for Page to override the output format (`html`, `xml`, etc..) [#1067](https://github.com/getgrav/grav/issues/1067)
    * Added `Utils::getExtensionByMime()` and cleaned up `Utils::getMimeByExtension` + tests
    * Added a `cache.check.method: 'hash'` option in `system.yaml` that checks all files + dates inclusively
    * Include jQuery 3.x in the Grav assets
    * Added the option to automatically fix orientation on images based on their Exif data, by enabling `system.images.auto_fix_orientation`.
1. [](#improved)
    * Add `batch()` function to Page Collection class
    * Added new `cache.redis.socket` setting that allow to pass a UNIX socket as redis server
    * It is now possible to opt-out of the SSL verification via the new `system.gpm.verify_peer` setting. This is sometimes necessary when receiving a "GPM Unable to Connect" error. More details in ([#1053](https://github.com/getgrav/grav/issues/1053))
    * It is now possible to force the use of either `curl` or `fopen` as `Response` connection method, via the new `system.gpm.method` setting. By default this is set to 'auto' and gives priority to 'fopen' first, curl otherwise.
    * InstallCommand can now handle Licenses
    * Uses more helpful `1x`, `2x`, `3x`, etc names in the Retina derivatives cache files.
    * Added new method `Plugins::isPluginActiveAdmin()` to check if plugin route is active in Admin plugin
    * Added new `Cache::setEnabled` and `Cache::getEnabled` to enable outside control of cache
    * Updated vendor libs including Twig `1.25.0`
    * Avoid git ignoring any vendor folder in a Grav site subfolder (but still ignore the main `vendor/` folder)
    * Added an option to get just a route back from `Uri::convertUrl()` function
    * Added option to control split session [#1096](https://github.com/getgrav/grav/pull/1096)
    * Added new `verbosity` levels to `system.error.display` to allow for system error messages [#1091](https://github.com/getgrav/grav/pull/1091)
    * Improved the API for Grav plugins to access the Parsedown parser directly [#1062](https://github.com/getgrav/grav/pull/1062)
1. [](#bugfix)
    * Fixed missing `progress` method in the DirectInstall Command
    * `Response` class now handles better unsuccessful requests such as 404 and 401
    * Fixed saving of `external` page types [Admin #789](https://github.com/getgrav/grav-plugin-admin/issues/789)
    * Fixed issue deleting parent folder of folder with `param_sep` in the folder name [admin #796](https://github.com/getgrav/grav-plugin-admin/issues/796)
    * Fixed an issue with streams in `bin/plugin`
    * Fixed `jpeg` file format support in Media

# v1.1.5
## 09/09/2016

1. [](#new)
    * Added new `bin/gpm direct-install` command to install local and remote zip archives
1. [](#improved)
    * Refactored `onPageNotFound` event to fire after `onPageInitialized`
    * Follow symlinks in `Folder::all()`
    * Twig variable `base_url` now supports multi-site by path feature
    * Improved `bin/plugin` to list plugins with commands faster by limiting the depth of recursion
1. [](#bugfix)
    * Quietly skip missing streams in `Cache::clearCache()`
    * Fix issue in calling page.summary when no content is present in a page
    * Fix for HUGE session timeouts [#1050](https://github.com/getgrav/grav/issues/1050)

# v1.1.4
## 09/07/2016

1. [](#new)
    * Added new `tmp` folder at root. Accessible via stream `tmp://`. Can be cleared with `bin/grav clear --tmp-only` as well as `--all`.
    * Added support for RTL in `LanguageCodes` so you can determine if a language is RTL or not
    * Ability to set `custom_base_url` in system configuration
    * Added `override` and `force` options for Streams setup
1. [](#improved)
    * Important vendor updates to provide PHP 7.1 beta support!
    * Added a `Util::arrayFlatten()` static function
    * Added support for 'external_url' page header to enable easier external URL based menu items
    * Improved the UI for CLI GPM Index view to use a table
    * Added `@page.modular` Collection type [#988](https://github.com/getgrav/grav/issues/988)
    * Added support for `self@`, `page@`, `taxonomy@`, `root@` Collection syntax for cleaner YAML compatibility
    * Improved GPM commands to allow for `-y` to automate **yes** responses and `-o` for **update** and **selfupgrade** to overwrite installations [#985](https://github.com/getgrav/grav/issues/985)
    * Added randomization to `safe_email` Twig filter for greater security [#998](https://github.com/getgrav/grav/issues/998)
    * Allow `Utils::setDotNotation` to merge data, rather than just set
    * Moved default `Image::filter()` to the `save` action to ensure they are applied last [#984](https://github.com/getgrav/grav/issues/984)
    * Improved the `Truncator` code to be more reliable [#1019](https://github.com/getgrav/grav/issues/1019)
    * Moved media blueprints out of core (now in Admin plugin)
1. [](#bugfix)
    * Removed 307 redirect code option as it is not well supported [#743](https://github.com/getgrav/grav-plugin-admin/issues/743)
    * Fixed issue with folders with name `*.md` are not confused with pages [#995](https://github.com/getgrav/grav/issues/995)
    * Fixed an issue when filtering collections causing null key
    * Fix for invalid HTML when rendering GIF and Vector media [#1001](https://github.com/getgrav/grav/issues/1001)
    * Use pages.markdown.extra in the user's system.yaml [#1007](https://github.com/getgrav/grav/issues/1007)
    * Fix for `Memcached` connection [#1020](https://github.com/getgrav/grav/issues/1020)

# v1.1.3
## 08/14/2016

1. [](#bugfix)
    * Fix for lightbox media function throwing error [#981](https://github.com/getgrav/grav/issues/981)

# v1.1.2
## 08/10/2016

1. [](#new)
    * Allow forcing SSL by setting `system.force_ssl` (Force SSL in the Admin System Config) [#899](https://github.com/getgrav/grav/pull/899)
1. [](#improved)
    * Improved `authorize` Twig extension to accept a nested array of authorizations  [#948](https://github.com/getgrav/grav/issues/948)
    * Don't add timestamps on remote assets as it can cause conflicts
    * Grav now looks at types from `media.yaml` when retrieving page mime types [#966](https://github.com/getgrav/grav/issues/966)
    * Added support for dumping exceptions in the Debugger
1. [](#bugfix)
    * Fixed `Folder::delete` method to recursively remove files and folders and causing Upgrade to fail.
    * Fix [#952](https://github.com/getgrav/grav/issues/952) hyphenize the session name.
    * If no parent is set and siblings collection is called, return a new and empty collection [grav-plugin-sitemap/issues/22](https://github.com/getgrav/grav-plugin-sitemap/issues/22)
    * Prevent exception being thrown when calling the Collator constructor failed in a Windows environment with the Intl PHP Extension enabled [#961](https://github.com/getgrav/grav/issues/961)
    * Fix for markdown images not properly rendering `id` attribute [#956](https://github.com/getgrav/grav/issues/956)

# v1.1.1
## 07/16/2016

1. [](#improved)
    * Made `paramsRegex()` static to allow it to be called statically
1. [](#bugfix)
    * Fixed backup when using very long site titles with invalid characters [grav-plugin-admin#701](https://github.com/getgrav/grav-plugin-admin/issues/701)
    * Fixed a typo in the `webserver-configs/nginx.conf` example

# v1.1.0
## 07/14/2016

1. [](#improved)
    * Added support for validation of multiple email in the `type: email` field [grav-plugin-email#31](https://github.com/getgrav/grav-plugin-email/issues/31)
    * Unified PHP code header styling
    * Added 6 more languages and updated language codes
    * set default "releases" option to `stable`
1. [](#bugfix)
    * Fix backend validation for file fields marked as required [grav-plugin-form#78](https://github.com/getgrav/grav-plugin-form/issues/78)

# v1.1.0-rc.3
## 06/21/2016

1. [](#new)
    * Add a onPageFallBackUrl event when starting the fallbackUrl() method to allow the Login plugin to protect the page media
    * Conveniently allow ability to retrieve user information via config object [#913](https://github.com/getgrav/grav/pull/913) - @Vivalldi
    * Grav served images can now use header caching [#905](https://github.com/getgrav/grav/pull/905)
1. [](#improved)
    * Take asset modification timestamp into consideration in pipelining [#917](https://github.com/getgrav/grav/pull/917) - @Sommerregen
1. [](#bugfix)
    * Respect `enable_asset_timestamp` settings for pipelined Assets [#906](https://github.com/getgrav/grav/issues/906)
    * Fixed collections end dates for 32-bit systems [#902](https://github.com/getgrav/grav/issues/902)
    * Fixed a recent regression (1.1.0-rc1) with parameter separator different than `:`

# v1.1.0-rc.2
## 06/14/2016

1. [](#new)
    * Added getters and setters for Assets to allow manipulation of CSS/JS/Collection based assets via plugins [#876](https://github.com/getgrav/grav/issues/876)
1. [](#improved)
    * Pass the exception to the `onFatalException()` event
    * Updated to latest jQuery 2.2.4 release
    * Moved list items in `system/config/media.yaml` config into a `types:` key which allows you delete default items.
    * Updated `webserver-configs/nginx.conf` with `try_files` fix from @mrhein and @rondlite [#743](https://github.com/getgrav/grav/pull/743)
    * Updated cache references to include `memecache` and `redis` [#887](https://github.com/getgrav/grav/issues/887)
    * Updated composer libraries
1. [](#bugfix)
    * Fixed `Utils::normalizePath()` that was truncating 0's [#882](https://github.com/getgrav/grav/issues/882)

# v1.1.0-rc.1
## 06/01/2016

1. [](#new)
    * Added `Utils::getDotNotation()` and `Utils::setDotNotation()` methods + tests
    * Added support for `xx-XX` locale language lookups in `LanguageCodes` class [#854](https://github.com/getgrav/grav/issues/854)
    * New CSS/JS Minify library that does a more reliable job [#864](https://github.com/getgrav/grav/issues/864)
1. [](#improved)
    * GPM installation of plugins and themes into correct multisite folders [#841](https://github.com/getgrav/grav/issues/841)
    * Use `Page::rawRoute()` in blueprints for more reliable mulit-language support
1. [](#bugfix)
    * Fixes for `zlib.output_compression` as well as `mod_deflate` GZIP compression
    * Fix for corner-case redirect logic causing infinite loops and out-of-memory errors
    * Fix for saving fields in expert mode that have no `Validation::typeX()` methods [#626](https://github.com/getgrav/grav-plugin-admin/issues/626)
    * Detect if user really meant to extend parent blueprint, not another one (fixes old page type blueprints)
    * Fixed a bug in `Page::relativePagePath()` when `Page::$name` is not defined
    * Fix for poor handling of params + query element in `Uri::processParams()` [#859](https://github.com/getgrav/grav/issues/859)
    * Fix for double encoding in markdown links [#860](https://github.com/getgrav/grav/issues/860)
    * Correctly handle language strings to determine if it's in admin or not [#627](https://github.com/getgrav/grav-plugin-admin/issues/627)

# v1.1.0-beta.5
## 05/23/2016

1. [](#improved)
    * Updated jQuery from 2.2.0 to 2.2.3
    * Set `Uri::ip()` to static by default so it can be used in form fields
    * Improved `Session` class with flash storage
    * `Page::getContentMeta()` now supports an optional key.
1. [](#bugfix)
    * Fixed "Invalid slug set in YAML frontmatter" when setting `Page::slug()` with empty string [#580](https://github.com/getgrav/grav-plugin-admin/issues/580)
    * Only `.gitignore` Grav's vendor folder
    * Fix trying to remove Grav with `GPM uninstall` of a plugin with Grav dependency
    * Fix Page Type blueprints not being able to extend their parents
    * `filterFile` validation method always returns an array of files, behaving like `multiple="multiple"`
    * Fixed [#835](https://github.com/getgrav/grav-plugin-admin/issues/835) check for empty image file first to prevent getimagesize() fatal error
    * Avoid throwing an error when Grav's Gzip and mod_deflate are enabled at the same time on a non php-fpm setup

# v1.1.0-beta.4
## 05/09/2016

1. [](#bugfix)
    * Drop dependencies calculations if plugin is installed via symlink
    * Drop Grav from dependencies calculations
    * Send slug name as part of installed packages
    * Fix for summary entities not being properly decoded [#825](https://github.com/getgrav/grav/issues/825)


# v1.1.0-beta.3
## 05/04/2016

1. [](#improved)
    * Pass the Page type when calling `onBlueprintCreated`
    * Changed `Page::cachePageContent()` form **private** to **public** so a page can be recached via plugin
1. [](#bugfix)
    * Fixed handling of `{'loading':'async'}` with Assets Pipeline
    * Fix for new modular page modal `Page` field requiring a value [#529](https://github.com/getgrav/grav-plugin-admin/issues/529)
    * Fix for broken `bin/gpm version` command
    * Fix handling "grav" as a dependency
    * Fix when installing multiple packages and one is the dependency of another, don't try to install it twice
    * Fix using name instead of the slug to determine a package folder. Broke for packages whose name was 2+ words

# v1.1.0-beta.2
## 04/27/2016

1. [](#new)
    * Added new `Plugin::getBlueprint()` and `Theme::getBlueprint()` method
    * Allow **page blueprints** to be added via Plugins.
1. [](#improved)
    * Moved to new `data-*@` format in blueprints
    * Updated composer-based libraries
    * Moved some hard-coded `CACHE_DIR` references to use locator
    * Set `twig.debug: true` by default
1. [](#bugfix)
    * Fixed issue with link rewrites and local assets pipeline with `absolute_urls: true`
    * Allow Cyrillic slugs [#520](https://github.com/getgrav/grav-plugin-admin/issues/520)
    * Fix ordering issue with accented letters [#784](https://github.com/getgrav/grav/issues/784)
    * Fix issue with Assets pipeline and missing newlines causing invalid JavaScript

# v1.1.0-beta.1
## 04/20/2016

1. [](#new)
    * **Blueprint Improvements**: The main improvements to Grav take the form of a major rewrite of our blueprint functionality. Blueprints are an essential piece of functionality within Grav that helps define configuration fields. These allow us to create a definition of a form field that can be rendered in the administrator plugin and allow the input, validation, and storage of values into the various configuration and page files that power Grav. Grav 1.0 had extensive support for building and extending blueprints, but Grav 1.1 takes this even further and adds improvements to our existing system.
    * **Extending Blueprints**: You could extend forms in Grav 1.0, but now you can use a newer `extends@:` default syntax rather than the previous `'@extends'` string that needed to be quoted in YAML. Also this new format allows for the defining of a `context` which lets you define where to look for the base blueprint. Another new feature is the ability to extend from multiple blueprints.
    * **Embedding/Importing Blueprints**: One feature that has been requested is the ability to embed or import one blueprint into another blueprint. This allows you to share fields or sub-form between multiple forms. This is accomplished via the `import@` syntax.
    * **Removing Existing Fields and Properties**: Another new feature is the ability to remove completely existing fields or properties from an extended blueprint. This allows the user a lot more flexibility when creating custom forms by simply using the new `unset@: true` syntax. To remove a field property you would use `unset-<property>@: true` in your extended field definition, for example: `unset-options@: true`.
    * **Replacing Existing Fields and Properties**: Similar to removing, you can now replace an existing field or property with the `replace@: true` syntax for the whole field, and `replace-<property>@: true` for a specific property.
    * **Field Ordering**: Probably the most frequently requested blueprint functionality that we have added is the ability to change field ordering. Imagine that you want to extend the default page blueprint but add a new tab. Previously, this meant your tab would be added at the end of the form, but now you can define that you wish the new tab to be added right after the `content` tab. This works for any field too, so you can extend a blueprint and add your own custom fields anywhere you wish! This is accomplished by using the new `ordering@:` syntax with either an existing property name or an integer.
    * **Configuration Properties**: Another useful new feature is the ability to directly access Grav configuration in blueprints with `config-<property>@` syntax. For example you can set a default for a field via `config-default@: site.author.name` which will use the author.name value from the `site.yaml` file as the `default` value for this field.
    * **Function Calls**: The ability to call PHP functions for values has been improved in Grav 1.1 to be more powerful. You can use the `data-<property>@` syntax to call static methods to obtain values. For example: `data-default@: '\Grav\Plugin\Admin::route'`. You can now even pass parameters to these methods.
    * **Validation Rules**: You can now define a custom blueprint-level validation rule and assign this rule to a form field.
    * **Custom Form Field Types**: This advanced new functionality allows you to create a custom field type via a new plugin event called getFormFieldTypes(). This allows you to provide extra functionality or instructions on how to handle the form form field.
    * **GPM Versioning**: A new feature that we have wanted to add to our GPM package management system is the ability to control dependencies by version. We have opted to use a syntax very similar to the Composer Package Manager that is already familiar to most PHP developers. This new versioning system allows you to define specific minimum version requirements of dependent packages within Grav. This should ensure that we have less (hopefully none!) issues when you update one package that also requires a specific minimum version of another package. The admin plugin for example may have an update that requires a specific version of Grav itself.
    * **GPM Testing Channel**: GPM repository now comes with both a `stable` and `testing` channel. A new setting in `system.gpm.releases` allow to switch between the two channels. Developers will be able to decide whether their resource is going to be in a pre-release state or stable. Only users who switch to the **testing** channel will be able to install a pre-release version.
    * **GPM Events**: Packages (plugins and themes) can now add event handlers to hook in the package GPM events: install, update, uninstall. A package can listen for events before and after each of these events, and can execute any PHP code, and optionally halt the procedure or return a message.
    * Refactor of the process chain breaking out `Processors` into individual classes to allow for easier modification and addition. Thanks to toovy for this work. - [#745](https://github.com/getgrav/grav/pull/745)
    * Added multipart downloads, resumable downloads, download throttling, and video streaming in the `Utils::download()` method.
    * Added optional config to allow Twig processing in page frontmatter - [#788](https://github.com/getgrav/grav/pull/788)
    * Added the ability to provide blueprints via a plugin (previously limited to Themes only).
    * Added Developer CLI Tools to easily create a new theme or plugin
    * Allow authentication for proxies - [#698](https://github.com/getgrav/grav/pull/698)
    * Allow to override the default Parsedown behavior - [#747](https://github.com/getgrav/grav/pull/747)
    * Added an option to allow to exclude external files from the pipeline, and to render the pipeline before/after excluded files
    * Added the possibility to store translations of themes in separate files inside the `languages` folder
    * Added a method to the Uri class to return the base relative URL including the language prefix, or the base relative url if multilanguage is not enabled
    * Added a shortcut for pages.find() alias
1. [](#improved)
    * Now supporting hostnames with localhost environments for better vhost support/development
    * Refactor hard-coded paths to use PHP Streams that allow a setup file to configure where certain parts of Grav are stored in the physical filesystem.
    * If multilanguage is active, include the Intl Twig Extension to allow translating dates automatically (http://twig.sensiolabs.org/doc/extensions/intl.html)
    * Allow having local themes with the same name as GPM themes, by adding `gpm: false` to the theme blueprint - [#767](https://github.com/getgrav/grav/pull/767)
    * Caddyfile and Lighttpd config files updated
    * Removed `node_modules` folder from backups to make them faster
    * Display error when `bin/grav install` hasn't been run instead of throwing exception. Prevents "white page" errors if error display is off
    * Improved command line flow when installing multiple packages: don't reinstall packages if already installed, ask once if should use symlinks if symlinks are found
    * Added more tests to our testing suite
    * Added x-ua-compatible to http_equiv metadata processing
    * Added ability to have a per-page `frontmatter.yaml` file to set header frontmatter defaults. Especially useful for multilang scenarios - [#775](https://github.com/getgrav/grav/pull/775)
    * Removed deprecated `bin/grav newuser` CLI command.  use `bin/plugin login newuser` instead.
    * Added `webm` and `ogv` video types to the default media types list.
1. [](#bugfix)
    * Fix Zend Opcache `opcache.validate_timestamps=0` not detecting changes in compiled yaml and twig files
    * Avoid losing params, query and fragment from the URL when auto-redirecting to a language-specific route - [#759](https://github.com/getgrav/grav/pull/759)
    * Fix for non-pipeline assets getting lost when pipeline is cached to filesystem
    * Fix for double encoding resulting from Markdown Extra
    * Fix for a remote link breaking all CSS rewrites for pipeline
    * Fix an issue with Retina alternatives not clearing properly between repeat uses
    * Fix for non standard http/s external markdown links - [#738](https://github.com/getgrav/grav/issues/738)
    * Fix for `find()` calling redirects via `dispatch()` causing infinite loops - [#781](https://github.com/getgrav/grav/issues/781)

# v1.0.10
## 02/11/2016

1. [](#new)
    * Added new `Page::contentMeta()` mechanism to store content-level meta data alongside content
    * Added Japanese language translation
1. [](#improved)
    * Updated some vendor libraries
1. [](#bugfix)
    * Hide `streams` blueprint from Admin plugin
    * Fix translations of languages with `---` in YAML files

# v1.0.9
## 02/05/2016

1. [](#new)
    * New **Unit Testing** via Codeception http://codeception.com/
    * New **page-level SSL** functionality when using `absolute_urls`
    * Added `reverse_proxy` config option for issues with non-standard ports
    * Added `proxy_url` config option to support GPM behind proxy servers #639
    * New `Pages::parentsRawRoutes()` method
    * Enhanced `bin/gpm info` CLI command with Changelog support #559
    * Ability to add empty *Folder* via admin plugin
    * Added latest `jQuery 2.2.0` library to core
    * Added translations from Crowdin
1. [](#improved)
    * [BC] Metadata now supports only flat arrays. To use open graph metas and the likes (ie, 'og:title'), simply specify it in the key.
    * Refactored `Uri::convertUrl()` method to be more reliable + tests created
    * Date for last update of a modular sub-page sets modified date of modular page itself
    * Split configuration up into two steps
    * Moved Grav-based `base_uri` variables into `Uri::init()`
    * Refactored init in `URI` to better support testing
    * Allow `twig_vars` to be exposed earlier and merged later
    * Avoid setting empty metadata
    * Accept single group access as a string rather than requiring an array
    * Return `$this` in Page constructor and init to allow chaining
    * Added `ext-*` PHP requirements to `composer.json`
    * Use Whoops 2.0 library while supporting old style
    * Removed redundant old default-hash fallback mechanisms
    * Commented out default redirects and routes in `site.yaml`
    * Added `/tests` folder to deny's of all `webserver-configs/*` files
    * Various PS and code style fixes
1. [](#bugfix)
    * Fix default generator metadata
    * Fix for broken image processing caused by `Uri::convertUrl()` bugs
    * Fix loading JS and CSS from collections #623
    * Fix stream overriding
    * Remove the URL extension for home link
    * Fix permissions when the user has no access level set at all
    * Fix issue with user with multiple groups getting denied on first group
    * Fixed an issue with `Pages()` internal cache lookup not being unique enough
    * Fix for bug with `site.redirects` and `site.routes` being an empty list
    * [Markdown] Don't process links for **special protocols**
    * [Whoops] serve JSON errors when request is JSON


# v1.0.8
## 01/08/2016

1. [](#new)
    * Added `rotate`, `flip` and `fixOrientation` image medium methods
1. [](#bugfix)
    * Removed IP from Nonce generation. Should be more reliable in a variety of scenarios

# v1.0.7
## 01/07/2016

1. [](#new)
    * Added `composer create-project` as an additional installation method #585
    * New optional system config setting to strip home from page routs and urls #561
    * Added Greek, Finnish, Norwegian, Polish, Portuguese, and Romanian languages
    * Added new `Page->topParent()` method to return top most parent of a page
    * Added plugins configuration tab to debugger
    * Added support for APCu and PHP7.0 via new Doctrine Cache release
    * Added global setting for `twig_first` processing (false by default)
    * New configuration options for Session settings #553
1. [](#improved)
    * Switched to SSL for GPM calls
    * Use `URI->host()` for session domain
    * Add support for `open_basedir` when installing packages via GPM
    * Improved `Utils::generateNonceString()` method to handle reverse proxies
    * Optimized core thumbnails saving 38% in file size
    * Added new `bin/gpm index --installed-only` option
    * Improved GPM errors to provider more helpful diagnostic of issues
    * Removed old hardcoded PHP version references
    * Moved `onPageContentProcessed()` event so it's fired more reliably
    * Maintain md5 keys during sorting of Assets #566
    * Update to Caddyfile for Caddy web server
1. [](#bugfix)
    * Fixed an issue with cache/config checksum not being set on cache load
    * Fix for page blueprint and theme inheritance issue #534
    * Set `ZipBackup` timeout to 10 minutes if possible
    * Fix case where we only have inline data for CSS or JS  #565
    * Fix `bin/grav sandbox` command to work with new `webserver-config` folder
    * Fix for markdown attributes on external URLs
    * Fixed issue where `data:` page header was acting as `publish_date:`
    * Fix for special characters in URL parameters (e.g. /tag:c++) #541
    * Safety check for an array of nonces to only use the first one

# v1.0.6
## 12/22/2015

1. [](#new)
    * Set minimum requirements to [PHP 5.5.9](http://bit.ly/1Jt9OXO)
    * Added `saveConfig` to Themes
1. [](#improved)
    * Updated Whoops to new 2.0 version (PHP 7.0 compatible)
    * Moved sample web server configs into dedicated directory
    * FastCGI will use Apache's `mod_deflate` if gzip turned off
1. [](#bugfix)
    * Fix broken media image operators
    * Only call extra method of blueprints if blueprints exist
    * Fix lang prefix in url twig variables #523
    * Fix case insensitive HTTPS check #535
    * Field field validation handles case `multiple` missing

# v1.0.5
## 12/18/2015

1. [](#new)
    * Add ability to extend markdown with plugins
    * Added support for plugins to have individual language files
    * Added `7z` to media formats
    * Use Grav's fork of Parsedown until PR is merged
    * New function to persist plugin configuration to disk
    * GPM `selfupgrade` will now check PHP version requirements
1. [](#improved)
    * If the field allows multiple files, return array
    * Handle non-array values in file validation
1. [](#bugfix)
    * Fix when looping `fields` param in a `list` field
    * Properly convert commas to spaces for media attributes
    * Forcing Travis VM to HI timezone to address future files in zip file

# v1.0.4
## 12/12/2015

1. [](#bugfix)
    * Needed to put default image folder permissions for YAML compatibility

# v1.0.3
## 12/11/2015

1. [](#bugfix)
    * Fixed issue when saving config causing incorrect image cache folder perms

# v1.0.2
## 12/11/2015

1. [](#bugfix)
    * Fix for timing display in debugbar

# v1.0.1
## 12/11/2015

1. [](#improved)
    * Reduced package sizes by removing extra vendor dev bits
1. [](#bugfix)
    * Fix issue when you enable debugger from admin plugin

# v1.0.0
## 12/11/2015

1. [](#new)
    * Add new link attributes via markdown media
    * Added setters to set state of CSS/JS pipelining
    * Added `user/accounts` to `.gitignore`
    * Added configurable permissions option for Image cache
1. [](#improved)
    * Hungarian translation updated
    * Refactored Theme initialization for improved flexibility
    * Wrapped security section of account blueprints in an 'super user' authorize check
    * Minor performance optimizations
    * Updated core page blueprints with markdown preview option
    * Added useful cache info output to Debugbar
    * Added `iconv` polyfill library used by Symfony 2.8
    * Force lowercase of username in a few places for case sensitive filesystems
1. [](#bugfix)
    * Fix for GPM problems "Call to a member function set() on null"
    * Fix for individual asset pipeline values not functioning
    * Fix `Page::copy()` and `Page::move()` to support multiple moves at once
    * Fixed page moving of a page with no content
    * Fix for wrong ordering when moving many pages
    * Escape root path in page medium files to work with special characters
    * Add missing parent constructor to Themes class
    * Fix missing file error in `bin/grav sandbox` command
    * Fixed changelog differ when upgrading Grav
    * Fixed a logic error in `Validation->validate()`
    * Make `$container` available in `setup.php` to fix multi-site

# v1.0.0-rc.6
## 12/01/2015

1. [](#new)
    * Refactor Config classes for improved performance!
    * Refactor Data classes to use `NestedArrayAccess` instead of `DataMutatorTrait`
    * Added support for `classes` and `id` on medium objects to set CSS values
    * Data objects: Allow function call chaining
    * Data objects: Lazy load blueprints only if needed
    * Automatically create unique security salt for each configuration
    * Added Hungarian translation
    * Added support for User groups
1. [](#improved)
    * Improved robots.txt to disallow crawling of non-user folders
    * Nonces only generated once per action and process
    * Added IP into Nonce string calculation
    * Nonces now use random string with random salt to improve performance
    * Improved list form handling #475
    * Vendor library updates
1. [](#bugfix)
    * Fixed help output for `bin/plugin`
    * Fix for nested logic for lists and form parsing #273
    * Fix for array form fields and last entry not getting deleted
    * Should not be able to set parent to self #308

# v1.0.0-rc.5
## 11/20/2015

1. [](#new)
    * Added **nonce** functionality for all admin forms for improved security
    * Implemented the ability for Plugins to provide their own CLI commands through `bin/plugin`
    * Added Croatian translation
    * Added missing `umask_fix` property to `system.yaml`
    * Added current theme's config to global config. E.g. `config.theme.dropdown_enabled`
    * Added `append_url_extension` option to system config & page headers
    * Users have a new `state` property to allow disabling/banning
    * Added new `Page.relativePagePath()` helper method
    * Added new `|pad` Twig filter for strings (uses `str_pad()`)
    * Added `lighttpd.conf` for Lightly web server
1. [](#improved)
    * Clear previously applied operations when doing a reset on image media
    * Password no longer required when editing user
    * Improved support for trailing `/` URLs
    * Improved `.nginx.conf` configuration file
    * Improved `.htaccess` security
    * Updated vendor libs
    * Updated `composer.phar`
    * Use streams instead of paths for `clearCache()`
    * Use PCRE_UTF8 so unicode strings can be regexed in Truncator
    * Handle case when login plugin is disabled
    * Improved `quality` functionality in media handling
    * Added some missing translation strings
    * Deprecated `bin/grav newuser` in favor of `bin/plugin login new-user`
    * Moved fallback types to use any valid media type
    * Renamed `system.pages.fallback_types` to `system.media.allowed_fallback_types`
    * Removed version number in default `generator` meta tag
    * Disable time limit in case of slow downloads
    * Removed default hash in `system.yaml`
1. [](#bugfix)
    * Fix for media using absolute URLs causing broken links
    * Fix theme auto-loading #432
    * Don't create empty `<style>` or `<script>` scripts if no data
    * Code cleanups
    * Fix undefined variable in Config class
    * Fix exception message when label is not set
    * Check in `Plugins::get()` to ensure plugins exists
    * Fixed GZip compression making output buffering work correctly with all servers and browsers
    * Fixed date representation in system config

# v1.0.0-rc.4
## 10/29/2015

1. [](#bugfix)
    * Fixed a fatal error if you have a collection with missing or invalid `@page: /route`

# v1.0.0-rc.3
## 10/29/2015

1. [](#new)
    * New Page collection options! `@self.parent, @self.siblings, @self.descendants` + more
    * White list of file types for fallback route functionality (images by default)
1. [](#improved)
    * Assets switched from defines to streams
1. [](#bugfix)
    * README.md typos fixed
    * Fixed issue with routes that have lang string in them (`/en/english`)
    * Trim strings before validation so whitespace is not satisfy 'required'

# v1.0.0-rc.2
## 10/27/2015

1. [](#new)
    * Added support for CSS Asset groups
    * Added a `wrapped_site` system option for themes/plugins to use
    * Pass `Page` object as event to `onTwigPageVariables()` event hook
    * New `Data.items()` method to get all items
1. [](#improved)
    * Missing pipelined remote asset will now fail quietly
    * More reliably handle inline JS and CSS to remove only surrounding HTML tags
    * `Medium.meta` returns new Data object so null checks are possible
    * Improved Medium metadata merging to allow for automatic title/alt/class attributes
    * Moved Grav object to global variable rather than template variable (useful for macros)
    * German language improvements
    * Updated bundled composer
1. [](#bugfix)
    * Accept variety of `true` values in `User.authorize()` method
    * Fix for `Validation` throwing an error if no label set

# v1.0.0-rc.1
## 10/23/2015

1. [](#new)
    * Use native PECL YAML parser if installed for 4X speed boost in parsing YAML files
    * Support for inherited theme class
    * Added new default language prepend system configuration option
    * New `|evaluate` Twig filter to evaluate a string as twig
    * New system option to ignore all **hidden** files and folders
    * New system option for default redirect code
    * Added ability to append specific `[30x]` codes to redirect URLs
    * Added `url_taxonomy_filters` for page collections
    * Added `@root` page and `recurse` flag for page collections
    * Support for **multiple** page collection types as an array
    * Added Dutch language file
    * Added Russian language file
    * Added `remove` method to User object
1. [](#improved)
    * Moved hardcoded mimetypes to `media.yaml` to be treated as Page media files
    * Set `errors: display: false` by default in `system.yaml`
    * Strip out extra slashes in the URI
    * Validate hostname to ensure it is valid
    * Ignore more SCM folders in Backups
    * Removed `home_redirect` settings from `system.yaml`
    * Added Page `media` as root twig object for consistency
    * Updated to latest vendor libraries
    * Optimizations to Asset pipeline logic for minor speed increase
    * Block direct access to a variety of files in `.htaccess` for increased security
    * Debugbar vendor library update
    * Always fallback to english if other translations are not available
1. [](#bugfix)
    * Fix for redirecting external URL with multi-language
    * Fix for Asset pipeline not respecting asset groups
    * Fix language files with child/parent theme relationships
    * Fixed a regression issue resulting in incorrect default language
    * Ensure error handler is initialized before URI is processed
    * Use default language in Twig if active language is not set
    * Fixed issue with `safeEmailFilter()` Twig filter not separating with `;` properly
    * Fixed empty YAML file causing error with native PECL YAML parser
    * Fixed `SVG` mimetype
    * Fixed incorrect `Cache-control: max-age` value format

# v0.9.45
## 10/08/2015

1. [](#bugfix)
    * Fixed a regression issue resulting in incorrect default language

# v0.9.44
## 10/07/2015

1. [](#new)
    * Added Redis back as a supported cache mechanism
    * Allow Twig `nicetime` translations
    * Added `-y` option for 'Yes to all' in `bin/gpm update`
    * Added CSS `media` attribute to the Assets manager
    * New German language support
    * New Czech language support
    * New French language support
    * Added `modulus` twig filter
1. [](#improved)
    * URL decode in medium actions to allow complex syntax
    * Take into account `HTTP_HOST` before `SERVER_NAME` (helpful with Nginx)
    * More friendly cache naming to ease manual management of cache systems
    * Added default Apache resource for `DirectoryIndex`
1. [](#bugfix)
    * Fix GPM failure when offline
    * Fix `open_basedir` error in `bin/gpm install`
    * Fix an HHVM error in Truncator
    * Fix for XSS vulnerability with params
    * Fix chaining for responsive size derivatives
    * Fix for saving pages when removing the page title and all other header elements
    * Fix when saving array fields
    * Fix for ports being included in `HTTP_HOST`
    * Fix for Truncator to handle PHP tags gracefully
    * Fix for locate style lang codes in `getNativeName()`
    * Urldecode image basenames in markdown

# v0.9.43
## 09/16/2015

1. [](#new)
    * Added new `AudioMedium` for HTML5 audio
    * Added ability for Assets to be added and displayed in separate *groups*
    * New support for responsive image derivative sizes
1. [](#improved)
    * GPM theme install now uses a `copy` method so new files are not lost (e.g. `/css/custom.css`)
    * Code analysis improvements and cleanup
    * Removed Twig panel from debugger (no longer supported in Twig 1.20)
    * Updated composer packages
    * Prepend active language to `convertUrl()` when used in markdown links
    * Added some pre/post flight options for installer via blueprints
    * Hyphenize the site name in the backup filename
1. [](#bugfix)
    * Fix broken routable logic
    * Check for `phpinfo()` method in case it is restricted by hosting provider
    * Fixes for windows when running GPM
    * Fix for ampersand (`&`) causing error in `truncateHtml()` via `Page.summary()`

# v0.9.42
## 09/11/2015

1. [](#bugfix)
    * Fixed `User.authorise()` to be backwards compabile

# v0.9.41
## 09/11/2015

1. [](#new)
    * New and improved multibyte-safe TruncateHTML function and filter
    * Added support for custom page date format
    * Added a `string` Twig filter to render as json_encoded string
    * Added `authorize` Twig filter
    * Added support for theme inheritance in the admin
    * Support for multiple content collections on a page
    * Added configurable files/folders ignores for pages
    * Added the ability to set the default PHP locale and override via multi-lang configuration
    * Added ability to save as YAML via admin
    * Added check for `mbstring` support
    * Added new `redirect` header for pages
1. [](#improved)
    * Changed dependencies from `develop` to `master`
    * Updated logging to log everything from `debug` level on (was `warning`)
    * Added missing `accounts/` folder
    * Default to performing a 301 redirect for URIs with trailing slashes
    * Improved Twig error messages
    * Allow validating of forms from anywhere such as plugins
    * Added logic so modular pages are by default non-routable
    * Hide password input in `bin/grav newuser` command
1. [](#bugfix)
    * Fixed `Pages.all()` not returning modular pages
    * Fix for modular template types not getting found
    * Fix for `markdown_extra:` overriding `markdown:extra:` setting
    * Fix for multi-site routing
    * Fix for multi-lang page name error
    * Fixed a redirect loop in `URI` class
    * Fixed a potential error when `unsupported_inline_types` is empty
    * Correctly generate 2x retina image
    * Typo fixes in page publish/unpublish blueprint

# v0.9.40
## 08/31/2015

1. [](#new)
    * Added some new Twig filters: `defined`, `rtrim`, `ltrim`
    * Admin support for customizable page file name + template override
1. [](#improved)
    * Better message for incompatible/unsupported Twig template
    * Improved User blueprints with better help
    * Switched to composer **install** rather than **update** by default
    * Admin autofocus on page title
    * `.htaccess` hardening (`.htaccess` & `htaccess.txt`)
    * Cache safety checks for missing folders
1. [](#bugfix)
    * Fixed issue with unescaped `o` character in date formats

# v0.9.39
## 08/25/2015

1. [](#bugfix)
    * `Page.active()` not triggering on **homepage**
    * Fix for invalid session name in Opera browser

# v0.9.38
## 08/24/2015

1. [](#new)
    * Added `language` to **user** blueprint
    * Added translations to blueprints
    * New extending logic for blueprints
    * Blueprints are now loaded with Streams to allow for better overrides
    * Added new Symfony `dump()` method
1. [](#improved)
    * Catch YAML header parse exception so site doesn't die
    * Better `Page.parent()` logic
    * Improved GPM display layout
    * Tweaked default page layout
    * Unset route and slug for improved reliability of route changes
    * Added requirements to README.md
    * Updated various libraries
    * Allow use of custom page date field for dateRange collections
1. [](#bugfix)
    * Slug fixes with GPM
    * Unset plaintext password on save
    * Fix for trailing `/` not matching active children

# v0.9.37
## 08/12/2015

3. [](#bugfix)
    * Fixed issue when saving `header.process` in page forms via the **admin plugin**
    * Fixed error due to use of `set_time_limit` that might be disabled on some hosts

# v0.9.36
## 08/11/2015

1. [](#new)
    * Added a new `newuser` CLI command to create user accounts
    * Added `default` blueprint for all templates
    * Support `user` and `system` language translation merging
1. [](#improved)
    * Added isSymlink method in GPM to determine if Grav is symbolically linked or not
    * Refactored page recursing
    * Updated blueprints to use new toggles
    * Updated blueprints to use current date for date format fields
    * Updated composer.phar
    * Use sessions for admin even when disabled for site
    * Use `GRAV_ROOT` in session identifier

# v0.9.35
## 08/06/2015

1. [](#new)
    * Added `body_classes` field
    * Added `visiblity` toggle and help tooltips on new page form
    * Added new `Page.unsetRoute()` method to allow admin to regenerate the route
2. [](#improved)
    * User save no longer stores username each time
    * Page list form field now shows all pages except root
    * Removed required option from page title
    * Added configuration settings for running Nginx in sub directory
3. [](#bugfix)
    * Fixed deep translation merging
    * Fixed broken **metadata** merging with site defaults
    * Fixed broken **summary** field
    * Fixed broken robots field
    * Fixed GPM issue when using cURL, throwing an `Undefined offset: 1` exception
    * Removed duplicate hidden page `type` field

# v0.9.34
## 08/04/2015

1. [](#new)
    * Added new `cache_all` system setting + media `cache()` method
    * Added base languages configuration
    * Added property language to page to help plugins identify page language
    * New `Utils::arrayFilterRecursive()` method
2. [](#improved)
    * Improved Session handling to support site and admin independently
    * Allow Twig variables to be modified in other events
    * Blueprint updates in preparation for Admin plugin
    * Changed `Inflector` from static to object and added multi-language support
    * Support for admin override of a page's blueprints
3. [](#bugfix)
    * Removed unused `use` in `VideoMedium` that was causing error
    * Array fix in `User.authorise()` method
    * Fix for typo in `translations_fallback`
    * Fixed moving page to the root

# v0.9.33
## 07/21/2015

1. [](#new)
    * Added new `onImageMediumSaved()` event (useful for post-image processing)
    * Added `Vary: Accept-Encoding` option
2. [](#improved)
    * Multilang-safe delimiter position
    * Refactored Twig classes and added optional umask setting
    * Removed `pageinit()` timing
    * `Page->routable()` now takes `published()` state into account
    * Improved how page extension is set
    * Support `Language->translate()` method taking string and array
3. [](#bugfix)
    * Fixed `backup` command to include empty folders

# v0.9.32
## 07/14/2015

1. [](#new)
    * Detect users preferred language via `http_accept_language` setting
    * Added new `translateArray()` language method
2. [](#improved)
    * Support `en` translations by default for plugins & themes
    * Improved default generator tag
    * Minor language tweaks and fixes
3. [](#bugfix)
    * Fix for session active language and homepage redirects
    * Ignore root-level page rather than throwing error

# v0.9.31
## 07/09/2015

1. [](#new)
    * Added xml, json, css and js to valid media file types
2. [](#improved)
    * Better handling of unsupported media type downloads
    * Improved `bin/grav backup` command to mimic admin plugin location/name
3. [](#bugfix)
    * Critical fix for broken language translations
    * Fix for Twig markdown filter error
    * Safety check for download extension

# v0.9.30
## 07/08/2015

1. [](#new)
    * BIG NEWS! Extensive Multi-Language support is all new in 0.9.30!
    * Translation support via Twig filter/function and PHP method
    * Page specific default route
    * Page specific route aliases
    * Canonical URL route support
    * Added built-in session support
    * New `Page.rawRoute()` to get a consistent folder-based route to a page
    * Added option to always redirect to default page on alias URL
    * Added language safe redirect function for use in core and plugins
2. [](#improved)
    * Improved `Page.active()` and `Page.activeChild()` methods to support route aliases
    * Various spelling corrections in `.php` comments, `.md` and `.yaml` files
    * `Utils::startsWith()` and `Utils::endsWith()` now support needle arrays
    * Added a new timer around `pageInitialized` event
    * Updated jQuery library to v2.1.4
3. [](#bugfix)
    * In-page CSS and JS files are now handled properly
    * Fix for `enable_media_timestamp` not working properly

# v0.9.29
## 06/22/2015

1. [](#new)
    * New and improved Regex-powered redirect and route alias logic
    * Added new `onBuildPagesInitialized` event for memory critical or time-consuming plugins
    * Added a `setSummary()` method for pages
2. [](#improved)
    * Improved `MergeConfig()` logic for more control
    * Travis skeleton build trigger implemented
    * Set composer.json versions to stable versions where possible
    * Disabled `last_modified` and `etag` page headers by default (causing too much page caching)
3. [](#bugfix)
    * Preload classes during `bin/gpm selfupgrade` to avoid issues with updated classes
    * Fix for directory relative _down_ links

# v0.9.28
## 06/16/2015

1. [](#new)
    * Added method to set raw markdown on a page
    * Added ability to enabled system and page level `etag` and `last_modified` headers
2. [](#improved)
    * Improved image path processing
    * Improved query string handling
    * Optimization to image handling supporting URL encoded filenames
    * Use global `composer` when available rather than Grv provided one
    * Use `PHP_BINARY` constant rather than `php` executable
    * Updated Doctrine Cache library
    * Updated Symfony libraries
    * Moved `convertUrl()` method to Uri object
3. [](#bugfix)
    * Fix incorrect slug causing problems with CLI `uninstall`
    * Fix Twig runtime error with assets pipeline in sufolder installations
    * Fix for `+` in image filenames
    * Fix for dot files causing issues with page processing
    * Fix for Uri path detection on Windows platform
    * Fix for alternative media resolutions
    * Fix for modularTypes key properties

# v0.9.27
## 05/09/2015

1. [](#new)
    * Added new composer CLI command
    * Added page-level summary header overrides
    * Added `size` back for Media objects
    * Refactored Backup command in preparation for admin plugin
    * Added a new `parseLinks` method to Plugins class
    * Added `starts_with` and `ends_with` Twig filters
2. [](#improved)
    * Optimized install of vendor libraries for speed improvement
    * Improved configuration handling in preparation for admin plugin
    * Cache optimization: Don't cache Twig templates when you pass dynamic params
    * Moved `Utils::rcopy` to `Folder::rcopy`
    * Improved `Folder::doDelete`
    * Added check for required Curl in GPM
    * Updated included composer.phar to latest version
    * Various blueprint fixes for admin plugin
    * Various PSR and code cleanup tasks
3. [](#bugfix)
    * Fix issue with Gzip not working with `onShutDown()` event
    * Fix for URLs with trailing slashes
    * Handle condition where certain errors resulted in blank page
    * Fix for issue with theme name equal to base_url and asset pipeline
    * Fix to properly normalize font rewrite path
    * Fix for absolute URLs below the current page
    * Fix for `..` page references

# v0.9.26
## 04/24/2015

3. [](#bugfix)
    * Fixed issue with homepage routes failing with 'dirname' error

# v0.9.25
## 04/24/2015

1. [](#new)
    * Added support for E-Tag, Last-Modified, Cache-Control and Page-based expires headers
2. [](#improved)
    * Refactored media image handling to make it more flexible and support absolute paths
    * Refactored page modification check process to make it faster
    * User account improvements in preparation for admin plugin
    * Protect against timing attacks
    * Reset default system expires time to 0 seconds (can override if you need to)
3. [](#bugfix)
    * Fix issues with spaces in webroot when using `bin/grav install`
    * Fix for spaces in relative directory
    * Bug fix in collection filtering

# v0.9.24
## 04/15/2015

1. [](#new)
    * Added support for chunked downloads of Assets
    * Added new `onBeforeDownload()` event
    * Added new `download()` and `getMimeType()` methods to Utils class
    * Added configuration option for supported page types
    * Added assets and media timestamp options (off by default)
    * Added page expires configuration option
2. [](#bugfix)
    * Fixed issue with Nginx/Gzip and `ob_flush()` throwing error
    * Fixed assets actions on 'direct media' URLs
    * Fix for 'direct assets` with any parameters

# v0.9.23
## 04/09/2015

1. [](#bugfix)
    * Fix for broken GPM `selfupgrade` (Grav 0.9.21 and 0.9.22 will need to manually upgrade to this version)

# v0.9.22
## 04/08/2015

1. [](#bugfix)
    * Fix to normalize GRAV_ROOT path for Windows
    * Fix to normalize Media image paths for Windows
    * Fix for GPM `selfupgrade` when you are on latest version

# v0.9.21
## 04/07/2015

1. [](#new)
    * Major Media functionality enhancements: SVG, Animated GIF, Video support!
    * Added ability to configure default image quality in system configuration
    * Added `sizes` attributes for custom retina image breakpoints
2. [](#improved)
    * Don't scale @1x retina images
    * Add filter to Iterator class
    * Updated various composer packages
    * Various PSR fixes

# v0.9.20
## 03/24/2015

1. [](#new)
    * Added `addAsyncJs()` and `addDeferJs()` to Assets manager
    * Added support for extranal URL redirects
2. [](#improved)
    * Fix unpredictable asset ordering when set from plugin/system
    * Updated `nginx.conf` to ensure system assets are accessible
    * Ensure images are served as static files in Nginx
    * Updated vendor libraries to latest versions
    * Updated included composer.phar to latest version
3. [](#bugfix)
    * Fixed issue with markdown links to `#` breaking HTML

# v0.9.19
## 02/28/2015

1. [](#new)
    * Added named assets capability and bundled jQuery into Grav core
    * Added `first()` and `last()` to `Iterator` class
2. [](#improved)
    * Improved page modification routine to skip _dot files_
    * Only use files to calculate page modification dates
    * Broke out Folder iterators into their own classes
    * Various Sensiolabs Insight fixes
3. [](#bugfix)
    * Fixed `Iterator.nth()` method

# v0.9.18
## 02/19/2015

1. [](#new)
    * Added ability for GPM `install` to automatically install `_demo` content if found (w/backup)
    * Added ability for themes and plugins to have dependencies required to install via GPM
    * Added ability to override the system timezone rather than relying on server setting only
    * Added new Twig filter `random_string` for generating random id values
    * Added new Twig filter `markdown` for on-the-fly markdown processing
    * Added new Twig filter `absoluteUrl` to convert relative to absolute URLs
    * Added new `processTemplate()` method to Twig object for on-the-fly processing of twig template
    * Added `rcopy()` and `contains()` helper methods in Utils
2. [](#improved)
    * Provided new `param_sep` variable to better support Apache on Windows
    * Moved parsedown configuration into the trait
    * Added optional **deep-copy** option to `mergeConfig()` for plugins
    * Updated bundled `composer.phar` package
    * Various Sensiolabs Insight fixes - Silver level now!
    * Various PSR Fixes
3. [](#bugfix)
    * Fix for windows platforms not displaying installed themes/plugins via GPM
    * Fix page IDs not picking up folder-only pages

# v0.9.17
## 02/05/2015

1. [](#new)
    * Added **full HHVM support!** Get your speed on with Facebook's crazy fast PHP JIT compiler
2. [](#improved)
    * More flexible page summary control
    * Support **CamelCase** plugin and theme class names. Replaces dashes and underscores
    * Moved summary delimiter into `site.yaml` so it can be configurable
    * Various PSR fixes
3. [](#bugfix)
     * Fix for `mergeConfig()` not falling back to defaults
     * Fix for `addInlineCss()` and `addInlineJs()` Assets not working between Twig tags
     * Fix for Markdown adding HTML tags into inline CSS and JS

# v0.9.16
## 01/30/2015

1. [](#new)
    * Added **Retina** and **Responsive** image support via Grav media and `srcset` image attribute
    * Added image debug option that overlays responsive resolution
    * Added a new image cache stream
2. [](#improved)
    * Improved the markdown Lightbox functionality to better mimic Twig version
    * Fullsize Lightbox can now have filters applied
    * Added a new `mergeConfig()` method to Plugin class to merge system + page header configuration
    * Added a new `disable()` method to Plugin class to programmatically disable a plugin
    * Updated Parsedown and Parsedown Extra to address bugs
    * Various PSR fixes
3. [](#bugfix)
     * Fix bug with image dispatch in traditionally _non-routable_ pages
     * Fix for markdown link not working on non-current pages
     * Fix for markdown images not being found on homepage

# v0.9.15
## 01/23/2015

3. [](#bugfix)
     * Typo in video mime types
     * Fix for old `markdown_extra` system setting not getting picked up
     * Fix in regex for Markdown links with numeric values in path
     * Fix for broken image routing mechanism that got broken at some point
     * Fix for markdown images/links in pages with page slug override

# v0.9.14
## 01/23/2015

1. [](#new)
    * Added **GZip** support
    * Added multiple configurations via `setup.php`
    * Added base structure for unit tests
    * New `onPageContentRaw()` plugin event that processes before any page processing
    * Added ability to dynamically set Metadata on page
    * Added ability to dynamically configure Markdown processing via Parsedown options
2. [](#improved)
    * Refactored `page.content()` method to be more flexible and reliable
    * Various updates and fixes for streams resulting in better multi-site support
    * Updated Twig, Parsedown, ParsedownExtra, DoctrineCache libraries
    * Refactored Parsedown trait
    * Force modular pages to be non-visible in menus
    * Moved RewriteBase before Exploits in `.htaccess`
    * Added standard video formats to Media support
    * Added priority for inline assets
    * Check for uniqueness when adding multiple inline assets
    * Improved support for Twig-based URLs inside Markdown links and images
    * Improved Twig `url()` function
3. [](#bugfix)
    * Fix for HTML entities quotes in Metadata values
    * Fix for `published` setting to have precedent of `publish_date` and `unpublish_date`
    * Fix for `onShutdown()` events not closing connections properly in **php-fpm** environments

# v0.9.13
## 01/09/2015

1. [](#new)
    * Added new published `true|false` state in page headers
    * Added `publish_date` in page headers to automatically publish page
    * Added `unpublish_date` in page headers to automatically unpublish page
    * Added `dateRange()` capability for collections
    * Added ability to dynamically control Cache lifetime programmatically
    * Added ability to sort by anything in the page header. E.g. `sort: header.taxonomy.year`
    * Added various helper methods to collections: `copy, nonVisible, modular, nonModular, published, nonPublished, nonRoutable`
2. [](#improved)
    * Modified all Collection methods so they can be chained together: `$collection->published()->visible()`
    * Set default Cache lifetime to default of 1 week (604800 seconds) - was infinite
    * House-cleaning of some unused methods in Pages object
3. [](#bugfix)
    * Fix `uninstall` GPM command that was broken in last release
    * Fix for intermittent `undefined index` error when working with Collections
    * Fix for date of some pages being set to incorrect future timestamps

# v0.9.12
## 01/06/2015

1. [](#new)
    * Added an all-access robots.txt file for search engines
    * Added new GPM `uninstall` command
    * Added support for **in-page** Twig processing in **modular** pages
    * Added configurable support for `undefined` Twig functions and filters
2. [](#improved)
    * Fall back to default `.html` template if error occurs on non-html pages
    * Added ability to have PSR-1 friendly plugin names (CamelCase, no-dashes)
    * Fix to `composer.json` to deter API rate-limit errors
    * Added **non-exception-throwing** handler for undefined methods on `Medium` objects
3. [](#bugfix)
    * Fix description for `self-upgrade` method of GPM command
    * Fix for incorrect version number when performing GPM `update`
    * Fix for argument description of GPM `install` command
    * Fix for recalcitrant CodeKit mac application

# v0.9.11
## 12/21/2014

1. [](#new)
    * Added support for simple redirects as well as routes
2. [](#improved)
    * Handle Twig errors more cleanly
3. [](#bugfix)
    * Fix for error caused by invalid or missing user agent string
    * Fix for directory relative links and URL fragments (#pagelink)
    * Fix for relative links with no subfolder in `base_url`

# v0.9.10
## 12/12/2014

1. [](#new)
    * Added Facebook-style `nicetime` date Twig filter
2. [](#improved)
    * Moved `clear-cache` functionality into Cache object required for Admin plugin
3. [](#bugfix)
    * Fix for undefined index with previous/next buttons

# v0.9.9
## 12/05/2014

1. [](#new)
    * Added new `@page` collection type
    * Added `ksort` and `contains` Twig filters
    * Added `gist` Twig function
2. [](#improved)
    * Refactored Page previous/next/adjacent functionality
    * Updated to Symfony 2.6 for yaml/console/event-dispatcher libraries
    * More PSR code fixes
3. [](#bugfix)
    * Fix for over-escaped apostrophes in YAML

# v0.9.8
## 12/01/2014

1. [](#new)
    * Added configuration option to set default lifetime on cache saves
    * Added ability to set HTTP status code from page header
    * Implemented simple wild-card custom routing
2. [](#improved)
    * Fixed elusive double load to fully cache issue (crossing fingers...)
    * Ensure Twig tags are treated as block items in markdown
    * Removed some older deprecated methods
    * Ensure onPageContentProcessed() event only fires when not cached
    * More PSR code fixes
3. [](#bugfix)
    * Fix issue with miscalculation of blog separator location `===`

# v0.9.7
## 11/24/2014

1. [](#improved)
    * Nginx configuration updated
    * Added gitter.im badge to README
    * Removed `set_time_limit()` and put checks around `ignore_user_abort`
    * More PSR code fixes
2. [](#bugfix)
    * Fix issue with non-valid asset path showing up when they shouldn't
    * Fix for JS asset pipeline and scripts that don't end in `;`
    * Fix for schema-based markdown URLs broken routes (eg `mailto:`)

# v0.9.6
## 11/17/2014

1. [](#improved)
    * Moved base_url variables into Grav container
    * Forced media sorting to use natural sort order by default
    * Various PSR code tidying
    * Added filename, extension, thumb to all medium objects
2. [](#bugfix)
    * Fix for infinite loop in page.content()
    * Fix hostname for configuration overrides
    * Fix for cached configuration
    * Fix for relative URLs in markdown on installs with no base_url
    * Fix for page media images with uppercase extension

# v0.9.5
## 11/09/2014

1. [](#new)
    * Added quality setting to medium for compression configuration of images
    * Added new onPageContentProcessed() event that is post-content processing but pre-caching
2. [](#improved)
    * Added support for AND and OR taxonomy filtering.  AND by default (was OR)
    * Added specific clearing options for CLI clear-cache command
    * Moved environment method to URI so it can be accessible in plugins and themes
    * Set Grav's output variable to public so it can be manipulated in onOutputGenerated event
    * Updated vendor libraries to latest versions
    * Better handing of 'home' in active menu state detection
    * Various PSR code tidying
    * Improved some error messages and notices
3. [](#bugfix)
    * Force route rebuild when configuration changes
    * Fix for 'installed undefined' error in CLI versions command
    * Do not remove the JSON/Text error handlers
    * Fix for supporting inline JS and CSS when Asset pipeline enabled
    * Fix for Data URLs in CSS being badly formed
    * Fix Markdown links with fragment and query elements

# v0.9.4
## 10/29/2014

1. [](#new)
    * New improved Debugbar with messages, timing, config, twig information
    * New exception handling system utilizing Whoops
    * New logging system utilizing Monolog
    * Support for auto-detecting environment configuration
    * New version command for CLI
    * Integrate Twig dump() calls into Debugbar
2. [](#improved)
    * Selfupgrade now clears cache on successful upgrade
    * Selfupgrade now supports files without extensions
    * Improved error messages when plugin is missing
    * Improved security in .htaccess
    * Support CSS/JS/Image assets in vendor/system folders via .htaccess
    * Add support for system timers
    * Improved and optimized configuration loading
    * Automatically disable Debugbar on non-HTML pages
    * Disable Debugbar by default
3. [](#bugfix)
    * More YAML blueprint fixes
    * Fix potential double // in assets
    * Load debugger as early as possible

# v0.9.3
## 10/09/2014

1. [](#new)
    * GPM (Grav Package Manager) Added
    * Support for multiple Grav configurations
    * Dynamic media support via URL
    * Added inlineCss and inlineJs support for Assets
2. [](#improved)
    * YAML caching for increased performance
    * Use stream wrapper in pages, plugins and themes
    * Switched to RocketTheme toolbox for some core functionality
    * Renamed `setup` CLI command to `sandbox`
    * Broke cache types out into multiple directories in the cache folder
    * Removed vendor libs from github repository
    * Various PSR cleanup of code
    * Various Blueprint updates to support upcoming admin plugin
    * Added ability to filter page children for normal/modular/all
    * Added `sort_by_key` twig filter
    * Added `visible()` and `routable()` filters to page collections
    * Use session class in shutdown process
    * Improvements to modular page loading
    * Various code cleanup and optimizations
3. [](#bugfix)
    * Fixed file checking not updating the last modified time. For real this time!
    * Switched debugger to PRODUCTION mode by default
    * Various fixes in URI class for increased reliability

# v0.9.2
## 09/15/2014

1. [](#new)
    * New flexible site and page metadata support including ObjectGraph and Facebook
    * New method to get user IP address in URI object
    * Added new onShutdown() event that fires after connection is closed for Async features
2. [](#improved)
    * Skip assets pipeline minify on Windows platforms by default due to PHP issue 47689
    * Fixed multiple level menus not highlighting correctly
    * Updated some blueprints in preparation for admin plugin
    * Fail gracefully when theme does not exist
    * Add stream support into ResourceLocator::addPath()
    * Separate themes from plugins, add themes:// stream and onTask events
    * Added barDump() to Debugger
    * Removed stray test page
    * Override modified only if a non-markdown file was modified
    * Added assets attributes support
    * Auto-run composer install when running the Grav CLI
    * Vendor folder removed from repository
    * Minor configuration performance optimizations
    * Minor debugger performance optimizations
3. [](#bugfix)
    * Fix url() twig function when Grav isn't installed at root
    * Workaround for PHP bug 52065
    * Fixed getList() method on Pages object that was not working
    * Fix for open_basedir error
    * index.php now warns if not running on PHP 5.4
    * Removed memcached option (redundant)
    * Removed memcache from auto setup, added memcache server configuration option
    * Fix broken password validation
    * Back to proper PSR-4 Autoloader

# v0.9.1
## 09/02/2014

1. [](#new)
    * Added new `theme://` PHP stream for current theme
2. [](#improved)
    * Default to new `file` modification checking rather than `folder`
    * Added support for various markdown link formats to convert to Grav-friendly URLs
    * Moved configure() from Theme to Themes class
    * Fix autoloading without composer update -o
    * Added support for Twig url method
    * Minor code cleanup
3. [](#bugfix)
    * Fixed issue with page changes not being picked up
    * Fixed Minify to provide `@supports` tag compatibility
    * Fixed ResourceLocator not working with multiple paths
    * Fixed issue with Markdown process not stripping LFs
    * Restrict file type extensions for added security
    * Fixed template inheritance
    * Moved Browser class to proper location

# v0.9.0
## 08/25/2014

1. [](#new)
    * Addition of Dependency Injection Container
    * Refactored plugins to use Symfony Event Dispatcher
    * New Asset Manager to provide unified management of JavaScript and CSS
    * Asset Pipelining to provide unification, minify, and optimization of JavaScript and CSS
    * Grav Media support directly in Markdown syntax
    * Additional Grav Generator meta tag in default themes
    * Added support for PHP Stream Wrapper for resource location
    * Markdown Extra support
    * Browser object for fast browser detection
2. [](#improved)
    * PSR-4 Autoloader mechanism
    * Tracy Debugger new `detect` option to detect running environment
    * Added new `random` collection sort option
    * Make media images progressive by default
    * Additional URI filtering for improved security
    * Safety checks to ensure PHP 5.4.0+
    * Move to Slidebars side navigation in default Antimatter theme
    * Updates to `.htaccess` including section on `RewriteBase` which is needed for some hosting providers
3. [](#bugfix)
    * Fixed issue when installing in an apache userdir (~username) folder
    * Various mobile CSS issues in default themes
    * Various minor bug fixes


# v0.8.0
## 08/13/2014

1. [](#new)
    * Initial Release<|MERGE_RESOLUTION|>--- conflicted
+++ resolved
@@ -1,4 +1,3 @@
-<<<<<<< HEAD
 # v1.7.0-beta.10
 ## mm/dd/2019
 
@@ -137,13 +136,13 @@
     * Added support for Twig 2.11 (compatible with Twig 1.40+)
     * Optimization: Initialize debugbar only after the configuration has been loaded
     * Optimization: Combine some early Grav processors into a single one
-=======
+
 # v1.6.17
 ## mm/dd/2019
 
 1. [](#improved)
     * Safer file handling + customizable null char replacment in `CsvFormatter::decode()`
->>>>>>> c795ead4
+
 
 # v1.6.16
 ## 09/19/2019
