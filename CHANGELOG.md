# v1.6.0-rc.3
## mm/dd/2019

1. [](#new)
    * Implemented `Grav\Framework\Psr7` classes as `Nyholm/psr7` decorators
    * Renamed `blueprints/user/accounts.yaml` to `blueprints/user/users.yaml`
    * Moved FlexUser index into `user-data://flex/indexes/users.yaml` [#2378](https://github.com/getgrav/grav/issues/2378)
    * Added a new `cache-clear` scheduled job to go along with `cache-purge`
1. [](#improved)
    * More code cleanup
    * Fixed `FlexUser` caching
    * Added back missing `page.types` field in system content configuration [admin#1612](https://github.com/getgrav/grav-plugin-admin/issues/1612)
    * Console commands: add method for invalidating cache
1. [](#bugfix)
    * Fixed validation for select field type with selectize
    * Fixed validation for boolean toggles
    * Fixed `Flex[class]::getType()` to return the same value in every class
    * Fixed `FlexIndex` keys being lost when `FlexCollection` gets loaded
    * Fixed missing `form_nonce` for JS when using `FlexForm`
    * Fixed slow loading of `FlexUser` objects on `$grav['users']->find()` and `load()` calls

# v1.6.0-rc.2
## 02/07/2019

1. [](#new)
    * New experimental **FlexObjects** powered `Users` for increased performance and capability (**disabled** by default)
    * New `$grav['users']` service to allow custom user classes implementing `UserInterface`
    * Added index file support for Flex Objects
    * Added `LogViewer` helper class and CLI command: `bin/grav logviewer`
1. [](#improved)
    * Improved error detection for broken Flex Objects
    * Removed `apc` and `xcache` support, made `apc` alias of `apcu`
    * Support admin and regular translations via the `|t` twig filter and `t()` twig function
    * Improved Grav Core installer/updater to run installer script
    * Updated vendor libraries including Symfony `4.2.3`
    * Renamed old `User` class to `Grav\Common\User\DataUser\User` with multiple improvements and small fixes
    * `User` class now acts as a compatibility layer to older versions of Grav
    * Deprecated `new User()`, `User::load()`, `User::find()` and `User::delete()` in favor of `$grav['users']` service
    * `Media` constructor has now support to not to initialize the media objects
    * Cleanly handle session corruption due to changing Flex object types
    * Renamed `FlexAuthorizeInterface::authorize()` to `isAuthorized()`
1. [](#bugfix)
    * Fixed non-namespaced exceptions in scheduler
    * Fixed trailing slash redirect in multlang environment [#2350](https://github.com/getgrav/grav/issues/2350)
    * Fixed Flex from indexing hidden folders/files as objects
    * Regression: `$session->getFlashObject('files-upload')` did not work with Form 3.0

# v1.6.0-rc.1
## 01/30/2019

1. [](#improved)
    * Improved `$page->forms()` call, added `$page->addForms()`
    * Made `FormFlashFile` more robust against deleted files
    * Updated languages from crowdin
    * Fixed a bug in `FormFlashFile::moveTo()` not deleting the old file
    * Fixed `FlexMediaTrait::getMedia()` trying to include uploaded but already moved media
    * Fixed `ImageMedium` constructor warning when file does not exist
    * Fixed bad host header in PSR-7 (if using `php -S localhost:8000 system/router.php`)
    
# v1.6.0-beta.8
## 01/25/2019

1. [](#new)
    * Added `Grav\Framework\Form\Interfaces\FormInterface`
    * Added `Grav\Framework\Form\Interfaces\FormFactoryInterface`
    * Added `Grav\Framework\Form\FormTrait`
    * Added `Page::forms()` method to get normalized list of all form headers defined in the page
    * Added `onPageAction`, `onPageTask`, `onPageAction.{$action}` and `onPageTask.{$task}` events
    * Added `Blueprint::processForm()` method to filter form inputs
    * Move `processMarkdown()` method from `TwigExtension` to more general `Utils` class
    * Added support to include extra files into `Media` (such as uploaded files)
    * Added form preview support for `FlexObject`, including a way to render newly uploaded files before saving them
    * Added `FlexObject::getChanges()` to determine what fields change during an update
    * Added `arrayDiffMultidimensional`, `arrayIsAssociative`, `arrayCombine` Util functions
1. [](#improved)
    * Added method argument `Data::filter($missingValuesAsNull)`, defaulting to `false`
    * Improved `Grav\Common\User` class; added `$user->update()` method
    * Added trim support for text input fields `validate: trim: true`
1. [](#bugfix)
    * Fixed environment getting port added [#2284](https://github.com/getgrav/grav/issues/2284)
    * Fixed `FlexForm::updateObject()` to update array values when they are empty in the form
    * Fixed some issues related to Medium objects losing query string attributes
    * Broke out Medium timestamp so it's not cleared on `reset()s`
    * Fixed issue with `redirect_trailing_slash` losing query string [#2269](https://github.com/getgrav/grav/issues/2269)
    * Fixed failed login if user attempts to log in with upper case non-english letters
    * Removed extra authenticated/authorized fields when saving existing user from a form
    * Fixed `Grav\Framework\Route::__toString()` returning relative URL, not relative route
    
# v1.6.0-beta.7
## 12/14/2018

1. [](#new)
    * Updated Symfony Components to 4.2
    * Added `select()` and `unselect()` methods to `CollectionInterface` and its base classes
    * Added `orderBy()` and `limit()` methods to `ObjectCollectionInterface` and its base classes
    * Added `user-data://` which is a writable stream (`user://data` is not and should be avoided)
    * Added support for `/action:{$action}` (like task but used without nonce when only receiving data)
    * Added `onAction.{$action}` event
    * Added `Grav\Framework\Form\FormFlash` class to contain AJAX uploaded files in more reliable way
    * Added `Grav\Framework\Form\FormFlashFile` class which implements `UploadedFileInterface` from PSR-7
    * Added `Grav\Framework\Filesystem\Filesystem` class with methods to manipulate stream URLs
    * Added new `$grav['filesystem']` service using an instance of the new `Filesystem` object
    * Added `{% render object layout: 'default' with { variable: true } %}` for Flex objects and collections
    * Grav 1.6: Flex: Added support for custom object index classes (API compatibility break)
1. [](#improved)
    * Improved `Grav\Framework\File\Formatter` classes to have abstract parent class and some useful methods
    * Grav 1.6: Improved Flex storage classes
    * Grav 1.6: Improved `Grav\Framework\File` classes to use better type hints and the new `Filesystem` class
1. [](#bugfix)
    * Fixed handling of `append_url_extension` inside of `Page::templateFormat()` [#2264](https://github.com/getgrav/grav/issues/2264) 
    * Fixed a broken language string [#2261](https://github.com/getgrav/grav/issues/2261)
    * Fixed clearing cache having no effect on Doctrine cache
    * Fixed `Medium::relativePath()` for streams
    * Fixed `Object` serialization breaking if overriding `jsonSerialize()` method
    * Grav 1.6: Fixed `FlexObject::update()` call with partial object update
    * Fixed `YamlFormatter::decode()` when calling `init_set()` with integer
    * Fixed session throwing error in CLI if initialized

# v1.6.0-beta.6
## 11/12/2018

1. [](#new)
    * Added `$grav->setup()` to simplify CLI and custom access points
    * Grav 1.6: Added `CsvFormatter` and `CsvFile` classes
1. [](#improved)
    * Support negotiated content types set via the Request `Accept:` header
    * Support negotiated language types set via the Request `Accept-Language:` header
    * Cleaned up and sorted the Service `idMap`
    * Grav 1.6: Allow custom Flex form views
1. [](#bugfix)
    * Fixed `Uri::hasStandardPort()` to support reverse proxy configurations [#1786](https://github.com/getgrav/grav/issues/1786)
    * Use `append_url_extension` from page header to set template format if set [#2604](https://github.com/getgrav/grav/pull/2064)
    * Fixed some bugs in Grav environment selection logic

# v1.6.0-beta.5
## 11/05/2018

1. [](#new)
    * Added PSR-7 and PSR-15 classes
    * Added `Grav\Framework\DI\Container` class
    * Added `Grav\Framework\RequestHandler\RequestHandler` class
    * Added `Page::httpResponseCode()` and `Page::httpHeaders()` methods
1. [](#improved)
    * Updated `Grav` container object to implement PSR-11 `ContainerInterface`
    * Updated Grav `Processor` classes to implement PSR-15 `MiddlewareInterface`
    * Make `Data` class to extend `JsonSerializable`
    * Modified debugger icon to use retina space-dude version
    * Added missing `Video::preload()` method
    * Set session name based on `security.salt` rather than `GRAV_ROOT` [#2242](https://github.com/getgrav/grav/issues/2242)
    * Added option to configure list of `xss_invalid_protocols` in `Security` config [#2250](https://github.com/getgrav/grav/issues/2250)
    * Smarter `security.salt` checking now we use `security.yaml` for other options
    * Grav 1.6: Merged Grav 1.5.4 fixes in

# v1.6.0-beta.4
## 10/24/2018

1. [](#new)
    * Added new system config option to `pages.hide_empty_folders` if a folder has no valid `.md` file available. Default behavior is `false` for compatibility.
    * Added new system config option for `languages.pages_fallback_only` forcing only 'fallback' to find page content through supported languages, default behavior is to display any language found if active language is missing
    * Added `Utils::arrayFlattenDotNotation()` and `Utils::arrayUnflattenDotNotation()` helper methods
1. [](#improved)
    * Added apcu autoloader optimization
    * Additional helper methods in `Language`, `Languages`, and `LanguageCodes` classes
1. [](#bugfix)
    * Use login provider User avatar if set
    * Fixed `Folder::doDelete($folder, false)` removing symlink when it should not

# v1.6.0-beta.3
## 10/15/2018

1. [](#improved)
    * Call `onFatalException` event also on internal PHP errors
    * Built-in PHP Webserver: log requests before handling them
1. [](#bugfix)
    * Grav 1.6: Scheduler Fallback for never runs and Windows support [#2202](https://github.com/getgrav/grav/pull/2202)

# v1.6.0-beta.2
## 10/09/2018

1. [](#new)
    * Grav 1.6: Added Flex support for custom media tasks
1. [](#improved)
    * Added support for syslog and syslog facility logging (default: 'file')
    * Improved usability of `System` configuration blueprint with side-tabs
1. [](#bugfix)
    * Fixed asset manager to not add empty assets when they don't exist in the filesystem
    * Update `script` and `style` Twig tags to use the new `Assets` classes
    * Fixed asset pipeline to rewrite remote URLs as well as local [#2216](https://github.com/getgrav/grav/issues/2216)
    * Grav 1.6: Regression: Fixed asset manager methods with default legacy attributes

# v1.6.0-beta.1
## 10/01/2018

1. [](#new)
    * Set minimum requirements to [PHP 7.1.3](https://getgrav.org/blog/raising-php-requirements-2018)
    * New `Scheduler` functionality for periodic jobs
    * New `Backup` functionality with multiple backup profiles and scheduler integration
    * Refactored `Assets Manager` to be more powerful and flexible
    * Updated Doctrine Collections to 1.5
    * Updated Doctrine Cache to 1.8
    * Updated Symfony Components to 4.1
    * Added a new Deferred Twig extension to allow adding content to Twig blocks after render
    * Added new Cache purge functionality old cache manually via CLI/Admin as well as scheduler integration
    * Added new `{% throw 404 'Not Found' %}` twig tag (with custom code/message)
    * Added `Grav\Framework\File` classes for handling YAML, Markdown, JSON, INI and PHP serialized files
    * Added `Grav\Framework\Collection\AbstractIndexCollection` class
    * Added `Grav\Framework\Object\ObjectIndex` class
    * Added `Grav\Framework\Flex` classes
    * Added support for hiding form fields in blueprints by using dynamic property like `security@: admin.foobar`, `scope@: object` or `scope-ignore@: object` to any field
1. [](#improved)
    * Doctrine filecache is now namespaced with prefix to support purging
    * Register all page types into `blueprint://pages` stream

# v1.5.8
## 02/07/2019

1. [](#improved)
    * Improved `User` unserialize to not to break the object if serialized data is not what expected
<<<<<<< HEAD
=======
    * Removed unused parameter [#2357](https://github.com/getgrav/grav/pull/2357)
>>>>>>> 409b4028

# v1.5.7
## 01/25/2019

1. [](#new)
    * Support for AWS Cloudfront forwarded scheme header [#2297](https://github.com/getgrav/grav/pull/2297)
1. [](#improved)
    * Set homepage with `https://` protocol [#2299](https://github.com/getgrav/grav/pull/2299)
    * Preserve accents in fields containing Twig expr. using unicode [#2279](https://github.com/getgrav/grav/pull/2279)
    * Updated vendor libraries
1. [](#bugfix)
    * Support spaces with filenames in responsive images [#2300](https://github.com/getgrav/grav/pull/2300)
    
# v1.5.6
## 12/14/2018

1. [](#improved)
    * Updated InitializeProcessor.php to use lang-safe redirect [#2268](https://github.com/getgrav/grav/pull/2268)
    * Improved user serialization to use less memory in the session

# v1.5.5
## 11/12/2018

1. [](#new)
    * Register theme prefixes as namespaces in Twig [#2210](https://github.com/getgrav/grav/pull/2210)
1. [](#improved)
    * Propogate error code between 400 and 600 for production sites [#2181](https://github.com/getgrav/grav/pull/2181)
1. [](#bugfix)
    * Remove hardcoded `302` when redirecting trailing slash [#2155](https://github.com/getgrav/grav/pull/2155)

# v1.5.4
## 11/05/2018

1. [](#improved)
    * Updated default page `index.md` with some consistency fixes [#2245](https://github.com/getgrav/grav/pull/2245)
1. [](#bugfix)
    * Fixed fatal error if calling `$session->invalidate()` when there's no active session
    * Fixed typo in media.yaml for `webm` extension [#2220](https://github.com/getgrav/grav/pull/2220)
    * Fixed markdown processing for telephone links [#2235](https://github.com/getgrav/grav/pull/2235)

# v1.5.3
## 10/08/2018

1. [](#new)
    * Added `Utils::getMimeByFilename()`, `Utils::getMimeByLocalFile()` and `Utils::checkFilename()` methods
    * Added configurable dangerous upload extensions in `security.yaml`
1. [](#improved)
    * Updated vendor libraries to latest

# v1.5.2
## 10/01/2018

1. [](#new)
    * Added new `Security` class for Grav security functionality including XSS checks
    * Added new `bin/grav security` command to scan for security issues
    * Added new `xss()` Twig function to allow for XSS checks on strings and arrays
    * Added `onHttpPostFilter` event to allow plugins to globally clean up XSS in the forms and tasks
    * Added `Deprecated` tab to DebugBar to catch future incompatibilities with later Grav versions
    * Added deprecation notices for features which will be removed in Grav 2.0
1. [](#improved)
    * Updated vendor libraries to latest
1. [](#bugfix)
    * Allow `$page->slug()` to be called before `$page->init()` without breaking the page
    * Fix for `Page::translatedLanguages()` to use routes always [#2163](https://github.com/getgrav/grav/issues/2163)
    * Fixed `nicetime()` twig function
    * Allow twig tags `{% script %}`, `{% style %}` and `{% switch %}` to be placed outside of blocks
    * Session expires in 30 mins independent from config settings [login#178](https://github.com/getgrav/grav-plugin-login/issues/178)

# v1.5.1
## 08/23/2018

1. [](#new)
    * Added static `Grav\Common\Yaml` class which should be used instead of `Symfony\Component\Yaml\Yaml`
1. [](#improved)
    * Updated deprecated Twig code so it works in both in Twig 1.34+ and Twig 2.4+
    * Switched to new Grav Yaml class to support Native + Fallback YAML libraries
1. [](#bugfix)
    * Broken handling of user folder in Grav URI object [#2151](https://github.com/getgrav/grav/issues/2151)

# v1.5.0
## 08/17/2018

1. [](#new)
    * Set minimum requirements to [PHP 5.6.4](https://getgrav.org/blog/raising-php-requirements-2018)
    * Updated Doctrine Collections to 1.4
    * Updated Symfony Components to 3.4 (with compatibility mode to fall back to Symfony YAML 2.8)
    * Added `Uri::method()` to get current HTTP method (GET/POST etc)
    * `FormatterInterface`: Added `getSupportedFileExtensions()` and `getDefaultFileExtension()` methods
    * Added option to disable `SimpleCache` key validation
    * Added support for multiple repo locations for `bin/grav install` command
    * Added twig filters for casting values: `|string`, `|int`, `|bool`, `|float`, `|array`
    * Made `ObjectCollection::matching()` criteria expressions to behave more like in Twig
    * Criteria: Added support for `LENGTH()`, `LOWER()`, `UPPER()`, `LTRIM()`, `RTRIM()` and `TRIM()`
    * Added `Grav\Framework\File\Formatter` classes for encoding/decoding YAML, Markdown, JSON, INI and PHP serialized strings
    * Added `Grav\Framework\Session` class to replace `RocketTheme\Toolbox\Session\Session`
    * Added `Grav\Common\Media` interfaces and trait; use those in `Page` and `Media` classes
    * Added `Grav\Common\Page` interface to allow custom page types in the future
    * Added setting to disable sessions from the site [#2013](https://github.com/getgrav/grav/issues/2013)
    * Added new `strict_mode` settings in `system.yaml` for compatibility
1. [](#improved)
    * Improved `Utils::url()` to support query strings
    * Display better exception message if Grav fails to initialize
    * Added `muted` and `playsinline` support to videos [#2124](https://github.com/getgrav/grav/pull/2124)
    * Added `MediaTrait::clearMediaCache()` to allow cache to be cleared
    * Added `MediaTrait::getMediaCache()` to allow custom caching
    * Improved session handling, allow all session configuration options in `system.session.options`
1. [](#bugfix)
    * Fix broken form nonce logic [#2121](https://github.com/getgrav/grav/pull/2121)
    * Fixed issue with uppercase extensions and fallback media URLs [#2133](https://github.com/getgrav/grav/issues/2133)
    * Fixed theme inheritance issue with `camel-case` that includes numbers [#2134](https://github.com/getgrav/grav/issues/2134)
    * Typo in demo typography page [#2136](https://github.com/getgrav/grav/pull/2136)
    * Fix for incorrect plugin order in debugger panel
    * Made `|markdown` filter HTML safe
    * Fixed bug in `ContentBlock` serialization
    * Fixed `Route::withQueryParam()` to accept array values
    * Fixed typo in truncate function [#1943](https://github.com/getgrav/grav/issues/1943)
    * Fixed blueprint field validation: Allow numeric inputs in text fields

# v1.4.8
## 07/31/2018

1. [](#improved)
    * Add Grav version to debug bar messages tab [#2106](https://github.com/getgrav/grav/pull/2106)
    * Add Nginx config for ddev project to `webserver-configs` [#2117](https://github.com/getgrav/grav/pull/2117)
    * Vendor library updates
1. [](#bugfix)
    * Don't allow `null` to be set as Page content

# v1.4.7
## 07/13/2018

1. [](#improved)
    * Use `getFilename` instead of `getBasename` [#2087](https://github.com/getgrav/grav/issues/2087)
1. [](#bugfix)
    * Fix for modular page preview [#2066](https://github.com/getgrav/grav/issues/2066)
    * `Page::routeCanonical()` should be string not array [#2069](https://github.com/getgrav/grav/issues/2069)

# v1.4.6
## 06/20/2018

1. [](#improved)
    * Manually re-added the improved SSL off-loading that was lost with Grav v1.4.0 merge [#1888](https://github.com/getgrav/grav/pull/1888)
    * Handle multibyte strings in `truncateLetters()` [#2007](https://github.com/getgrav/grav/pull/2007)
    * Updated robots.txt to include `/user/images/` folder [#2043](https://github.com/getgrav/grav/pull/2043)
    * Add getter methods for original and action to the Page object [#2005](https://github.com/getgrav/grav/pull/2005)
    * Modular template extension follows the master page extension [#2044](https://github.com/getgrav/grav/pull/2044)
    * Vendor library updates
1. [](#bugfix)
    * Handle `errors.display` system property better in admin plugin [admin#1452](https://github.com/getgrav/grav-plugin-admin/issues/1452)
    * Fix classes on non-http based protocol links [#2034](https://github.com/getgrav/grav/issues/2034)
    * Fixed crash on IIS (Windows) with open_basedir in effect [#2053](https://github.com/getgrav/grav/issues/2053)
    * Fixed incorrect routing with setup.php based base [#1892](https://github.com/getgrav/grav/issues/1892)
    * Fixed image resource memory deallocation [#2045](https://github.com/getgrav/grav/pull/2045)
    * Fixed issue with Errors `display:` option not handling integers properly [admin#1452](https://github.com/getgrav/grav-plugin-admin/issues/1452)

# v1.4.5
## 05/15/2018

1. [](#bugfix)
    * Fixed an issue with some users getting **2FA** prompt after upgrade [admin#1442](https://github.com/getgrav/grav-plugin-admin/issues/1442)
    * Do not crash when generating URLs with arrays as parameters [#2018](https://github.com/getgrav/grav/pull/2018)
    * Utils::truncateHTML removes whitespace when generating summaries [#2004](https://github.com/getgrav/grav/pull/2004)

# v1.4.4
## 05/11/2018

1. [](#new)
    * Added support for `Uri::post()` and `Uri::getConentType()`
    * Added a new `Medium:thumbnailExists()` function [#1966](https://github.com/getgrav/grav/issues/1966)
    * Added `authorized` support for 2FA
1. [](#improved)
    * Added default configuration for images [#1979](https://github.com/getgrav/grav/pull/1979)
    * Added dedicated PHPUnit assertions [#1990](https://github.com/getgrav/grav/pull/1990)
1. [](#bugfix)
    * Use `array_key_exists` instead of `in_array + array_keys` [#1991](https://github.com/getgrav/grav/pull/1991)
    * Fixed an issue with `custom_base_url` always causing 404 errors
    * Improve support for regex redirects with query and params [#1983](https://github.com/getgrav/grav/issues/1983)
    * Changed collection-based date sorting to `SORT_REGULAR` for better server compatibility [#1910](https://github.com/getgrav/grav/issues/1910)
    * Fix hardcoded string in modular blueprint [#1933](https://github.com/getgrav/grav/pull/1993)

# v1.4.3
## 04/12/2018

1. [](#new)
    * moved Twig `sortArrayByKey` logic into `Utils::` class
1. [](#improved)
    * Rolled back Parsedown library to stable `1.6.4` until a better solution for `1.8.0` compatibility can fe found
    * Updated vendor libraries to latest versions
1. [](#bugfix)
    * Fix for bad reference to `ZipArchive` in `GPM::Installer`

# v1.4.2
## 03/21/2018

1. [](#new)
    * Added new `|nicefilesize` Twig filter for pretty file (auto converts to bytes, kB, MB, GB, etc)
    * Added new `regex_filter()` Twig function to values in arrays
1. [](#improved)
    * Added bosnian to lang codes [#1917](﻿https://github.com/getgrav/grav/issues/1917)
    * Improved Zip extraction error codes [#1922](﻿https://github.com/getgrav/grav/issues/1922)
1. [](#bugfix)
    * Fixed an issue with Markdown Video and Audio that broke after Parsedown 1.7.0 Security updates [#1924](﻿https://github.com/getgrav/grav/issues/1924)
    * Fix for case-sensitive page metadata [admin#1370](https://github.com/getgrav/grav-plugin-admin/issues/1370)
    * Fixed missing composer requirements for the new `Grav\Framework\Uri` classes
    * Added missing PSR-7 vendor library required for URI additions in Grav 1.4.0

# v1.4.1
## 03/11/2018

1. [](#bugfix)
    * Fixed session timing out because of session cookie was not being sent

# v1.4.0
## 03/09/2018

1. [](#new)
    * Added `Grav\Framework\Uri` classes extending PSR-7 `HTTP message UriInterface` implementation
    * Added `Grav\Framework\Route` classes to allow route/link manipulation
    * Added `$grav['uri]->getCurrentUri()` method to get `Grav\Framework\Uri\Uri` instance for the current URL
    * Added `$grav['uri]->getCurrentRoute()` method to get `Grav\Framework\Route\Route` instance for the current URL
    * Added ability to have `php` version dependencies in GPM assets
    * Added new `{% switch %}` twig tag for more elegant if statements
    * Added new `{% markdown %}` twig tag
    * Added **Route Overrides** to the default page blueprint
    * Added new `Collection::toExtendedArray()` method that's particularly useful for Json output of data
    * Added new `|yaml_encode` and `|yaml_decode` Twig filter to convert to and from YAML
    * Added new `read_file()` Twig function to allow you to load and display a file in Twig (Supports streams and regular paths)
    * Added a new `Medium::exists()` method to check for file existence
    * Moved Twig `urlFunc()` to `Utils::url()` as its so darn handy
    * Transferred overall copyright from RocketTheme, LLC, to Trilby Media LLC
    * Added `theme_var`, `header_var` and `body_class` Twig functions for themes
    * Added `Grav\Framework\Cache` classes providing PSR-16 `Simple Cache` implementation
    * Added `Grav\Framework\ContentBlock` classes for nested HTML blocks with CSS/JS assets
    * Added `Grav\Framework\Object` classes for creating collections of objects
    * Added `|nicenumber` Twig filter
    * Added `{% try %} ... {% catch %} Error: {{ e.message }} {% endcatch %}` tag to allow basic exception handling inside Twig
    * Added `{% script %}` and `{% style %}` tags for Twig templates
    * Deprecated GravTrait
1. [](#improved)
    * Improved `Session` initialization
    * Added ability to set a `theme_var()` option in page frontmatter
    * Force clearing PHP `clearstatcache` and `opcache-reset` on `Cache::clear()`
    * Better `Page.collection()` filtering support including ability to have non-published pages in collections
    * Stopped Chrome from auto-completing admin user profile form [#1847](https://github.com/getgrav/grav/issues/1847)
    * Support for empty `switch` field like a `checkbox`
    * Made `modular` blueprint more flexible
    * Code optimizations to `Utils` class [#1830](https://github.com/getgrav/grav/pull/1830)
    * Objects: Add protected function `getElement()` to get serialized value for a single property
    * `ObjectPropertyTrait`: Added protected functions `isPropertyLoaded()`, `offsetLoad()`, `offsetPrepare()` and `offsetSerialize()`
    * `Grav\Framework\Cache`: Allow unlimited TTL
    * Optimizations & refactoring to the test suite [#1779](https://github.com/getgrav/grav/pull/1779)
    * Slight modification of Whoops error colors
    * Added new configuration option `system.session.initialize` to delay session initialization if needed by a plugin
    * Updated vendor libraries to latest versions
    * Removed constructor from `ObjectInterface`
    * Make it possible to include debug bar also into non-HTML responses
    * Updated built-in JQuery to latest 3.3.1
1. [](#bugfix)
    * Fixed issue with image alt tag always getting empted out unless set in markdown
    * Fixed issue with remote PHP version determination for Grav updates [#1883](https://github.com/getgrav/grav/issues/1883)
    * Fixed issue with _illegal scheme offset_ in `Uri::convertUrl()` [page-inject#8](https://github.com/getgrav/grav-plugin-page-inject/issues/8)
    * Properly validate YAML blueprint fields so admin can save as proper YAML now  [addresses many issues]
    * Fixed OpenGraph metatags so only Twitter uses `name=`, and all others use `property=` [#1849](https://github.com/getgrav/grav/issues/1849)
    * Fixed an issue with `evaluate()` and `evaluate_twig()` Twig functions that throws invalid template error
    * Fixed issue with `|sort_by_key` twig filter if the input was null or not an array
    * Date ordering should always be numeric [#1810](https://github.com/getgrav/grav/issues/1810)
    * Fix for base paths containing special characters [#1799](https://github.com/getgrav/grav/issues/1799)
    * Fix for session cookies in paths containing special characters
    * Fix for `vundefined` error for version numbers in GPM [form#222](https://github.com/getgrav/grav-plugin-form/issues/222)
    * Fixed `BadMethodCallException` thrown in GPM updates [#1784](https://github.com/getgrav/grav/issues/1784)
    * NOTE: Parsedown security release now escapes `&` to `&amp;` in Markdown links

# v1.3.10
## 12/06/2017

1. [](#bugfix)
    * Reverted GPM Local pull request as it broken admin [#1742](https://github.com/getgrav/grav/issues/1742)

# v1.3.9
## 12/05/2017

1. [](#new)
    * Added new core Twig templates for `partials/metadata.html.twig` and `partials/messages.html.twig`
    * Added ability to work with GPM locally [#1742](https://github.com/getgrav/grav/issues/1742)
    * Added new HTML5 audio controls [#1756](https://github.com/getgrav/grav/issues/1756)
    * Added `Medium::copy()` method to create a copy of a medium object
    * Added new `force_lowercase_urls` functionality on routes and slugs
    * Added new `item-list` filter type to remove empty items
    * Added new `setFlashCookieObject()` and `getFlashCookieObject()` methods to `Session` object
    * Added new `intl_enabled` option to disable PHP intl module collation when not needed
1. [](#bugfix)
    * Fixed an issue with checkbox field validation [form#216](https://github.com/getgrav/grav-plugin-form/issues/216)
    * Fixed issue with multibyte Markdown link URLs [#1749](https://github.com/getgrav/grav/issues/1749)
    * Fixed issue with multibyte folder names [#1751](https://github.com/getgrav/grav/issues/1751)
    * Fixed several issues related to `system.custom_base_url` that were broken [#1736](https://github.com/getgrav/grav/issues/1736)
    * Dynamically added pages via `Pages::addPage()` were not firing `onPageProcessed()` event causing forms not to be processed
    * Fixed `Page::active()` and `Page::activeChild()` to work with UTF-8 characters in the URL [#1727](https://github.com/getgrav/grav/issues/1727)
    * Fixed typo in `modular.yaml` causing media to be ignored [#1725](https://github.com/getgrav/grav/issues/1725)
    * Reverted `case_insensitive_urls` option as it was causing issues with taxonomy [#1733](https://github.com/getgrav/grav/pull/1733)
    * Removed an extra `/` in `CompileFile.php` [#1693](https://github.com/getgrav/grav/pull/1693)
    * Uri::Encode user and password to prevent issues in browsers
    * Fixed "Invalid AJAX response" When using Built-in PHP Webserver in Windows [#1258](https://github.com/getgrav/grav-plugin-admin/issues/1258)
    * Remove support for `config.user`, it was broken and bad practise
    * Make sure that `clean cache` uses valid path [#1745](https://github.com/getgrav/grav/pull/1745)
    * Fixed token creation issue with `Uri` params like `/id:3`
    * Fixed CSS Pipeline failing with Google remote fonts if the file was minified [#1261](https://github.com/getgrav/grav-plugin-admin/issues/1261)
    * Forced `field.multiple: true` to allow use of min/max options in `checkboxes.validate`

# v1.3.8
## 10/26/2017

1. [](#new)
    * Added Page `media_order` capability to manually order page media via a page header
1. [](#bugfix)
    * Fixed GPM update issue with filtered slugs [#1711](https://github.com/getgrav/grav/issues/1711)
    * Fixed issue with missing image file not throwing 404 properly [#1713](https://github.com/getgrav/grav/issues/1713)

# v1.3.7
## 10/18/2017

1. [](#bugfix)
    * Regression Uri: `base_url_absolute` always has the port number [#1690](https://github.com/getgrav/grav-plugin-admin/issues/1690)
    * Uri: Prefer using REQUEST_SCHEME instead of HTTPS [#1698](https://github.com/getgrav/grav-plugin-admin/issues/1698)
    * Fixed routing paths with urlencoded spaces and non-latin letters [#1688](https://github.com/getgrav/grav-plugin-admin/issues/1688)

# v1.3.6
## 10/12/2017

1. [](#bugfix)
    * Regression: Ajax error in Nginx [admin#1244](https://github.com/getgrav/grav-plugin-admin/issues/1244)
    * Remove the `_url=$uri` portion of the the Nginx `try_files` command [admin#1244](https://github.com/getgrav/grav-plugin-admin/issues/1244)

# v1.3.5
## 10/11/2017

1. [](#improved)
    * Refactored `URI` class with numerous bug fixes, and optimizations
    * Override `system.media.upload_limit` with PHP's `post_max_size` or `upload_max_filesize`
    * Updated `bin/grav clean` command to remove unnecessary vendor files (save some bytes)
    * Added a `http_status_code` Twig function to allow setting HTTP status codes from Twig directly.
    * Deter XSS attacks via URI path/uri methods (credit:newbthenewbd)
    * Added support for `$uri->toArray()` and `(string)$uri`
    * Added support for `type` on `Asstes::addInlineJs()` [#1683](https://github.com/getgrav/grav/pull/1683)
1. [](#bugfix)
    * Fixed method signature error with `GPM\InstallCommand::processPackage()` [#1682](https://github.com/getgrav/grav/pull/1682)

# v1.3.4
## 09/29/2017

1. [](#new)
    * Added filter support for Page collections (routable/visible/type/access/etc.)
1. [](#improved)
    * Implemented `Composer\CaBundle` for SSL Certs [#1241](https://github.com/getgrav/grav/issues/1241)
    * Refactored the Assets sorting logic
    * Improved language overrides to merge only 'extra' translations [#1514](https://github.com/getgrav/grav/issues/1514)
    * Improved support for Assets with query strings [#1451](https://github.com/getgrav/grav/issues/1451)
    * Twig extension cleanup
1. [](#bugfix)
    * Fixed an issue where fallback was not supporting dynamic page generation
    * Fixed issue with Image query string not being fully URL encoded [#1622](https://github.com/getgrav/grav/issues/1622)
    * Fixed `Page::summary()` when using delimiter and multibyte UTF8 Characters [#1644](https://github.com/getgrav/grav/issues/1644)
    * Fixed missing `.json` thumbnail throwing error when adding media [grav-plugin-admin#1156](https://github.com/getgrav/grav-plugin-admin/issues/1156)
    * Fixed insecure session cookie initialization [#1656](https://github.com/getgrav/grav/pull/1656)

# v1.3.3
## 09/07/2017

1. [](#new)
    * Added support for 2-Factor Authentication in admin profile
    * Added `gaussianBlur` media method [#1623](https://github.com/getgrav/grav/pull/1623)
    * Added new `|chunk_split()`, `|basename`, and `|dirname` Twig filter
    * Added new `tl` Twig filter/function to support specific translations [#1618](https://github.com/getgrav/grav/issues/1618)
1. [](#improved)
    * User `authorization` now requires a check for `authenticated` - REQUIRED: `Login v2.4.0`
    * Added options to `Page::summary()` to support size without HTML tags [#1554](https://github.com/getgrav/grav/issues/1554)
    * Forced `natsort` on plugins to ensure consistent plugin load ordering across platforms [#1614](https://github.com/getgrav/grav/issues/1614)
    * Use new `multilevel` field to handle Asset Collections [#1201](https://github.com/getgrav/grav-plugin-admin/issues/1201)
    * Added support for redis `password` option [#1620](https://github.com/getgrav/grav/issues/1620)
    * Use 302 rather than 301 redirects by default [#1619](https://github.com/getgrav/grav/issues/1619)
    * GPM Installer will try to load alphanumeric version of the class if no standard class found [#1630](https://github.com/getgrav/grav/issues/1630)
    * Add current page position to `User` class [#1632](https://github.com/getgrav/grav/issues/1632)
    * Added option to enable case insensitive URLs [#1638](https://github.com/getgrav/grav/issues/1638)
    * Updated vendor libraries
    * Updated `travis.yml` to add support for PHP 7.1 as well as 7.0.21 for test suite
1. [](#bugfix)
    * Fixed UTF8 multibyte UTF8 character support in `Page::summary()` [#1554](https://github.com/getgrav/grav/issues/1554)

# v1.3.2
## 08/16/2017

1. [](#new)
    * Added a new `cache_control` system and page level property [#1591](https://github.com/getgrav/grav/issues/1591)
    * Added a new `clear_images_by_default` system property to stop cache clear events from removing processed images [#1481](https://github.com/getgrav/grav/pull/1481)
    * Added new `onTwigLoader()` event to enable utilization of loader methods
    * Added new `Twig::addPath()` and `Twig::prependPath()` methods to wrap loader methods and support namespacing [#1604](https://github.com/getgrav/grav/issues/1604)
    * Added new `array_key_exists()` Twig function wrapper
    * Added a new `Collection::intersect()` method [#1605](https://github.com/getgrav/grav/issues/1605)
1. [](#bugfix)
    * Allow `session.timeout` field to be set to `0` via blueprints [#1598](https://github.com/getgrav/grav/issues/1598)
    * Fixed `Data::exists()` and `Data::raw()` functions breaking if `Data::file()` hasn't been called with non-null value
    * Fixed parent theme auto-loading in child themes of Gantry 5

# v1.3.1
## 07/19/2017

1. [](#bugfix)
    * Fix ordering for Linux + International environments [#1574](https://github.com/getgrav/grav/issues/1574)
    * Check if medium thumbnail exists before resetting
    * Update Travis' auth token

# v1.3.0
## 07/16/2017

1. [](#bugfix)
    * Fixed an undefined variable `$difference` [#1563](https://github.com/getgrav/grav/pull/1563)
    * Fix broken range slider [grav-plugin-admin#1153](https://github.com/getgrav/grav-plugin-admin/issues/1153)
    * Fix natural sort when > 100 pages [#1564](https://github.com/getgrav/grav/pull/1564)

# v1.3.0-rc.5
## 07/05/2017

1. [](#new)
    * Setting `system.session.timeout` to 0 clears the session when the browser session ends [#1538](https://github.com/getgrav/grav/pull/1538)
    * Created a `CODE_OF_CONDUCT.md` so everyone knows how to behave :)
1. [](#improved)
    * Renamed new `media()` Twig function to `media_directory()` to avoid conflict with Page's `media` object
1. [](#bugfix)
    * Fixed global media files disappearing after a reload [#1545](https://github.com/getgrav/grav/issues/1545)
    * Fix for broken regex redirects/routes via `site.yaml`
    * Sanitize the error message in the error handler page

# v1.3.0-rc.4
## 06/22/2017

1. [](#new)
    * Added `lower` and `upper` Twig filters
    * Added `pathinfo()` Twig function
    * Added 165 new thumbnail images for use in `media.yaml`
1. [](#improved)
    * Improved error message when running `bin/grav install` instead of `bin/gpm install`, and also when running on a non-skeleton site [#1027](https://github.com/getgrav/grav/issues/1027)
    * Updated vendor libraries
1. [](#bugfix)
    * Don't rebuild metadata every time, only when file does not exist
    * Restore GravTrait in ConsoleTrait [grav-plugin-login#119](https://github.com/getgrav/grav-plugin-login/issues/119)
    * Fix Windows routing with built-in server [#1502](https://github.com/getgrav/grav/issues/1502)
    * Fix [#1504](https://github.com/getgrav/grav/issues/1504) `process_twig` and `frontmatter.yaml`
    * Nicetime fix: 0 seconds from now -> just now [#1509](https://github.com/getgrav/grav/issues/1509)

# v1.3.0-rc.3
## 05/22/2017

1. [](#new)
    * Added new unified `Utils::getPagePathFromToken()` method which is used by various plugins (Admin, Forms, Downloads, etc.)
1. [](#improved)
    * Optionally remove unpublished pages from the translated languages, move into untranslated list [#1482](https://github.com/getgrav/grav/pull/1482)
    * Improved reliability of `hash` file-check method
1. [](#bugfix)
    * Updated to latest Toolbox library to fix issue with some blueprints rendering in admin plugin [#1117](https://github.com/getgrav/grav-plugin-admin/issues/1117)
    * Fix output handling in RenderProcessor [#1483](https://github.com/getgrav/grav/pull/1483)

# v1.3.0-rc.2
## 05/17/2017

1. [](#new)
    * Added new `media` and `vardump` Twig functions
1. [](#improved)
    * Put in various checks to ensure Exif is available before trying to use it
    * Add timestamp to configuration settings [#1445](https://github.com/getgrav/grav/pull/1445)
1. [](#bugfix)
    * Fix an issue saving YAML textarea fields in expert mode [#1480](https://github.com/getgrav/grav/pull/1480)
    * Moved `onOutputRendered()` back into Grav core

# v1.3.0-rc.1
## 05/16/2017

1. [](#new)
    * Added support for a single array field in the forms
    * Added EXIF support with automatic generation of Page Media metafiles
    * Added Twig function to get EXIF data on any image file
    * Added `Pages::baseUrl()`, `Pages::homeUrl()` and `Pages::url()` functions
    * Added `base32_encode`, `base32_decode`, `base64_encode`, `base64_decode` Twig filters
    * Added `Debugger::getCaller()` to figure out where the method was called from
    * Added support for custom output providers like Slim Framework
    * Added `Grav\Framework\Collection` classes for creating collections
1. [](#improved)
    * Add more controls over HTML5 video attributes (autoplay, poster, loop controls) [#1442](https://github.com/getgrav/grav/pull/1442)
    * Removed logging statement for invalid slug [#1459](https://github.com/getgrav/grav/issues/1459)
    * Groups selection pre-filled in user form
    * Improve error handling in `Folder::move()`
    * Added extra parameter for `Twig::processSite()` to include custom context
    * Updated RocketTheme Toolbox vendor library
1. [](#bugfix)
    * Fix to force route/redirect matching from the start of the route by default [#1446](https://github.com/getgrav/grav/issues/1446)
    * Edit check for valid slug [#1459](https://github.com/getgrav/grav/issues/1459)

# v1.2.4
## 04/24/2017

1. [](#improved)
    * Added optional ignores for `Installer::sophisticatedInstall()` [#1447](https://github.com/getgrav/grav/issues/1447)
1. [](#bugfix)
    * Allow multiple calls to `Themes::initTheme()` without throwing errors
    * Fixed querystrings in root pages with multi-lang enabled [#1436](https://github.com/getgrav/grav/issues/1436)
    * Allow support for `Pages::getList()` with `show_modular` option [#1080](https://github.com/getgrav/grav-plugin-admin/issues/1080)

# v1.2.3
## 04/19/2017

1. [](#improved)
    * Added new `pwd_regex` and `username_regex` system configuration options to allow format modifications
    * Allow `user/accounts.yaml` overrides and implemented more robust theme initialization
    * improved `getList()` method to do more powerful things
    * Fix Typo in GPM [#1427](https://github.com/getgrav/grav/issues/1427)

# v1.2.2
## 04/11/2017

1. [](#bugfix)
    * Fix for redirects breaking [#1420](https://github.com/getgrav/grav/issues/1420)
    * Fix issue in direct-install with github-style dependencies [#1405](https://github.com/getgrav/grav/issues/1405)

# v1.2.1
## 04/10/2017

1. [](#improved)
    * Added various `ancestor` helper methods in Page and Pages classes [#1362](https://github.com/getgrav/grav/pull/1362)
    * Added new `parents` field and switched Page blueprints to use this
    * Added `isajaxrequest()` Twig function [#1400](https://github.com/getgrav/grav/issues/1400)
    * Added ability to inline CSS and JS code via Asset manager [#1377](https://github.com/getgrav/grav/pull/1377)
    * Add query string in lighttpd default config [#1393](https://github.com/getgrav/grav/issues/1393)
    * Add `--all-yes` and `--destination` options for `bin/gpm direct-install` [#1397](https://github.com/getgrav/grav/pull/1397)
1. [](#bugfix)
    * Fix for direct-install of plugins with `languages.yaml` [#1396](https://github.com/getgrav/grav/issues/1396)
    * When determining language from HTTP_ACCEPT_LANGUAGE, also try base language only [#1402](https://github.com/getgrav/grav/issues/1402)
    * Fixed a bad method signature causing warning when running tests on `GPMTest` object

# v1.2.0
## 03/31/2017

1. [](#new)
    * Added file upload for user avatar in user/admin blueprint
1. [](#improved)
    * Analysis fixes
    * Switched to stable composer lib versions

# v1.2.0-rc.3
## 03/22/2017

1. [](#new)
    * Refactored Page re-ordering to handle all siblings at once
    * Added `language_codes` to Twig init to allow for easy language name/code/native-name lookup
1. [](#improved)
    * Added an _Admin Overrides_ section with option to choose the order of children in Pages Management
1. [](#bugfix)
    * Fixed loading issues with improperly named themes (use old broken method first) [#1373](https://github.com/getgrav/grav/issues/1373)
    * Simplified modular/twig processing logic and fixed an issue with system process config [#1351](https://github.com/getgrav/grav/issues/1351)
    * Cleanup package files via GPM install to make them more windows-friendly [#1361](https://github.com/getgrav/grav/pull/1361)
    * Fix for page-level debugger override changing the option site-wide
    * Allow `url()` twig function to pass-through external links

# v1.2.0-rc.2
## 03/17/2017

1. [](#improved)
    * Updated vendor libraries to latest
    * Added the ability to disable debugger on a per-page basis with `debugger: false` in page frontmatter
1. [](#bugfix)
    * Fixed an issue with theme inheritance and hyphenated base themes [#1353](https://github.com/getgrav/grav/issues/1353)
    * Fixed an issue when trying to use an `@2x` derivative on a non-image media file [#1341](https://github.com/getgrav/grav/issues/1341)

# v1.2.0-rc.1
## 03/13/2017

1. [](#new)
    * Added default setting to only allow `direct-installs` from official GPM.  Can be configured in `system.yaml`
    * Added a new `Utils::isValidUrl()` method
    * Added optional parameter to `|markdown(false)` filter to toggle block/line processing (default|true = `block`)
    * Added new `Page::folderExists()` method
1. [](#improved)
    * `Twig::evaluate()` now takes current environment and context into account
    * Genericized `direct-install` so it can be called via Admin plugin
1. [](#bugfix)
    * Fixed a minor bug in Number validation [#1329](https://github.com/getgrav/grav/issues/1329)
    * Fixed exception when trying to find user account and there is no `user://accounts` folder
    * Fixed issue when setting `Page::expires(0)` [Admin #1009](https://github.com/getgrav/grav-plugin-admin/issues/1009)
    * Removed ID from `nonce_field()` Twig function causing validation errors [Form #115](https://github.com/getgrav/grav-plugin-form/issues/115)

# v1.1.17
## 02/17/2017

1. [](#bugfix)
    * Fix for double extensions getting added during some redirects [#1307](https://github.com/getgrav/grav/issues/1307)
    * Fix syntax error in PHP 5.3. Move the version check before requiring the autoloaded deps
    * Fix Whoops displaying error page if there is PHP core warning or error [Admin #980](https://github.com/getgrav/grav-plugin-admin/issues/980)

# v1.1.16
## 02/10/2017

1. [](#new)
    * Exposed the Pages cache ID for use by plugins (e.g. Form) via `Pages::getPagesCacheId()`
    * Added `Languages::resetFallbackPageExtensions()` regarding [#1276](https://github.com/getgrav/grav/pull/1276)
1. [](#improved)
    * Allowed CLI to use non-volatile cache drivers for better integration with CLI and Web caches
    * Added Gantry5-compatible query information to Caddy configuration
    * Added some missing docblocks and type-hints
    * Various code cleanups (return types, missing variables in doclbocks, etc.)
1. [](#bugfix)
    * Fix blueprints slug validation [https://github.com/getgrav/grav-plugin-admin/issues/955](https://github.com/getgrav/grav-plugin-admin/issues/955)

# v1.1.15
## 01/30/2017

1. [](#new)
    * Added a new `Collection::merge()` method to allow merging of multiple collections [#1258](https://github.com/getgrav/grav/pull/1258)
    * Added [OpenCollective](https://opencollective.com/grav) backer/sponsor info to `README.md`
1. [](#improved)
    * Add an additional parameter to GPM::findPackage to avoid throwing an exception, for use in Twig [#1008](https://github.com/getgrav/grav/issues/1008)
    * Skip symlinks if found while clearing cache [#1269](https://github.com/getgrav/grav/issues/1269)
1. [](#bugfix)
    * Fixed an issue when page collection with header-based `sort.by` returns an array [#1264](https://github.com/getgrav/grav/issues/1264)
    * Fix `Response` object to handle `303` redirects when `open_basedir` in effect [#1267](https://github.com/getgrav/grav/issues/1267)
    * Silence `E_WARNING: Zend OPcache API is restricted by "restrict_api" configuration directive`

# v1.1.14
## 01/18/2017

1. [](#bugfix)
    * Fixed `Page::collection()` returning array and not Collection object when header variable did not exist
    * Revert `Content-Encoding: identity` fix, and let you set `cache: allow_webserver_gzip:` option to switch to `identity` [#548](https://github.com/getgrav/grav/issues/548)

# v1.1.13
## 01/17/2017

1. [](#new)
    * Added new `never_cache_twig` page option in `system.yaml` and frontmatter. Allows dynamic Twig logic in regular and modular Twig templates [#1244](https://github.com/getgrav/grav/pull/1244)
1. [](#improved)
    * Several improvements to aid theme development [#232](https://github.com/getgrav/grav/pull/1232)
    * Added `hash` cache check option and made dropdown more descriptive [Admin #923](https://github.com/getgrav/grav-plugin-admin/issues/923)
1. [](#bugfix)
    * Fixed cross volume file system operations [#635](https://github.com/getgrav/grav/issues/635)
    * Fix issue with pages folders validation not accepting uppercase letters
    * Fix renaming the folder name if the page, in the default language, had a custom slug set in its header
    * Fixed issue with `Content-Encoding: none`. It should really be `Content-Encoding: identity` instead
    * Fixed broken `hash` method on page modifications detection
    * Fixed issue with multi-lang pages not caching independently without unique `.md` file [#1211](https://github.com/getgrav/grav/issues/1211)
    * Fixed all `$_GET` parameters missing in Nginx (please update your nginx.conf) [#1245](https://github.com/getgrav/grav/issues/1245)
    * Fixed issue in trying to process broken symlink [#1254](https://github.com/getgrav/grav/issues/1254)

# v1.1.12
## 12/26/2016

1. [](#bugfix)
    * Fixed issue with JSON calls throwing errors due to debugger enabled [#1227](https://github.com/getgrav/grav/issues/1227)

# v1.1.11
## 12/22/2016

1. [](#improved)
    * Fall back properly to HTML if template type not found
1. [](#bugfix)
    * Fix issue with modular pages folders validation [#900](https://github.com/getgrav/grav-plugin-admin/issues/900)

# v1.1.10
## 12/21/2016

1. [](#improved)
    * Improve detection of home path. Also allow `~/.grav` on Windows, drop `ConsoleTrait::isWindows()` method, used only for that [#1204](https://github.com/getgrav/grav/pull/1204)
    * Reworked PHP CLI router [#1219](https://github.com/getgrav/grav/pull/1219)
    * More robust theme/plugin logic in `bin/gpm direct-install`
1. [](#bugfix)
    * Fixed case where extracting a package would cause an error during rename
    * Fix issue with using `Yaml::parse` direcly on a filename, now deprecated
    * Add pattern for frontend validation of folder slugs [#891](https://github.com/getgrav/grav-plugin-admin/issues/891)
    * Fix issue with Inflector when translation is disabled [SimpleSearch #87](https://github.com/getgrav/grav-plugin-simplesearch/issues/87)
    * Explicitly expose `array_unique` Twig filter [Admin #897](https://github.com/getgrav/grav-plugin-admin/issues/897)

# v1.1.9
## 12/13/2016

1. [](#new)
    * RC released as stable
1. [](#improved)
    * Better error handling in cache clear
    * YAML syntax fixes for the future compatibility
    * Added new parameter `remove` for `onBeforeCacheClear` event
    * Add support for calling Media object as function to get medium by filename
1. [](#bugfix)
    * Added checks before accessing admin reference during `Page::blueprints()` call. Allows to access `page.blueprints` from Twig in the frontend

# v1.1.9-rc.3
## 12/07/2016

1. [](#new)
    * Add `ignore_empty` property to be used on array fields, if positive only save options with a value
    * Use new `permissions` field in user account
    * Add `range(int start, int end, int step)` twig function to generate an array of numbers between start and end, inclusive
    * New retina Media image derivatives array support (`![](image.jpg?derivatives=[640,1024,1440])`) [#1147](https://github.com/getgrav/grav/pull/1147)
    * Added stream support for images (`![Sepia Image](image://image.jpg?sepia)`)
    * Added stream support for links (`[Download PDF](user://data/pdf/my.pdf)`)
    * Added new `onBeforeCacheClear` event to add custom paths to cache clearing process
1. [](#improved)
    * Added alias `selfupdate` to the `self-upgrade` `bin/gpm` CLI command
    * Synced `webserver-configs/htaccess.txt` with `.htaccess`
    * Use permissions field in group details.
    * Updated vendor libraries
    * Added a warning on GPM update to update Grav first if needed [#1194](https://github.com/getgrav/grav/pull/1194)
 1. [](#bugfix)
    * Fix page collections problem with `@page.modular` [#1178](https://github.com/getgrav/grav/pull/1178)
    * Fix issue with using a multiple taxonomy filter of which one had no results, thanks to @hughbris [#1184](https://github.com/getgrav/grav/issues/1184)
    * Fix saving permissions in group
    * Fixed issue with redirect of a page getting moved to a different location

# v1.1.9-rc.2
## 11/26/2016

1. [](#new)
    * Added two new sort order options for pages: `publish_date` and `unpublish_date` [#1173](https://github.com/getgrav/grav/pull/1173))
1. [](#improved)
    * Multisite: Create image cache folder if it doesn't exist
    * Add 2 new language values for French [#1174](https://github.com/getgrav/grav/issues/1174)
1. [](#bugfix)
    * Fixed issue when we have a meta file without corresponding media [#1179](https://github.com/getgrav/grav/issues/1179)
    * Update class namespace for Admin class [Admin #874](https://github.com/getgrav/grav-plugin-admin/issues/874)

# v1.1.9-rc.1
## 11/09/2016

1. [](#new)
    * Added a `CompiledJsonFile` object to better handle Json files.
    * Added Base32 encode/decode class
    * Added a new `User::find()` method
1. [](#improved)
    * Moved `messages` object into core Grav from login plugin
    * Added `getTaxonomyItemKeys` to the Taxonomy object [#1124](https://github.com/getgrav/grav/issues/1124)
    * Added a `redirect_me` Twig function [#1124](https://github.com/getgrav/grav/issues/1124)
    * Added a Caddyfile for newer Caddy versions [#1115](https://github.com/getgrav/grav/issues/1115)
    * Allow to override sorting flags for page header-based or default ordering. If the `intl` PHP extension is loaded, only these flags are available: https://secure.php.net/manual/en/collator.asort.php. Otherwise, you can use the PHP standard sorting flags (https://secure.php.net/manual/en/array.constants.php) [#1169](https://github.com/getgrav/grav/issues/1169)
1. [](#bugfix)
    * Fixed an issue with site redirects/routes, not processing with extension (.html, .json, etc.)
    * Don't truncate HTML if content length is less than summary size [#1125](https://github.com/getgrav/grav/issues/1125)
    * Return max available number when calling random() on a collection passing an int > available items [#1135](https://github.com/getgrav/grav/issues/1135)
    * Use correct ratio when applying image filters to image alternatives [#1147](https://github.com/getgrav/grav/issues/1147)
    * Fixed URI path in multi-site when query parameters were used in front page

# v1.1.8
## 10/22/2016

1. [](#bugfix)
    * Fixed warning with unset `ssl` option when using GPM [#1132](https://github.com/getgrav/grav/issues/1132)

# v1.1.7
## 10/22/2016

1. [](#improved)
    * Improved the capabilities of Image derivatives [#1107](https://github.com/getgrav/grav/pull/1107)
1. [](#bugfix)
    * Only pass verify_peer settings to cURL and fopen if the setting is disabled [#1120](https://github.com/getgrav/grav/issues/1120)

# v1.1.6
## 10/19/2016

1. [](#new)
    * Added ability for Page to override the output format (`html`, `xml`, etc..) [#1067](https://github.com/getgrav/grav/issues/1067)
    * Added `Utils::getExtensionByMime()` and cleaned up `Utils::getMimeByExtension` + tests
    * Added a `cache.check.method: 'hash'` option in `system.yaml` that checks all files + dates inclusively
    * Include jQuery 3.x in the Grav assets
    * Added the option to automatically fix orientation on images based on their Exif data, by enabling `system.images.auto_fix_orientation`.
1. [](#improved)
    * Add `batch()` function to Page Collection class
    * Added new `cache.redis.socket` setting that allow to pass a UNIX socket as redis server
    * It is now possible to opt-out of the SSL verification via the new `system.gpm.verify_peer` setting. This is sometimes necessary when receiving a "GPM Unable to Connect" error. More details in ([#1053](https://github.com/getgrav/grav/issues/1053))
    * It is now possible to force the use of either `curl` or `fopen` as `Response` connection method, via the new `system.gpm.method` setting. By default this is set to 'auto' and gives priority to 'fopen' first, curl otherwise.
    * InstallCommand can now handle Licenses
    * Uses more helpful `1x`, `2x`, `3x`, etc names in the Retina derivatives cache files.
    * Added new method `Plugins::isPluginActiveAdmin()` to check if plugin route is active in Admin plugin
    * Added new `Cache::setEnabled` and `Cache::getEnabled` to enable outside control of cache
    * Updated vendor libs including Twig `1.25.0`
    * Avoid git ignoring any vendor folder in a Grav site subfolder (but still ignore the main `vendor/` folder)
    * Added an option to get just a route back from `Uri::convertUrl()` function
    * Added option to control split session [#1096](https://github.com/getgrav/grav/pull/1096)
    * Added new `verbosity` levels to `system.error.display` to allow for system error messages [#1091](https://github.com/getgrav/grav/pull/1091)
    * Improved the API for Grav plugins to access the Parsedown parser directly [#1062](https://github.com/getgrav/grav/pull/1062)
1. [](#bugfix)
    * Fixed missing `progress` method in the DirectInstall Command
    * `Response` class now handles better unsuccessful requests such as 404 and 401
    * Fixed saving of `external` page types [Admin #789](https://github.com/getgrav/grav-plugin-admin/issues/789)
    * Fixed issue deleting parent folder of folder with `param_sep` in the folder name [admin #796](https://github.com/getgrav/grav-plugin-admin/issues/796)
    * Fixed an issue with streams in `bin/plugin`
    * Fixed `jpeg` file format support in Media

# v1.1.5
## 09/09/2016

1. [](#new)
    * Added new `bin/gpm direct-install` command to install local and remote zip archives
1. [](#improved)
    * Refactored `onPageNotFound` event to fire after `onPageInitialized`
    * Follow symlinks in `Folder::all()`
    * Twig variable `base_url` now supports multi-site by path feature
    * Improved `bin/plugin` to list plugins with commands faster by limiting the depth of recursion
1. [](#bugfix)
    * Quietly skip missing streams in `Cache::clearCache()`
    * Fix issue in calling page.summary when no content is present in a page
    * Fix for HUGE session timeouts [#1050](https://github.com/getgrav/grav/issues/1050)

# v1.1.4
## 09/07/2016

1. [](#new)
    * Added new `tmp` folder at root. Accessible via stream `tmp://`. Can be cleared with `bin/grav clear --tmp-only` as well as `--all`.
    * Added support for RTL in `LanguageCodes` so you can determine if a language is RTL or not
    * Ability to set `custom_base_url` in system configuration
    * Added `override` and `force` options for Streams setup
1. [](#improved)
    * Important vendor updates to provide PHP 7.1 beta support!
    * Added a `Util::arrayFlatten()` static function
    * Added support for 'external_url' page header to enable easier external URL based menu items
    * Improved the UI for CLI GPM Index view to use a table
    * Added `@page.modular` Collection type [#988](https://github.com/getgrav/grav/issues/988)
    * Added support for `self@`, `page@`, `taxonomy@`, `root@` Collection syntax for cleaner YAML compatibility
    * Improved GPM commands to allow for `-y` to automate **yes** responses and `-o` for **update** and **selfupgrade** to overwrite installations [#985](https://github.com/getgrav/grav/issues/985)
    * Added randomization to `safe_email` Twig filter for greater security [#998](https://github.com/getgrav/grav/issues/998)
    * Allow `Utils::setDotNotation` to merge data, rather than just set
    * Moved default `Image::filter()` to the `save` action to ensure they are applied last [#984](https://github.com/getgrav/grav/issues/984)
    * Improved the `Truncator` code to be more reliable [#1019](https://github.com/getgrav/grav/issues/1019)
    * Moved media blueprints out of core (now in Admin plugin)
1. [](#bugfix)
    * Removed 307 redirect code option as it is not well supported [#743](https://github.com/getgrav/grav-plugin-admin/issues/743)
    * Fixed issue with folders with name `*.md` are not confused with pages [#995](https://github.com/getgrav/grav/issues/995)
    * Fixed an issue when filtering collections causing null key
    * Fix for invalid HTML when rendering GIF and Vector media [#1001](https://github.com/getgrav/grav/issues/1001)
    * Use pages.markdown.extra in the user's system.yaml [#1007](https://github.com/getgrav/grav/issues/1007)
    * Fix for `Memcached` connection [#1020](https://github.com/getgrav/grav/issues/1020)

# v1.1.3
## 08/14/2016

1. [](#bugfix)
    * Fix for lightbox media function throwing error [#981](https://github.com/getgrav/grav/issues/981)

# v1.1.2
## 08/10/2016

1. [](#new)
    * Allow forcing SSL by setting `system.force_ssl` (Force SSL in the Admin System Config) [#899](https://github.com/getgrav/grav/pull/899)
1. [](#improved)
    * Improved `authorize` Twig extension to accept a nested array of authorizations  [#948](https://github.com/getgrav/grav/issues/948)
    * Don't add timestamps on remote assets as it can cause conflicts
    * Grav now looks at types from `media.yaml` when retrieving page mime types [#966](https://github.com/getgrav/grav/issues/966)
    * Added support for dumping exceptions in the Debugger
1. [](#bugfix)
    * Fixed `Folder::delete` method to recursively remove files and folders and causing Upgrade to fail.
    * Fix [#952](https://github.com/getgrav/grav/issues/952) hyphenize the session name.
    * If no parent is set and siblings collection is called, return a new and empty collection [grav-plugin-sitemap/issues/22](https://github.com/getgrav/grav-plugin-sitemap/issues/22)
    * Prevent exception being thrown when calling the Collator constructor failed in a Windows environment with the Intl PHP Extension enabled [#961](https://github.com/getgrav/grav/issues/961)
    * Fix for markdown images not properly rendering `id` attribute [#956](https://github.com/getgrav/grav/issues/956)

# v1.1.1
## 07/16/2016

1. [](#improved)
    * Made `paramsRegex()` static to allow it to be called statically
1. [](#bugfix)
    * Fixed backup when using very long site titles with invalid characters [grav-plugin-admin#701](https://github.com/getgrav/grav-plugin-admin/issues/701)
    * Fixed a typo in the `webserver-configs/nginx.conf` example

# v1.1.0
## 07/14/2016

1. [](#improved)
    * Added support for validation of multiple email in the `type: email` field [grav-plugin-email#31](https://github.com/getgrav/grav-plugin-email/issues/31)
    * Unified PHP code header styling
    * Added 6 more languages and updated language codes
    * set default "releases" option to `stable`
1. [](#bugfix)
    * Fix backend validation for file fields marked as required [grav-plugin-form#78](https://github.com/getgrav/grav-plugin-form/issues/78)

# v1.1.0-rc.3
## 06/21/2016

1. [](#new)
    * Add a onPageFallBackUrl event when starting the fallbackUrl() method to allow the Login plugin to protect the page media
    * Conveniently allow ability to retrieve user information via config object [#913](https://github.com/getgrav/grav/pull/913) - @Vivalldi
    * Grav served images can now use header caching [#905](https://github.com/getgrav/grav/pull/905)
1. [](#improved)
    * Take asset modification timestamp into consideration in pipelining [#917](https://github.com/getgrav/grav/pull/917) - @Sommerregen
1. [](#bugfix)
    * Respect `enable_asset_timestamp` settings for pipelined Assets [#906](https://github.com/getgrav/grav/issues/906)
    * Fixed collections end dates for 32-bit systems [#902](https://github.com/getgrav/grav/issues/902)
    * Fixed a recent regression (1.1.0-rc1) with parameter separator different than `:`

# v1.1.0-rc.2
## 06/14/2016

1. [](#new)
    * Added getters and setters for Assets to allow manipulation of CSS/JS/Collection based assets via plugins [#876](https://github.com/getgrav/grav/issues/876)
1. [](#improved)
    * Pass the exception to the `onFatalException()` event
    * Updated to latest jQuery 2.2.4 release
    * Moved list items in `system/config/media.yaml` config into a `types:` key which allows you delete default items.
    * Updated `webserver-configs/nginx.conf` with `try_files` fix from @mrhein and @rondlite [#743](https://github.com/getgrav/grav/pull/743)
    * Updated cache references to include `memecache` and `redis` [#887](https://github.com/getgrav/grav/issues/887)
    * Updated composer libraries
1. [](#bugfix)
    * Fixed `Utils::normalizePath()` that was truncating 0's [#882](https://github.com/getgrav/grav/issues/882)

# v1.1.0-rc.1
## 06/01/2016

1. [](#new)
    * Added `Utils::getDotNotation()` and `Utils::setDotNotation()` methods + tests
    * Added support for `xx-XX` locale language lookups in `LanguageCodes` class [#854](https://github.com/getgrav/grav/issues/854)
    * New CSS/JS Minify library that does a more reliable job [#864](https://github.com/getgrav/grav/issues/864)
1. [](#improved)
    * GPM installation of plugins and themes into correct multisite folders [#841](https://github.com/getgrav/grav/issues/841)
    * Use `Page::rawRoute()` in blueprints for more reliable mulit-language support
1. [](#bugfix)
    * Fixes for `zlib.output_compression` as well as `mod_deflate` GZIP compression
    * Fix for corner-case redirect logic causing infinite loops and out-of-memory errors
    * Fix for saving fields in expert mode that have no `Validation::typeX()` methods [#626](https://github.com/getgrav/grav-plugin-admin/issues/626)
    * Detect if user really meant to extend parent blueprint, not another one (fixes old page type blueprints)
    * Fixed a bug in `Page::relativePagePath()` when `Page::$name` is not defined
    * Fix for poor handling of params + query element in `Uri::processParams()` [#859](https://github.com/getgrav/grav/issues/859)
    * Fix for double encoding in markdown links [#860](https://github.com/getgrav/grav/issues/860)
    * Correctly handle language strings to determine if it's in admin or not [#627](https://github.com/getgrav/grav-plugin-admin/issues/627)

# v1.1.0-beta.5
## 05/23/2016

1. [](#improved)
    * Updated jQuery from 2.2.0 to 2.2.3
    * Set `Uri::ip()` to static by default so it can be used in form fields
    * Improved `Session` class with flash storage
    * `Page::getContentMeta()` now supports an optional key.
1. [](#bugfix)
    * Fixed "Invalid slug set in YAML frontmatter" when setting `Page::slug()` with empty string [#580](https://github.com/getgrav/grav-plugin-admin/issues/580)
    * Only `.gitignore` Grav's vendor folder
    * Fix trying to remove Grav with `GPM uninstall` of a plugin with Grav dependency
    * Fix Page Type blueprints not being able to extend their parents
    * `filterFile` validation method always returns an array of files, behaving like `multiple="multiple"`
    * Fixed [#835](https://github.com/getgrav/grav-plugin-admin/issues/835) check for empty image file first to prevent getimagesize() fatal error
    * Avoid throwing an error when Grav's Gzip and mod_deflate are enabled at the same time on a non php-fpm setup

# v1.1.0-beta.4
## 05/09/2016

1. [](#bugfix)
    * Drop dependencies calculations if plugin is installed via symlink
    * Drop Grav from dependencies calculations
    * Send slug name as part of installed packages
    * Fix for summary entities not being properly decoded [#825](https://github.com/getgrav/grav/issues/825)


# v1.1.0-beta.3
## 05/04/2016

1. [](#improved)
    * Pass the Page type when calling `onBlueprintCreated`
    * Changed `Page::cachePageContent()` form **private** to **public** so a page can be recached via plugin
1. [](#bugfix)
    * Fixed handling of `{'loading':'async'}` with Assets Pipeline
    * Fix for new modular page modal `Page` field requiring a value [#529](https://github.com/getgrav/grav-plugin-admin/issues/529)
    * Fix for broken `bin/gpm version` command
    * Fix handling "grav" as a dependency
    * Fix when installing multiple packages and one is the dependency of another, don't try to install it twice
    * Fix using name instead of the slug to determine a package folder. Broke for packages whose name was 2+ words

# v1.1.0-beta.2
## 04/27/2016

1. [](#new)
    * Added new `Plugin::getBlueprint()` and `Theme::getBlueprint()` method
    * Allow **page blueprints** to be added via Plugins.
1. [](#improved)
    * Moved to new `data-*@` format in blueprints
    * Updated composer-based libraries
    * Moved some hard-coded `CACHE_DIR` references to use locator
    * Set `twig.debug: true` by default
1. [](#bugfix)
    * Fixed issue with link rewrites and local assets pipeline with `absolute_urls: true`
    * Allow Cyrillic slugs [#520](https://github.com/getgrav/grav-plugin-admin/issues/520)
    * Fix ordering issue with accented letters [#784](https://github.com/getgrav/grav/issues/784)
    * Fix issue with Assets pipeline and missing newlines causing invalid JavaScript

# v1.1.0-beta.1
## 04/20/2016

1. [](#new)
    * **Blueprint Improvements**: The main improvements to Grav take the form of a major rewrite of our blueprint functionality. Blueprints are an essential piece of functionality within Grav that helps define configuration fields. These allow us to create a definition of a form field that can be rendered in the administrator plugin and allow the input, validation, and storage of values into the various configuration and page files that power Grav. Grav 1.0 had extensive support for building and extending blueprints, but Grav 1.1 takes this even further and adds improvements to our existing system.
    * **Extending Blueprints**: You could extend forms in Grav 1.0, but now you can use a newer `extends@:` default syntax rather than the previous `'@extends'` string that needed to be quoted in YAML. Also this new format allows for the defining of a `context` which lets you define where to look for the base blueprint. Another new feature is the ability to extend from multiple blueprints.
    * **Embedding/Importing Blueprints**: One feature that has been requested is the ability to embed or import one blueprint into another blueprint. This allows you to share fields or sub-form between multiple forms. This is accomplished via the `import@` syntax.
    * **Removing Existing Fields and Properties**: Another new feature is the ability to remove completely existing fields or properties from an extended blueprint. This allows the user a lot more flexibility when creating custom forms by simply using the new `unset@: true` syntax. To remove a field property you would use `unset-<property>@: true` in your extended field definition, for example: `unset-options@: true`.
    * **Replacing Existing Fields and Properties**: Similar to removing, you can now replace an existing field or property with the `replace@: true` syntax for the whole field, and `replace-<property>@: true` for a specific property.
    * **Field Ordering**: Probably the most frequently requested blueprint functionality that we have added is the ability to change field ordering. Imagine that you want to extend the default page blueprint but add a new tab. Previously, this meant your tab would be added at the end of the form, but now you can define that you wish the new tab to be added right after the `content` tab. This works for any field too, so you can extend a blueprint and add your own custom fields anywhere you wish! This is accomplished by using the new `ordering@:` syntax with either an existing property name or an integer.
    * **Configuration Properties**: Another useful new feature is the ability to directly access Grav configuration in blueprints with `config-<property>@` syntax. For example you can set a default for a field via `config-default@: site.author.name` which will use the author.name value from the `site.yaml` file as the `default` value for this field.
    * **Function Calls**: The ability to call PHP functions for values has been improved in Grav 1.1 to be more powerful. You can use the `data-<property>@` syntax to call static methods to obtain values. For example: `data-default@: '\Grav\Plugin\Admin::route'`. You can now even pass parameters to these methods.
    * **Validation Rules**: You can now define a custom blueprint-level validation rule and assign this rule to a form field.
    * **Custom Form Field Types**: This advanced new functionality allows you to create a custom field type via a new plugin event called getFormFieldTypes(). This allows you to provide extra functionality or instructions on how to handle the form form field.
    * **GPM Versioning**: A new feature that we have wanted to add to our GPM package management system is the ability to control dependencies by version. We have opted to use a syntax very similar to the Composer Package Manager that is already familiar to most PHP developers. This new versioning system allows you to define specific minimum version requirements of dependent packages within Grav. This should ensure that we have less (hopefully none!) issues when you update one package that also requires a specific minimum version of another package. The admin plugin for example may have an update that requires a specific version of Grav itself.
    * **GPM Testing Channel**: GPM repository now comes with both a `stable` and `testing` channel. A new setting in `system.gpm.releases` allow to switch between the two channels. Developers will be able to decide whether their resource is going to be in a pre-release state or stable. Only users who switch to the **testing** channel will be able to install a pre-release version.
    * **GPM Events**: Packages (plugins and themes) can now add event handlers to hook in the package GPM events: install, update, uninstall. A package can listen for events before and after each of these events, and can execute any PHP code, and optionally halt the procedure or return a message.
    * Refactor of the process chain breaking out `Processors` into individual classes to allow for easier modification and addition. Thanks to toovy for this work. - [#745](https://github.com/getgrav/grav/pull/745)
    * Added multipart downloads, resumable downloads, download throttling, and video streaming in the `Utils::download()` method.
    * Added optional config to allow Twig processing in page frontmatter - [#788](https://github.com/getgrav/grav/pull/788)
    * Added the ability to provide blueprints via a plugin (previously limited to Themes only).
    * Added Developer CLI Tools to easily create a new theme or plugin
    * Allow authentication for proxies - [#698](https://github.com/getgrav/grav/pull/698)
    * Allow to override the default Parsedown behavior - [#747](https://github.com/getgrav/grav/pull/747)
    * Added an option to allow to exclude external files from the pipeline, and to render the pipeline before/after excluded files
    * Added the possibility to store translations of themes in separate files inside the `languages` folder
    * Added a method to the Uri class to return the base relative URL including the language prefix, or the base relative url if multilanguage is not enabled
    * Added a shortcut for pages.find() alias
1. [](#improved)
    * Now supporting hostnames with localhost environments for better vhost support/development
    * Refactor hard-coded paths to use PHP Streams that allow a setup file to configure where certain parts of Grav are stored in the physical filesystem.
    * If multilanguage is active, include the Intl Twig Extension to allow translating dates automatically (http://twig.sensiolabs.org/doc/extensions/intl.html)
    * Allow having local themes with the same name as GPM themes, by adding `gpm: false` to the theme blueprint - [#767](https://github.com/getgrav/grav/pull/767)
    * Caddyfile and Lighttpd config files updated
    * Removed `node_modules` folder from backups to make them faster
    * Display error when `bin/grav install` hasn't been run instead of throwing exception. Prevents "white page" errors if error display is off
    * Improved command line flow when installing multiple packages: don't reinstall packages if already installed, ask once if should use symlinks if symlinks are found
    * Added more tests to our testing suite
    * Added x-ua-compatible to http_equiv metadata processing
    * Added ability to have a per-page `frontmatter.yaml` file to set header frontmatter defaults. Especially useful for multilang scenarios - [#775](https://github.com/getgrav/grav/pull/775)
    * Removed deprecated `bin/grav newuser` CLI command.  use `bin/plugin login newuser` instead.
    * Added `webm` and `ogv` video types to the default media types list.
1. [](#bugfix)
    * Fix Zend Opcache `opcache.validate_timestamps=0` not detecting changes in compiled yaml and twig files
    * Avoid losing params, query and fragment from the URL when auto-redirecting to a language-specific route - [#759](https://github.com/getgrav/grav/pull/759)
    * Fix for non-pipeline assets getting lost when pipeline is cached to filesystem
    * Fix for double encoding resulting from Markdown Extra
    * Fix for a remote link breaking all CSS rewrites for pipeline
    * Fix an issue with Retina alternatives not clearing properly between repeat uses
    * Fix for non standard http/s external markdown links - [#738](https://github.com/getgrav/grav/issues/738)
    * Fix for `find()` calling redirects via `dispatch()` causing infinite loops - [#781](https://github.com/getgrav/grav/issues/781)

# v1.0.10
## 02/11/2016

1. [](#new)
    * Added new `Page::contentMeta()` mechanism to store content-level meta data alongside content
    * Added Japanese language translation
1. [](#improved)
    * Updated some vendor libraries
1. [](#bugfix)
    * Hide `streams` blueprint from Admin plugin
    * Fix translations of languages with `---` in YAML files

# v1.0.9
## 02/05/2016

1. [](#new)
    * New **Unit Testing** via Codeception http://codeception.com/
    * New **page-level SSL** functionality when using `absolute_urls`
    * Added `reverse_proxy` config option for issues with non-standard ports
    * Added `proxy_url` config option to support GPM behind proxy servers #639
    * New `Pages::parentsRawRoutes()` method
    * Enhanced `bin/gpm info` CLI command with Changelog support #559
    * Ability to add empty *Folder* via admin plugin
    * Added latest `jQuery 2.2.0` library to core
    * Added translations from Crowdin
1. [](#improved)
    * [BC] Metadata now supports only flat arrays. To use open graph metas and the likes (ie, 'og:title'), simply specify it in the key.
    * Refactored `Uri::convertUrl()` method to be more reliable + tests created
    * Date for last update of a modular sub-page sets modified date of modular page itself
    * Split configuration up into two steps
    * Moved Grav-based `base_uri` variables into `Uri::init()`
    * Refactored init in `URI` to better support testing
    * Allow `twig_vars` to be exposed earlier and merged later
    * Avoid setting empty metadata
    * Accept single group access as a string rather than requiring an array
    * Return `$this` in Page constructor and init to allow chaining
    * Added `ext-*` PHP requirements to `composer.json`
    * Use Whoops 2.0 library while supporting old style
    * Removed redundant old default-hash fallback mechanisms
    * Commented out default redirects and routes in `site.yaml`
    * Added `/tests` folder to deny's of all `webserver-configs/*` files
    * Various PS and code style fixes
1. [](#bugfix)
    * Fix default generator metadata
    * Fix for broken image processing caused by `Uri::convertUrl()` bugs
    * Fix loading JS and CSS from collections #623
    * Fix stream overriding
    * Remove the URL extension for home link
    * Fix permissions when the user has no access level set at all
    * Fix issue with user with multiple groups getting denied on first group
    * Fixed an issue with `Pages()` internal cache lookup not being unique enough
    * Fix for bug with `site.redirects` and `site.routes` being an empty list
    * [Markdown] Don't process links for **special protocols**
    * [Whoops] serve JSON errors when request is JSON


# v1.0.8
## 01/08/2016

1. [](#new)
    * Added `rotate`, `flip` and `fixOrientation` image medium methods
1. [](#bugfix)
    * Removed IP from Nonce generation. Should be more reliable in a variety of scenarios

# v1.0.7
## 01/07/2016

1. [](#new)
    * Added `composer create-project` as an additional installation method #585
    * New optional system config setting to strip home from page routs and urls #561
    * Added Greek, Finnish, Norwegian, Polish, Portuguese, and Romanian languages
    * Added new `Page->topParent()` method to return top most parent of a page
    * Added plugins configuration tab to debugger
    * Added support for APCu and PHP7.0 via new Doctrine Cache release
    * Added global setting for `twig_first` processing (false by default)
    * New configuration options for Session settings #553
1. [](#improved)
    * Switched to SSL for GPM calls
    * Use `URI->host()` for session domain
    * Add support for `open_basedir` when installing packages via GPM
    * Improved `Utils::generateNonceString()` method to handle reverse proxies
    * Optimized core thumbnails saving 38% in file size
    * Added new `bin/gpm index --installed-only` option
    * Improved GPM errors to provider more helpful diagnostic of issues
    * Removed old hardcoded PHP version references
    * Moved `onPageContentProcessed()` event so it's fired more reliably
    * Maintain md5 keys during sorting of Assets #566
    * Update to Caddyfile for Caddy web server
1. [](#bugfix)
    * Fixed an issue with cache/config checksum not being set on cache load
    * Fix for page blueprint and theme inheritance issue #534
    * Set `ZipBackup` timeout to 10 minutes if possible
    * Fix case where we only have inline data for CSS or JS  #565
    * Fix `bin/grav sandbox` command to work with new `webserver-config` folder
    * Fix for markdown attributes on external URLs
    * Fixed issue where `data:` page header was acting as `publish_date:`
    * Fix for special characters in URL parameters (e.g. /tag:c++) #541
    * Safety check for an array of nonces to only use the first one

# v1.0.6
## 12/22/2015

1. [](#new)
    * Set minimum requirements to [PHP 5.5.9](http://bit.ly/1Jt9OXO)
    * Added `saveConfig` to Themes
1. [](#improved)
    * Updated Whoops to new 2.0 version (PHP 7.0 compatible)
    * Moved sample web server configs into dedicated directory
    * FastCGI will use Apache's `mod_deflate` if gzip turned off
1. [](#bugfix)
    * Fix broken media image operators
    * Only call extra method of blueprints if blueprints exist
    * Fix lang prefix in url twig variables #523
    * Fix case insensitive HTTPS check #535
    * Field field validation handles case `multiple` missing

# v1.0.5
## 12/18/2015

1. [](#new)
    * Add ability to extend markdown with plugins
    * Added support for plugins to have individual language files
    * Added `7z` to media formats
    * Use Grav's fork of Parsedown until PR is merged
    * New function to persist plugin configuration to disk
    * GPM `selfupgrade` will now check PHP version requirements
1. [](#improved)
    * If the field allows multiple files, return array
    * Handle non-array values in file validation
1. [](#bugfix)
    * Fix when looping `fields` param in a `list` field
    * Properly convert commas to spaces for media attributes
    * Forcing Travis VM to HI timezone to address future files in zip file

# v1.0.4
## 12/12/2015

1. [](#bugfix)
    * Needed to put default image folder permissions for YAML compatibility

# v1.0.3
## 12/11/2015

1. [](#bugfix)
    * Fixed issue when saving config causing incorrect image cache folder perms

# v1.0.2
## 12/11/2015

1. [](#bugfix)
    * Fix for timing display in debugbar

# v1.0.1
## 12/11/2015

1. [](#improved)
    * Reduced package sizes by removing extra vendor dev bits
1. [](#bugfix)
    * Fix issue when you enable debugger from admin plugin

# v1.0.0
## 12/11/2015

1. [](#new)
    * Add new link attributes via markdown media
    * Added setters to set state of CSS/JS pipelining
    * Added `user/accounts` to `.gitignore`
    * Added configurable permissions option for Image cache
1. [](#improved)
    * Hungarian translation updated
    * Refactored Theme initialization for improved flexibility
    * Wrapped security section of account blueprints in an 'super user' authorize check
    * Minor performance optimizations
    * Updated core page blueprints with markdown preview option
    * Added useful cache info output to Debugbar
    * Added `iconv` polyfill library used by Symfony 2.8
    * Force lowercase of username in a few places for case sensitive filesystems
1. [](#bugfix)
    * Fix for GPM problems "Call to a member function set() on null"
    * Fix for individual asset pipeline values not functioning
    * Fix `Page::copy()` and `Page::move()` to support multiple moves at once
    * Fixed page moving of a page with no content
    * Fix for wrong ordering when moving many pages
    * Escape root path in page medium files to work with special characters
    * Add missing parent constructor to Themes class
    * Fix missing file error in `bin/grav sandbox` command
    * Fixed changelog differ when upgrading Grav
    * Fixed a logic error in `Validation->validate()`
    * Make `$container` available in `setup.php` to fix multi-site

# v1.0.0-rc.6
## 12/01/2015

1. [](#new)
    * Refactor Config classes for improved performance!
    * Refactor Data classes to use `NestedArrayAccess` instead of `DataMutatorTrait`
    * Added support for `classes` and `id` on medium objects to set CSS values
    * Data objects: Allow function call chaining
    * Data objects: Lazy load blueprints only if needed
    * Automatically create unique security salt for each configuration
    * Added Hungarian translation
    * Added support for User groups
1. [](#improved)
    * Improved robots.txt to disallow crawling of non-user folders
    * Nonces only generated once per action and process
    * Added IP into Nonce string calculation
    * Nonces now use random string with random salt to improve performance
    * Improved list form handling #475
    * Vendor library updates
1. [](#bugfix)
    * Fixed help output for `bin/plugin`
    * Fix for nested logic for lists and form parsing #273
    * Fix for array form fields and last entry not getting deleted
    * Should not be able to set parent to self #308

# v1.0.0-rc.5
## 11/20/2015

1. [](#new)
    * Added **nonce** functionality for all admin forms for improved security
    * Implemented the ability for Plugins to provide their own CLI commands through `bin/plugin`
    * Added Croatian translation
    * Added missing `umask_fix` property to `system.yaml`
    * Added current theme's config to global config. E.g. `config.theme.dropdown_enabled`
    * Added `append_url_extension` option to system config & page headers
    * Users have a new `state` property to allow disabling/banning
    * Added new `Page.relativePagePath()` helper method
    * Added new `|pad` Twig filter for strings (uses `str_pad()`)
    * Added `lighttpd.conf` for Lightly web server
1. [](#improved)
    * Clear previously applied operations when doing a reset on image media
    * Password no longer required when editing user
    * Improved support for trailing `/` URLs
    * Improved `.nginx.conf` configuration file
    * Improved `.htaccess` security
    * Updated vendor libs
    * Updated `composer.phar`
    * Use streams instead of paths for `clearCache()`
    * Use PCRE_UTF8 so unicode strings can be regexed in Truncator
    * Handle case when login plugin is disabled
    * Improved `quality` functionality in media handling
    * Added some missing translation strings
    * Deprecated `bin/grav newuser` in favor of `bin/plugin login new-user`
    * Moved fallback types to use any valid media type
    * Renamed `system.pages.fallback_types` to `system.media.allowed_fallback_types`
    * Removed version number in default `generator` meta tag
    * Disable time limit in case of slow downloads
    * Removed default hash in `system.yaml`
1. [](#bugfix)
    * Fix for media using absolute URLs causing broken links
    * Fix theme auto-loading #432
    * Don't create empty `<style>` or `<script>` scripts if no data
    * Code cleanups
    * Fix undefined variable in Config class
    * Fix exception message when label is not set
    * Check in `Plugins::get()` to ensure plugins exists
    * Fixed GZip compression making output buffering work correctly with all servers and browsers
    * Fixed date representation in system config

# v1.0.0-rc.4
## 10/29/2015

1. [](#bugfix)
    * Fixed a fatal error if you have a collection with missing or invalid `@page: /route`

# v1.0.0-rc.3
## 10/29/2015

1. [](#new)
    * New Page collection options! `@self.parent, @self.siblings, @self.descendants` + more
    * White list of file types for fallback route functionality (images by default)
1. [](#improved)
    * Assets switched from defines to streams
1. [](#bugfix)
    * README.md typos fixed
    * Fixed issue with routes that have lang string in them (`/en/english`)
    * Trim strings before validation so whitespace is not satisfy 'required'

# v1.0.0-rc.2
## 10/27/2015

1. [](#new)
    * Added support for CSS Asset groups
    * Added a `wrapped_site` system option for themes/plugins to use
    * Pass `Page` object as event to `onTwigPageVariables()` event hook
    * New `Data.items()` method to get all items
1. [](#improved)
    * Missing pipelined remote asset will now fail quietly
    * More reliably handle inline JS and CSS to remove only surrounding HTML tags
    * `Medium.meta` returns new Data object so null checks are possible
    * Improved Medium metadata merging to allow for automatic title/alt/class attributes
    * Moved Grav object to global variable rather than template variable (useful for macros)
    * German language improvements
    * Updated bundled composer
1. [](#bugfix)
    * Accept variety of `true` values in `User.authorize()` method
    * Fix for `Validation` throwing an error if no label set

# v1.0.0-rc.1
## 10/23/2015

1. [](#new)
    * Use native PECL YAML parser if installed for 4X speed boost in parsing YAML files
    * Support for inherited theme class
    * Added new default language prepend system configuration option
    * New `|evaluate` Twig filter to evaluate a string as twig
    * New system option to ignore all **hidden** files and folders
    * New system option for default redirect code
    * Added ability to append specific `[30x]` codes to redirect URLs
    * Added `url_taxonomy_filters` for page collections
    * Added `@root` page and `recurse` flag for page collections
    * Support for **multiple** page collection types as an array
    * Added Dutch language file
    * Added Russian language file
    * Added `remove` method to User object
1. [](#improved)
    * Moved hardcoded mimetypes to `media.yaml` to be treated as Page media files
    * Set `errors: display: false` by default in `system.yaml`
    * Strip out extra slashes in the URI
    * Validate hostname to ensure it is valid
    * Ignore more SCM folders in Backups
    * Removed `home_redirect` settings from `system.yaml`
    * Added Page `media` as root twig object for consistency
    * Updated to latest vendor libraries
    * Optimizations to Asset pipeline logic for minor speed increase
    * Block direct access to a variety of files in `.htaccess` for increased security
    * Debugbar vendor library update
    * Always fallback to english if other translations are not available
1. [](#bugfix)
    * Fix for redirecting external URL with multi-language
    * Fix for Asset pipeline not respecting asset groups
    * Fix language files with child/parent theme relationships
    * Fixed a regression issue resulting in incorrect default language
    * Ensure error handler is initialized before URI is processed
    * Use default language in Twig if active language is not set
    * Fixed issue with `safeEmailFilter()` Twig filter not separating with `;` properly
    * Fixed empty YAML file causing error with native PECL YAML parser
    * Fixed `SVG` mimetype
    * Fixed incorrect `Cache-control: max-age` value format

# v0.9.45
## 10/08/2015

1. [](#bugfix)
    * Fixed a regression issue resulting in incorrect default language

# v0.9.44
## 10/07/2015

1. [](#new)
    * Added Redis back as a supported cache mechanism
    * Allow Twig `nicetime` translations
    * Added `-y` option for 'Yes to all' in `bin/gpm update`
    * Added CSS `media` attribute to the Assets manager
    * New German language support
    * New Czech language support
    * New French language support
    * Added `modulus` twig filter
1. [](#improved)
    * URL decode in medium actions to allow complex syntax
    * Take into account `HTTP_HOST` before `SERVER_NAME` (helpful with Nginx)
    * More friendly cache naming to ease manual management of cache systems
    * Added default Apache resource for `DirectoryIndex`
1. [](#bugfix)
    * Fix GPM failure when offline
    * Fix `open_basedir` error in `bin/gpm install`
    * Fix an HHVM error in Truncator
    * Fix for XSS vulnerability with params
    * Fix chaining for responsive size derivatives
    * Fix for saving pages when removing the page title and all other header elements
    * Fix when saving array fields
    * Fix for ports being included in `HTTP_HOST`
    * Fix for Truncator to handle PHP tags gracefully
    * Fix for locate style lang codes in `getNativeName()`
    * Urldecode image basenames in markdown

# v0.9.43
## 09/16/2015

1. [](#new)
    * Added new `AudioMedium` for HTML5 audio
    * Added ability for Assets to be added and displayed in separate *groups*
    * New support for responsive image derivative sizes
1. [](#improved)
    * GPM theme install now uses a `copy` method so new files are not lost (e.g. `/css/custom.css`)
    * Code analysis improvements and cleanup
    * Removed Twig panel from debugger (no longer supported in Twig 1.20)
    * Updated composer packages
    * Prepend active language to `convertUrl()` when used in markdown links
    * Added some pre/post flight options for installer via blueprints
    * Hyphenize the site name in the backup filename
1. [](#bugfix)
    * Fix broken routable logic
    * Check for `phpinfo()` method in case it is restricted by hosting provider
    * Fixes for windows when running GPM
    * Fix for ampersand (`&`) causing error in `truncateHtml()` via `Page.summary()`

# v0.9.42
## 09/11/2015

1. [](#bugfix)
    * Fixed `User.authorise()` to be backwards compabile

# v0.9.41
## 09/11/2015

1. [](#new)
    * New and improved multibyte-safe TruncateHTML function and filter
    * Added support for custom page date format
    * Added a `string` Twig filter to render as json_encoded string
    * Added `authorize` Twig filter
    * Added support for theme inheritance in the admin
    * Support for multiple content collections on a page
    * Added configurable files/folders ignores for pages
    * Added the ability to set the default PHP locale and override via multi-lang configuration
    * Added ability to save as YAML via admin
    * Added check for `mbstring` support
    * Added new `redirect` header for pages
1. [](#improved)
    * Changed dependencies from `develop` to `master`
    * Updated logging to log everything from `debug` level on (was `warning`)
    * Added missing `accounts/` folder
    * Default to performing a 301 redirect for URIs with trailing slashes
    * Improved Twig error messages
    * Allow validating of forms from anywhere such as plugins
    * Added logic so modular pages are by default non-routable
    * Hide password input in `bin/grav newuser` command
1. [](#bugfix)
    * Fixed `Pages.all()` not returning modular pages
    * Fix for modular template types not getting found
    * Fix for `markdown_extra:` overriding `markdown:extra:` setting
    * Fix for multi-site routing
    * Fix for multi-lang page name error
    * Fixed a redirect loop in `URI` class
    * Fixed a potential error when `unsupported_inline_types` is empty
    * Correctly generate 2x retina image
    * Typo fixes in page publish/unpublish blueprint

# v0.9.40
## 08/31/2015

1. [](#new)
    * Added some new Twig filters: `defined`, `rtrim`, `ltrim`
    * Admin support for customizable page file name + template override
1. [](#improved)
    * Better message for incompatible/unsupported Twig template
    * Improved User blueprints with better help
    * Switched to composer **install** rather than **update** by default
    * Admin autofocus on page title
    * `.htaccess` hardening (`.htaccess` & `htaccess.txt`)
    * Cache safety checks for missing folders
1. [](#bugfix)
    * Fixed issue with unescaped `o` character in date formats

# v0.9.39
## 08/25/2015

1. [](#bugfix)
    * `Page.active()` not triggering on **homepage**
    * Fix for invalid session name in Opera browser

# v0.9.38
## 08/24/2015

1. [](#new)
    * Added `language` to **user** blueprint
    * Added translations to blueprints
    * New extending logic for blueprints
    * Blueprints are now loaded with Streams to allow for better overrides
    * Added new Symfony `dump()` method
1. [](#improved)
    * Catch YAML header parse exception so site doesn't die
    * Better `Page.parent()` logic
    * Improved GPM display layout
    * Tweaked default page layout
    * Unset route and slug for improved reliability of route changes
    * Added requirements to README.md
    * Updated various libraries
    * Allow use of custom page date field for dateRange collections
1. [](#bugfix)
    * Slug fixes with GPM
    * Unset plaintext password on save
    * Fix for trailing `/` not matching active children

# v0.9.37
## 08/12/2015

3. [](#bugfix)
    * Fixed issue when saving `header.process` in page forms via the **admin plugin**
    * Fixed error due to use of `set_time_limit` that might be disabled on some hosts

# v0.9.36
## 08/11/2015

1. [](#new)
    * Added a new `newuser` CLI command to create user accounts
    * Added `default` blueprint for all templates
    * Support `user` and `system` language translation merging
1. [](#improved)
    * Added isSymlink method in GPM to determine if Grav is symbolically linked or not
    * Refactored page recursing
    * Updated blueprints to use new toggles
    * Updated blueprints to use current date for date format fields
    * Updated composer.phar
    * Use sessions for admin even when disabled for site
    * Use `GRAV_ROOT` in session identifier

# v0.9.35
## 08/06/2015

1. [](#new)
    * Added `body_classes` field
    * Added `visiblity` toggle and help tooltips on new page form
    * Added new `Page.unsetRoute()` method to allow admin to regenerate the route
2. [](#improved)
    * User save no longer stores username each time
    * Page list form field now shows all pages except root
    * Removed required option from page title
    * Added configuration settings for running Nginx in sub directory
3. [](#bugfix)
    * Fixed deep translation merging
    * Fixed broken **metadata** merging with site defaults
    * Fixed broken **summary** field
    * Fixed broken robots field
    * Fixed GPM issue when using cURL, throwing an `Undefined offset: 1` exception
    * Removed duplicate hidden page `type` field

# v0.9.34
## 08/04/2015

1. [](#new)
    * Added new `cache_all` system setting + media `cache()` method
    * Added base languages configuration
    * Added property language to page to help plugins identify page language
    * New `Utils::arrayFilterRecursive()` method
2. [](#improved)
    * Improved Session handling to support site and admin independently
    * Allow Twig variables to be modified in other events
    * Blueprint updates in preparation for Admin plugin
    * Changed `Inflector` from static to object and added multi-language support
    * Support for admin override of a page's blueprints
3. [](#bugfix)
    * Removed unused `use` in `VideoMedium` that was causing error
    * Array fix in `User.authorise()` method
    * Fix for typo in `translations_fallback`
    * Fixed moving page to the root

# v0.9.33
## 07/21/2015

1. [](#new)
    * Added new `onImageMediumSaved()` event (useful for post-image processing)
    * Added `Vary: Accept-Encoding` option
2. [](#improved)
    * Multilang-safe delimiter position
    * Refactored Twig classes and added optional umask setting
    * Removed `pageinit()` timing
    * `Page->routable()` now takes `published()` state into account
    * Improved how page extension is set
    * Support `Language->translate()` method taking string and array
3. [](#bugfix)
    * Fixed `backup` command to include empty folders

# v0.9.32
## 07/14/2015

1. [](#new)
    * Detect users preferred language via `http_accept_language` setting
    * Added new `translateArray()` language method
2. [](#improved)
    * Support `en` translations by default for plugins & themes
    * Improved default generator tag
    * Minor language tweaks and fixes
3. [](#bugfix)
    * Fix for session active language and homepage redirects
    * Ignore root-level page rather than throwing error

# v0.9.31
## 07/09/2015

1. [](#new)
    * Added xml, json, css and js to valid media file types
2. [](#improved)
    * Better handling of unsupported media type downloads
    * Improved `bin/grav backup` command to mimic admin plugin location/name
3. [](#bugfix)
    * Critical fix for broken language translations
    * Fix for Twig markdown filter error
    * Safety check for download extension

# v0.9.30
## 07/08/2015

1. [](#new)
    * BIG NEWS! Extensive Multi-Language support is all new in 0.9.30!
    * Translation support via Twig filter/function and PHP method
    * Page specific default route
    * Page specific route aliases
    * Canonical URL route support
    * Added built-in session support
    * New `Page.rawRoute()` to get a consistent folder-based route to a page
    * Added option to always redirect to default page on alias URL
    * Added language safe redirect function for use in core and plugins
2. [](#improved)
    * Improved `Page.active()` and `Page.activeChild()` methods to support route aliases
    * Various spelling corrections in `.php` comments, `.md` and `.yaml` files
    * `Utils::startsWith()` and `Utils::endsWith()` now support needle arrays
    * Added a new timer around `pageInitialized` event
    * Updated jQuery library to v2.1.4
3. [](#bugfix)
    * In-page CSS and JS files are now handled properly
    * Fix for `enable_media_timestamp` not working properly

# v0.9.29
## 06/22/2015

1. [](#new)
    * New and improved Regex-powered redirect and route alias logic
    * Added new `onBuildPagesInitialized` event for memory critical or time-consuming plugins
    * Added a `setSummary()` method for pages
2. [](#improved)
    * Improved `MergeConfig()` logic for more control
    * Travis skeleton build trigger implemented
    * Set composer.json versions to stable versions where possible
    * Disabled `last_modified` and `etag` page headers by default (causing too much page caching)
3. [](#bugfix)
    * Preload classes during `bin/gpm selfupgrade` to avoid issues with updated classes
    * Fix for directory relative _down_ links

# v0.9.28
## 06/16/2015

1. [](#new)
    * Added method to set raw markdown on a page
    * Added ability to enabled system and page level `etag` and `last_modified` headers
2. [](#improved)
    * Improved image path processing
    * Improved query string handling
    * Optimization to image handling supporting URL encoded filenames
    * Use global `composer` when available rather than Grv provided one
    * Use `PHP_BINARY` constant rather than `php` executable
    * Updated Doctrine Cache library
    * Updated Symfony libraries
    * Moved `convertUrl()` method to Uri object
3. [](#bugfix)
    * Fix incorrect slug causing problems with CLI `uninstall`
    * Fix Twig runtime error with assets pipeline in sufolder installations
    * Fix for `+` in image filenames
    * Fix for dot files causing issues with page processing
    * Fix for Uri path detection on Windows platform
    * Fix for alternative media resolutions
    * Fix for modularTypes key properties

# v0.9.27
## 05/09/2015

1. [](#new)
    * Added new composer CLI command
    * Added page-level summary header overrides
    * Added `size` back for Media objects
    * Refactored Backup command in preparation for admin plugin
    * Added a new `parseLinks` method to Plugins class
    * Added `starts_with` and `ends_with` Twig filters
2. [](#improved)
    * Optimized install of vendor libraries for speed improvement
    * Improved configuration handling in preparation for admin plugin
    * Cache optimization: Don't cache Twig templates when you pass dynamic params
    * Moved `Utils::rcopy` to `Folder::rcopy`
    * Improved `Folder::doDelete`
    * Added check for required Curl in GPM
    * Updated included composer.phar to latest version
    * Various blueprint fixes for admin plugin
    * Various PSR and code cleanup tasks
3. [](#bugfix)
    * Fix issue with Gzip not working with `onShutDown()` event
    * Fix for URLs with trailing slashes
    * Handle condition where certain errors resulted in blank page
    * Fix for issue with theme name equal to base_url and asset pipeline
    * Fix to properly normalize font rewrite path
    * Fix for absolute URLs below the current page
    * Fix for `..` page references

# v0.9.26
## 04/24/2015

3. [](#bugfix)
    * Fixed issue with homepage routes failing with 'dirname' error

# v0.9.25
## 04/24/2015

1. [](#new)
    * Added support for E-Tag, Last-Modified, Cache-Control and Page-based expires headers
2. [](#improved)
    * Refactored media image handling to make it more flexible and support absolute paths
    * Refactored page modification check process to make it faster
    * User account improvements in preparation for admin plugin
    * Protect against timing attacks
    * Reset default system expires time to 0 seconds (can override if you need to)
3. [](#bugfix)
    * Fix issues with spaces in webroot when using `bin/grav install`
    * Fix for spaces in relative directory
    * Bug fix in collection filtering

# v0.9.24
## 04/15/2015

1. [](#new)
    * Added support for chunked downloads of Assets
    * Added new `onBeforeDownload()` event
    * Added new `download()` and `getMimeType()` methods to Utils class
    * Added configuration option for supported page types
    * Added assets and media timestamp options (off by default)
    * Added page expires configuration option
2. [](#bugfix)
    * Fixed issue with Nginx/Gzip and `ob_flush()` throwing error
    * Fixed assets actions on 'direct media' URLs
    * Fix for 'direct assets` with any parameters

# v0.9.23
## 04/09/2015

1. [](#bugfix)
    * Fix for broken GPM `selfupgrade` (Grav 0.9.21 and 0.9.22 will need to manually upgrade to this version)

# v0.9.22
## 04/08/2015

1. [](#bugfix)
    * Fix to normalize GRAV_ROOT path for Windows
    * Fix to normalize Media image paths for Windows
    * Fix for GPM `selfupgrade` when you are on latest version

# v0.9.21
## 04/07/2015

1. [](#new)
    * Major Media functionality enhancements: SVG, Animated GIF, Video support!
    * Added ability to configure default image quality in system configuration
    * Added `sizes` attributes for custom retina image breakpoints
2. [](#improved)
    * Don't scale @1x retina images
    * Add filter to Iterator class
    * Updated various composer packages
    * Various PSR fixes

# v0.9.20
## 03/24/2015

1. [](#new)
    * Added `addAsyncJs()` and `addDeferJs()` to Assets manager
    * Added support for extranal URL redirects
2. [](#improved)
    * Fix unpredictable asset ordering when set from plugin/system
    * Updated `nginx.conf` to ensure system assets are accessible
    * Ensure images are served as static files in Nginx
    * Updated vendor libraries to latest versions
    * Updated included composer.phar to latest version
3. [](#bugfix)
    * Fixed issue with markdown links to `#` breaking HTML

# v0.9.19
## 02/28/2015

1. [](#new)
    * Added named assets capability and bundled jQuery into Grav core
    * Added `first()` and `last()` to `Iterator` class
2. [](#improved)
    * Improved page modification routine to skip _dot files_
    * Only use files to calculate page modification dates
    * Broke out Folder iterators into their own classes
    * Various Sensiolabs Insight fixes
3. [](#bugfix)
    * Fixed `Iterator.nth()` method

# v0.9.18
## 02/19/2015

1. [](#new)
    * Added ability for GPM `install` to automatically install `_demo` content if found (w/backup)
    * Added ability for themes and plugins to have dependencies required to install via GPM
    * Added ability to override the system timezone rather than relying on server setting only
    * Added new Twig filter `random_string` for generating random id values
    * Added new Twig filter `markdown` for on-the-fly markdown processing
    * Added new Twig filter `absoluteUrl` to convert relative to absolute URLs
    * Added new `processTemplate()` method to Twig object for on-the-fly processing of twig template
    * Added `rcopy()` and `contains()` helper methods in Utils
2. [](#improved)
    * Provided new `param_sep` variable to better support Apache on Windows
    * Moved parsedown configuration into the trait
    * Added optional **deep-copy** option to `mergeConfig()` for plugins
    * Updated bundled `composer.phar` package
    * Various Sensiolabs Insight fixes - Silver level now!
    * Various PSR Fixes
3. [](#bugfix)
    * Fix for windows platforms not displaying installed themes/plugins via GPM
    * Fix page IDs not picking up folder-only pages

# v0.9.17
## 02/05/2015

1. [](#new)
    * Added **full HHVM support!** Get your speed on with Facebook's crazy fast PHP JIT compiler
2. [](#improved)
    * More flexible page summary control
    * Support **CamelCase** plugin and theme class names. Replaces dashes and underscores
    * Moved summary delimiter into `site.yaml` so it can be configurable
    * Various PSR fixes
3. [](#bugfix)
     * Fix for `mergeConfig()` not falling back to defaults
     * Fix for `addInlineCss()` and `addInlineJs()` Assets not working between Twig tags
     * Fix for Markdown adding HTML tags into inline CSS and JS

# v0.9.16
## 01/30/2015

1. [](#new)
    * Added **Retina** and **Responsive** image support via Grav media and `srcset` image attribute
    * Added image debug option that overlays responsive resolution
    * Added a new image cache stream
2. [](#improved)
    * Improved the markdown Lightbox functionality to better mimic Twig version
    * Fullsize Lightbox can now have filters applied
    * Added a new `mergeConfig()` method to Plugin class to merge system + page header configuration
    * Added a new `disable()` method to Plugin class to programmatically disable a plugin
    * Updated Parsedown and Parsedown Extra to address bugs
    * Various PSR fixes
3. [](#bugfix)
     * Fix bug with image dispatch in traditionally _non-routable_ pages
     * Fix for markdown link not working on non-current pages
     * Fix for markdown images not being found on homepage

# v0.9.15
## 01/23/2015

3. [](#bugfix)
     * Typo in video mime types
     * Fix for old `markdown_extra` system setting not getting picked up
     * Fix in regex for Markdown links with numeric values in path
     * Fix for broken image routing mechanism that got broken at some point
     * Fix for markdown images/links in pages with page slug override

# v0.9.14
## 01/23/2015

1. [](#new)
    * Added **GZip** support
    * Added multiple configurations via `setup.php`
    * Added base structure for unit tests
    * New `onPageContentRaw()` plugin event that processes before any page processing
    * Added ability to dynamically set Metadata on page
    * Added ability to dynamically configure Markdown processing via Parsedown options
2. [](#improved)
    * Refactored `page.content()` method to be more flexible and reliable
    * Various updates and fixes for streams resulting in better multi-site support
    * Updated Twig, Parsedown, ParsedownExtra, DoctrineCache libraries
    * Refactored Parsedown trait
    * Force modular pages to be non-visible in menus
    * Moved RewriteBase before Exploits in `.htaccess`
    * Added standard video formats to Media support
    * Added priority for inline assets
    * Check for uniqueness when adding multiple inline assets
    * Improved support for Twig-based URLs inside Markdown links and images
    * Improved Twig `url()` function
3. [](#bugfix)
    * Fix for HTML entities quotes in Metadata values
    * Fix for `published` setting to have precedent of `publish_date` and `unpublish_date`
    * Fix for `onShutdown()` events not closing connections properly in **php-fpm** environments

# v0.9.13
## 01/09/2015

1. [](#new)
    * Added new published `true|false` state in page headers
    * Added `publish_date` in page headers to automatically publish page
    * Added `unpublish_date` in page headers to automatically unpublish page
    * Added `dateRange()` capability for collections
    * Added ability to dynamically control Cache lifetime programmatically
    * Added ability to sort by anything in the page header. E.g. `sort: header.taxonomy.year`
    * Added various helper methods to collections: `copy, nonVisible, modular, nonModular, published, nonPublished, nonRoutable`
2. [](#improved)
    * Modified all Collection methods so they can be chained together: `$collection->published()->visible()`
    * Set default Cache lifetime to default of 1 week (604800 seconds) - was infinite
    * House-cleaning of some unused methods in Pages object
3. [](#bugfix)
    * Fix `uninstall` GPM command that was broken in last release
    * Fix for intermittent `undefined index` error when working with Collections
    * Fix for date of some pages being set to incorrect future timestamps

# v0.9.12
## 01/06/2015

1. [](#new)
    * Added an all-access robots.txt file for search engines
    * Added new GPM `uninstall` command
    * Added support for **in-page** Twig processing in **modular** pages
    * Added configurable support for `undefined` Twig functions and filters
2. [](#improved)
    * Fall back to default `.html` template if error occurs on non-html pages
    * Added ability to have PSR-1 friendly plugin names (CamelCase, no-dashes)
    * Fix to `composer.json` to deter API rate-limit errors
    * Added **non-exception-throwing** handler for undefined methods on `Medium` objects
3. [](#bugfix)
    * Fix description for `self-upgrade` method of GPM command
    * Fix for incorrect version number when performing GPM `update`
    * Fix for argument description of GPM `install` command
    * Fix for recalcitrant CodeKit mac application

# v0.9.11
## 12/21/2014

1. [](#new)
    * Added support for simple redirects as well as routes
2. [](#improved)
    * Handle Twig errors more cleanly
3. [](#bugfix)
    * Fix for error caused by invalid or missing user agent string
    * Fix for directory relative links and URL fragments (#pagelink)
    * Fix for relative links with no subfolder in `base_url`

# v0.9.10
## 12/12/2014

1. [](#new)
    * Added Facebook-style `nicetime` date Twig filter
2. [](#improved)
    * Moved `clear-cache` functionality into Cache object required for Admin plugin
3. [](#bugfix)
    * Fix for undefined index with previous/next buttons

# v0.9.9
## 12/05/2014

1. [](#new)
    * Added new `@page` collection type
    * Added `ksort` and `contains` Twig filters
    * Added `gist` Twig function
2. [](#improved)
    * Refactored Page previous/next/adjacent functionality
    * Updated to Symfony 2.6 for yaml/console/event-dispatcher libraries
    * More PSR code fixes
3. [](#bugfix)
    * Fix for over-escaped apostrophes in YAML

# v0.9.8
## 12/01/2014

1. [](#new)
    * Added configuration option to set default lifetime on cache saves
    * Added ability to set HTTP status code from page header
    * Implemented simple wild-card custom routing
2. [](#improved)
    * Fixed elusive double load to fully cache issue (crossing fingers...)
    * Ensure Twig tags are treated as block items in markdown
    * Removed some older deprecated methods
    * Ensure onPageContentProcessed() event only fires when not cached
    * More PSR code fixes
3. [](#bugfix)
    * Fix issue with miscalculation of blog separator location `===`

# v0.9.7
## 11/24/2014

1. [](#improved)
    * Nginx configuration updated
    * Added gitter.im badge to README
    * Removed `set_time_limit()` and put checks around `ignore_user_abort`
    * More PSR code fixes
2. [](#bugfix)
    * Fix issue with non-valid asset path showing up when they shouldn't
    * Fix for JS asset pipeline and scripts that don't end in `;`
    * Fix for schema-based markdown URLs broken routes (eg `mailto:`)

# v0.9.6
## 11/17/2014

1. [](#improved)
    * Moved base_url variables into Grav container
    * Forced media sorting to use natural sort order by default
    * Various PSR code tidying
    * Added filename, extension, thumb to all medium objects
2. [](#bugfix)
    * Fix for infinite loop in page.content()
    * Fix hostname for configuration overrides
    * Fix for cached configuration
    * Fix for relative URLs in markdown on installs with no base_url
    * Fix for page media images with uppercase extension

# v0.9.5
## 11/09/2014

1. [](#new)
    * Added quality setting to medium for compression configuration of images
    * Added new onPageContentProcessed() event that is post-content processing but pre-caching
2. [](#improved)
    * Added support for AND and OR taxonomy filtering.  AND by default (was OR)
    * Added specific clearing options for CLI clear-cache command
    * Moved environment method to URI so it can be accessible in plugins and themes
    * Set Grav's output variable to public so it can be manipulated in onOutputGenerated event
    * Updated vendor libraries to latest versions
    * Better handing of 'home' in active menu state detection
    * Various PSR code tidying
    * Improved some error messages and notices
3. [](#bugfix)
    * Force route rebuild when configuration changes
    * Fix for 'installed undefined' error in CLI versions command
    * Do not remove the JSON/Text error handlers
    * Fix for supporting inline JS and CSS when Asset pipeline enabled
    * Fix for Data URLs in CSS being badly formed
    * Fix Markdown links with fragment and query elements

# v0.9.4
## 10/29/2014

1. [](#new)
    * New improved Debugbar with messages, timing, config, twig information
    * New exception handling system utilizing Whoops
    * New logging system utilizing Monolog
    * Support for auto-detecting environment configuration
    * New version command for CLI
    * Integrate Twig dump() calls into Debugbar
2. [](#improved)
    * Selfupgrade now clears cache on successful upgrade
    * Selfupgrade now supports files without extensions
    * Improved error messages when plugin is missing
    * Improved security in .htaccess
    * Support CSS/JS/Image assets in vendor/system folders via .htaccess
    * Add support for system timers
    * Improved and optimized configuration loading
    * Automatically disable Debugbar on non-HTML pages
    * Disable Debugbar by default
3. [](#bugfix)
    * More YAML blueprint fixes
    * Fix potential double // in assets
    * Load debugger as early as possible

# v0.9.3
## 10/09/2014

1. [](#new)
    * GPM (Grav Package Manager) Added
    * Support for multiple Grav configurations
    * Dynamic media support via URL
    * Added inlineCss and inlineJs support for Assets
2. [](#improved)
    * YAML caching for increased performance
    * Use stream wrapper in pages, plugins and themes
    * Switched to RocketTheme toolbox for some core functionality
    * Renamed `setup` CLI command to `sandbox`
    * Broke cache types out into multiple directories in the cache folder
    * Removed vendor libs from github repository
    * Various PSR cleanup of code
    * Various Blueprint updates to support upcoming admin plugin
    * Added ability to filter page children for normal/modular/all
    * Added `sort_by_key` twig filter
    * Added `visible()` and `routable()` filters to page collections
    * Use session class in shutdown process
    * Improvements to modular page loading
    * Various code cleanup and optimizations
3. [](#bugfix)
    * Fixed file checking not updating the last modified time. For real this time!
    * Switched debugger to PRODUCTION mode by default
    * Various fixes in URI class for increased reliability

# v0.9.2
## 09/15/2014

1. [](#new)
    * New flexible site and page metadata support including ObjectGraph and Facebook
    * New method to get user IP address in URI object
    * Added new onShutdown() event that fires after connection is closed for Async features
2. [](#improved)
    * Skip assets pipeline minify on Windows platforms by default due to PHP issue 47689
    * Fixed multiple level menus not highlighting correctly
    * Updated some blueprints in preparation for admin plugin
    * Fail gracefully when theme does not exist
    * Add stream support into ResourceLocator::addPath()
    * Separate themes from plugins, add themes:// stream and onTask events
    * Added barDump() to Debugger
    * Removed stray test page
    * Override modified only if a non-markdown file was modified
    * Added assets attributes support
    * Auto-run composer install when running the Grav CLI
    * Vendor folder removed from repository
    * Minor configuration performance optimizations
    * Minor debugger performance optimizations
3. [](#bugfix)
    * Fix url() twig function when Grav isn't installed at root
    * Workaround for PHP bug 52065
    * Fixed getList() method on Pages object that was not working
    * Fix for open_basedir error
    * index.php now warns if not running on PHP 5.4
    * Removed memcached option (redundant)
    * Removed memcache from auto setup, added memcache server configuration option
    * Fix broken password validation
    * Back to proper PSR-4 Autoloader

# v0.9.1
## 09/02/2014

1. [](#new)
    * Added new `theme://` PHP stream for current theme
2. [](#improved)
    * Default to new `file` modification checking rather than `folder`
    * Added support for various markdown link formats to convert to Grav-friendly URLs
    * Moved configure() from Theme to Themes class
    * Fix autoloading without composer update -o
    * Added support for Twig url method
    * Minor code cleanup
3. [](#bugfix)
    * Fixed issue with page changes not being picked up
    * Fixed Minify to provide `@supports` tag compatibility
    * Fixed ResourceLocator not working with multiple paths
    * Fixed issue with Markdown process not stripping LFs
    * Restrict file type extensions for added security
    * Fixed template inheritance
    * Moved Browser class to proper location

# v0.9.0
## 08/25/2014

1. [](#new)
    * Addition of Dependency Injection Container
    * Refactored plugins to use Symfony Event Dispatcher
    * New Asset Manager to provide unified management of JavaScript and CSS
    * Asset Pipelining to provide unification, minify, and optimization of JavaScript and CSS
    * Grav Media support directly in Markdown syntax
    * Additional Grav Generator meta tag in default themes
    * Added support for PHP Stream Wrapper for resource location
    * Markdown Extra support
    * Browser object for fast browser detection
2. [](#improved)
    * PSR-4 Autoloader mechanism
    * Tracy Debugger new `detect` option to detect running environment
    * Added new `random` collection sort option
    * Make media images progressive by default
    * Additional URI filtering for improved security
    * Safety checks to ensure PHP 5.4.0+
    * Move to Slidebars side navigation in default Antimatter theme
    * Updates to `.htaccess` including section on `RewriteBase` which is needed for some hosting providers
3. [](#bugfix)
    * Fixed issue when installing in an apache userdir (~username) folder
    * Various mobile CSS issues in default themes
    * Various minor bug fixes


# v0.8.0
## 08/13/2014

1. [](#new)
    * Initial Release<|MERGE_RESOLUTION|>--- conflicted
+++ resolved
@@ -216,10 +216,7 @@
 
 1. [](#improved)
     * Improved `User` unserialize to not to break the object if serialized data is not what expected
-<<<<<<< HEAD
-=======
     * Removed unused parameter [#2357](https://github.com/getgrav/grav/pull/2357)
->>>>>>> 409b4028
 
 # v1.5.7
 ## 01/25/2019
