# v1.1.13
## xx/xx/201x

1. [](#bugfix)
    * Fixed cross volume file system operations [#635](https://github.com/getgrav/grav/issues/635)
    * Fix issue with pages folders validation not accepting uppercase letters
<<<<<<< HEAD
    * Fix renaming the folder name if the page, in the default language, had a custom slug set in its header
=======
    * Fixed issue with `Content-Encoding: none`. It should really be `Content-Encoding: identity` instead
>>>>>>> 0445aa70

# v1.1.12
## 12/26/2016

1. [](#bugfix)
    * Fixed issue with JSON calls throwing errors due to debugger enabled [#1227](https://github.com/getgrav/grav/issues/1227)

# v1.1.11
## 12/22/2016

1. [](#improved)
    * Fall back properly to HTML if template type not found
1. [](#bugfix)
    * Fix issue with modular pages folders validation [#900](https://github.com/getgrav/grav-plugin-admin/issues/900)

# v1.1.10
## 12/21/2016

1. [](#improved)
    * Improve detection of home path. Also allow `~/.grav` on Windows, drop `ConsoleTrait::isWindows()` method, used only for that [#1204](https://github.com/getgrav/grav/pull/1204)
    * Reworked PHP CLI router [#1219](https://github.com/getgrav/grav/pull/1219)
    * More robust theme/plugin logic in `bin/gpm direct-install`
1. [](#bugfix)
    * Fixed case where extracting a package would cause an error during rename
    * Fix issue with using `Yaml::parse` direcly on a filename, now deprecated
    * Add pattern for frontend validation of folder slugs [#891](https://github.com/getgrav/grav-plugin-admin/issues/891)
    * Fix issue with Inflector when translation is disabled [https://github.com/getgrav/grav-plugin-simplesearch/issues/87](https://github.com/getgrav/grav-plugin-simplesearch/issues/87)
    * Explicitly expose `array_unique` Twig filter [https://github.com/getgrav/grav-plugin-admin/issues/897](https://github.com/getgrav/grav-plugin-admin/issues/897)

# v1.1.9
## 12/13/2016

1. [](#new)
    * RC released as stable
1. [](#improved)
    * Better error handling in cache clear
    * YAML syntax fixes for the future compatibility
    * Added new parameter `remove` for `onBeforeCacheClear` event
    * Add support for calling Media object as function to get medium by filename
1. [](#bugfix)
    * Added checks before accessing admin reference during `Page::blueprints()` call. Allows to access `page.blueprints` from Twig in the frontend

# v1.1.9-rc.3
## 12/07/2016

1. [](#new)
    * Add `ignore_empty` property to be used on array fields, if positive only save options with a value
    * Use new `permissions` field in user account
    * Add `range(int start, int end, int step)` twig function to generate an array of numbers between start and end, inclusive
    * New retina Media image derivatives array support (`![](image.jpg?derivatives=[640,1024,1440])`) [#1147](https://github.com/getgrav/grav/pull/1147)
    * Added stream support for images (`![Sepia Image](image://image.jpg?sepia)`)
    * Added stream support for links (`[Download PDF](user://data/pdf/my.pdf)`)
    * Added new `onBeforeCacheClear` event to add custom paths to cache clearing process
1. [](#improved)
    * Added alias `selfupdate` to the `self-upgrade` `bin/gpm` CLI command
    * Synced `webserver-configs/htaccess.txt` with `.htaccess`
    * Use permissions field in group details.
    * Updated vendor libraries
    * Added a warning on GPM update to update Grav first if needed [#1194](https://github.com/getgrav/grav/pull/1194)
 1. [](#bugfix)
    * Fix page collections problem with `@page.modular` [#1178](https://github.com/getgrav/grav/pull/1178)
    * Fix issue with using a multiple taxonomy filter of which one had no results, thanks to @hughbris [#1184](https://github.com/getgrav/grav/issues/1184)
    * Fix saving permissions in group
    * Fixed issue with redirect of a page getting moved to a different location

# v1.1.9-rc.2
## 11/26/2016

1. [](#new)
    * Added two new sort order options for pages: `publish_date` and `unpublish_date` [#1173](https://github.com/getgrav/grav/pull/1173))
1. [](#improved)
    * Multisite: Create image cache folder if it doesn't exist
    * Add 2 new language values for French [#1174](https://github.com/getgrav/grav/issues/1174)
1. [](#bugfix)
    * Fixed issue when we have a meta file without corresponding media [#1179](https://github.com/getgrav/grav/issues/1179)
    * Update class namespace for Admin class [#874](https://github.com/getgrav/grav-plugin-admin/issues/874)

# v1.1.9-rc.1
## 11/09/2016

1. [](#new)
    * Added a `CompiledJsonFile` object to better handle Json files.
    * Added Base32 encode/decode class
    * Added a new `User::find()` method
1. [](#improved)
    * Moved `messages` object into core Grav from login plugin
    * Added `getTaxonomyItemKeys` to the Taxonomy object [#1124](https://github.com/getgrav/grav/issues/1124)
    * Added a `redirect_me` Twig function [#1124](https://github.com/getgrav/grav/issues/1124)
    * Added a Caddyfile for newer Caddy versions [#1115](https://github.com/getgrav/grav/issues/1115)
    * Allow to override sorting flags for page header-based or default ordering. If the `intl` PHP extension is loaded, only these flags are available: https://secure.php.net/manual/en/collator.asort.php. Otherwise, you can use the PHP standard sorting flags (https://secure.php.net/manual/en/array.constants.php) [#1169](https://github.com/getgrav/grav/issues/1169)
1. [](#bugfix)
    * Fixed an issue with site redirects/routes, not processing with extension (.html, .json, etc.)
    * Don't truncate HTML if content length is less than summary size [#1125](https://github.com/getgrav/grav/issues/1125)
    * Return max available number when calling random() on a collection passing an int > available items [#1135](https://github.com/getgrav/grav/issues/1135)
    * Use correct ratio when applying image filters to image alternatives [#1147](https://github.com/getgrav/grav/issues/1147)
    * Fixed URI path in multi-site when query parameters were used in front page

# v1.1.8
## 10/22/2016

1. [](#bugfix)
    * Fixed warning with unset `ssl` option when using GPM [#1132](https://github.com/getgrav/grav/issues/1132)

# v1.1.7
## 10/22/2016

1. [](#improved)
    * Improved the capabilities of Image derivatives [#1107](https://github.com/getgrav/grav/pull/1107)
1. [](#bugfix)
    * Only pass verify_peer settings to cURL and fopen if the setting is disabled [#1120](https://github.com/getgrav/grav/issues/1120)

# v1.1.6
## 10/19/2016

1. [](#new)
    * Added ability for Page to override the output format (`html`, `xml`, etc..) [#1067](https://github.com/getgrav/grav/issues/1067)
    * Added `Utils::getExtensionByMime()` and cleaned up `Utils::getMimeByExtension` + tests
    * Added a `cache.check.method: 'hash'` option in `system.yaml` that checks all files + dates inclusively
    * Include jQuery 3.x in the Grav assets
    * Added the option to automatically fix orientation on images based on their Exif data, by enabling `system.images.auto_fix_orientation`.
1. [](#improved)
    * Add `batch()` function to Page Collection class
    * Added new `cache.redis.socket` setting that allow to pass a UNIX socket as redis server
    * It is now possible to opt-out of the SSL verification via the new `system.gpm.verify_peer` setting. This is sometimes necessary when receiving a "GPM Unable to Connect" error. More details in ([#1053](https://github.com/getgrav/grav/issues/1053))
    * It is now possible to force the use of either `curl` or `fopen` as `Response` connection method, via the new `system.gpm.method` setting. By default this is set to 'auto' and gives priority to 'fopen' first, curl otherwise.
    * InstallCommand can now handle Licenses
    * Uses more helpful `1x`, `2x`, `3x`, etc names in the Retina derivatives cache files.
    * Added new method `Plugins::isPluginActiveAdmin()` to check if plugin route is active in Admin plugin
    * Added new `Cache::setEnabled` and `Cache::getEnabled` to enable outside control of cache
    * Updated vendor libs including Twig `1.25.0`
    * Avoid git ignoring any vendor folder in a Grav site subfolder (but still ignore the main `vendor/` folder)
    * Added an option to get just a route back from `Uri::convertUrl()` function
    * Added option to control split session [#1096](https://github.com/getgrav/grav/pull/1096)
    * Added new `verbosity` levels to `system.error.display` to allow for system error messages [#1091](https://github.com/getgrav/grav/pull/1091)
    * Improved the API for Grav plugins to access the Parsedown parser directly [#1062](https://github.com/getgrav/grav/pull/1062)
1. [](#bugfix)
    * Fixed missing `progress` method in the DirectInstall Command
    * `Response` class now handles better unsuccessful requests such as 404 and 401
    * Fixed saving of `external` page types [admin #789](https://github.com/getgrav/grav-plugin-admin/issues/789)
    * Fixed issue deleting parent folder of folder with `param_sep` in the folder name [admin #796](https://github.com/getgrav/grav-plugin-admin/issues/796)
    * Fixed an issue with streams in `bin/plugin`
    * Fixed `jpeg` file format support in Media

# v1.1.5
## 09/09/2016

1. [](#new)
    * Added new `bin/gpm direct-install` command to install local and remote zip archives
1. [](#improved)
    * Refactored `onPageNotFound` event to fire after `onPageInitialized`
    * Follow symlinks in `Folder::all()`
    * Twig variable `base_url` now supports multi-site by path feature
    * Improved `bin/plugin` to list plugins with commands faster by limiting the depth of recursion
1. [](#bugfix)
    * Quietly skip missing streams in `Cache::clearCache()`
    * Fix issue in calling page.summary when no content is present in a page
    * Fix for HUGE session timeouts [#1050](https://github.com/getgrav/grav/issues/1050)

# v1.1.4
## 09/07/2016

1. [](#new)
    * Added new `tmp` folder at root. Accessible via stream `tmp://`. Can be cleared with `bin/grav clear --tmp-only` as well as `--all`.
    * Added support for RTL in `LanguageCodes` so you can determine if a language is RTL or not
    * Ability to set `custom_base_url` in system configuration
    * Added `override` and `force` options for Streams setup
1. [](#improved)
    * Important vendor updates to provide PHP 7.1 beta support!
    * Added a `Util::arrayFlatten()` static function
    * Added support for 'external_url' page header to enable easier external URL based menu items
    * Improved the UI for CLI GPM Index view to use a table
    * Added `@page.modular` Collection type [#988](https://github.com/getgrav/grav/issues/988)
    * Added support for `self@`, `page@`, `taxonomy@`, `root@` Collection syntax for cleaner YAML compatibility
    * Improved GPM commands to allow for `-y` to automate **yes** responses and `-o` for **update** and **selfupgrade** to overwrite installations [#985](https://github.com/getgrav/grav/issues/985)
    * Added randomization to `safe_email` Twig filter for greater security [#998](https://github.com/getgrav/grav/issues/998)
    * Allow `Utils::setDotNotation` to merge data, rather than just set
    * Moved default `Image::filter()` to the `save` action to ensure they are applied last [#984](https://github.com/getgrav/grav/issues/984)
    * Improved the `Truncator` code to be more reliable [#1019](https://github.com/getgrav/grav/issues/1019)
    * Moved media blueprints out of core (now in Admin plugin)
1. [](#bugfix)
    * Removed 307 redirect code option as it is not well supported [#743](https://github.com/getgrav/grav-plugin-admin/issues/743)
    * Fixed issue with folders with name `*.md` are not confused with pages [#995](https://github.com/getgrav/grav/issues/995)
    * Fixed an issue when filtering collections causing null key
    * Fix for invalid HTML when rendering GIF and Vector media [#1001](https://github.com/getgrav/grav/issues/1001)
    * Use pages.markdown.extra in the user's system.yaml [#1007](https://github.com/getgrav/grav/issues/1007)
    * Fix for `Memcached` connection [#1020](https://github.com/getgrav/grav/issues/1020)

# v1.1.3
## 08/14/2016

1. [](#bugfix)
    * Fix for lightbox media function throwing error [#981](https://github.com/getgrav/grav/issues/981)

# v1.1.2
## 08/10/2016

1. [](#new)
    * Allow forcing SSL by setting `system.force_ssl` (Force SSL in the Admin System Config) [#899](https://github.com/getgrav/grav/pull/899)
1. [](#improved)
    * Improved `authorize` Twig extension to accept a nested array of authorizations  [#948](https://github.com/getgrav/grav/issues/948)
    * Don't add timestamps on remote assets as it can cause conflicts
    * Grav now looks at types from `media.yaml` when retrieving page mime types [#966](https://github.com/getgrav/grav/issues/966)
    * Added support for dumping exceptions in the Debugger
1. [](#bugfix)
    * Fixed `Folder::delete` method to recursively remove files and folders and causing Upgrade to fail.
    * Fix [#952](https://github.com/getgrav/grav/issues/952) hyphenize the session name.
    * If no parent is set and siblings collection is called, return a new and empty collection [grav-plugin-sitemap/issues/22](https://github.com/getgrav/grav-plugin-sitemap/issues/22)
    * Prevent exception being thrown when calling the Collator constructor failed in a Windows environment with the Intl PHP Extension enabled [#961](https://github.com/getgrav/grav/issues/961)
    * Fix for markdown images not properly rendering `id` attribute [#956](https://github.com/getgrav/grav/issues/956)

# v1.1.1
## 07/16/2016

1. [](#improved)
    * Made `paramsRegex()` static to allow it to be called statically
1. [](#bugfix)
    * Fixed backup when using very long site titles with invalid characters [grav-plugin-admin#701](https://github.com/getgrav/grav-plugin-admin/issues/701)
    * Fixed a typo in the `webserver-configs/nginx.conf` example

# v1.1.0
## 07/14/2016

1. [](#improved)
    * Added support for validation of multiple email in the `type: email` field [grav-plugin-email#31](https://github.com/getgrav/grav-plugin-email/issues/31)
    * Unified PHP code header styling
    * Added 6 more languages and updated language codes
    * set default "releases" option to `stable`
1. [](#bugfix)
    * Fix backend validation for file fields marked as required [grav-plugin-form#78](https://github.com/getgrav/grav-plugin-form/issues/78)

# v1.1.0-rc.3
## 06/21/2016

1. [](#new)
    * Add a onPageFallBackUrl event when starting the fallbackUrl() method to allow the Login plugin to protect the page media
    * Conveniently allow ability to retrieve user information via config object [#913](https://github.com/getgrav/grav/pull/913) - @Vivalldi
    * Grav served images can now use header caching [#905](https://github.com/getgrav/grav/pull/905)
1. [](#improved)
    * Take asset modification timestamp into consideration in pipelining [#917](https://github.com/getgrav/grav/pull/917) - @Sommerregen
1. [](#bugfix)
    * Respect `enable_asset_timestamp` settings for pipelined Assets [#906](https://github.com/getgrav/grav/issues/906)
    * Fixed collections end dates for 32-bit systems [#902](https://github.com/getgrav/grav/issues/902)
    * Fixed a recent regression (1.1.0-rc1) with parameter separator different than `:`

# v1.1.0-rc.2
## 06/14/2016

1. [](#new)
    * Added getters and setters for Assets to allow manipulation of CSS/JS/Collection based assets via plugins [#876](https://github.com/getgrav/grav/issues/876)
1. [](#improved)
    * Pass the exception to the `onFatalException()` event
    * Updated to latest jQuery 2.2.4 release
    * Moved list items in `system/config/media.yaml` config into a `types:` key which allows you delete default items.
    * Updated `webserver-configs/nginx.conf` with `try_files` fix from @mrhein and @rondlite [#743](https://github.com/getgrav/grav/pull/743)
    * Updated cache references to include `memecache` and `redis` [#887](https://github.com/getgrav/grav/issues/887)
    * Updated composer libraries
1. [](#bugfix)
    * Fixed `Utils::normalizePath()` that was truncating 0's [#882](https://github.com/getgrav/grav/issues/882)

# v1.1.0-rc.1
## 06/01/2016

1. [](#new)
    * Added `Utils::getDotNotation()` and `Utils::setDotNotation()` methods + tests
    * Added support for `xx-XX` locale language lookups in `LanguageCodes` class [#854](https://github.com/getgrav/grav/issues/854)
    * New CSS/JS Minify library that does a more reliable job [#864](https://github.com/getgrav/grav/issues/864)
1. [](#improved)
    * GPM installation of plugins and themes into correct multisite folders [#841](https://github.com/getgrav/grav/issues/841)
    * Use `Page::rawRoute()` in blueprints for more reliable mulit-language support
1. [](#bugfix)
    * Fixes for `zlib.output_compression` as well as `mod_deflate` GZIP compression
    * Fix for corner-case redirect logic causing infinite loops and out-of-memory errors
    * Fix for saving fields in expert mode that have no `Validation::typeX()` methods [#626](https://github.com/getgrav/grav-plugin-admin/issues/626)
    * Detect if user really meant to extend parent blueprint, not another one (fixes old page type blueprints)
    * Fixed a bug in `Page::relativePagePath()` when `Page::$name` is not defined
    * Fix for poor handling of params + query element in `Uri::processParams()` [#859](https://github.com/getgrav/grav/issues/859)
    * Fix for double encoding in markdown links [#860](https://github.com/getgrav/grav/issues/860)
    * Correctly handle language strings to determine if it's in admin or not [#627](https://github.com/getgrav/grav-plugin-admin/issues/627)

# v1.1.0-beta.5
## 05/23/2016

1. [](#improved)
    * Updated jQuery from 2.2.0 to 2.2.3
    * Set `Uri::ip()` to static by default so it can be used in form fields
    * Improved `Session` class with flash storage
    * `Page::getContentMeta()` now supports an optional key.
1. [](#bugfix)
    * Fixed "Invalid slug set in YAML frontmatter" when setting `Page::slug()` with empty string [#580](https://github.com/getgrav/grav-plugin-admin/issues/580)
    * Only `.gitignore` Grav's vendor folder
    * Fix trying to remove Grav with `GPM uninstall` of a plugin with Grav dependency
    * Fix Page Type blueprints not being able to extend their parents
    * `filterFile` validation method always returns an array of files, behaving like `multiple="multiple"`
    * Fixed [#835](https://github.com/getgrav/grav-plugin-admin/issues/835) check for empty image file first to prevent getimagesize() fatal error
    * Avoid throwing an error when Grav's Gzip and mod_deflate are enabled at the same time on a non php-fpm setup

# v1.1.0-beta.4
## 05/09/2016

1. [](#bugfix)
    * Drop dependencies calculations if plugin is installed via symlink
    * Drop Grav from dependencies calculations
    * Send slug name as part of installed packages
    * Fix for summary entities not being properly decoded [#825](https://github.com/getgrav/grav/issues/825)


# v1.1.0-beta.3
## 05/04/2016

1. [](#improved)
    * Pass the Page type when calling `onBlueprintCreated`
    * Changed `Page::cachePageContent()` form **private** to **public** so a page can be recached via plugin
1. [](#bugfix)
    * Fixed handling of `{'loading':'async'}` with Assets Pipeline
    * Fix for new modular page modal `Page` field requiring a value [#529](https://github.com/getgrav/grav-plugin-admin/issues/529)
    * Fix for broken `bin/gpm version` command
    * Fix handling "grav" as a dependency
    * Fix when installing multiple packages and one is the dependency of another, don't try to install it twice
    * Fix using name instead of the slug to determine a package folder. Broke for packages whose name was 2+ words

# v1.1.0-beta.2
## 04/27/2016

1. [](#new)
    * Added new `Plugin::getBlueprint()` and `Theme::getBlueprint()` method
    * Allow **page blueprints** to be added via Plugins.
1. [](#improved)
    * Moved to new `data-*@` format in blueprints
    * Updated composer-based libraries
    * Moved some hard-coded `CACHE_DIR` references to use locator
    * Set `twig.debug: true` by default
1. [](#bugfix)
    * Fixed issue with link rewrites and local assets pipeline with `absolute_urls: true`
    * Allow Cyrillic slugs [#520](https://github.com/getgrav/grav-plugin-admin/issues/520)
    * Fix ordering issue with accented letters [#784](https://github.com/getgrav/grav/issues/784)
    * Fix issue with Assets pipeline and missing newlines causing invalid JavaScript

# v1.1.0-beta.1
## 04/20/2016

1. [](#new)
    * **Blueprint Improvements**: The main improvements to Grav take the form of a major rewrite of our blueprint functionality. Blueprints are an essential piece of functionality within Grav that helps define configuration fields. These allow us to create a definition of a form field that can be rendered in the administrator plugin and allow the input, validation, and storage of values into the various configuration and page files that power Grav. Grav 1.0 had extensive support for building and extending blueprints, but Grav 1.1 takes this even further and adds improvements to our existing system.
    * **Extending Blueprints**: You could extend forms in Grav 1.0, but now you can use a newer `extends@:` default syntax rather than the previous `'@extends'` string that needed to be quoted in YAML. Also this new format allows for the defining of a `context` which lets you define where to look for the base blueprint. Another new feature is the ability to extend from multiple blueprints.
    * **Embedding/Importing Blueprints**: One feature that has been requested is the ability to embed or import one blueprint into another blueprint. This allows you to share fields or sub-form between multiple forms. This is accomplished via the `import@` syntax.
    * **Removing Existing Fields and Properties**: Another new feature is the ability to remove completely existing fields or properties from an extended blueprint. This allows the user a lot more flexibility when creating custom forms by simply using the new `unset@: true` syntax. To remove a field property you would use `unset-<property>@: true` in your extended field definition, for example: `unset-options@: true`.
    * **Replacing Existing Fields and Properties**: Similar to removing, you can now replace an existing field or property with the `replace@: true` syntax for the whole field, and `replace-<property>@: true` for a specific property.
    * **Field Ordering**: Probably the most frequently requested blueprint functionality that we have added is the ability to change field ordering. Imagine that you want to extend the default page blueprint but add a new tab. Previously, this meant your tab would be added at the end of the form, but now you can define that you wish the new tab to be added right after the `content` tab. This works for any field too, so you can extend a blueprint and add your own custom fields anywhere you wish! This is accomplished by using the new `ordering@:` syntax with either an existing property name or an integer.
    * **Configuration Properties**: Another useful new feature is the ability to directly access Grav configuration in blueprints with `config-<property>@` syntax. For example you can set a default for a field via `config-default@: site.author.name` which will use the author.name value from the `site.yaml` file as the `default` value for this field.
    * **Function Calls**: The ability to call PHP functions for values has been improved in Grav 1.1 to be more powerful. You can use the `data-<property>@` syntax to call static methods to obtain values. For example: `data-default@: '\Grav\Plugin\Admin::route'`. You can now even pass parameters to these methods.
    * **Validation Rules**: You can now define a custom blueprint-level validation rule and assign this rule to a form field.
    * **Custom Form Field Types**: This advanced new functionality allows you to create a custom field type via a new plugin event called getFormFieldTypes(). This allows you to provide extra functionality or instructions on how to handle the form form field.
    * **GPM Versioning**: A new feature that we have wanted to add to our GPM package management system is the ability to control dependencies by version. We have opted to use a syntax very similar to the Composer Package Manager that is already familiar to most PHP developers. This new versioning system allows you to define specific minimum version requirements of dependent packages within Grav. This should ensure that we have less (hopefully none!) issues when you update one package that also requires a specific minimum version of another package. The admin plugin for example may have an update that requires a specific version of Grav itself.
    * **GPM Testing Channel**: GPM repository now comes with both a `stable` and `testing` channel. A new setting in `system.gpm.releases` allow to switch between the two channels. Developers will be able to decide whether their resource is going to be in a pre-release state or stable. Only users who switch to the **testing** channel will be able to install a pre-release version.
    * **GPM Events**: Packages (plugins and themes) can now add event handlers to hook in the package GPM events: install, update, uninstall. A package can listen for events before and after each of these events, and can execute any PHP code, and optionally halt the procedure or return a message.
    * Refactor of the process chain breaking out `Processors` into individual classes to allow for easier modification and addition. Thanks to toovy for this work. - [#745](https://github.com/getgrav/grav/pull/745)
    * Added multipart downloads, resumable downloads, download throttling, and video streaming in the `Utils::download()` method.
    * Added optional config to allow Twig processing in page frontmatter - [#788](https://github.com/getgrav/grav/pull/788)
    * Added the ability to provide blueprints via a plugin (previously limited to Themes only).
    * Added Developer CLI Tools to easily create a new theme or plugin
    * Allow authentication for proxies - [#698](https://github.com/getgrav/grav/pull/698)
    * Allow to override the default Parsedown behavior - [#747](https://github.com/getgrav/grav/pull/747)
    * Added an option to allow to exclude external files from the pipeline, and to render the pipeline before/after excluded files
    * Added the possibility to store translations of themes in separate files inside the `languages` folder
    * Added a method to the Uri class to return the base relative URL including the language prefix, or the base relative url if multilanguage is not enabled
    * Added a shortcut for pages.find() alias
1. [](#improved)
    * Now supporting hostnames with localhost environments for better vhost support/development
    * Refactor hard-coded paths to use PHP Streams that allow a setup file to configure where certain parts of Grav are stored in the physical filesystem.
    * If multilanguage is active, include the Intl Twig Extension to allow translating dates automatically (http://twig.sensiolabs.org/doc/extensions/intl.html)
    * Allow having local themes with the same name as GPM themes, by adding `gpm: false` to the theme blueprint - [#767](https://github.com/getgrav/grav/pull/767)
    * Caddyfile and Lighttpd config files updated
    * Removed `node_modules` folder from backups to make them faster
    * Display error when `bin/grav install` hasn't been run instead of throwing exception. Prevents "white page" errors if error display is off
    * Improved command line flow when installing multiple packages: don't reinstall packages if already installed, ask once if should use symlinks if symlinks are found
    * Added more tests to our testing suite
    * Added x-ua-compatible to http_equiv metadata processing
    * Added ability to have a per-page `frontmatter.yaml` file to set header frontmatter defaults. Especially useful for multilang scenarios - [#775](https://github.com/getgrav/grav/pull/775)
    * Removed deprecated `bin/grav newuser` CLI command.  use `bin/plugin login newuser` instead.
    * Added `webm` and `ogv` video types to the default media types list.
1. [](#bugfix)
    * Fix Zend Opcache `opcache.validate_timestamps=0` not detecting changes in compiled yaml and twig files
    * Avoid losing params, query and fragment from the URL when auto-redirecting to a language-specific route - [#759](https://github.com/getgrav/grav/pull/759)
    * Fix for non-pipeline assets getting lost when pipeline is cached to filesystem
    * Fix for double encoding resulting from Markdown Extra
    * Fix for a remote link breaking all CSS rewrites for pipeline
    * Fix an issue with Retina alternatives not clearing properly between repeat uses
    * Fix for non standard http/s external markdown links - [#738](https://github.com/getgrav/grav/issues/738)
    * Fix for `find()` calling redirects via `dispatch()` causing infinite loops - [#781](https://github.com/getgrav/grav/issues/781)

# v1.0.10
## 02/11/2016

1. [](#new)
    * Added new `Page::contentMeta()` mechanism to store content-level meta data alongside content
    * Added Japanese language translation
1. [](#improved)
    * Updated some vendor libraries
1. [](#bugfix)
    * Hide `streams` blueprint from Admin plugin
    * Fix translations of languages with `---` in YAML files

# v1.0.9
## 02/05/2016

1. [](#new)
    * New **Unit Testing** via Codeception http://codeception.com/
    * New **page-level SSL** functionality when using `absolute_urls`
    * Added `reverse_proxy` config option for issues with non-standard ports
    * Added `proxy_url` config option to support GPM behind proxy servers #639
    * New `Pages::parentsRawRoutes()` method
    * Enhanced `bin/gpm info` CLI command with Changelog support #559
    * Ability to add empty *Folder* via admin plugin
    * Added latest `jQuery 2.2.0` library to core
    * Added translations from Crowdin
1. [](#improved)
    * [BC] Metadata now supports only flat arrays. To use open graph metas and the likes (ie, 'og:title'), simply specify it in the key.
    * Refactored `Uri::convertUrl()` method to be more reliable + tests created
    * Date for last update of a modular sub-page sets modified date of modular page itself
    * Split configuration up into two steps
    * Moved Grav-based `base_uri` variables into `Uri::init()`
    * Refactored init in `URI` to better support testing
    * Allow `twig_vars` to be exposed earlier and merged later
    * Avoid setting empty metadata
    * Accept single group access as a string rather than requiring an array
    * Return `$this` in Page constructor and init to allow chaining
    * Added `ext-*` PHP requirements to `composer.json`
    * Use Whoops 2.0 library while supporting old style
    * Removed redundant old default-hash fallback mechanisms
    * Commented out default redirects and routes in `site.yaml`
    * Added `/tests` folder to deny's of all `webserver-configs/*` files
    * Various PS and code style fixes
1. [](#bugfix)
    * Fix default generator metadata
    * Fix for broken image processing caused by `Uri::convertUrl()` bugs
    * Fix loading JS and CSS from collections #623
    * Fix stream overriding
    * Remove the URL extension for home link
    * Fix permissions when the user has no access level set at all
    * Fix issue with user with multiple groups getting denied on first group
    * Fixed an issue with `Pages()` internal cache lookup not being unique enough
    * Fix for bug with `site.redirects` and `site.routes` being an empty list
    * [Markdown] Don't process links for **special protocols**
    * [Whoops] serve JSON errors when request is JSON


# v1.0.8
## 01/08/2016

1. [](#new)
    * Added `rotate`, `flip` and `fixOrientation` image medium methods
1. [](#bugfix)
    * Removed IP from Nonce generation. Should be more reliable in a variety of scenarios

# v1.0.7
## 01/07/2016

1. [](#new)
    * Added `composer create-project` as an additional installation method #585
    * New optional system config setting to strip home from page routs and urls #561
    * Added Greek, Finnish, Norwegian, Polish, Portuguese, and Romanian languages
    * Added new `Page->topParent()` method to return top most parent of a page
    * Added plugins configuration tab to debugger
    * Added support for APCu and PHP7.0 via new Doctrine Cache release
    * Added global setting for `twig_first` processing (false by default)
    * New configuration options for Session settings #553
1. [](#improved)
    * Switched to SSL for GPM calls
    * Use `URI->host()` for session domain
    * Add support for `open_basedir` when installing packages via GPM
    * Improved `Utils::generateNonceString()` method to handle reverse proxies
    * Optimized core thumbnails saving 38% in file size
    * Added new `bin/gpm index --installed-only` option
    * Improved GPM errors to provider more helpful diagnostic of issues
    * Removed old hardcoded PHP version references
    * Moved `onPageContentProcessed()` event so it's fired more reliably
    * Maintain md5 keys during sorting of Assets #566
    * Update to Caddyfile for Caddy web server
1. [](#bugfix)
    * Fixed an issue with cache/config checksum not being set on cache load
    * Fix for page blueprint and theme inheritance issue #534
    * Set `ZipBackup` timeout to 10 minutes if possible
    * Fix case where we only have inline data for CSS or JS  #565
    * Fix `bin/grav sandbox` command to work with new `webserver-config` folder
    * Fix for markdown attributes on external URLs
    * Fixed issue where `data:` page header was acting as `publish_date:`
    * Fix for special characters in URL parameters (e.g. /tag:c++) #541
    * Safety check for an array of nonces to only use the first one

# v1.0.6
## 12/22/2015

1. [](#new)
    * Set minimum requirements to [PHP 5.5.9](http://bit.ly/1Jt9OXO)
    * Added `saveConfig` to Themes
1. [](#improved)
    * Updated Whoops to new 2.0 version (PHP 7.0 compatible)
    * Moved sample web server configs into dedicated directory
    * FastCGI will use Apache's `mod_deflate` if gzip turned off
1. [](#bugfix)
    * Fix broken media image operators
    * Only call extra method of blueprints if blueprints exist
    * Fix lang prefix in url twig variables #523
    * Fix case insensitive HTTPS check #535
    * Field field validation handles case `multiple` missing

# v1.0.5
## 12/18/2015

1. [](#new)
    * Add ability to extend markdown with plugins
    * Added support for plugins to have individual language files
    * Added `7z` to media formats
    * Use Grav's fork of Parsedown until PR is merged
    * New function to persist plugin configuration to disk
    * GPM `selfupgrade` will now check PHP version requirements
1. [](#improved)
    * If the field allows multiple files, return array
    * Handle non-array values in file validation
1. [](#bugfix)
    * Fix when looping `fields` param in a `list` field
    * Properly convert commas to spaces for media attributes
    * Forcing Travis VM to HI timezone to address future files in zip file

# v1.0.4
## 12/12/2015

1. [](#bugfix)
    * Needed to put default image folder permissions for YAML compatibility

# v1.0.3
## 12/11/2015

1. [](#bugfix)
    * Fixed issue when saving config causing incorrect image cache folder perms

# v1.0.2
## 12/11/2015

1. [](#bugfix)
    * Fix for timing display in debugbar

# v1.0.1
## 12/11/2015

1. [](#improved)
    * Reduced package sizes by removing extra vendor dev bits
1. [](#bugfix)
    * Fix issue when you enable debugger from admin plugin

# v1.0.0
## 12/11/2015

1. [](#new)
    * Add new link attributes via markdown media
    * Added setters to set state of CSS/JS pipelining
    * Added `user/accounts` to `.gitignore`
    * Added configurable permissions option for Image cache
1. [](#improved)
    * Hungarian translation updated
    * Refactored Theme initialization for improved flexibility
    * Wrapped security section of account blueprints in an 'super user' authorize check
    * Minor performance optimizations
    * Updated core page blueprints with markdown preview option
    * Added useful cache info output to Debugbar
    * Added `iconv` polyfill library used by Symfony 2.8
    * Force lowercase of username in a few places for case sensitive filesystems
1. [](#bugfix)
    * Fix for GPM problems "Call to a member function set() on null"
    * Fix for individual asset pipeline values not functioning
    * Fix `Page::copy()` and `Page::move()` to support multiple moves at once
    * Fixed page moving of a page with no content
    * Fix for wrong ordering when moving many pages
    * Escape root path in page medium files to work with special characters
    * Add missing parent constructor to Themes class
    * Fix missing file error in `bin/grav sandbox` command
    * Fixed changelog differ when upgrading Grav
    * Fixed a logic error in `Validation->validate()`
    * Make `$container` available in `setup.php` to fix multi-site

# v1.0.0-rc.6
## 12/01/2015

1. [](#new)
    * Refactor Config classes for improved performance!
    * Refactor Data classes to use `NestedArrayAccess` instead of `DataMutatorTrait`
    * Added support for `classes` and `id` on medium objects to set CSS values
    * Data objects: Allow function call chaining
    * Data objects: Lazy load blueprints only if needed
    * Automatically create unique security salt for each configuration
    * Added Hungarian translation
    * Added support for User groups
1. [](#improved)
    * Improved robots.txt to disallow crawling of non-user folders
    * Nonces only generated once per action and process
    * Added IP into Nonce string calculation
    * Nonces now use random string with random salt to improve performance
    * Improved list form handling #475
    * Vendor library updates
1. [](#bugfix)
    * Fixed help output for `bin/plugin`
    * Fix for nested logic for lists and form parsing #273
    * Fix for array form fields and last entry not getting deleted
    * Should not be able to set parent to self #308

# v1.0.0-rc.5
## 11/20/2015

1. [](#new)
    * Added **nonce** functionality for all admin forms for improved security
    * Implemented the ability for Plugins to provide their own CLI commands through `bin/plugin`
    * Added Croatian translation
    * Added missing `umask_fix` property to `system.yaml`
    * Added current theme's config to global config. E.g. `config.theme.dropdown_enabled`
    * Added `append_url_extension` option to system config & page headers
    * Users have a new `state` property to allow disabling/banning
    * Added new `Page.relativePagePath()` helper method
    * Added new `|pad` Twig filter for strings (uses `str_pad()`)
    * Added `lighttpd.conf` for Lightly web server
1. [](#improved)
    * Clear previously applied operations when doing a reset on image media
    * Password no longer required when editing user
    * Improved support for trailing `/` URLs
    * Improved `.nginx.conf` configuration file
    * Improved `.htaccess` security
    * Updated vendor libs
    * Updated `composer.phar`
    * Use streams instead of paths for `clearCache()`
    * Use PCRE_UTF8 so unicode strings can be regexed in Truncator
    * Handle case when login plugin is disabled
    * Improved `quality` functionality in media handling
    * Added some missing translation strings
    * Deprecated `bin/grav newuser` in favor of `bin/plugin login new-user`
    * Moved fallback types to use any valid media type
    * Renamed `system.pages.fallback_types` to `system.media.allowed_fallback_types`
    * Removed version number in default `generator` meta tag
    * Disable time limit in case of slow downloads
    * Removed default hash in `system.yaml`
1. [](#bugfix)
    * Fix for media using absolute URLs causing broken links
    * Fix theme auto-loading #432
    * Don't create empty `<style>` or `<script>` scripts if no data
    * Code cleanups
    * Fix undefined variable in Config class
    * Fix exception message when label is not set
    * Check in `Plugins::get()` to ensure plugins exists
    * Fixed GZip compression making output buffering work correctly with all servers and browsers
    * Fixed date representation in system config

# v1.0.0-rc.4
## 10/29/2015

1. [](#bugfix)
    * Fixed a fatal error if you have a collection with missing or invalid `@page: /route`

# v1.0.0-rc.3
## 10/29/2015

1. [](#new)
    * New Page collection options! `@self.parent, @self.siblings, @self.descendants` + more
    * White list of file types for fallback route functionality (images by default)
1. [](#improved)
    * Assets switched from defines to streams
1. [](#bugfix)
    * README.md typos fixed
    * Fixed issue with routes that have lang string in them (`/en/english`)
    * Trim strings before validation so whitespace is not satisfy 'required'

# v1.0.0-rc.2
## 10/27/2015

1. [](#new)
    * Added support for CSS Asset groups
    * Added a `wrapped_site` system option for themes/plugins to use
    * Pass `Page` object as event to `onTwigPageVariables()` event hook
    * New `Data.items()` method to get all items
1. [](#improved)
    * Missing pipelined remote asset will now fail quietly
    * More reliably handle inline JS and CSS to remove only surrounding HTML tags
    * `Medium.meta` returns new Data object so null checks are possible
    * Improved Medium metadata merging to allow for automatic title/alt/class attributes
    * Moved Grav object to global variable rather than template variable (useful for macros)
    * German language improvements
    * Updated bundled composer
1. [](#bugfix)
    * Accept variety of `true` values in `User.authorize()` method
    * Fix for `Validation` throwing an error if no label set

# v1.0.0-rc.1
## 10/23/2015

1. [](#new)
    * Use native PECL YAML parser if installed for 4X speed boost in parsing YAML files
    * Support for inherited theme class
    * Added new default language prepend system configuration option
    * New `|evaluate` Twig filter to evaluate a string as twig
    * New system option to ignore all **hidden** files and folders
    * New system option for default redirect code
    * Added ability to append specific `[30x]` codes to redirect URLs
    * Added `url_taxonomy_filters` for page collections
    * Added `@root` page and `recurse` flag for page collections
    * Support for **multiple** page collection types as an array
    * Added Dutch language file
    * Added Russian language file
    * Added `remove` method to User object
1. [](#improved)
    * Moved hardcoded mimetypes to `media.yaml` to be treated as Page media files
    * Set `errors: display: false` by default in `system.yaml`
    * Strip out extra slashes in the URI
    * Validate hostname to ensure it is valid
    * Ignore more SCM folders in Backups
    * Removed `home_redirect` settings from `system.yaml`
    * Added Page `media` as root twig object for consistency
    * Updated to latest vendor libraries
    * Optimizations to Asset pipeline logic for minor speed increase
    * Block direct access to a variety of files in `.htaccess` for increased security
    * Debugbar vendor library update
    * Always fallback to english if other translations are not available
1. [](#bugfix)
    * Fix for redirecting external URL with multi-language
    * Fix for Asset pipeline not respecting asset groups
    * Fix language files with child/parent theme relationships
    * Fixed a regression issue resulting in incorrect default language
    * Ensure error handler is initialized before URI is processed
    * Use default language in Twig if active language is not set
    * Fixed issue with `safeEmailFilter()` Twig filter not separating with `;` properly
    * Fixed empty YAML file causing error with native PECL YAML parser
    * Fixed `SVG` mimetype
    * Fixed incorrect `Cache-control: max-age` value format

# v0.9.45
## 10/08/2015

1. [](#bugfix)
    * Fixed a regression issue resulting in incorrect default language

# v0.9.44
## 10/07/2015

1. [](#new)
    * Added Redis back as a supported cache mechanism
    * Allow Twig `nicetime` translations
    * Added `-y` option for 'Yes to all' in `bin/gpm update`
    * Added CSS `media` attribute to the Assets manager
    * New German language support
    * New Czech language support
    * New French language support
    * Added `modulus` twig filter
1. [](#improved)
    * URL decode in medium actions to allow complex syntax
    * Take into account `HTTP_HOST` before `SERVER_NAME` (helpful with Nginx)
    * More friendly cache naming to ease manual management of cache systems
    * Added default Apache resource for `DirectoryIndex`
1. [](#bugfix)
    * Fix GPM failure when offline
    * Fix `open_basedir` error in `bin/gpm install`
    * Fix an HHVM error in Truncator
    * Fix for XSS vulnerability with params
    * Fix chaining for responsive size derivatives
    * Fix for saving pages when removing the page title and all other header elements
    * Fix when saving array fields
    * Fix for ports being included in `HTTP_HOST`
    * Fix for Truncator to handle PHP tags gracefully
    * Fix for locate style lang codes in `getNativeName()`
    * Urldecode image basenames in markdown

# v0.9.43
## 09/16/2015

1. [](#new)
    * Added new `AudioMedium` for HTML5 audio
    * Added ability for Assets to be added and displayed in separate *groups*
    * New support for responsive image derivative sizes
1. [](#improved)
    * GPM theme install now uses a `copy` method so new files are not lost (e.g. `/css/custom.css`)
    * Code analysis improvements and cleanup
    * Removed Twig panel from debugger (no longer supported in Twig 1.20)
    * Updated composer packages
    * Prepend active language to `convertUrl()` when used in markdown links
    * Added some pre/post flight options for installer via blueprints
    * Hyphenize the site name in the backup filename
1. [](#bugfix)
    * Fix broken routable logic
    * Check for `phpinfo()` method in case it is restricted by hosting provider
    * Fixes for windows when running GPM
    * Fix for ampersand (`&`) causing error in `truncateHtml()` via `Page.summary()`

# v0.9.42
## 09/11/2015

1. [](#bugfix)
    * Fixed `User.authorise()` to be backwards compabile

# v0.9.41
## 09/11/2015

1. [](#new)
    * New and improved multibyte-safe TruncateHTML function and filter
    * Added support for custom page date format
    * Added a `string` Twig filter to render as json_encoded string
    * Added `authorize` Twig filter
    * Added support for theme inheritance in the admin
    * Support for multiple content collections on a page
    * Added configurable files/folders ignores for pages
    * Added the ability to set the default PHP locale and override via multi-lang configuration
    * Added ability to save as YAML via admin
    * Added check for `mbstring` support
    * Added new `redirect` header for pages
1. [](#improved)
    * Changed dependencies from `develop` to `master`
    * Updated logging to log everything from `debug` level on (was `warning`)
    * Added missing `accounts/` folder
    * Default to performing a 301 redirect for URIs with trailing slashes
    * Improved Twig error messages
    * Allow validating of forms from anywhere such as plugins
    * Added logic so modular pages are by default non-routable
    * Hide password input in `bin/grav newuser` command
1. [](#bugfix)
    * Fixed `Pages.all()` not returning modular pages
    * Fix for modular template types not getting found
    * Fix for `markdown_extra:` overriding `markdown:extra:` setting
    * Fix for multi-site routing
    * Fix for multi-lang page name error
    * Fixed a redirect loop in `URI` class
    * Fixed a potential error when `unsupported_inline_types` is empty
    * Correctly generate 2x retina image
    * Typo fixes in page publish/unpublish blueprint

# v0.9.40
## 08/31/2015

1. [](#new)
    * Added some new Twig filters: `defined`, `rtrim`, `ltrim`
    * Admin support for customizable page file name + template override
1. [](#improved)
    * Better message for incompatible/unsupported Twig template
    * Improved User blueprints with better help
    * Switched to composer **install** rather than **update** by default
    * Admin autofocus on page title
    * `.htaccess` hardening (`.htaccess` & `htaccess.txt`)
    * Cache safety checks for missing folders
1. [](#bugfix)
    * Fixed issue with unescaped `o` character in date formats

# v0.9.39
## 08/25/2015

1. [](#bugfix)
    * `Page.active()` not triggering on **homepage**
    * Fix for invalid session name in Opera browser

# v0.9.38
## 08/24/2015

1. [](#new)
    * Added `language` to **user** blueprint
    * Added translations to blueprints
    * New extending logic for blueprints
    * Blueprints are now loaded with Streams to allow for better overrides
    * Added new Symfony `dump()` method
1. [](#improved)
    * Catch YAML header parse exception so site doesn't die
    * Better `Page.parent()` logic
    * Improved GPM display layout
    * Tweaked default page layout
    * Unset route and slug for improved reliability of route changes
    * Added requirements to README.md
    * Updated various libraries
    * Allow use of custom page date field for dateRange collections
1. [](#bugfix)
    * Slug fixes with GPM
    * Unset plaintext password on save
    * Fix for trailing `/` not matching active children

# v0.9.37
## 08/12/2015

3. [](#bugfix)
    * Fixed issue when saving `header.process` in page forms via the **admin plugin**
    * Fixed error due to use of `set_time_limit` that might be disabled on some hosts

# v0.9.36
## 08/11/2015

1. [](#new)
    * Added a new `newuser` CLI command to create user accounts
    * Added `default` blueprint for all templates
    * Support `user` and `system` language translation merging
1. [](#improved)
    * Added isSymlink method in GPM to determine if Grav is symbolically linked or not
    * Refactored page recursing
    * Updated blueprints to use new toggles
    * Updated blueprints to use current date for date format fields
    * Updated composer.phar
    * Use sessions for admin even when disabled for site
    * Use `GRAV_ROOT` in session identifier

# v0.9.35
## 08/06/2015

1. [](#new)
    * Added `body_classes` field
    * Added `visiblity` toggle and help tooltips on new page form
    * Added new `Page.unsetRoute()` method to allow admin to regenerate the route
2. [](#improved)
    * User save no longer stores username each time
    * Page list form field now shows all pages except root
    * Removed required option from page title
    * Added configuration settings for running Nginx in sub directory
3. [](#bugfix)
    * Fixed deep translation merging
    * Fixed broken **metadata** merging with site defaults
    * Fixed broken **summary** field
    * Fixed broken robots field
    * Fixed GPM issue when using cURL, throwing an `Undefined offset: 1` exception
    * Removed duplicate hidden page `type` field

# v0.9.34
## 08/04/2015

1. [](#new)
    * Added new `cache_all` system setting + media `cache()` method
    * Added base languages configuration
    * Added property language to page to help plugins identify page language
    * New `Utils::arrayFilterRecursive()` method
2. [](#improved)
    * Improved Session handling to support site and admin independently
    * Allow Twig variables to be modified in other events
    * Blueprint updates in preparation for Admin plugin
    * Changed `Inflector` from static to object and added multi-language support
    * Support for admin override of a page's blueprints
3. [](#bugfix)
    * Removed unused `use` in `VideoMedium` that was causing error
    * Array fix in `User.authorise()` method
    * Fix for typo in `translations_fallback`
    * Fixed moving page to the root

# v0.9.33
## 07/21/2015

1. [](#new)
    * Added new `onImageMediumSaved()` event (useful for post-image processing)
    * Added `Vary: Accept-Encoding` option
2. [](#improved)
    * Multilang-safe delimeter position
    * Refactored Twig classes and added optional umask setting
    * Removed `pageinit()` timing
    * `Page->routable()` now takes `published()` state into account
    * Improved how page extension is set
    * Support `Language->translate()` method taking string and array
3. [](#bugfix)
    * Fixed `backup` command to include empty folders

# v0.9.32
## 07/14/2015

1. [](#new)
    * Detect users preferred language via `http_accept_language` setting
    * Added new `translateArray()` language method
2. [](#improved)
    * Support `en` translations by default for plugins & themes
    * Improved default generator tag
    * Minor language tweaks and fixes
3. [](#bugfix)
    * Fix for session active language and homepage redirects
    * Ignore root-level page rather than throwing error

# v0.9.31
## 07/09/2015

1. [](#new)
    * Added xml, json, css and js to valid media file types
2. [](#improved)
    * Better handling of unsupported media type downloads
    * Improved `bin/grav backup` command to mimic admin plugin location/name
3. [](#bugfix)
    * Critical fix for broken language translations
    * Fix for Twig markdown filter error
    * Safety check for download extension

# v0.9.30
## 07/08/2015

1. [](#new)
    * BIG NEWS! Extensive Multi-Language support is all new in 0.9.30!
    * Translation support via Twig filter/function and PHP method
    * Page specific default route
    * Page specific route aliases
    * Canonical URL route support
    * Added built-in session support
    * New `Page.rawRoute()` to get a consistent folder-based route to a page
    * Added option to always redirect to default page on alias URL
    * Added language safe redirect function for use in core and plugins
2. [](#improved)
    * Improved `Page.active()` and `Page.activeChild()` methods to support route aliases
    * Various spelling corrections in `.php` comments, `.md` and `.yaml` files
    * `Utils::startsWith()` and `Utils::endsWith()` now support needle arrays
    * Added a new timer around `pageInitialized` event
    * Updated jQuery library to v2.1.4
3. [](#bugfix)
    * In-page CSS and JS files are now handled properly
    * Fix for `enable_media_timestamp` not working properly

# v0.9.29
## 06/22/2015

1. [](#new)
    * New and improved Regex-powered redirect and route alias logic
    * Added new `onBuildPagesInitialized` event for memory critical or time-consuming plugins
    * Added a `setSummary()` method for pages
2. [](#improved)
    * Improved `MergeConfig()` logic for more control
    * Travis skeleton build trigger implemented
    * Set composer.json versions to stable versions where possible
    * Disabled `last_modified` and `etag` page headers by default (causing too much page caching)
3. [](#bugfix)
    * Preload classes during `bin/gpm selfupgrade` to avoid issues with updated classes
    * Fix for directory relative _down_ links

# v0.9.28
## 06/16/2015

1. [](#new)
    * Added method to set raw markdown on a page
    * Added ability to enabled system and page level `etag` and `last_modified` headers
2. [](#improved)
    * Improved image path processing
    * Improved query string handling
    * Optimization to image handling supporting URL encoded filenames
    * Use global `composer` when available rather than Grv provided one
    * Use `PHP_BINARY` constant rather than `php` executable
    * Updated Doctrine Cache library
    * Updated Symfony libraries
    * Moved `convertUrl()` method to Uri object
3. [](#bugfix)
    * Fix incorrect slug causing problems with CLI `uninstall`
    * Fix Twig runtime error with assets pipeline in sufolder installations
    * Fix for `+` in image filenames
    * Fix for dot files causing issues with page processing
    * Fix for Uri path detection on Windows platform
    * Fix for alternative media resolutions
    * Fix for modularTypes key properties

# v0.9.27
## 05/09/2015

1. [](#new)
    * Added new composer CLI command
    * Added page-level summary header overrides
    * Added `size` back for Media objects
    * Refactored Backup command in preparation for admin plugin
    * Added a new `parseLinks` method to Plugins class
    * Added `starts_with` and `ends_with` Twig filters
2. [](#improved)
    * Optimized install of vendor libraries for speed improvement
    * Improved configuration handling in preparation for admin plugin
    * Cache optimization: Don't cache Twig templates when you pass dynamic params
    * Moved `Utils::rcopy` to `Folder::rcopy`
    * Improved `Folder::doDelete`
    * Added check for required Curl in GPM
    * Updated included composer.phar to latest version
    * Various blueprint fixes for admin plugin
    * Various PSR and code cleanup tasks
3. [](#bugfix)
    * Fix issue with Gzip not working with `onShutDown()` event
    * Fix for URLs with trailing slashes
    * Handle condition where certain errors resulted in blank page
    * Fix for issue with theme name equal to base_url and asset pipeline
    * Fix to properly normalize font rewrite path
    * Fix for absolute URLs below the current page
    * Fix for `..` page references

# v0.9.26
## 04/24/2015

3. [](#bugfix)
    * Fixed issue with homepage routes failing with 'dirname' error

# v0.9.25
## 04/24/2015

1. [](#new)
    * Added support for E-Tag, Last-Modified, Cache-Control and Page-based expires headers
2. [](#improved)
    * Refactored media image handling to make it more flexible and support absolute paths
    * Refactored page modification check process to make it faster
    * User account improvements in preparation for admin plugin
    * Protect against timing attacks
    * Reset default system expires time to 0 seconds (can override if you need to)
3. [](#bugfix)
    * Fix issues with spaces in webroot when using `bin/grav install`
    * Fix for spaces in relative directory
    * Bug fix in collection filtering

# v0.9.24
## 04/15/2015

1. [](#new)
    * Added support for chunked downloads of Assets
    * Added new `onBeforeDownload()` event
    * Added new `download()` and `getMimeType()` methods to Utils class
    * Added configuration option for supported page types
    * Added assets and media timestamp options (off by default)
    * Added page expires configuration option
2. [](#bugfix)
    * Fixed issue with Nginx/Gzip and `ob_flush()` throwing error
    * Fixed assets actions on 'direct media' URLs
    * Fix for 'direct assets` with any parameters

# v0.9.23
## 04/09/2015

1. [](#bugfix)
    * Fix for broken GPM `selfupgrade` (Grav 0.9.21 and 0.9.22 will need to manually upgrade to this version)

# v0.9.22
## 04/08/2015

1. [](#bugfix)
    * Fix to normalize GRAV_ROOT path for Windows
    * Fix to normalize Media image paths for Windows
    * Fix for GPM `selfupgrade` when you are on latest version

# v0.9.21
## 04/07/2015

1. [](#new)
    * Major Media functionality enhancements: SVG, Animated GIF, Video support!
    * Added ability to configure default image quality in system configuration
    * Added `sizes` attributes for custom retina image breakpoints
2. [](#improved)
    * Don't scale @1x retina images
    * Add filter to Iterator class
    * Updated various composer packages
    * Various PSR fixes

# v0.9.20
## 03/24/2015

1. [](#new)
    * Added `addAsyncJs()` and `addDeferJs()` to Assets manager
    * Added support for extranal URL redirects
2. [](#improved)
    * Fix unpredictable asset ordering when set from plugin/system
    * Updated `nginx.conf` to ensure system assets are accessible
    * Ensure images are served as static files in Nginx
    * Updated vendor libraries to latest versions
    * Updated included composer.phar to latest version
3. [](#bugfix)
    * Fixed issue with markdown links to `#` breaking HTML

# v0.9.19
## 02/28/2015

1. [](#new)
    * Added named assets capability and bundled jQuery into Grav core
    * Added `first()` and `last()` to `Iterator` class
2. [](#improved)
    * Improved page modification routine to skip _dot files_
    * Only use files to calculate page modification dates
    * Broke out Folder iterators into their own classes
    * Various Sensiolabs Insight fixes
3. [](#bugfix)
    * Fixed `Iterator.nth()` method

# v0.9.18
## 02/19/2015

1. [](#new)
    * Added ability for GPM `install` to automatically install `_demo` content if found (w/backup)
    * Added ability for themes and plugins to have dependencies required to install via GPM
    * Added ability to override the system timezone rather than relying on server setting only
    * Added new Twig filter `random_string` for generating random id values
    * Added new Twig filter `markdown` for on-the-fly markdown processing
    * Added new Twig filter `absoluteUrl` to convert relative to absolute URLs
    * Added new `processTemplate()` method to Twig object for on-the-fly processing of twig template
    * Added `rcopy()` and `contains()` helper methods in Utils
2. [](#improved)
    * Provided new `param_sep` variable to better support Apache on Windows
    * Moved parsedown configuration into the trait
    * Added optional **deep-copy** option to `mergeConfig()` for plugins
    * Updated bundled `composer.phar` package
    * Various Sensiolabs Insight fixes - Silver level now!
    * Various PSR Fixes
3. [](#bugfix)
    * Fix for windows platforms not displaying installed themes/plugins via GPM
    * Fix page IDs not picking up folder-only pages

# v0.9.17
## 02/05/2015

1. [](#new)
    * Added **full HHVM support!** Get your speed on with Facebook's crazy fast PHP JIT compiler
2. [](#improved)
    * More flexible page summary control
    * Support **CamelCase** plugin and theme class names. Replaces dashes and underscores
    * Moved summary delimiter into `site.yaml` so it can be configurable
    * Various PSR fixes
3. [](#bugfix)
     * Fix for `mergeConfig()` not falling back to defaults
     * Fix for `addInlineCss()` and `addInlineJs()` Assets not working between Twig tags
     * Fix for Markdown adding HTML tags into inline CSS and JS

# v0.9.16
## 01/30/2015

1. [](#new)
    * Added **Retina** and **Responsive** image support via Grav media and `srcset` image attribute
    * Added image debug option that overlays responsive resolution
    * Added a new image cache stream
2. [](#improved)
    * Improved the markdown Lightbox functionality to better mimic Twig version
    * Fullsize Lightbox can now have filters applied
    * Added a new `mergeConfig()` method to Plugin class to merge system + page header configuration
    * Added a new `disable()` method to Plugin class to programmatically disable a plugin
    * Updated Parsedown and Parsedown Extra to address bugs
    * Various PSR fixes
3. [](#bugfix)
     * Fix bug with image dispatch in traditionally _non-routable_ pages
     * Fix for markdown link not working on non-current pages
     * Fix for markdown images not being found on homepage

# v0.9.15
## 01/23/2015

3. [](#bugfix)
     * Typo in video mime types
     * Fix for old `markdown_extra` system setting not getting picked up
     * Fix in regex for Markdown links with numeric values in path
     * Fix for broken image routing mechanism that got broken at some point
     * Fix for markdown images/links in pages with page slug override

# v0.9.14
## 01/23/2015

1. [](#new)
    * Added **GZip** support
    * Added multiple configurations via `setup.php`
    * Added base structure for unit tests
    * New `onPageContentRaw()` plugin event that processes before any page processing
    * Added ability to dynamically set Metadata on page
    * Added ability to dynamically configure Markdown processing via Parsedown options
2. [](#improved)
    * Refactored `page.content()` method to be more flexible and reliable
    * Various updates and fixes for streams resulting in better multi-site support
    * Updated Twig, Parsedown, ParsedownExtra, DoctrineCache libraries
    * Refactored Parsedown trait
    * Force modular pages to be non-visible in menus
    * Moved RewriteBase before Exploits in `.htaccess`
    * Added standard video formats to Media support
    * Added priority for inline assets
    * Check for uniqueness when adding multiple inline assets
    * Improved support for Twig-based URLs inside Markdown links and images
    * Improved Twig `url()` function
3. [](#bugfix)
    * Fix for HTML entities quotes in Metadata values
    * Fix for `published` setting to have precedent of `publish_date` and `unpublish_date`
    * Fix for `onShutdown()` events not closing connections properly in **php-fpm** environments

# v0.9.13
## 01/09/2015

1. [](#new)
    * Added new published `true|false` state in page headers
    * Added `publish_date` in page headers to automatically publish page
    * Added `unpublish_date` in page headers to automatically unpublish page
    * Added `dateRange()` capability for collections
    * Added ability to dynamically control Cache lifetime programmatically
    * Added ability to sort by anything in the page header. E.g. `sort: header.taxonomy.year`
    * Added various helper methods to collections: `copy, nonVisible, modular, nonModular, published, nonPublished, nonRoutable`
2. [](#improved)
    * Modified all Collection methods so they can be chained together: `$collection->published()->visible()`
    * Set default Cache lifetime to default of 1 week (604800 seconds) - was infinite
    * House-cleaning of some unused methods in Pages object
3. [](#bugfix)
    * Fix `uninstall` GPM command that was broken in last release
    * Fix for intermittent `undefined index` error when working with Collections
    * Fix for date of some pages being set to incorrect future timestamps

# v0.9.12
## 01/06/2015

1. [](#new)
    * Added an all-access robots.txt file for search engines
    * Added new GPM `uninstall` command
    * Added support for **in-page** Twig processing in **modular** pages
    * Added configurable support for `undefined` Twig functions and filters
2. [](#improved)
    * Fall back to default `.html` template if error occurs on non-html pages
    * Added ability to have PSR-1 friendly plugin names (CamelCase, no-dashes)
    * Fix to `composer.json` to deter API rate-limit errors
    * Added **non-exception-throwing** handler for undefined methods on `Medium` objects
3. [](#bugfix)
    * Fix description for `self-upgrade` method of GPM command
    * Fix for incorrect version number when performing GPM `update`
    * Fix for argument description of GPM `install` command
    * Fix for recalcitrant CodeKit mac application

# v0.9.11
## 12/21/2014

1. [](#new)
    * Added support for simple redirects as well as routes
2. [](#improved)
    * Handle Twig errors more cleanly
3. [](#bugfix)
    * Fix for error caused by invalid or missing user agent string
    * Fix for directory relative links and URL fragments (#pagelink)
    * Fix for relative links with no subfolder in `base_url`

# v0.9.10
## 12/12/2014

1. [](#new)
    * Added Facebook-style `nicetime` date Twig filter
2. [](#improved)
    * Moved `clear-cache` functionality into Cache object required for Admin plugin
3. [](#bugfix)
    * Fix for undefined index with previous/next buttons

# v0.9.9
## 12/05/2014

1. [](#new)
    * Added new `@page` collection type
    * Added `ksort` and `contains` Twig filters
    * Added `gist` Twig function
2. [](#improved)
    * Refactored Page previous/next/adjacent functionality
    * Updated to Symfony 2.6 for yaml/console/event-dispatcher libraries
    * More PSR code fixes
3. [](#bugfix)
    * Fix for over-escaped apostrophes in YAML

# v0.9.8
## 12/01/2014

1. [](#new)
    * Added configuration option to set default lifetime on cache saves
    * Added ability to set HTTP status code from page header
    * Implemented simple wild-card custom routing
2. [](#improved)
    * Fixed elusive double load to fully cache issue (crossing fingers...)
    * Ensure Twig tags are treated as block items in markdown
    * Removed some older deprecated methods
    * Ensure onPageContentProcessed() event only fires when not cached
    * More PSR code fixes
3. [](#bugfix)
    * Fix issue with miscalculation of blog separator location `===`

# v0.9.7
## 11/24/2014

1. [](#improved)
    * Nginx configuration updated
    * Added gitter.im badge to README
    * Removed `set_time_limit()` and put checks around `ignore_user_abort`
    * More PSR code fixes
2. [](#bugfix)
    * Fix issue with non-valid asset path showing up when they shouldn't
    * Fix for JS asset pipeline and scripts that don't end in `;`
    * Fix for schema-based markdown URLs broken routes (eg `mailto:`)

# v0.9.6
## 11/17/2014

1. [](#improved)
    * Moved base_url variables into Grav container
    * Forced media sorting to use natural sort order by default
    * Various PSR code tidying
    * Added filename, extension, thumb to all medium objects
2. [](#bugfix)
    * Fix for infinite loop in page.content()
    * Fix hostname for configuration overrides
    * Fix for cached configuration
    * Fix for relative URLs in markdown on installs with no base_url
    * Fix for page media images with uppercase extension

# v0.9.5
## 11/09/2014

1. [](#new)
    * Added quality setting to medium for compression configuration of images
    * Added new onPageContentProcessed() event that is post-content processing but pre-caching
2. [](#improved)
    * Added support for AND and OR taxonomy filtering.  AND by default (was OR)
    * Added specific clearing options for CLI clear-cache command
    * Moved environment method to URI so it can be accessible in plugins and themes
    * Set Grav's output variable to public so it can be manipulated in onOutputGenerated event
    * Updated vendor libraries to latest versions
    * Better handing of 'home' in active menu state detection
    * Various PSR code tidying
    * Improved some error messages and notices
3. [](#bugfix)
    * Force route rebuild when configuration changes
    * Fix for 'installed undefined' error in CLI versions command
    * Do not remove the JSON/Text error handlers
    * Fix for supporting inline JS and CSS when Asset pipeline enabled
    * Fix for Data URLs in CSS being badly formed
    * Fix Markdown links with fragment and query elements

# v0.9.4
## 10/29/2014

1. [](#new)
    * New improved Debugbar with messages, timing, config, twig information
    * New exception handling system utilizing Whoops
    * New logging system utilizing Monolog
    * Support for auto-detecting environment configuration
    * New version command for CLI
    * Integrate Twig dump() calls into Debugbar
2. [](#improved)
    * Selfupgrade now clears cache on successful upgrade
    * Selfupgrade now supports files without extensions
    * Improved error messages when plugin is missing
    * Improved security in .htaccess
    * Support CSS/JS/Image assets in vendor/system folders via .htaccess
    * Add support for system timers
    * Improved and optimized configuration loading
    * Automatically disable Debugbar on non-HTML pages
    * Disable Debugbar by default
3. [](#bugfix)
    * More YAML blueprint fixes
    * Fix potential double // in assets
    * Load debugger as early as possible

# v0.9.3
## 10/09/2014

1. [](#new)
    * GPM (Grav Package Manager) Added
    * Support for multiple Grav configurations
    * Dynamic media support via URL
    * Added inlineCss and inlineJs support for Assets
2. [](#improved)
    * YAML caching for increased performance
    * Use stream wrapper in pages, plugins and themes
    * Switched to RocketTheme toolbox for some core functionality
    * Renamed `setup` CLI command to `sandbox`
    * Broke cache types out into multiple directories in the cache folder
    * Removed vendor libs from github repository
    * Various PSR cleanup of code
    * Various Blueprint updates to support upcoming admin plugin
    * Added ability to filter page children for normal/modular/all
    * Added `sort_by_key` twig filter
    * Added `visible()` and `routable()` filters to page collections
    * Use session class in shutdown process
    * Improvements to modular page loading
    * Various code cleanup and optimizations
3. [](#bugfix)
    * Fixed file checking not updating the last modified time. For real this time!
    * Switched debugger to PRODUCTION mode by default
    * Various fixes in URI class for increased reliability

# v0.9.2
## 09/15/2014

1. [](#new)
    * New flexible site and page metadata support including ObjectGraph and Facebook
    * New method to get user IP address in URI object
    * Added new onShutdown() event that fires after connection is closed for Async features
2. [](#improved)
    * Skip assets pipeline minify on Windows platforms by default due to PHP issue 47689
    * Fixed multiple level menus not highlighting correctly
    * Updated some blueprints in preparation for admin plugin
    * Fail gracefully when theme does not exist
    * Add stream support into ResourceLocator::addPath()
    * Separate themes from plugins, add themes:// stream and onTask events
    * Added barDump() to Debugger
    * Removed stray test page
    * Override modified only if a non-markdown file was modified
    * Added assets attributes support
    * Auto-run composer install when running the Grav CLI
    * Vendor folder removed from repository
    * Minor configuration performance optimizations
    * Minor debugger performance optimizations
3. [](#bugfix)
    * Fix url() twig function when Grav isn't installed at root
    * Workaround for PHP bug 52065
    * Fixed getList() method on Pages object that was not working
    * Fix for open_basedir error
    * index.php now warns if not running on PHP 5.4
    * Removed memcached option (redundant)
    * Removed memcache from auto setup, added memcache server configuration option
    * Fix broken password validation
    * Back to proper PSR-4 Autoloader

# v0.9.1
## 09/02/2014

1. [](#new)
    * Added new `theme://` PHP stream for current theme
2. [](#improved)
    * Default to new `file` modification checking rather than `folder`
    * Added support for various markdown link formats to convert to Grav-friendly URLs
    * Moved configure() from Theme to Themes class
    * Fix autoloading without composer update -o
    * Added support for Twig url method
    * Minor code cleanup
3. [](#bugfix)
    * Fixed issue with page changes not being picked up
    * Fixed Minify to provide `@supports` tag compatibility
    * Fixed ResourceLocator not working with multiple paths
    * Fixed issue with Markdown process not stripping LFs
    * Restrict file type extensions for added security
    * Fixed template inheritance
    * Moved Browser class to proper location

# v0.9.0
## 08/25/2014

1. [](#new)
    * Addition of Dependency Injection Container
    * Refactored plugins to use Symfony Event Dispatcher
    * New Asset Manager to provide unified management of JavaScript and CSS
    * Asset Pipelining to provide unification, minify, and optimization of JavaScript and CSS
    * Grav Media support directly in Markdown syntax
    * Additional Grav Generator meta tag in default themes
    * Added support for PHP Stream Wrapper for resource location
    * Markdown Extra support
    * Browser object for fast browser detection
2. [](#improved)
    * PSR-4 Autoloader mechanism
    * Tracy Debugger new `detect` option to detect running environment
    * Added new `random` collection sort option
    * Make media images progressive by default
    * Additional URI filtering for improved security
    * Safety checks to ensure PHP 5.4.0+
    * Move to Slidebars side navigation in default Antimatter theme
    * Updates to `.htaccess` including section on `RewriteBase` which is needed for some hosting providers
3. [](#bugfix)
    * Fixed issue when installing in an apache userdir (~username) folder
    * Various mobile CSS issues in default themes
    * Various minor bug fixes


# v0.8.0
## 08/13/2014

1. [](#new)
    * Initial Release<|MERGE_RESOLUTION|>--- conflicted
+++ resolved
@@ -4,11 +4,8 @@
 1. [](#bugfix)
     * Fixed cross volume file system operations [#635](https://github.com/getgrav/grav/issues/635)
     * Fix issue with pages folders validation not accepting uppercase letters
-<<<<<<< HEAD
     * Fix renaming the folder name if the page, in the default language, had a custom slug set in its header
-=======
     * Fixed issue with `Content-Encoding: none`. It should really be `Content-Encoding: identity` instead
->>>>>>> 0445aa70
 
 # v1.1.12
 ## 12/26/2016
