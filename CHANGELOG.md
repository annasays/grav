--- conflicted
+++ resolved
@@ -12,17 +12,19 @@
 1. [](#improved)
     * Improved session handling, allow all session configuration options in `system.session.options`
 1. [](#bugfix)
-<<<<<<< HEAD
     * Fixed bug in `ContentBlock` serialization
     * Fixed `Route::withQueryParam()` to accept array values
     * Fixed typo in truncate function [#1943](https://github.com/getgrav/grav/issues/1943)
     * Fixed blueprint field validation: Allow numeric inputs in text fields
-=======
+        
+# v1.4.5
+## 05/15/2018
+
+1. [](#bugfix)
     * Fixed an issue with some users getting **2FA** prompt after upgrade [admin#1442](https://github.com/getgrav/grav-plugin-admin/issues/1442)
     * Do not crash when generating URLs with arrays as parameters [#2018](https://github.com/getgrav/grav/pull/2018)
     * Utils::truncateHTML removes whitespace when generating summaries [#2004](https://github.com/getgrav/grav/pull/2004)
     * Fixed issue with Errors `display:` option not handling integers properly [admin#1452](https://github.com/getgrav/grav-plugin-admin/issues/1452)
->>>>>>> 9eded2ef
     
 # v1.4.4
 ## 05/11/2018
@@ -56,11 +58,9 @@
 ## 03/21/2018
 
 1. [](#new)
-    * Added `Grav\Framework\Session` class to replace `RocketTheme\Toolbox\Session\Session`
     * Added new `|nicefilesize` Twig filter for pretty file (auto converts to bytes, kB, MB, GB, etc)
     * Added new `regex_filter()` Twig function to values in arrays
 1. [](#improved)
-    * Improved session handling, allow all session configuration options in `system.session.options`
     * Added bosnian to lang codes [#1917](﻿https://github.com/getgrav/grav/issues/1917) 
     * Improved Zip extraction error codes [#1922](﻿https://github.com/getgrav/grav/issues/1922)  
 1. [](#bugfix)
