--- conflicted
+++ resolved
@@ -1,4 +1,3 @@
-<<<<<<< HEAD
 # v1.6.0-beta.2
 ## mm/dd/2018
 
@@ -34,14 +33,12 @@
     * Doctrine filecache is now namespaced with prefix to support purging
     * Register all page types into `blueprint://pages` stream
     
-=======
 # v1.5.3
 ## mm/dd/2018
 
 1. [](#new)
     * Added `Utils::getMimeByFilename()`, `Utils::getMimeByLocalFile()` and `Utils::checkFilename()` methods
 
->>>>>>> b6b5e329
 # v1.5.2
 ## 10/01/2018
 
