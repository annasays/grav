<<<<<<< HEAD
# v1.7.0-beta.1
## 06/14/2019

1. [](#new)
    * Added support for [Clockwork](https://underground.works/clockwork) developer tools (now default debugger)
    * Added support for [Tideways XHProf](https://github.com/tideways/php-xhprof-extension) PHP Extension for profiling method calls
    * Added Twig profiling for Clockwork debugger
    * Updated Symfony Components to 4.3
    * Added support for Twig 2.11 (compatible with Twig 1.40+)
    * Added `$grav->exit()` method to properly terminate the request with a response
=======
# v1.6.11
## mm/dd/2019

1. [](#bugfix)
    * Fixed error in `ImageMedium::url()` if the image cache folder does not exist
    * Fixed empty form flash name after update
>>>>>>> ac9ef4da

# v1.6.10
## 06/14/2019

1. [](#improved)
    * Added **page blueprints** to `YamlLinter` CLI and Admin reports
    * Removed `Gitter` and `Slack` [#2502](https://github.com/getgrav/grav/issues/2502)
    * Optimizations for Plugin/Theme loading
    * Generalized markdown classes so they can be used outside of `Page` scope with a custom `Excerpts` class instance
    * Optimization: Initialize debugbar only after the configuration has been loaded
    * Optimization: Combine some early Grav processors into a single one
    * Change minimal port number to 0 (unix socket) [#2452](https://github.com/getgrav/grav/issues/2452)
1. [](#bugfix)
    * Force question to install demo content in theme update [#2493](https://github.com/getgrav/grav/issues/2493)
    * Fixed GPM errors from blueprints not being logged [#2505](https://github.com/getgrav/grav/issues/2505)
    * Don't error when IP is invalid [#2507](https://github.com/getgrav/grav/issues/2507)
    * Fixed regression with `bin/plugin` not listing the plugins available (1c725c0)
    * Fixed bitwise operator in `TwigExtension::exifFunc()` [#2518](https://github.com/getgrav/grav/issues/2518)
    * Fixed issue with lang prefix incorrectly identifying as admin [#2511](https://github.com/getgrav/grav/issues/2511)
    * Fixed issue with `U0ils::pathPrefixedBYLanguageCode()` and trailing slash [#2510](https://github.com/getgrav/grav/issues/2511) 
    * Fixed regresssion issue of `Utils::Url()` not returning `false` on failure. Added new optional `fail_gracefully` 3rd attribute to return string that caused failure [#2524](https://github.com/getgrav/grav/issues/2524)

# v1.6.9
## 05/09/2019

1. [](#new)
    * Added `Route::withoutParams()` methods
    * Added `Pages::setCheckMethod()` method to override page configuration in Admin Plugin
    * Added `Cache::clearCache('invalidate')` parameter for just invalidating the cache without deleting any cached files
    * Made `UserCollectionInderface` to extend `Countable` to get the count of existing users
1. [](#improved)
    * Flex admin: added default search options for flex objects
    * Flex collection and object now fall back to the default template if template file doesn't exist
    * Updated Vendor libraries including Twig 1.40.1
    * Updated language files from `https://crowdin.com/project/grav-core`
1. [](#bugfix)
    * Fixed `$grav['route']` from being modified when the route instance gets modified
    * Fixed Assets options array mixed with standalone priority [#2477](https://github.com/getgrav/grav/issues/2477)
    * Fix for `avatar_url` provided by 3rd party providers
    * Fixed non standard `lang` code lengths in `Utils` and `Session` detection
    * Fixed saving a new object in Flex `SimpleStorage`
    * Fixed exception in `Flex::getDirectories()` if the first parameter is set
    * Output correct "Last Updated" in `bin/gpm info` command
    * Checkbox getting interpreted as string, so created new `Validation::filterCheckbox()`
    * Fixed backwards compatibility to `select` field with `selectize.create` set to true [git-sync#141](https://github.com/trilbymedia/grav-plugin-git-sync/issues/141)
    * Fixed `YamlFormatter::decode()` to always return array [#2494](https://github.com/getgrav/grav/pull/2494)
    * Fixed empty `$grav['request']->getAttribute('route')->getExtension()`

# v1.6.8
## 04/23/2019

1. [](#new)
    * Added `FlexCollection::filterBy()` method
1. [](#bugfix)
    * Revert `Use Null Coalesce Operator` [#2466](https://github.com/getgrav/grav/pull/2466)
    * Fixed `FormTrait::render()` not providing config variable
    * Updated `bin/grav clean` to clear `cache/compiled` and `user/config/security.yaml`

# v1.6.7
## 04/22/2019

1. [](#new)
    * Added a new `bin/grav yamllinter` CLI command to find YAML Linting issues [#2468](https://github.com/getgrav/grav/issues/2468#issuecomment-485151681)
1. [](#improved)
    * Improve `FormTrait` backwards compatibility with existing forms
    * Added a new `Utils::getSubnet()` function for IPv4/IPv6 parsing [#2465](https://github.com/getgrav/grav/pull/2465)
1. [](#bugfix)
    * Remove disabled fields from the form schema
    * Fix issue when excluding `inlineJs` and `inlineCss` from Assets pipeline [#2468](https://github.com/getgrav/grav/issues/2468)
    * Fix for manually set position on external URLs [#2470](https://github.com/getgrav/grav/issues/2470)

# v1.6.6
## 04/17/2019

1. [](#new)
    * `FormInterface` now implements `RenderInterface`
    * Added new `FormInterface::getTask()` method which reads the task from `form.task` in the blueprint
1. [](#improved)
    * Updated vendor libraries to latest
1. [](#bugfix)
    * Rollback `redirect_default_route` logic as it has issues with multi-lang [#2459](https://github.com/getgrav/grav/issues/2459)
    * Fix potential issue with `|contains` Twig filter on PHP 7.3
    * Fixed bug in text field filtering: return empty string if value isn't a string or number [#2460](https://github.com/getgrav/grav/issues/2460)
    * Force Asset `priority` to be an integer and not throw error if invalid string passed [#2461](https://github.com/getgrav/grav/issues/2461)
    * Fixed bug in text field filtering: return empty string if value isn't a string or number
    * Fixed `FlexForm` missing getter methods for defining form variables

# v1.6.5
## 04/15/2019

1. [](#bugfix)
    * Backwards compatiblity with old `Uri::__toString()` output

# v1.6.4
## 04/15/2019

1. [](#bugfix)
    * Improved `redirect_default_route` logic as well as `Uri::toArray()` to take into account `root_path` and `extension`
    * Rework logic to pull out excluded files from pipeline more reliably [#2445](https://github.com/getgrav/grav/issues/2445)
    * Better logic in `Utils::normalizePath` to handle externals properly [#2216](https://github.com/getgrav/grav/issues/2216)
    * Fixed to force all `Page::taxonomy` to be treated as strings [#2446](https://github.com/getgrav/grav/issues/2446)
    * Fixed issue with `Grav['user']` not being available [form#332](https://github.com/getgrav/grav-plugin-form/issues/332)
    * Updated rounding logic for `Utils::parseSize()` [#2394](https://github.com/getgrav/grav/issues/2394)
    * Fixed Flex simple storage not being properly initialized if used with caching

# v1.6.3
## 04/12/2019

1. [](#new)
    * Added `Blueprint::addDynamicHandler()` method to allow custom dynamic handlers, for example `custom-options@: getCustomOptions`
1. [](#bugfix)
    * Missed a `CacheCommand` reference in `bin/grav` [#2442](https://github.com/getgrav/grav/issues/2442)
    * Fixed issue with `Utils::normalizePath` messing with external URLs [#2216](https://github.com/getgrav/grav/issues/2216)
    * Fix for `vUndefined` versions when upgrading

# v1.6.2
## 04/11/2019

1. [](#bugfix)
    * Revert renaming of `ClearCacheCommand` to ensure CLI GPM upgrades go smoothly

# v1.6.1
## 04/11/2019

1. [](#improved)
    * Improved CSS for the bottom filter bar of DebugBar
1. [](#bugfix)
    * Fixed issue with `@import` not being added to top of pipelined css [#2440](https://github.com/getgrav/grav/issues/2440)

# v1.6.0
## 04/11/2019

1. [](#new)
    * Set minimum requirements to [PHP 7.1.3](https://getgrav.org/blog/raising-php-requirements-2018)
    * New `Scheduler` functionality for periodic jobs
    * New `Backup` functionality with multiple backup profiles and scheduler integration
    * Refactored `Assets Manager` to be more powerful and flexible
    * Updated Doctrine Collections to 1.6
    * Updated Doctrine Cache to 1.8
    * Updated Symfony Components to 4.2
    * Added new Cache purge functionality old cache manually via CLI/Admin as well as scheduler integration
    * Added new `{% throw 404 'Not Found' %}` twig tag (with custom code/message)
    * Added `Grav\Framework\File` classes for handling YAML, Markdown, JSON, INI and PHP serialized files
    * Added `Grav\Framework\Collection\AbstractIndexCollection` class
    * Added `Grav\Framework\Object\ObjectIndex` class
    * Added `Grav\Framework\Flex` classes
    * Added support for hiding form fields in blueprints by using dynamic property like `security@: admin.foobar`, `scope@: object` or `scope-ignore@: object` to any field
    * New experimental **FlexObjects** powered `Users` for increased performance and capability (**disabled** by default)
    * Added PSR-7 and PSR-15 classes
    * Added `Grav\Framework\DI\Container` class
    * Added `Grav\Framework\RequestHandler\RequestHandler` class
    * Added `Page::httpResponseCode()` and `Page::httpHeaders()` methods
    * Added `Grav\Framework\Form\Interfaces\FormInterface`
    * Added `Grav\Framework\Form\Interfaces\FormFactoryInterface`
    * Added `Grav\Framework\Form\FormTrait`
    * Added `Page::forms()` method to get normalized list of all form headers defined in the page
    * Added `onPageAction`, `onPageTask`, `onPageAction.{$action}` and `onPageTask.{$task}` events
    * Added `Blueprint::processForm()` method to filter form inputs
    * Move `processMarkdown()` method from `TwigExtension` to more general `Utils` class
    * Added support to include extra files into `Media` (such as uploaded files)
    * Added form preview support for `FlexObject`, including a way to render newly uploaded files before saving them
    * Added `FlexObject::getChanges()` to determine what fields change during an update
    * Added `arrayDiffMultidimensional`, `arrayIsAssociative`, `arrayCombine` Util functions
    * New `$grav['users']` service to allow custom user classes implementing `UserInterface`
    * Added `LogViewer` helper class and CLI command: `bin/grav logviewer`
    * Added `select()` and `unselect()` methods to `CollectionInterface` and its base classes
    * Added `orderBy()` and `limit()` methods to `ObjectCollectionInterface` and its base classes
    * Added `user-data://` which is a writable stream (`user://data` is not and should be avoided)
    * Added support for `/action:{$action}` (like task but used without nonce when only receiving data)
    * Added `onAction.{$action}` event
    * Added `Grav\Framework\Form\FormFlash` class to contain AJAX uploaded files in more reliable way
    * Added `Grav\Framework\Form\FormFlashFile` class which implements `UploadedFileInterface` from PSR-7
    * Added `Grav\Framework\Filesystem\Filesystem` class with methods to manipulate stream URLs
    * Added new `$grav['filesystem']` service using an instance of the new `Filesystem` object
    * Added `{% render object layout: 'default' with { variable: true } %}` for Flex objects and collections
    * Added `$grav->setup()` to simplify CLI and custom access points
    * Added `CsvFormatter` and `CsvFile` classes
    * Added new system config option to `pages.hide_empty_folders` if a folder has no valid `.md` file available. Default behavior is `false` for compatibility.
    * Added new system config option for `languages.pages_fallback_only` forcing only 'fallback' to find page content through supported languages, default behavior is to display any language found if active language is missing
    * Added `Utils::arrayFlattenDotNotation()` and `Utils::arrayUnflattenDotNotation()` helper methods
1. [](#improved)
    * Add the page to onMarkdownInitialized event [#2412](https://github.com/getgrav/grav/issues/2412)
    * Doctrine filecache is now namespaced with prefix to support purging
    * Register all page types into `blueprint://pages` stream
    * Removed `apc` and `xcache` support, made `apc` alias of `apcu`
    * Support admin and regular translations via the `|t` twig filter and `t()` twig function
    * Improved Grav Core installer/updater to run installer script
    * Updated vendor libraries including Symfony `4.2.3`
    * Renamed old `User` class to `Grav\Common\User\DataUser\User` with multiple improvements and small fixes
    * `User` class now acts as a compatibility layer to older versions of Grav
    * Deprecated `new User()`, `User::load()`, `User::find()` and `User::delete()` in favor of `$grav['users']` service
    * `Media` constructor has now support to not to initialize the media objects
    * Cleanly handle session corruption due to changing Flex object types
    * Added `FlexObjectInterface::getDefaultValue()` and `FormInterface::getDefaultValue()`
    * Added new `onPageContent()` event for every call to `Page::content()`
    * Added phpstan: PHP Static Analysis Tool [#2393](https://github.com/getgrav/grav/pull/2393)
    * Added `composer test-plugins` to test plugin issues with the current version of Grav
    * Added `Flex::getObjects()` and `Flex::getMixedCollection()` methods for co-mingled collections
    * Added support to use single Flex key parameter in `Flex::getObject()` method
    * Added `FlexObjectInterface::search()` and `FlexCollectionInterface::search()` methods
    * Override `system.media.upload_limit` with PHP's `post_max_size` or `upload_max_filesize`
    * Class `Grav\Common\Page\Medium\AbstractMedia` now use array traits instead of extending `Grav\Common\Getters`
    * Implemented `Grav\Framework\Psr7` classes as `Nyholm/psr7` decorators
    * Added a new `cache-clear` scheduled job to go along with `cache-purge`
    * Renamed `Grav\Framework\File\Formatter\FormatterInterface` to `Grav\Framework\File\Interfaces\FileFormatterInterface`
    * Improved `File::save()` to use a temporary file if file isn't locked
    * Improved `|t` filter to better support admin `|tu` style filter if in admin
    * Update all classes to rely on `PageInterface` instead of `Page` class
    * Better error checking in `bin/plugin` for existence and enabled
    * Removed `media.upload_limit` references
    * Twig `nicenumber`: do not use 0 + string casting hack
    * Converted Twig tags to use namespaced Twig classes
    * Site shows error on page rather than hard-crash when page has invalid frontmatter [#2343](https://github.com/getgrav/grav/issues/2343)
    * Added `languages.default_lang` option to override the default lang (usually first supported language)
    * Added `Content-Type: application/json` body support for PSR-7 `ServerRequest`
    * Remove PHP time limit in `ZipArchive`
    * DebugBar: Resolve twig templates in deprecated backtraces in order to help locating Twig issues
    * Added `$grav['cache']->getSimpleCache()` method for getting PSR-16 compatible cache
    * MediaTrait: Use PSR-16 cache
    * Improved `Utils::normalizePath()` to support non-protocol URLs
    * Added ability to reset `Page::metadata` to allow rebuilding from automatically generated values
    * Added back missing `page.types` field in system content configuration [admin#1612](https://github.com/getgrav/grav-plugin-admin/issues/1612)
    * Console commands: add method for invalidating cache
    * Updated languages
    * Improved `$page->forms()` call, added `$page->addForms()`
    * Updated languages from crowdin
    * Fixed `ImageMedium` constructor warning when file does not exist
    * Improved `Grav\Common\User` class; added `$user->update()` method
    * Added trim support for text input fields `validate: trim: true`
    * Improved `Grav\Framework\File\Formatter` classes to have abstract parent class and some useful methods
    * Support negotiated content types set via the Request `Accept:` header
    * Support negotiated language types set via the Request `Accept-Language:` header
    * Cleaned up and sorted the Service `idMap`
    * Updated `Grav` container object to implement PSR-11 `ContainerInterface`
    * Updated Grav `Processor` classes to implement PSR-15 `MiddlewareInterface`
    * Make `Data` class to extend `JsonSerializable`
    * Modified debugger icon to use retina space-dude version
    * Added missing `Video::preload()` method
    * Set session name based on `security.salt` rather than `GRAV_ROOT` [#2242](https://github.com/getgrav/grav/issues/2242)
    * Added option to configure list of `xss_invalid_protocols` in `Security` config [#2250](https://github.com/getgrav/grav/issues/2250)
    * Smarter `security.salt` checking now we use `security.yaml` for other options
    * Added apcu autoloader optimization
    * Additional helper methods in `Language`, `Languages`, and `LanguageCodes` classes
    * Call `onFatalException` event also on internal PHP errors
    * Built-in PHP Webserver: log requests before handling them
    * Added support for syslog and syslog facility logging (default: 'file')
    * Improved usability of `System` configuration blueprint with side-tabs
 1. [](#bugfix)
    * Fixed issue with `Truncator::truncateWords` and `Truncator::truncateLetters` when string not wrapped in tags [#2432](https://github.com/getgrav/grav/issues/2432)
    * Fixed `Undefined method closure::fields()` when getting avatar for user, thanks @Romarain [#2422](https://github.com/getgrav/grav/issues/2422)
    * Fixed cached images not being updated when source image is modified
    * Fixed deleting last list item in the form
    * Fixed issue with `Utils::url()` method would append extra `base_url` if URL already included it
    * Fixed `mkdir(...)` race condition
    * Fixed `Obtaining write lock failed on file...`
    * Fixed potential undefined property in `onPageNotFound` event handling
    * Fixed some potential issues/bugs found by phpstan
    * Fixed regression in GPM packages casted to Array (ref, getgrav/grav-plugin-admin@e3fc4ce)
    * Fixed session_start(): Setting option 'session.name' failed [#2408](https://github.com/getgrav/grav/issues/2408)
    * Fixed validation for select field type with selectize
    * Fixed validation for boolean toggles
    * Fixed non-namespaced exceptions in scheduler
    * Fixed trailing slash redirect in multlang environment [#2350](https://github.com/getgrav/grav/issues/2350)
    * Fixed some issues related to Medium objects losing query string attributes
    * Broke out Medium timestamp so it's not cleared on `reset()`s
    * Fixed issue with `redirect_trailing_slash` losing query string [#2269](https://github.com/getgrav/grav/issues/2269)
    * Fixed failed login if user attempts to log in with upper case non-english letters
    * Removed extra authenticated/authorized fields when saving existing user from a form
    * Fixed `Grav\Framework\Route::__toString()` returning relative URL, not relative route
    * Fixed handling of `append_url_extension` inside of `Page::templateFormat()` [#2264](https://github.com/getgrav/grav/issues/2264)
    * Fixed a broken language string [#2261](https://github.com/getgrav/grav/issues/2261)
    * Fixed clearing cache having no effect on Doctrine cache
    * Fixed `Medium::relativePath()` for streams
    * Fixed `Object` serialization breaking if overriding `jsonSerialize()` method
    * Fixed `YamlFormatter::decode()` when calling `init_set()` with integer
    * Fixed session throwing error in CLI if initialized
    * Fixed `Uri::hasStandardPort()` to support reverse proxy configurations [#1786](https://github.com/getgrav/grav/issues/1786)
    * Use `append_url_extension` from page header to set template format if set [#2604](https://github.com/getgrav/grav/pull/2064)
    * Fixed some bugs in Grav environment selection logic
    * Use login provider User avatar if set
    * Fixed `Folder::doDelete($folder, false)` removing symlink when it should not
    * Fixed asset manager to not add empty assets when they don't exist in the filesystem
    * Update `script` and `style` Twig tags to use the new `Assets` classes
    * Fixed asset pipeline to rewrite remote URLs as well as local [#2216](https://github.com/getgrav/grav/issues/2216)

# v1.5.10
## 03/21/2019

1. [](#new)
    * Added new `deferred` Twig extension

# v1.5.9
## 03/20/2019

1. [](#new)
    * Added new `onPageContent()` event for every call to `Page::content()`
1. [](#improved)
    * Fixed phpdoc generation
    * Updated vendor libraries
    * Force Toolbox v1.4.2
1. [](#bugfix)
    * EXIF fix for streams
    * Fix for User avatar not working due to uppercase or spaces in email [#2403](https://github.com/getgrav/grav/pull/2403)

# v1.5.8
## 02/07/2019

1. [](#improved)
    * Improved `User` unserialize to not to break the object if serialized data is not what expected
    * Removed unused parameter [#2357](https://github.com/getgrav/grav/pull/2357)

# v1.5.7
## 01/25/2019

1. [](#new)
    * Support for AWS Cloudfront forwarded scheme header [#2297](https://github.com/getgrav/grav/pull/2297)
1. [](#improved)
    * Set homepage with `https://` protocol [#2299](https://github.com/getgrav/grav/pull/2299)
    * Preserve accents in fields containing Twig expr. using unicode [#2279](https://github.com/getgrav/grav/pull/2279)
    * Updated vendor libraries
1. [](#bugfix)
    * Support spaces with filenames in responsive images [#2300](https://github.com/getgrav/grav/pull/2300)

# v1.5.6
## 12/14/2018

1. [](#improved)
    * Updated InitializeProcessor.php to use lang-safe redirect [#2268](https://github.com/getgrav/grav/pull/2268)
    * Improved user serialization to use less memory in the session

# v1.5.5
## 11/12/2018

1. [](#new)
    * Register theme prefixes as namespaces in Twig [#2210](https://github.com/getgrav/grav/pull/2210)
1. [](#improved)
    * Propogate error code between 400 and 600 for production sites [#2181](https://github.com/getgrav/grav/pull/2181)
1. [](#bugfix)
    * Remove hardcoded `302` when redirecting trailing slash [#2155](https://github.com/getgrav/grav/pull/2155)

# v1.5.4
## 11/05/2018

1. [](#improved)
    * Updated default page `index.md` with some consistency fixes [#2245](https://github.com/getgrav/grav/pull/2245)
1. [](#bugfix)
    * Fixed fatal error if calling `$session->invalidate()` when there's no active session
    * Fixed typo in media.yaml for `webm` extension [#2220](https://github.com/getgrav/grav/pull/2220)
    * Fixed markdown processing for telephone links [#2235](https://github.com/getgrav/grav/pull/2235)

# v1.5.3
## 10/08/2018

1. [](#new)
    * Added `Utils::getMimeByFilename()`, `Utils::getMimeByLocalFile()` and `Utils::checkFilename()` methods
    * Added configurable dangerous upload extensions in `security.yaml`
1. [](#improved)
    * Updated vendor libraries to latest

# v1.5.2
## 10/01/2018

1. [](#new)
    * Added new `Security` class for Grav security functionality including XSS checks
    * Added new `bin/grav security` command to scan for security issues
    * Added new `xss()` Twig function to allow for XSS checks on strings and arrays
    * Added `onHttpPostFilter` event to allow plugins to globally clean up XSS in the forms and tasks
    * Added `Deprecated` tab to DebugBar to catch future incompatibilities with later Grav versions
    * Added deprecation notices for features which will be removed in Grav 2.0
1. [](#improved)
    * Updated vendor libraries to latest
1. [](#bugfix)
    * Allow `$page->slug()` to be called before `$page->init()` without breaking the page
    * Fix for `Page::translatedLanguages()` to use routes always [#2163](https://github.com/getgrav/grav/issues/2163)
    * Fixed `nicetime()` twig function
    * Allow twig tags `{% script %}`, `{% style %}` and `{% switch %}` to be placed outside of blocks
    * Session expires in 30 mins independent from config settings [login#178](https://github.com/getgrav/grav-plugin-login/issues/178)

# v1.5.1
## 08/23/2018

1. [](#new)
    * Added static `Grav\Common\Yaml` class which should be used instead of `Symfony\Component\Yaml\Yaml`
1. [](#improved)
    * Updated deprecated Twig code so it works in both in Twig 1.34+ and Twig 2.4+
    * Switched to new Grav Yaml class to support Native + Fallback YAML libraries
1. [](#bugfix)
    * Broken handling of user folder in Grav URI object [#2151](https://github.com/getgrav/grav/issues/2151)

# v1.5.0
## 08/17/2018

1. [](#new)
    * Set minimum requirements to [PHP 5.6.4](https://getgrav.org/blog/raising-php-requirements-2018)
    * Updated Doctrine Collections to 1.4
    * Updated Symfony Components to 3.4 (with compatibility mode to fall back to Symfony YAML 2.8)
    * Added `Uri::method()` to get current HTTP method (GET/POST etc)
    * `FormatterInterface`: Added `getSupportedFileExtensions()` and `getDefaultFileExtension()` methods
    * Added option to disable `SimpleCache` key validation
    * Added support for multiple repo locations for `bin/grav install` command
    * Added twig filters for casting values: `|string`, `|int`, `|bool`, `|float`, `|array`
    * Made `ObjectCollection::matching()` criteria expressions to behave more like in Twig
    * Criteria: Added support for `LENGTH()`, `LOWER()`, `UPPER()`, `LTRIM()`, `RTRIM()` and `TRIM()`
    * Added `Grav\Framework\File\Formatter` classes for encoding/decoding YAML, Markdown, JSON, INI and PHP serialized strings
    * Added `Grav\Framework\Session` class to replace `RocketTheme\Toolbox\Session\Session`
    * Added `Grav\Common\Media` interfaces and trait; use those in `Page` and `Media` classes
    * Added `Grav\Common\Page` interface to allow custom page types in the future
    * Added setting to disable sessions from the site [#2013](https://github.com/getgrav/grav/issues/2013)
    * Added new `strict_mode` settings in `system.yaml` for compatibility
1. [](#improved)
    * Improved `Utils::url()` to support query strings
    * Display better exception message if Grav fails to initialize
    * Added `muted` and `playsinline` support to videos [#2124](https://github.com/getgrav/grav/pull/2124)
    * Added `MediaTrait::clearMediaCache()` to allow cache to be cleared
    * Added `MediaTrait::getMediaCache()` to allow custom caching
    * Improved session handling, allow all session configuration options in `system.session.options`
1. [](#bugfix)
    * Fix broken form nonce logic [#2121](https://github.com/getgrav/grav/pull/2121)
    * Fixed issue with uppercase extensions and fallback media URLs [#2133](https://github.com/getgrav/grav/issues/2133)
    * Fixed theme inheritance issue with `camel-case` that includes numbers [#2134](https://github.com/getgrav/grav/issues/2134)
    * Typo in demo typography page [#2136](https://github.com/getgrav/grav/pull/2136)
    * Fix for incorrect plugin order in debugger panel
    * Made `|markdown` filter HTML safe
    * Fixed bug in `ContentBlock` serialization
    * Fixed `Route::withQueryParam()` to accept array values
    * Fixed typo in truncate function [#1943](https://github.com/getgrav/grav/issues/1943)
    * Fixed blueprint field validation: Allow numeric inputs in text fields

# v1.4.8
## 07/31/2018

1. [](#improved)
    * Add Grav version to debug bar messages tab [#2106](https://github.com/getgrav/grav/pull/2106)
    * Add Nginx config for ddev project to `webserver-configs` [#2117](https://github.com/getgrav/grav/pull/2117)
    * Vendor library updates
1. [](#bugfix)
    * Don't allow `null` to be set as Page content

# v1.4.7
## 07/13/2018

1. [](#improved)
    * Use `getFilename` instead of `getBasename` [#2087](https://github.com/getgrav/grav/issues/2087)
1. [](#bugfix)
    * Fix for modular page preview [#2066](https://github.com/getgrav/grav/issues/2066)
    * `Page::routeCanonical()` should be string not array [#2069](https://github.com/getgrav/grav/issues/2069)

# v1.4.6
## 06/20/2018

1. [](#improved)
    * Manually re-added the improved SSL off-loading that was lost with Grav v1.4.0 merge [#1888](https://github.com/getgrav/grav/pull/1888)
    * Handle multibyte strings in `truncateLetters()` [#2007](https://github.com/getgrav/grav/pull/2007)
    * Updated robots.txt to include `/user/images/` folder [#2043](https://github.com/getgrav/grav/pull/2043)
    * Add getter methods for original and action to the Page object [#2005](https://github.com/getgrav/grav/pull/2005)
    * Modular template extension follows the master page extension [#2044](https://github.com/getgrav/grav/pull/2044)
    * Vendor library updates
1. [](#bugfix)
    * Handle `errors.display` system property better in admin plugin [admin#1452](https://github.com/getgrav/grav-plugin-admin/issues/1452)
    * Fix classes on non-http based protocol links [#2034](https://github.com/getgrav/grav/issues/2034)
    * Fixed crash on IIS (Windows) with open_basedir in effect [#2053](https://github.com/getgrav/grav/issues/2053)
    * Fixed incorrect routing with setup.php based base [#1892](https://github.com/getgrav/grav/issues/1892)
    * Fixed image resource memory deallocation [#2045](https://github.com/getgrav/grav/pull/2045)
    * Fixed issue with Errors `display:` option not handling integers properly [admin#1452](https://github.com/getgrav/grav-plugin-admin/issues/1452)

# v1.4.5
## 05/15/2018

1. [](#bugfix)
    * Fixed an issue with some users getting **2FA** prompt after upgrade [admin#1442](https://github.com/getgrav/grav-plugin-admin/issues/1442)
    * Do not crash when generating URLs with arrays as parameters [#2018](https://github.com/getgrav/grav/pull/2018)
    * Utils::truncateHTML removes whitespace when generating summaries [#2004](https://github.com/getgrav/grav/pull/2004)

# v1.4.4
## 05/11/2018

1. [](#new)
    * Added support for `Uri::post()` and `Uri::getConentType()`
    * Added a new `Medium:thumbnailExists()` function [#1966](https://github.com/getgrav/grav/issues/1966)
    * Added `authorized` support for 2FA
1. [](#improved)
    * Added default configuration for images [#1979](https://github.com/getgrav/grav/pull/1979)
    * Added dedicated PHPUnit assertions [#1990](https://github.com/getgrav/grav/pull/1990)
1. [](#bugfix)
    * Use `array_key_exists` instead of `in_array + array_keys` [#1991](https://github.com/getgrav/grav/pull/1991)
    * Fixed an issue with `custom_base_url` always causing 404 errors
    * Improve support for regex redirects with query and params [#1983](https://github.com/getgrav/grav/issues/1983)
    * Changed collection-based date sorting to `SORT_REGULAR` for better server compatibility [#1910](https://github.com/getgrav/grav/issues/1910)
    * Fix hardcoded string in modular blueprint [#1933](https://github.com/getgrav/grav/pull/1993)

# v1.4.3
## 04/12/2018

1. [](#new)
    * moved Twig `sortArrayByKey` logic into `Utils::` class
1. [](#improved)
    * Rolled back Parsedown library to stable `1.6.4` until a better solution for `1.8.0` compatibility can fe found
    * Updated vendor libraries to latest versions
1. [](#bugfix)
    * Fix for bad reference to `ZipArchive` in `GPM::Installer`

# v1.4.2
## 03/21/2018

1. [](#new)
    * Added new `|nicefilesize` Twig filter for pretty file (auto converts to bytes, kB, MB, GB, etc)
    * Added new `regex_filter()` Twig function to values in arrays
1. [](#improved)
    * Added bosnian to lang codes [#1917](﻿https://github.com/getgrav/grav/issues/1917)
    * Improved Zip extraction error codes [#1922](﻿https://github.com/getgrav/grav/issues/1922)
1. [](#bugfix)
    * Fixed an issue with Markdown Video and Audio that broke after Parsedown 1.7.0 Security updates [#1924](﻿https://github.com/getgrav/grav/issues/1924)
    * Fix for case-sensitive page metadata [admin#1370](https://github.com/getgrav/grav-plugin-admin/issues/1370)
    * Fixed missing composer requirements for the new `Grav\Framework\Uri` classes
    * Added missing PSR-7 vendor library required for URI additions in Grav 1.4.0

# v1.4.1
## 03/11/2018

1. [](#bugfix)
    * Fixed session timing out because of session cookie was not being sent

# v1.4.0
## 03/09/2018

1. [](#new)
    * Added `Grav\Framework\Uri` classes extending PSR-7 `HTTP message UriInterface` implementation
    * Added `Grav\Framework\Route` classes to allow route/link manipulation
    * Added `$grav['uri]->getCurrentUri()` method to get `Grav\Framework\Uri\Uri` instance for the current URL
    * Added `$grav['uri]->getCurrentRoute()` method to get `Grav\Framework\Route\Route` instance for the current URL
    * Added ability to have `php` version dependencies in GPM assets
    * Added new `{% switch %}` twig tag for more elegant if statements
    * Added new `{% markdown %}` twig tag
    * Added **Route Overrides** to the default page blueprint
    * Added new `Collection::toExtendedArray()` method that's particularly useful for Json output of data
    * Added new `|yaml_encode` and `|yaml_decode` Twig filter to convert to and from YAML
    * Added new `read_file()` Twig function to allow you to load and display a file in Twig (Supports streams and regular paths)
    * Added a new `Medium::exists()` method to check for file existence
    * Moved Twig `urlFunc()` to `Utils::url()` as its so darn handy
    * Transferred overall copyright from RocketTheme, LLC, to Trilby Media LLC
    * Added `theme_var`, `header_var` and `body_class` Twig functions for themes
    * Added `Grav\Framework\Cache` classes providing PSR-16 `Simple Cache` implementation
    * Added `Grav\Framework\ContentBlock` classes for nested HTML blocks with CSS/JS assets
    * Added `Grav\Framework\Object` classes for creating collections of objects
    * Added `|nicenumber` Twig filter
    * Added `{% try %} ... {% catch %} Error: {{ e.message }} {% endcatch %}` tag to allow basic exception handling inside Twig
    * Added `{% script %}` and `{% style %}` tags for Twig templates
    * Deprecated GravTrait
1. [](#improved)
    * Improved `Session` initialization
    * Added ability to set a `theme_var()` option in page frontmatter
    * Force clearing PHP `clearstatcache` and `opcache-reset` on `Cache::clear()`
    * Better `Page.collection()` filtering support including ability to have non-published pages in collections
    * Stopped Chrome from auto-completing admin user profile form [#1847](https://github.com/getgrav/grav/issues/1847)
    * Support for empty `switch` field like a `checkbox`
    * Made `modular` blueprint more flexible
    * Code optimizations to `Utils` class [#1830](https://github.com/getgrav/grav/pull/1830)
    * Objects: Add protected function `getElement()` to get serialized value for a single property
    * `ObjectPropertyTrait`: Added protected functions `isPropertyLoaded()`, `offsetLoad()`, `offsetPrepare()` and `offsetSerialize()`
    * `Grav\Framework\Cache`: Allow unlimited TTL
    * Optimizations & refactoring to the test suite [#1779](https://github.com/getgrav/grav/pull/1779)
    * Slight modification of Whoops error colors
    * Added new configuration option `system.session.initialize` to delay session initialization if needed by a plugin
    * Updated vendor libraries to latest versions
    * Removed constructor from `ObjectInterface`
    * Make it possible to include debug bar also into non-HTML responses
    * Updated built-in JQuery to latest 3.3.1
1. [](#bugfix)
    * Fixed issue with image alt tag always getting empted out unless set in markdown
    * Fixed issue with remote PHP version determination for Grav updates [#1883](https://github.com/getgrav/grav/issues/1883)
    * Fixed issue with _illegal scheme offset_ in `Uri::convertUrl()` [page-inject#8](https://github.com/getgrav/grav-plugin-page-inject/issues/8)
    * Properly validate YAML blueprint fields so admin can save as proper YAML now  [addresses many issues]
    * Fixed OpenGraph metatags so only Twitter uses `name=`, and all others use `property=` [#1849](https://github.com/getgrav/grav/issues/1849)
    * Fixed an issue with `evaluate()` and `evaluate_twig()` Twig functions that throws invalid template error
    * Fixed issue with `|sort_by_key` twig filter if the input was null or not an array
    * Date ordering should always be numeric [#1810](https://github.com/getgrav/grav/issues/1810)
    * Fix for base paths containing special characters [#1799](https://github.com/getgrav/grav/issues/1799)
    * Fix for session cookies in paths containing special characters
    * Fix for `vundefined` error for version numbers in GPM [form#222](https://github.com/getgrav/grav-plugin-form/issues/222)
    * Fixed `BadMethodCallException` thrown in GPM updates [#1784](https://github.com/getgrav/grav/issues/1784)
    * NOTE: Parsedown security release now escapes `&` to `&amp;` in Markdown links

# v1.3.10
## 12/06/2017

1. [](#bugfix)
    * Reverted GPM Local pull request as it broken admin [#1742](https://github.com/getgrav/grav/issues/1742)

# v1.3.9
## 12/05/2017

1. [](#new)
    * Added new core Twig templates for `partials/metadata.html.twig` and `partials/messages.html.twig`
    * Added ability to work with GPM locally [#1742](https://github.com/getgrav/grav/issues/1742)
    * Added new HTML5 audio controls [#1756](https://github.com/getgrav/grav/issues/1756)
    * Added `Medium::copy()` method to create a copy of a medium object
    * Added new `force_lowercase_urls` functionality on routes and slugs
    * Added new `item-list` filter type to remove empty items
    * Added new `setFlashCookieObject()` and `getFlashCookieObject()` methods to `Session` object
    * Added new `intl_enabled` option to disable PHP intl module collation when not needed
1. [](#bugfix)
    * Fixed an issue with checkbox field validation [form#216](https://github.com/getgrav/grav-plugin-form/issues/216)
    * Fixed issue with multibyte Markdown link URLs [#1749](https://github.com/getgrav/grav/issues/1749)
    * Fixed issue with multibyte folder names [#1751](https://github.com/getgrav/grav/issues/1751)
    * Fixed several issues related to `system.custom_base_url` that were broken [#1736](https://github.com/getgrav/grav/issues/1736)
    * Dynamically added pages via `Pages::addPage()` were not firing `onPageProcessed()` event causing forms not to be processed
    * Fixed `Page::active()` and `Page::activeChild()` to work with UTF-8 characters in the URL [#1727](https://github.com/getgrav/grav/issues/1727)
    * Fixed typo in `modular.yaml` causing media to be ignored [#1725](https://github.com/getgrav/grav/issues/1725)
    * Reverted `case_insensitive_urls` option as it was causing issues with taxonomy [#1733](https://github.com/getgrav/grav/pull/1733)
    * Removed an extra `/` in `CompileFile.php` [#1693](https://github.com/getgrav/grav/pull/1693)
    * Uri::Encode user and password to prevent issues in browsers
    * Fixed "Invalid AJAX response" When using Built-in PHP Webserver in Windows [#1258](https://github.com/getgrav/grav-plugin-admin/issues/1258)
    * Remove support for `config.user`, it was broken and bad practise
    * Make sure that `clean cache` uses valid path [#1745](https://github.com/getgrav/grav/pull/1745)
    * Fixed token creation issue with `Uri` params like `/id:3`
    * Fixed CSS Pipeline failing with Google remote fonts if the file was minified [#1261](https://github.com/getgrav/grav-plugin-admin/issues/1261)
    * Forced `field.multiple: true` to allow use of min/max options in `checkboxes.validate`

# v1.3.8
## 10/26/2017

1. [](#new)
    * Added Page `media_order` capability to manually order page media via a page header
1. [](#bugfix)
    * Fixed GPM update issue with filtered slugs [#1711](https://github.com/getgrav/grav/issues/1711)
    * Fixed issue with missing image file not throwing 404 properly [#1713](https://github.com/getgrav/grav/issues/1713)

# v1.3.7
## 10/18/2017

1. [](#bugfix)
    * Regression Uri: `base_url_absolute` always has the port number [#1690](https://github.com/getgrav/grav-plugin-admin/issues/1690)
    * Uri: Prefer using REQUEST_SCHEME instead of HTTPS [#1698](https://github.com/getgrav/grav-plugin-admin/issues/1698)
    * Fixed routing paths with urlencoded spaces and non-latin letters [#1688](https://github.com/getgrav/grav-plugin-admin/issues/1688)

# v1.3.6
## 10/12/2017

1. [](#bugfix)
    * Regression: Ajax error in Nginx [admin#1244](https://github.com/getgrav/grav-plugin-admin/issues/1244)
    * Remove the `_url=$uri` portion of the the Nginx `try_files` command [admin#1244](https://github.com/getgrav/grav-plugin-admin/issues/1244)

# v1.3.5
## 10/11/2017

1. [](#improved)
    * Refactored `URI` class with numerous bug fixes, and optimizations
    * Override `system.media.upload_limit` with PHP's `post_max_size` or `upload_max_filesize`
    * Updated `bin/grav clean` command to remove unnecessary vendor files (save some bytes)
    * Added a `http_status_code` Twig function to allow setting HTTP status codes from Twig directly.
    * Deter XSS attacks via URI path/uri methods (credit:newbthenewbd)
    * Added support for `$uri->toArray()` and `(string)$uri`
    * Added support for `type` on `Asstes::addInlineJs()` [#1683](https://github.com/getgrav/grav/pull/1683)
1. [](#bugfix)
    * Fixed method signature error with `GPM\InstallCommand::processPackage()` [#1682](https://github.com/getgrav/grav/pull/1682)

# v1.3.4
## 09/29/2017

1. [](#new)
    * Added filter support for Page collections (routable/visible/type/access/etc.)
1. [](#improved)
    * Implemented `Composer\CaBundle` for SSL Certs [#1241](https://github.com/getgrav/grav/issues/1241)
    * Refactored the Assets sorting logic
    * Improved language overrides to merge only 'extra' translations [#1514](https://github.com/getgrav/grav/issues/1514)
    * Improved support for Assets with query strings [#1451](https://github.com/getgrav/grav/issues/1451)
    * Twig extension cleanup
1. [](#bugfix)
    * Fixed an issue where fallback was not supporting dynamic page generation
    * Fixed issue with Image query string not being fully URL encoded [#1622](https://github.com/getgrav/grav/issues/1622)
    * Fixed `Page::summary()` when using delimiter and multibyte UTF8 Characters [#1644](https://github.com/getgrav/grav/issues/1644)
    * Fixed missing `.json` thumbnail throwing error when adding media [grav-plugin-admin#1156](https://github.com/getgrav/grav-plugin-admin/issues/1156)
    * Fixed insecure session cookie initialization [#1656](https://github.com/getgrav/grav/pull/1656)

# v1.3.3
## 09/07/2017

1. [](#new)
    * Added support for 2-Factor Authentication in admin profile
    * Added `gaussianBlur` media method [#1623](https://github.com/getgrav/grav/pull/1623)
    * Added new `|chunk_split()`, `|basename`, and `|dirname` Twig filter
    * Added new `tl` Twig filter/function to support specific translations [#1618](https://github.com/getgrav/grav/issues/1618)
1. [](#improved)
    * User `authorization` now requires a check for `authenticated` - REQUIRED: `Login v2.4.0`
    * Added options to `Page::summary()` to support size without HTML tags [#1554](https://github.com/getgrav/grav/issues/1554)
    * Forced `natsort` on plugins to ensure consistent plugin load ordering across platforms [#1614](https://github.com/getgrav/grav/issues/1614)
    * Use new `multilevel` field to handle Asset Collections [#1201](https://github.com/getgrav/grav-plugin-admin/issues/1201)
    * Added support for redis `password` option [#1620](https://github.com/getgrav/grav/issues/1620)
    * Use 302 rather than 301 redirects by default [#1619](https://github.com/getgrav/grav/issues/1619)
    * GPM Installer will try to load alphanumeric version of the class if no standard class found [#1630](https://github.com/getgrav/grav/issues/1630)
    * Add current page position to `User` class [#1632](https://github.com/getgrav/grav/issues/1632)
    * Added option to enable case insensitive URLs [#1638](https://github.com/getgrav/grav/issues/1638)
    * Updated vendor libraries
    * Updated `travis.yml` to add support for PHP 7.1 as well as 7.0.21 for test suite
1. [](#bugfix)
    * Fixed UTF8 multibyte UTF8 character support in `Page::summary()` [#1554](https://github.com/getgrav/grav/issues/1554)

# v1.3.2
## 08/16/2017

1. [](#new)
    * Added a new `cache_control` system and page level property [#1591](https://github.com/getgrav/grav/issues/1591)
    * Added a new `clear_images_by_default` system property to stop cache clear events from removing processed images [#1481](https://github.com/getgrav/grav/pull/1481)
    * Added new `onTwigLoader()` event to enable utilization of loader methods
    * Added new `Twig::addPath()` and `Twig::prependPath()` methods to wrap loader methods and support namespacing [#1604](https://github.com/getgrav/grav/issues/1604)
    * Added new `array_key_exists()` Twig function wrapper
    * Added a new `Collection::intersect()` method [#1605](https://github.com/getgrav/grav/issues/1605)
1. [](#bugfix)
    * Allow `session.timeout` field to be set to `0` via blueprints [#1598](https://github.com/getgrav/grav/issues/1598)
    * Fixed `Data::exists()` and `Data::raw()` functions breaking if `Data::file()` hasn't been called with non-null value
    * Fixed parent theme auto-loading in child themes of Gantry 5

# v1.3.1
## 07/19/2017

1. [](#bugfix)
    * Fix ordering for Linux + International environments [#1574](https://github.com/getgrav/grav/issues/1574)
    * Check if medium thumbnail exists before resetting
    * Update Travis' auth token

# v1.3.0
## 07/16/2017

1. [](#bugfix)
    * Fixed an undefined variable `$difference` [#1563](https://github.com/getgrav/grav/pull/1563)
    * Fix broken range slider [grav-plugin-admin#1153](https://github.com/getgrav/grav-plugin-admin/issues/1153)
    * Fix natural sort when > 100 pages [#1564](https://github.com/getgrav/grav/pull/1564)

# v1.3.0-rc.5
## 07/05/2017

1. [](#new)
    * Setting `system.session.timeout` to 0 clears the session when the browser session ends [#1538](https://github.com/getgrav/grav/pull/1538)
    * Created a `CODE_OF_CONDUCT.md` so everyone knows how to behave :)
1. [](#improved)
    * Renamed new `media()` Twig function to `media_directory()` to avoid conflict with Page's `media` object
1. [](#bugfix)
    * Fixed global media files disappearing after a reload [#1545](https://github.com/getgrav/grav/issues/1545)
    * Fix for broken regex redirects/routes via `site.yaml`
    * Sanitize the error message in the error handler page

# v1.3.0-rc.4
## 06/22/2017

1. [](#new)
    * Added `lower` and `upper` Twig filters
    * Added `pathinfo()` Twig function
    * Added 165 new thumbnail images for use in `media.yaml`
1. [](#improved)
    * Improved error message when running `bin/grav install` instead of `bin/gpm install`, and also when running on a non-skeleton site [#1027](https://github.com/getgrav/grav/issues/1027)
    * Updated vendor libraries
1. [](#bugfix)
    * Don't rebuild metadata every time, only when file does not exist
    * Restore GravTrait in ConsoleTrait [grav-plugin-login#119](https://github.com/getgrav/grav-plugin-login/issues/119)
    * Fix Windows routing with built-in server [#1502](https://github.com/getgrav/grav/issues/1502)
    * Fix [#1504](https://github.com/getgrav/grav/issues/1504) `process_twig` and `frontmatter.yaml`
    * Nicetime fix: 0 seconds from now -> just now [#1509](https://github.com/getgrav/grav/issues/1509)

# v1.3.0-rc.3
## 05/22/2017

1. [](#new)
    * Added new unified `Utils::getPagePathFromToken()` method which is used by various plugins (Admin, Forms, Downloads, etc.)
1. [](#improved)
    * Optionally remove unpublished pages from the translated languages, move into untranslated list [#1482](https://github.com/getgrav/grav/pull/1482)
    * Improved reliability of `hash` file-check method
1. [](#bugfix)
    * Updated to latest Toolbox library to fix issue with some blueprints rendering in admin plugin [#1117](https://github.com/getgrav/grav-plugin-admin/issues/1117)
    * Fix output handling in RenderProcessor [#1483](https://github.com/getgrav/grav/pull/1483)

# v1.3.0-rc.2
## 05/17/2017

1. [](#new)
    * Added new `media` and `vardump` Twig functions
1. [](#improved)
    * Put in various checks to ensure Exif is available before trying to use it
    * Add timestamp to configuration settings [#1445](https://github.com/getgrav/grav/pull/1445)
1. [](#bugfix)
    * Fix an issue saving YAML textarea fields in expert mode [#1480](https://github.com/getgrav/grav/pull/1480)
    * Moved `onOutputRendered()` back into Grav core

# v1.3.0-rc.1
## 05/16/2017

1. [](#new)
    * Added support for a single array field in the forms
    * Added EXIF support with automatic generation of Page Media metafiles
    * Added Twig function to get EXIF data on any image file
    * Added `Pages::baseUrl()`, `Pages::homeUrl()` and `Pages::url()` functions
    * Added `base32_encode`, `base32_decode`, `base64_encode`, `base64_decode` Twig filters
    * Added `Debugger::getCaller()` to figure out where the method was called from
    * Added support for custom output providers like Slim Framework
    * Added `Grav\Framework\Collection` classes for creating collections
1. [](#improved)
    * Add more controls over HTML5 video attributes (autoplay, poster, loop controls) [#1442](https://github.com/getgrav/grav/pull/1442)
    * Removed logging statement for invalid slug [#1459](https://github.com/getgrav/grav/issues/1459)
    * Groups selection pre-filled in user form
    * Improve error handling in `Folder::move()`
    * Added extra parameter for `Twig::processSite()` to include custom context
    * Updated RocketTheme Toolbox vendor library
1. [](#bugfix)
    * Fix to force route/redirect matching from the start of the route by default [#1446](https://github.com/getgrav/grav/issues/1446)
    * Edit check for valid slug [#1459](https://github.com/getgrav/grav/issues/1459)

# v1.2.4
## 04/24/2017

1. [](#improved)
    * Added optional ignores for `Installer::sophisticatedInstall()` [#1447](https://github.com/getgrav/grav/issues/1447)
1. [](#bugfix)
    * Allow multiple calls to `Themes::initTheme()` without throwing errors
    * Fixed querystrings in root pages with multi-lang enabled [#1436](https://github.com/getgrav/grav/issues/1436)
    * Allow support for `Pages::getList()` with `show_modular` option [#1080](https://github.com/getgrav/grav-plugin-admin/issues/1080)

# v1.2.3
## 04/19/2017

1. [](#improved)
    * Added new `pwd_regex` and `username_regex` system configuration options to allow format modifications
    * Allow `user/accounts.yaml` overrides and implemented more robust theme initialization
    * improved `getList()` method to do more powerful things
    * Fix Typo in GPM [#1427](https://github.com/getgrav/grav/issues/1427)

# v1.2.2
## 04/11/2017

1. [](#bugfix)
    * Fix for redirects breaking [#1420](https://github.com/getgrav/grav/issues/1420)
    * Fix issue in direct-install with github-style dependencies [#1405](https://github.com/getgrav/grav/issues/1405)

# v1.2.1
## 04/10/2017

1. [](#improved)
    * Added various `ancestor` helper methods in Page and Pages classes [#1362](https://github.com/getgrav/grav/pull/1362)
    * Added new `parents` field and switched Page blueprints to use this
    * Added `isajaxrequest()` Twig function [#1400](https://github.com/getgrav/grav/issues/1400)
    * Added ability to inline CSS and JS code via Asset manager [#1377](https://github.com/getgrav/grav/pull/1377)
    * Add query string in lighttpd default config [#1393](https://github.com/getgrav/grav/issues/1393)
    * Add `--all-yes` and `--destination` options for `bin/gpm direct-install` [#1397](https://github.com/getgrav/grav/pull/1397)
1. [](#bugfix)
    * Fix for direct-install of plugins with `languages.yaml` [#1396](https://github.com/getgrav/grav/issues/1396)
    * When determining language from HTTP_ACCEPT_LANGUAGE, also try base language only [#1402](https://github.com/getgrav/grav/issues/1402)
    * Fixed a bad method signature causing warning when running tests on `GPMTest` object

# v1.2.0
## 03/31/2017

1. [](#new)
    * Added file upload for user avatar in user/admin blueprint
1. [](#improved)
    * Analysis fixes
    * Switched to stable composer lib versions

# v1.2.0-rc.3
## 03/22/2017

1. [](#new)
    * Refactored Page re-ordering to handle all siblings at once
    * Added `language_codes` to Twig init to allow for easy language name/code/native-name lookup
1. [](#improved)
    * Added an _Admin Overrides_ section with option to choose the order of children in Pages Management
1. [](#bugfix)
    * Fixed loading issues with improperly named themes (use old broken method first) [#1373](https://github.com/getgrav/grav/issues/1373)
    * Simplified modular/twig processing logic and fixed an issue with system process config [#1351](https://github.com/getgrav/grav/issues/1351)
    * Cleanup package files via GPM install to make them more windows-friendly [#1361](https://github.com/getgrav/grav/pull/1361)
    * Fix for page-level debugger override changing the option site-wide
    * Allow `url()` twig function to pass-through external links

# v1.2.0-rc.2
## 03/17/2017

1. [](#improved)
    * Updated vendor libraries to latest
    * Added the ability to disable debugger on a per-page basis with `debugger: false` in page frontmatter
1. [](#bugfix)
    * Fixed an issue with theme inheritance and hyphenated base themes [#1353](https://github.com/getgrav/grav/issues/1353)
    * Fixed an issue when trying to use an `@2x` derivative on a non-image media file [#1341](https://github.com/getgrav/grav/issues/1341)

# v1.2.0-rc.1
## 03/13/2017

1. [](#new)
    * Added default setting to only allow `direct-installs` from official GPM.  Can be configured in `system.yaml`
    * Added a new `Utils::isValidUrl()` method
    * Added optional parameter to `|markdown(false)` filter to toggle block/line processing (default|true = `block`)
    * Added new `Page::folderExists()` method
1. [](#improved)
    * `Twig::evaluate()` now takes current environment and context into account
    * Genericized `direct-install` so it can be called via Admin plugin
1. [](#bugfix)
    * Fixed a minor bug in Number validation [#1329](https://github.com/getgrav/grav/issues/1329)
    * Fixed exception when trying to find user account and there is no `user://accounts` folder
    * Fixed issue when setting `Page::expires(0)` [Admin #1009](https://github.com/getgrav/grav-plugin-admin/issues/1009)
    * Removed ID from `nonce_field()` Twig function causing validation errors [Form #115](https://github.com/getgrav/grav-plugin-form/issues/115)

# v1.1.17
## 02/17/2017

1. [](#bugfix)
    * Fix for double extensions getting added during some redirects [#1307](https://github.com/getgrav/grav/issues/1307)
    * Fix syntax error in PHP 5.3. Move the version check before requiring the autoloaded deps
    * Fix Whoops displaying error page if there is PHP core warning or error [Admin #980](https://github.com/getgrav/grav-plugin-admin/issues/980)

# v1.1.16
## 02/10/2017

1. [](#new)
    * Exposed the Pages cache ID for use by plugins (e.g. Form) via `Pages::getPagesCacheId()`
    * Added `Languages::resetFallbackPageExtensions()` regarding [#1276](https://github.com/getgrav/grav/pull/1276)
1. [](#improved)
    * Allowed CLI to use non-volatile cache drivers for better integration with CLI and Web caches
    * Added Gantry5-compatible query information to Caddy configuration
    * Added some missing docblocks and type-hints
    * Various code cleanups (return types, missing variables in doclbocks, etc.)
1. [](#bugfix)
    * Fix blueprints slug validation [https://github.com/getgrav/grav-plugin-admin/issues/955](https://github.com/getgrav/grav-plugin-admin/issues/955)

# v1.1.15
## 01/30/2017

1. [](#new)
    * Added a new `Collection::merge()` method to allow merging of multiple collections [#1258](https://github.com/getgrav/grav/pull/1258)
    * Added [OpenCollective](https://opencollective.com/grav) backer/sponsor info to `README.md`
1. [](#improved)
    * Add an additional parameter to GPM::findPackage to avoid throwing an exception, for use in Twig [#1008](https://github.com/getgrav/grav/issues/1008)
    * Skip symlinks if found while clearing cache [#1269](https://github.com/getgrav/grav/issues/1269)
1. [](#bugfix)
    * Fixed an issue when page collection with header-based `sort.by` returns an array [#1264](https://github.com/getgrav/grav/issues/1264)
    * Fix `Response` object to handle `303` redirects when `open_basedir` in effect [#1267](https://github.com/getgrav/grav/issues/1267)
    * Silence `E_WARNING: Zend OPcache API is restricted by "restrict_api" configuration directive`

# v1.1.14
## 01/18/2017

1. [](#bugfix)
    * Fixed `Page::collection()` returning array and not Collection object when header variable did not exist
    * Revert `Content-Encoding: identity` fix, and let you set `cache: allow_webserver_gzip:` option to switch to `identity` [#548](https://github.com/getgrav/grav/issues/548)

# v1.1.13
## 01/17/2017

1. [](#new)
    * Added new `never_cache_twig` page option in `system.yaml` and frontmatter. Allows dynamic Twig logic in regular and modular Twig templates [#1244](https://github.com/getgrav/grav/pull/1244)
1. [](#improved)
    * Several improvements to aid theme development [#232](https://github.com/getgrav/grav/pull/1232)
    * Added `hash` cache check option and made dropdown more descriptive [Admin #923](https://github.com/getgrav/grav-plugin-admin/issues/923)
1. [](#bugfix)
    * Fixed cross volume file system operations [#635](https://github.com/getgrav/grav/issues/635)
    * Fix issue with pages folders validation not accepting uppercase letters
    * Fix renaming the folder name if the page, in the default language, had a custom slug set in its header
    * Fixed issue with `Content-Encoding: none`. It should really be `Content-Encoding: identity` instead
    * Fixed broken `hash` method on page modifications detection
    * Fixed issue with multi-lang pages not caching independently without unique `.md` file [#1211](https://github.com/getgrav/grav/issues/1211)
    * Fixed all `$_GET` parameters missing in Nginx (please update your nginx.conf) [#1245](https://github.com/getgrav/grav/issues/1245)
    * Fixed issue in trying to process broken symlink [#1254](https://github.com/getgrav/grav/issues/1254)

# v1.1.12
## 12/26/2016

1. [](#bugfix)
    * Fixed issue with JSON calls throwing errors due to debugger enabled [#1227](https://github.com/getgrav/grav/issues/1227)

# v1.1.11
## 12/22/2016

1. [](#improved)
    * Fall back properly to HTML if template type not found
1. [](#bugfix)
    * Fix issue with modular pages folders validation [#900](https://github.com/getgrav/grav-plugin-admin/issues/900)

# v1.1.10
## 12/21/2016

1. [](#improved)
    * Improve detection of home path. Also allow `~/.grav` on Windows, drop `ConsoleTrait::isWindows()` method, used only for that [#1204](https://github.com/getgrav/grav/pull/1204)
    * Reworked PHP CLI router [#1219](https://github.com/getgrav/grav/pull/1219)
    * More robust theme/plugin logic in `bin/gpm direct-install`
1. [](#bugfix)
    * Fixed case where extracting a package would cause an error during rename
    * Fix issue with using `Yaml::parse` direcly on a filename, now deprecated
    * Add pattern for frontend validation of folder slugs [#891](https://github.com/getgrav/grav-plugin-admin/issues/891)
    * Fix issue with Inflector when translation is disabled [SimpleSearch #87](https://github.com/getgrav/grav-plugin-simplesearch/issues/87)
    * Explicitly expose `array_unique` Twig filter [Admin #897](https://github.com/getgrav/grav-plugin-admin/issues/897)

# v1.1.9
## 12/13/2016

1. [](#new)
    * RC released as stable
1. [](#improved)
    * Better error handling in cache clear
    * YAML syntax fixes for the future compatibility
    * Added new parameter `remove` for `onBeforeCacheClear` event
    * Add support for calling Media object as function to get medium by filename
1. [](#bugfix)
    * Added checks before accessing admin reference during `Page::blueprints()` call. Allows to access `page.blueprints` from Twig in the frontend

# v1.1.9-rc.3
## 12/07/2016

1. [](#new)
    * Add `ignore_empty` property to be used on array fields, if positive only save options with a value
    * Use new `permissions` field in user account
    * Add `range(int start, int end, int step)` twig function to generate an array of numbers between start and end, inclusive
    * New retina Media image derivatives array support (`![](image.jpg?derivatives=[640,1024,1440])`) [#1147](https://github.com/getgrav/grav/pull/1147)
    * Added stream support for images (`![Sepia Image](image://image.jpg?sepia)`)
    * Added stream support for links (`[Download PDF](user://data/pdf/my.pdf)`)
    * Added new `onBeforeCacheClear` event to add custom paths to cache clearing process
1. [](#improved)
    * Added alias `selfupdate` to the `self-upgrade` `bin/gpm` CLI command
    * Synced `webserver-configs/htaccess.txt` with `.htaccess`
    * Use permissions field in group details.
    * Updated vendor libraries
    * Added a warning on GPM update to update Grav first if needed [#1194](https://github.com/getgrav/grav/pull/1194)
 1. [](#bugfix)
    * Fix page collections problem with `@page.modular` [#1178](https://github.com/getgrav/grav/pull/1178)
    * Fix issue with using a multiple taxonomy filter of which one had no results, thanks to @hughbris [#1184](https://github.com/getgrav/grav/issues/1184)
    * Fix saving permissions in group
    * Fixed issue with redirect of a page getting moved to a different location

# v1.1.9-rc.2
## 11/26/2016

1. [](#new)
    * Added two new sort order options for pages: `publish_date` and `unpublish_date` [#1173](https://github.com/getgrav/grav/pull/1173))
1. [](#improved)
    * Multisite: Create image cache folder if it doesn't exist
    * Add 2 new language values for French [#1174](https://github.com/getgrav/grav/issues/1174)
1. [](#bugfix)
    * Fixed issue when we have a meta file without corresponding media [#1179](https://github.com/getgrav/grav/issues/1179)
    * Update class namespace for Admin class [Admin #874](https://github.com/getgrav/grav-plugin-admin/issues/874)

# v1.1.9-rc.1
## 11/09/2016

1. [](#new)
    * Added a `CompiledJsonFile` object to better handle Json files.
    * Added Base32 encode/decode class
    * Added a new `User::find()` method
1. [](#improved)
    * Moved `messages` object into core Grav from login plugin
    * Added `getTaxonomyItemKeys` to the Taxonomy object [#1124](https://github.com/getgrav/grav/issues/1124)
    * Added a `redirect_me` Twig function [#1124](https://github.com/getgrav/grav/issues/1124)
    * Added a Caddyfile for newer Caddy versions [#1115](https://github.com/getgrav/grav/issues/1115)
    * Allow to override sorting flags for page header-based or default ordering. If the `intl` PHP extension is loaded, only these flags are available: https://secure.php.net/manual/en/collator.asort.php. Otherwise, you can use the PHP standard sorting flags (https://secure.php.net/manual/en/array.constants.php) [#1169](https://github.com/getgrav/grav/issues/1169)
1. [](#bugfix)
    * Fixed an issue with site redirects/routes, not processing with extension (.html, .json, etc.)
    * Don't truncate HTML if content length is less than summary size [#1125](https://github.com/getgrav/grav/issues/1125)
    * Return max available number when calling random() on a collection passing an int > available items [#1135](https://github.com/getgrav/grav/issues/1135)
    * Use correct ratio when applying image filters to image alternatives [#1147](https://github.com/getgrav/grav/issues/1147)
    * Fixed URI path in multi-site when query parameters were used in front page

# v1.1.8
## 10/22/2016

1. [](#bugfix)
    * Fixed warning with unset `ssl` option when using GPM [#1132](https://github.com/getgrav/grav/issues/1132)

# v1.1.7
## 10/22/2016

1. [](#improved)
    * Improved the capabilities of Image derivatives [#1107](https://github.com/getgrav/grav/pull/1107)
1. [](#bugfix)
    * Only pass verify_peer settings to cURL and fopen if the setting is disabled [#1120](https://github.com/getgrav/grav/issues/1120)

# v1.1.6
## 10/19/2016

1. [](#new)
    * Added ability for Page to override the output format (`html`, `xml`, etc..) [#1067](https://github.com/getgrav/grav/issues/1067)
    * Added `Utils::getExtensionByMime()` and cleaned up `Utils::getMimeByExtension` + tests
    * Added a `cache.check.method: 'hash'` option in `system.yaml` that checks all files + dates inclusively
    * Include jQuery 3.x in the Grav assets
    * Added the option to automatically fix orientation on images based on their Exif data, by enabling `system.images.auto_fix_orientation`.
1. [](#improved)
    * Add `batch()` function to Page Collection class
    * Added new `cache.redis.socket` setting that allow to pass a UNIX socket as redis server
    * It is now possible to opt-out of the SSL verification via the new `system.gpm.verify_peer` setting. This is sometimes necessary when receiving a "GPM Unable to Connect" error. More details in ([#1053](https://github.com/getgrav/grav/issues/1053))
    * It is now possible to force the use of either `curl` or `fopen` as `Response` connection method, via the new `system.gpm.method` setting. By default this is set to 'auto' and gives priority to 'fopen' first, curl otherwise.
    * InstallCommand can now handle Licenses
    * Uses more helpful `1x`, `2x`, `3x`, etc names in the Retina derivatives cache files.
    * Added new method `Plugins::isPluginActiveAdmin()` to check if plugin route is active in Admin plugin
    * Added new `Cache::setEnabled` and `Cache::getEnabled` to enable outside control of cache
    * Updated vendor libs including Twig `1.25.0`
    * Avoid git ignoring any vendor folder in a Grav site subfolder (but still ignore the main `vendor/` folder)
    * Added an option to get just a route back from `Uri::convertUrl()` function
    * Added option to control split session [#1096](https://github.com/getgrav/grav/pull/1096)
    * Added new `verbosity` levels to `system.error.display` to allow for system error messages [#1091](https://github.com/getgrav/grav/pull/1091)
    * Improved the API for Grav plugins to access the Parsedown parser directly [#1062](https://github.com/getgrav/grav/pull/1062)
1. [](#bugfix)
    * Fixed missing `progress` method in the DirectInstall Command
    * `Response` class now handles better unsuccessful requests such as 404 and 401
    * Fixed saving of `external` page types [Admin #789](https://github.com/getgrav/grav-plugin-admin/issues/789)
    * Fixed issue deleting parent folder of folder with `param_sep` in the folder name [admin #796](https://github.com/getgrav/grav-plugin-admin/issues/796)
    * Fixed an issue with streams in `bin/plugin`
    * Fixed `jpeg` file format support in Media

# v1.1.5
## 09/09/2016

1. [](#new)
    * Added new `bin/gpm direct-install` command to install local and remote zip archives
1. [](#improved)
    * Refactored `onPageNotFound` event to fire after `onPageInitialized`
    * Follow symlinks in `Folder::all()`
    * Twig variable `base_url` now supports multi-site by path feature
    * Improved `bin/plugin` to list plugins with commands faster by limiting the depth of recursion
1. [](#bugfix)
    * Quietly skip missing streams in `Cache::clearCache()`
    * Fix issue in calling page.summary when no content is present in a page
    * Fix for HUGE session timeouts [#1050](https://github.com/getgrav/grav/issues/1050)

# v1.1.4
## 09/07/2016

1. [](#new)
    * Added new `tmp` folder at root. Accessible via stream `tmp://`. Can be cleared with `bin/grav clear --tmp-only` as well as `--all`.
    * Added support for RTL in `LanguageCodes` so you can determine if a language is RTL or not
    * Ability to set `custom_base_url` in system configuration
    * Added `override` and `force` options for Streams setup
1. [](#improved)
    * Important vendor updates to provide PHP 7.1 beta support!
    * Added a `Util::arrayFlatten()` static function
    * Added support for 'external_url' page header to enable easier external URL based menu items
    * Improved the UI for CLI GPM Index view to use a table
    * Added `@page.modular` Collection type [#988](https://github.com/getgrav/grav/issues/988)
    * Added support for `self@`, `page@`, `taxonomy@`, `root@` Collection syntax for cleaner YAML compatibility
    * Improved GPM commands to allow for `-y` to automate **yes** responses and `-o` for **update** and **selfupgrade** to overwrite installations [#985](https://github.com/getgrav/grav/issues/985)
    * Added randomization to `safe_email` Twig filter for greater security [#998](https://github.com/getgrav/grav/issues/998)
    * Allow `Utils::setDotNotation` to merge data, rather than just set
    * Moved default `Image::filter()` to the `save` action to ensure they are applied last [#984](https://github.com/getgrav/grav/issues/984)
    * Improved the `Truncator` code to be more reliable [#1019](https://github.com/getgrav/grav/issues/1019)
    * Moved media blueprints out of core (now in Admin plugin)
1. [](#bugfix)
    * Removed 307 redirect code option as it is not well supported [#743](https://github.com/getgrav/grav-plugin-admin/issues/743)
    * Fixed issue with folders with name `*.md` are not confused with pages [#995](https://github.com/getgrav/grav/issues/995)
    * Fixed an issue when filtering collections causing null key
    * Fix for invalid HTML when rendering GIF and Vector media [#1001](https://github.com/getgrav/grav/issues/1001)
    * Use pages.markdown.extra in the user's system.yaml [#1007](https://github.com/getgrav/grav/issues/1007)
    * Fix for `Memcached` connection [#1020](https://github.com/getgrav/grav/issues/1020)

# v1.1.3
## 08/14/2016

1. [](#bugfix)
    * Fix for lightbox media function throwing error [#981](https://github.com/getgrav/grav/issues/981)

# v1.1.2
## 08/10/2016

1. [](#new)
    * Allow forcing SSL by setting `system.force_ssl` (Force SSL in the Admin System Config) [#899](https://github.com/getgrav/grav/pull/899)
1. [](#improved)
    * Improved `authorize` Twig extension to accept a nested array of authorizations  [#948](https://github.com/getgrav/grav/issues/948)
    * Don't add timestamps on remote assets as it can cause conflicts
    * Grav now looks at types from `media.yaml` when retrieving page mime types [#966](https://github.com/getgrav/grav/issues/966)
    * Added support for dumping exceptions in the Debugger
1. [](#bugfix)
    * Fixed `Folder::delete` method to recursively remove files and folders and causing Upgrade to fail.
    * Fix [#952](https://github.com/getgrav/grav/issues/952) hyphenize the session name.
    * If no parent is set and siblings collection is called, return a new and empty collection [grav-plugin-sitemap/issues/22](https://github.com/getgrav/grav-plugin-sitemap/issues/22)
    * Prevent exception being thrown when calling the Collator constructor failed in a Windows environment with the Intl PHP Extension enabled [#961](https://github.com/getgrav/grav/issues/961)
    * Fix for markdown images not properly rendering `id` attribute [#956](https://github.com/getgrav/grav/issues/956)

# v1.1.1
## 07/16/2016

1. [](#improved)
    * Made `paramsRegex()` static to allow it to be called statically
1. [](#bugfix)
    * Fixed backup when using very long site titles with invalid characters [grav-plugin-admin#701](https://github.com/getgrav/grav-plugin-admin/issues/701)
    * Fixed a typo in the `webserver-configs/nginx.conf` example

# v1.1.0
## 07/14/2016

1. [](#improved)
    * Added support for validation of multiple email in the `type: email` field [grav-plugin-email#31](https://github.com/getgrav/grav-plugin-email/issues/31)
    * Unified PHP code header styling
    * Added 6 more languages and updated language codes
    * set default "releases" option to `stable`
1. [](#bugfix)
    * Fix backend validation for file fields marked as required [grav-plugin-form#78](https://github.com/getgrav/grav-plugin-form/issues/78)

# v1.1.0-rc.3
## 06/21/2016

1. [](#new)
    * Add a onPageFallBackUrl event when starting the fallbackUrl() method to allow the Login plugin to protect the page media
    * Conveniently allow ability to retrieve user information via config object [#913](https://github.com/getgrav/grav/pull/913) - @Vivalldi
    * Grav served images can now use header caching [#905](https://github.com/getgrav/grav/pull/905)
1. [](#improved)
    * Take asset modification timestamp into consideration in pipelining [#917](https://github.com/getgrav/grav/pull/917) - @Sommerregen
1. [](#bugfix)
    * Respect `enable_asset_timestamp` settings for pipelined Assets [#906](https://github.com/getgrav/grav/issues/906)
    * Fixed collections end dates for 32-bit systems [#902](https://github.com/getgrav/grav/issues/902)
    * Fixed a recent regression (1.1.0-rc1) with parameter separator different than `:`

# v1.1.0-rc.2
## 06/14/2016

1. [](#new)
    * Added getters and setters for Assets to allow manipulation of CSS/JS/Collection based assets via plugins [#876](https://github.com/getgrav/grav/issues/876)
1. [](#improved)
    * Pass the exception to the `onFatalException()` event
    * Updated to latest jQuery 2.2.4 release
    * Moved list items in `system/config/media.yaml` config into a `types:` key which allows you delete default items.
    * Updated `webserver-configs/nginx.conf` with `try_files` fix from @mrhein and @rondlite [#743](https://github.com/getgrav/grav/pull/743)
    * Updated cache references to include `memecache` and `redis` [#887](https://github.com/getgrav/grav/issues/887)
    * Updated composer libraries
1. [](#bugfix)
    * Fixed `Utils::normalizePath()` that was truncating 0's [#882](https://github.com/getgrav/grav/issues/882)

# v1.1.0-rc.1
## 06/01/2016

1. [](#new)
    * Added `Utils::getDotNotation()` and `Utils::setDotNotation()` methods + tests
    * Added support for `xx-XX` locale language lookups in `LanguageCodes` class [#854](https://github.com/getgrav/grav/issues/854)
    * New CSS/JS Minify library that does a more reliable job [#864](https://github.com/getgrav/grav/issues/864)
1. [](#improved)
    * GPM installation of plugins and themes into correct multisite folders [#841](https://github.com/getgrav/grav/issues/841)
    * Use `Page::rawRoute()` in blueprints for more reliable mulit-language support
1. [](#bugfix)
    * Fixes for `zlib.output_compression` as well as `mod_deflate` GZIP compression
    * Fix for corner-case redirect logic causing infinite loops and out-of-memory errors
    * Fix for saving fields in expert mode that have no `Validation::typeX()` methods [#626](https://github.com/getgrav/grav-plugin-admin/issues/626)
    * Detect if user really meant to extend parent blueprint, not another one (fixes old page type blueprints)
    * Fixed a bug in `Page::relativePagePath()` when `Page::$name` is not defined
    * Fix for poor handling of params + query element in `Uri::processParams()` [#859](https://github.com/getgrav/grav/issues/859)
    * Fix for double encoding in markdown links [#860](https://github.com/getgrav/grav/issues/860)
    * Correctly handle language strings to determine if it's in admin or not [#627](https://github.com/getgrav/grav-plugin-admin/issues/627)

# v1.1.0-beta.5
## 05/23/2016

1. [](#improved)
    * Updated jQuery from 2.2.0 to 2.2.3
    * Set `Uri::ip()` to static by default so it can be used in form fields
    * Improved `Session` class with flash storage
    * `Page::getContentMeta()` now supports an optional key.
1. [](#bugfix)
    * Fixed "Invalid slug set in YAML frontmatter" when setting `Page::slug()` with empty string [#580](https://github.com/getgrav/grav-plugin-admin/issues/580)
    * Only `.gitignore` Grav's vendor folder
    * Fix trying to remove Grav with `GPM uninstall` of a plugin with Grav dependency
    * Fix Page Type blueprints not being able to extend their parents
    * `filterFile` validation method always returns an array of files, behaving like `multiple="multiple"`
    * Fixed [#835](https://github.com/getgrav/grav-plugin-admin/issues/835) check for empty image file first to prevent getimagesize() fatal error
    * Avoid throwing an error when Grav's Gzip and mod_deflate are enabled at the same time on a non php-fpm setup

# v1.1.0-beta.4
## 05/09/2016

1. [](#bugfix)
    * Drop dependencies calculations if plugin is installed via symlink
    * Drop Grav from dependencies calculations
    * Send slug name as part of installed packages
    * Fix for summary entities not being properly decoded [#825](https://github.com/getgrav/grav/issues/825)


# v1.1.0-beta.3
## 05/04/2016

1. [](#improved)
    * Pass the Page type when calling `onBlueprintCreated`
    * Changed `Page::cachePageContent()` form **private** to **public** so a page can be recached via plugin
1. [](#bugfix)
    * Fixed handling of `{'loading':'async'}` with Assets Pipeline
    * Fix for new modular page modal `Page` field requiring a value [#529](https://github.com/getgrav/grav-plugin-admin/issues/529)
    * Fix for broken `bin/gpm version` command
    * Fix handling "grav" as a dependency
    * Fix when installing multiple packages and one is the dependency of another, don't try to install it twice
    * Fix using name instead of the slug to determine a package folder. Broke for packages whose name was 2+ words

# v1.1.0-beta.2
## 04/27/2016

1. [](#new)
    * Added new `Plugin::getBlueprint()` and `Theme::getBlueprint()` method
    * Allow **page blueprints** to be added via Plugins.
1. [](#improved)
    * Moved to new `data-*@` format in blueprints
    * Updated composer-based libraries
    * Moved some hard-coded `CACHE_DIR` references to use locator
    * Set `twig.debug: true` by default
1. [](#bugfix)
    * Fixed issue with link rewrites and local assets pipeline with `absolute_urls: true`
    * Allow Cyrillic slugs [#520](https://github.com/getgrav/grav-plugin-admin/issues/520)
    * Fix ordering issue with accented letters [#784](https://github.com/getgrav/grav/issues/784)
    * Fix issue with Assets pipeline and missing newlines causing invalid JavaScript

# v1.1.0-beta.1
## 04/20/2016

1. [](#new)
    * **Blueprint Improvements**: The main improvements to Grav take the form of a major rewrite of our blueprint functionality. Blueprints are an essential piece of functionality within Grav that helps define configuration fields. These allow us to create a definition of a form field that can be rendered in the administrator plugin and allow the input, validation, and storage of values into the various configuration and page files that power Grav. Grav 1.0 had extensive support for building and extending blueprints, but Grav 1.1 takes this even further and adds improvements to our existing system.
    * **Extending Blueprints**: You could extend forms in Grav 1.0, but now you can use a newer `extends@:` default syntax rather than the previous `'@extends'` string that needed to be quoted in YAML. Also this new format allows for the defining of a `context` which lets you define where to look for the base blueprint. Another new feature is the ability to extend from multiple blueprints.
    * **Embedding/Importing Blueprints**: One feature that has been requested is the ability to embed or import one blueprint into another blueprint. This allows you to share fields or sub-form between multiple forms. This is accomplished via the `import@` syntax.
    * **Removing Existing Fields and Properties**: Another new feature is the ability to remove completely existing fields or properties from an extended blueprint. This allows the user a lot more flexibility when creating custom forms by simply using the new `unset@: true` syntax. To remove a field property you would use `unset-<property>@: true` in your extended field definition, for example: `unset-options@: true`.
    * **Replacing Existing Fields and Properties**: Similar to removing, you can now replace an existing field or property with the `replace@: true` syntax for the whole field, and `replace-<property>@: true` for a specific property.
    * **Field Ordering**: Probably the most frequently requested blueprint functionality that we have added is the ability to change field ordering. Imagine that you want to extend the default page blueprint but add a new tab. Previously, this meant your tab would be added at the end of the form, but now you can define that you wish the new tab to be added right after the `content` tab. This works for any field too, so you can extend a blueprint and add your own custom fields anywhere you wish! This is accomplished by using the new `ordering@:` syntax with either an existing property name or an integer.
    * **Configuration Properties**: Another useful new feature is the ability to directly access Grav configuration in blueprints with `config-<property>@` syntax. For example you can set a default for a field via `config-default@: site.author.name` which will use the author.name value from the `site.yaml` file as the `default` value for this field.
    * **Function Calls**: The ability to call PHP functions for values has been improved in Grav 1.1 to be more powerful. You can use the `data-<property>@` syntax to call static methods to obtain values. For example: `data-default@: '\Grav\Plugin\Admin::route'`. You can now even pass parameters to these methods.
    * **Validation Rules**: You can now define a custom blueprint-level validation rule and assign this rule to a form field.
    * **Custom Form Field Types**: This advanced new functionality allows you to create a custom field type via a new plugin event called getFormFieldTypes(). This allows you to provide extra functionality or instructions on how to handle the form form field.
    * **GPM Versioning**: A new feature that we have wanted to add to our GPM package management system is the ability to control dependencies by version. We have opted to use a syntax very similar to the Composer Package Manager that is already familiar to most PHP developers. This new versioning system allows you to define specific minimum version requirements of dependent packages within Grav. This should ensure that we have less (hopefully none!) issues when you update one package that also requires a specific minimum version of another package. The admin plugin for example may have an update that requires a specific version of Grav itself.
    * **GPM Testing Channel**: GPM repository now comes with both a `stable` and `testing` channel. A new setting in `system.gpm.releases` allow to switch between the two channels. Developers will be able to decide whether their resource is going to be in a pre-release state or stable. Only users who switch to the **testing** channel will be able to install a pre-release version.
    * **GPM Events**: Packages (plugins and themes) can now add event handlers to hook in the package GPM events: install, update, uninstall. A package can listen for events before and after each of these events, and can execute any PHP code, and optionally halt the procedure or return a message.
    * Refactor of the process chain breaking out `Processors` into individual classes to allow for easier modification and addition. Thanks to toovy for this work. - [#745](https://github.com/getgrav/grav/pull/745)
    * Added multipart downloads, resumable downloads, download throttling, and video streaming in the `Utils::download()` method.
    * Added optional config to allow Twig processing in page frontmatter - [#788](https://github.com/getgrav/grav/pull/788)
    * Added the ability to provide blueprints via a plugin (previously limited to Themes only).
    * Added Developer CLI Tools to easily create a new theme or plugin
    * Allow authentication for proxies - [#698](https://github.com/getgrav/grav/pull/698)
    * Allow to override the default Parsedown behavior - [#747](https://github.com/getgrav/grav/pull/747)
    * Added an option to allow to exclude external files from the pipeline, and to render the pipeline before/after excluded files
    * Added the possibility to store translations of themes in separate files inside the `languages` folder
    * Added a method to the Uri class to return the base relative URL including the language prefix, or the base relative url if multilanguage is not enabled
    * Added a shortcut for pages.find() alias
1. [](#improved)
    * Now supporting hostnames with localhost environments for better vhost support/development
    * Refactor hard-coded paths to use PHP Streams that allow a setup file to configure where certain parts of Grav are stored in the physical filesystem.
    * If multilanguage is active, include the Intl Twig Extension to allow translating dates automatically (http://twig.sensiolabs.org/doc/extensions/intl.html)
    * Allow having local themes with the same name as GPM themes, by adding `gpm: false` to the theme blueprint - [#767](https://github.com/getgrav/grav/pull/767)
    * Caddyfile and Lighttpd config files updated
    * Removed `node_modules` folder from backups to make them faster
    * Display error when `bin/grav install` hasn't been run instead of throwing exception. Prevents "white page" errors if error display is off
    * Improved command line flow when installing multiple packages: don't reinstall packages if already installed, ask once if should use symlinks if symlinks are found
    * Added more tests to our testing suite
    * Added x-ua-compatible to http_equiv metadata processing
    * Added ability to have a per-page `frontmatter.yaml` file to set header frontmatter defaults. Especially useful for multilang scenarios - [#775](https://github.com/getgrav/grav/pull/775)
    * Removed deprecated `bin/grav newuser` CLI command.  use `bin/plugin login newuser` instead.
    * Added `webm` and `ogv` video types to the default media types list.
1. [](#bugfix)
    * Fix Zend Opcache `opcache.validate_timestamps=0` not detecting changes in compiled yaml and twig files
    * Avoid losing params, query and fragment from the URL when auto-redirecting to a language-specific route - [#759](https://github.com/getgrav/grav/pull/759)
    * Fix for non-pipeline assets getting lost when pipeline is cached to filesystem
    * Fix for double encoding resulting from Markdown Extra
    * Fix for a remote link breaking all CSS rewrites for pipeline
    * Fix an issue with Retina alternatives not clearing properly between repeat uses
    * Fix for non standard http/s external markdown links - [#738](https://github.com/getgrav/grav/issues/738)
    * Fix for `find()` calling redirects via `dispatch()` causing infinite loops - [#781](https://github.com/getgrav/grav/issues/781)

# v1.0.10
## 02/11/2016

1. [](#new)
    * Added new `Page::contentMeta()` mechanism to store content-level meta data alongside content
    * Added Japanese language translation
1. [](#improved)
    * Updated some vendor libraries
1. [](#bugfix)
    * Hide `streams` blueprint from Admin plugin
    * Fix translations of languages with `---` in YAML files

# v1.0.9
## 02/05/2016

1. [](#new)
    * New **Unit Testing** via Codeception http://codeception.com/
    * New **page-level SSL** functionality when using `absolute_urls`
    * Added `reverse_proxy` config option for issues with non-standard ports
    * Added `proxy_url` config option to support GPM behind proxy servers #639
    * New `Pages::parentsRawRoutes()` method
    * Enhanced `bin/gpm info` CLI command with Changelog support #559
    * Ability to add empty *Folder* via admin plugin
    * Added latest `jQuery 2.2.0` library to core
    * Added translations from Crowdin
1. [](#improved)
    * [BC] Metadata now supports only flat arrays. To use open graph metas and the likes (ie, 'og:title'), simply specify it in the key.
    * Refactored `Uri::convertUrl()` method to be more reliable + tests created
    * Date for last update of a modular sub-page sets modified date of modular page itself
    * Split configuration up into two steps
    * Moved Grav-based `base_uri` variables into `Uri::init()`
    * Refactored init in `URI` to better support testing
    * Allow `twig_vars` to be exposed earlier and merged later
    * Avoid setting empty metadata
    * Accept single group access as a string rather than requiring an array
    * Return `$this` in Page constructor and init to allow chaining
    * Added `ext-*` PHP requirements to `composer.json`
    * Use Whoops 2.0 library while supporting old style
    * Removed redundant old default-hash fallback mechanisms
    * Commented out default redirects and routes in `site.yaml`
    * Added `/tests` folder to deny's of all `webserver-configs/*` files
    * Various PS and code style fixes
1. [](#bugfix)
    * Fix default generator metadata
    * Fix for broken image processing caused by `Uri::convertUrl()` bugs
    * Fix loading JS and CSS from collections #623
    * Fix stream overriding
    * Remove the URL extension for home link
    * Fix permissions when the user has no access level set at all
    * Fix issue with user with multiple groups getting denied on first group
    * Fixed an issue with `Pages()` internal cache lookup not being unique enough
    * Fix for bug with `site.redirects` and `site.routes` being an empty list
    * [Markdown] Don't process links for **special protocols**
    * [Whoops] serve JSON errors when request is JSON


# v1.0.8
## 01/08/2016

1. [](#new)
    * Added `rotate`, `flip` and `fixOrientation` image medium methods
1. [](#bugfix)
    * Removed IP from Nonce generation. Should be more reliable in a variety of scenarios

# v1.0.7
## 01/07/2016

1. [](#new)
    * Added `composer create-project` as an additional installation method #585
    * New optional system config setting to strip home from page routs and urls #561
    * Added Greek, Finnish, Norwegian, Polish, Portuguese, and Romanian languages
    * Added new `Page->topParent()` method to return top most parent of a page
    * Added plugins configuration tab to debugger
    * Added support for APCu and PHP7.0 via new Doctrine Cache release
    * Added global setting for `twig_first` processing (false by default)
    * New configuration options for Session settings #553
1. [](#improved)
    * Switched to SSL for GPM calls
    * Use `URI->host()` for session domain
    * Add support for `open_basedir` when installing packages via GPM
    * Improved `Utils::generateNonceString()` method to handle reverse proxies
    * Optimized core thumbnails saving 38% in file size
    * Added new `bin/gpm index --installed-only` option
    * Improved GPM errors to provider more helpful diagnostic of issues
    * Removed old hardcoded PHP version references
    * Moved `onPageContentProcessed()` event so it's fired more reliably
    * Maintain md5 keys during sorting of Assets #566
    * Update to Caddyfile for Caddy web server
1. [](#bugfix)
    * Fixed an issue with cache/config checksum not being set on cache load
    * Fix for page blueprint and theme inheritance issue #534
    * Set `ZipBackup` timeout to 10 minutes if possible
    * Fix case where we only have inline data for CSS or JS  #565
    * Fix `bin/grav sandbox` command to work with new `webserver-config` folder
    * Fix for markdown attributes on external URLs
    * Fixed issue where `data:` page header was acting as `publish_date:`
    * Fix for special characters in URL parameters (e.g. /tag:c++) #541
    * Safety check for an array of nonces to only use the first one

# v1.0.6
## 12/22/2015

1. [](#new)
    * Set minimum requirements to [PHP 5.5.9](http://bit.ly/1Jt9OXO)
    * Added `saveConfig` to Themes
1. [](#improved)
    * Updated Whoops to new 2.0 version (PHP 7.0 compatible)
    * Moved sample web server configs into dedicated directory
    * FastCGI will use Apache's `mod_deflate` if gzip turned off
1. [](#bugfix)
    * Fix broken media image operators
    * Only call extra method of blueprints if blueprints exist
    * Fix lang prefix in url twig variables #523
    * Fix case insensitive HTTPS check #535
    * Field field validation handles case `multiple` missing

# v1.0.5
## 12/18/2015

1. [](#new)
    * Add ability to extend markdown with plugins
    * Added support for plugins to have individual language files
    * Added `7z` to media formats
    * Use Grav's fork of Parsedown until PR is merged
    * New function to persist plugin configuration to disk
    * GPM `selfupgrade` will now check PHP version requirements
1. [](#improved)
    * If the field allows multiple files, return array
    * Handle non-array values in file validation
1. [](#bugfix)
    * Fix when looping `fields` param in a `list` field
    * Properly convert commas to spaces for media attributes
    * Forcing Travis VM to HI timezone to address future files in zip file

# v1.0.4
## 12/12/2015

1. [](#bugfix)
    * Needed to put default image folder permissions for YAML compatibility

# v1.0.3
## 12/11/2015

1. [](#bugfix)
    * Fixed issue when saving config causing incorrect image cache folder perms

# v1.0.2
## 12/11/2015

1. [](#bugfix)
    * Fix for timing display in debugbar

# v1.0.1
## 12/11/2015

1. [](#improved)
    * Reduced package sizes by removing extra vendor dev bits
1. [](#bugfix)
    * Fix issue when you enable debugger from admin plugin

# v1.0.0
## 12/11/2015

1. [](#new)
    * Add new link attributes via markdown media
    * Added setters to set state of CSS/JS pipelining
    * Added `user/accounts` to `.gitignore`
    * Added configurable permissions option for Image cache
1. [](#improved)
    * Hungarian translation updated
    * Refactored Theme initialization for improved flexibility
    * Wrapped security section of account blueprints in an 'super user' authorize check
    * Minor performance optimizations
    * Updated core page blueprints with markdown preview option
    * Added useful cache info output to Debugbar
    * Added `iconv` polyfill library used by Symfony 2.8
    * Force lowercase of username in a few places for case sensitive filesystems
1. [](#bugfix)
    * Fix for GPM problems "Call to a member function set() on null"
    * Fix for individual asset pipeline values not functioning
    * Fix `Page::copy()` and `Page::move()` to support multiple moves at once
    * Fixed page moving of a page with no content
    * Fix for wrong ordering when moving many pages
    * Escape root path in page medium files to work with special characters
    * Add missing parent constructor to Themes class
    * Fix missing file error in `bin/grav sandbox` command
    * Fixed changelog differ when upgrading Grav
    * Fixed a logic error in `Validation->validate()`
    * Make `$container` available in `setup.php` to fix multi-site

# v1.0.0-rc.6
## 12/01/2015

1. [](#new)
    * Refactor Config classes for improved performance!
    * Refactor Data classes to use `NestedArrayAccess` instead of `DataMutatorTrait`
    * Added support for `classes` and `id` on medium objects to set CSS values
    * Data objects: Allow function call chaining
    * Data objects: Lazy load blueprints only if needed
    * Automatically create unique security salt for each configuration
    * Added Hungarian translation
    * Added support for User groups
1. [](#improved)
    * Improved robots.txt to disallow crawling of non-user folders
    * Nonces only generated once per action and process
    * Added IP into Nonce string calculation
    * Nonces now use random string with random salt to improve performance
    * Improved list form handling #475
    * Vendor library updates
1. [](#bugfix)
    * Fixed help output for `bin/plugin`
    * Fix for nested logic for lists and form parsing #273
    * Fix for array form fields and last entry not getting deleted
    * Should not be able to set parent to self #308

# v1.0.0-rc.5
## 11/20/2015

1. [](#new)
    * Added **nonce** functionality for all admin forms for improved security
    * Implemented the ability for Plugins to provide their own CLI commands through `bin/plugin`
    * Added Croatian translation
    * Added missing `umask_fix` property to `system.yaml`
    * Added current theme's config to global config. E.g. `config.theme.dropdown_enabled`
    * Added `append_url_extension` option to system config & page headers
    * Users have a new `state` property to allow disabling/banning
    * Added new `Page.relativePagePath()` helper method
    * Added new `|pad` Twig filter for strings (uses `str_pad()`)
    * Added `lighttpd.conf` for Lightly web server
1. [](#improved)
    * Clear previously applied operations when doing a reset on image media
    * Password no longer required when editing user
    * Improved support for trailing `/` URLs
    * Improved `.nginx.conf` configuration file
    * Improved `.htaccess` security
    * Updated vendor libs
    * Updated `composer.phar`
    * Use streams instead of paths for `clearCache()`
    * Use PCRE_UTF8 so unicode strings can be regexed in Truncator
    * Handle case when login plugin is disabled
    * Improved `quality` functionality in media handling
    * Added some missing translation strings
    * Deprecated `bin/grav newuser` in favor of `bin/plugin login new-user`
    * Moved fallback types to use any valid media type
    * Renamed `system.pages.fallback_types` to `system.media.allowed_fallback_types`
    * Removed version number in default `generator` meta tag
    * Disable time limit in case of slow downloads
    * Removed default hash in `system.yaml`
1. [](#bugfix)
    * Fix for media using absolute URLs causing broken links
    * Fix theme auto-loading #432
    * Don't create empty `<style>` or `<script>` scripts if no data
    * Code cleanups
    * Fix undefined variable in Config class
    * Fix exception message when label is not set
    * Check in `Plugins::get()` to ensure plugins exists
    * Fixed GZip compression making output buffering work correctly with all servers and browsers
    * Fixed date representation in system config

# v1.0.0-rc.4
## 10/29/2015

1. [](#bugfix)
    * Fixed a fatal error if you have a collection with missing or invalid `@page: /route`

# v1.0.0-rc.3
## 10/29/2015

1. [](#new)
    * New Page collection options! `@self.parent, @self.siblings, @self.descendants` + more
    * White list of file types for fallback route functionality (images by default)
1. [](#improved)
    * Assets switched from defines to streams
1. [](#bugfix)
    * README.md typos fixed
    * Fixed issue with routes that have lang string in them (`/en/english`)
    * Trim strings before validation so whitespace is not satisfy 'required'

# v1.0.0-rc.2
## 10/27/2015

1. [](#new)
    * Added support for CSS Asset groups
    * Added a `wrapped_site` system option for themes/plugins to use
    * Pass `Page` object as event to `onTwigPageVariables()` event hook
    * New `Data.items()` method to get all items
1. [](#improved)
    * Missing pipelined remote asset will now fail quietly
    * More reliably handle inline JS and CSS to remove only surrounding HTML tags
    * `Medium.meta` returns new Data object so null checks are possible
    * Improved Medium metadata merging to allow for automatic title/alt/class attributes
    * Moved Grav object to global variable rather than template variable (useful for macros)
    * German language improvements
    * Updated bundled composer
1. [](#bugfix)
    * Accept variety of `true` values in `User.authorize()` method
    * Fix for `Validation` throwing an error if no label set

# v1.0.0-rc.1
## 10/23/2015

1. [](#new)
    * Use native PECL YAML parser if installed for 4X speed boost in parsing YAML files
    * Support for inherited theme class
    * Added new default language prepend system configuration option
    * New `|evaluate` Twig filter to evaluate a string as twig
    * New system option to ignore all **hidden** files and folders
    * New system option for default redirect code
    * Added ability to append specific `[30x]` codes to redirect URLs
    * Added `url_taxonomy_filters` for page collections
    * Added `@root` page and `recurse` flag for page collections
    * Support for **multiple** page collection types as an array
    * Added Dutch language file
    * Added Russian language file
    * Added `remove` method to User object
1. [](#improved)
    * Moved hardcoded mimetypes to `media.yaml` to be treated as Page media files
    * Set `errors: display: false` by default in `system.yaml`
    * Strip out extra slashes in the URI
    * Validate hostname to ensure it is valid
    * Ignore more SCM folders in Backups
    * Removed `home_redirect` settings from `system.yaml`
    * Added Page `media` as root twig object for consistency
    * Updated to latest vendor libraries
    * Optimizations to Asset pipeline logic for minor speed increase
    * Block direct access to a variety of files in `.htaccess` for increased security
    * Debugbar vendor library update
    * Always fallback to english if other translations are not available
1. [](#bugfix)
    * Fix for redirecting external URL with multi-language
    * Fix for Asset pipeline not respecting asset groups
    * Fix language files with child/parent theme relationships
    * Fixed a regression issue resulting in incorrect default language
    * Ensure error handler is initialized before URI is processed
    * Use default language in Twig if active language is not set
    * Fixed issue with `safeEmailFilter()` Twig filter not separating with `;` properly
    * Fixed empty YAML file causing error with native PECL YAML parser
    * Fixed `SVG` mimetype
    * Fixed incorrect `Cache-control: max-age` value format

# v0.9.45
## 10/08/2015

1. [](#bugfix)
    * Fixed a regression issue resulting in incorrect default language

# v0.9.44
## 10/07/2015

1. [](#new)
    * Added Redis back as a supported cache mechanism
    * Allow Twig `nicetime` translations
    * Added `-y` option for 'Yes to all' in `bin/gpm update`
    * Added CSS `media` attribute to the Assets manager
    * New German language support
    * New Czech language support
    * New French language support
    * Added `modulus` twig filter
1. [](#improved)
    * URL decode in medium actions to allow complex syntax
    * Take into account `HTTP_HOST` before `SERVER_NAME` (helpful with Nginx)
    * More friendly cache naming to ease manual management of cache systems
    * Added default Apache resource for `DirectoryIndex`
1. [](#bugfix)
    * Fix GPM failure when offline
    * Fix `open_basedir` error in `bin/gpm install`
    * Fix an HHVM error in Truncator
    * Fix for XSS vulnerability with params
    * Fix chaining for responsive size derivatives
    * Fix for saving pages when removing the page title and all other header elements
    * Fix when saving array fields
    * Fix for ports being included in `HTTP_HOST`
    * Fix for Truncator to handle PHP tags gracefully
    * Fix for locate style lang codes in `getNativeName()`
    * Urldecode image basenames in markdown

# v0.9.43
## 09/16/2015

1. [](#new)
    * Added new `AudioMedium` for HTML5 audio
    * Added ability for Assets to be added and displayed in separate *groups*
    * New support for responsive image derivative sizes
1. [](#improved)
    * GPM theme install now uses a `copy` method so new files are not lost (e.g. `/css/custom.css`)
    * Code analysis improvements and cleanup
    * Removed Twig panel from debugger (no longer supported in Twig 1.20)
    * Updated composer packages
    * Prepend active language to `convertUrl()` when used in markdown links
    * Added some pre/post flight options for installer via blueprints
    * Hyphenize the site name in the backup filename
1. [](#bugfix)
    * Fix broken routable logic
    * Check for `phpinfo()` method in case it is restricted by hosting provider
    * Fixes for windows when running GPM
    * Fix for ampersand (`&`) causing error in `truncateHtml()` via `Page.summary()`

# v0.9.42
## 09/11/2015

1. [](#bugfix)
    * Fixed `User.authorise()` to be backwards compabile

# v0.9.41
## 09/11/2015

1. [](#new)
    * New and improved multibyte-safe TruncateHTML function and filter
    * Added support for custom page date format
    * Added a `string` Twig filter to render as json_encoded string
    * Added `authorize` Twig filter
    * Added support for theme inheritance in the admin
    * Support for multiple content collections on a page
    * Added configurable files/folders ignores for pages
    * Added the ability to set the default PHP locale and override via multi-lang configuration
    * Added ability to save as YAML via admin
    * Added check for `mbstring` support
    * Added new `redirect` header for pages
1. [](#improved)
    * Changed dependencies from `develop` to `master`
    * Updated logging to log everything from `debug` level on (was `warning`)
    * Added missing `accounts/` folder
    * Default to performing a 301 redirect for URIs with trailing slashes
    * Improved Twig error messages
    * Allow validating of forms from anywhere such as plugins
    * Added logic so modular pages are by default non-routable
    * Hide password input in `bin/grav newuser` command
1. [](#bugfix)
    * Fixed `Pages.all()` not returning modular pages
    * Fix for modular template types not getting found
    * Fix for `markdown_extra:` overriding `markdown:extra:` setting
    * Fix for multi-site routing
    * Fix for multi-lang page name error
    * Fixed a redirect loop in `URI` class
    * Fixed a potential error when `unsupported_inline_types` is empty
    * Correctly generate 2x retina image
    * Typo fixes in page publish/unpublish blueprint

# v0.9.40
## 08/31/2015

1. [](#new)
    * Added some new Twig filters: `defined`, `rtrim`, `ltrim`
    * Admin support for customizable page file name + template override
1. [](#improved)
    * Better message for incompatible/unsupported Twig template
    * Improved User blueprints with better help
    * Switched to composer **install** rather than **update** by default
    * Admin autofocus on page title
    * `.htaccess` hardening (`.htaccess` & `htaccess.txt`)
    * Cache safety checks for missing folders
1. [](#bugfix)
    * Fixed issue with unescaped `o` character in date formats

# v0.9.39
## 08/25/2015

1. [](#bugfix)
    * `Page.active()` not triggering on **homepage**
    * Fix for invalid session name in Opera browser

# v0.9.38
## 08/24/2015

1. [](#new)
    * Added `language` to **user** blueprint
    * Added translations to blueprints
    * New extending logic for blueprints
    * Blueprints are now loaded with Streams to allow for better overrides
    * Added new Symfony `dump()` method
1. [](#improved)
    * Catch YAML header parse exception so site doesn't die
    * Better `Page.parent()` logic
    * Improved GPM display layout
    * Tweaked default page layout
    * Unset route and slug for improved reliability of route changes
    * Added requirements to README.md
    * Updated various libraries
    * Allow use of custom page date field for dateRange collections
1. [](#bugfix)
    * Slug fixes with GPM
    * Unset plaintext password on save
    * Fix for trailing `/` not matching active children

# v0.9.37
## 08/12/2015

3. [](#bugfix)
    * Fixed issue when saving `header.process` in page forms via the **admin plugin**
    * Fixed error due to use of `set_time_limit` that might be disabled on some hosts

# v0.9.36
## 08/11/2015

1. [](#new)
    * Added a new `newuser` CLI command to create user accounts
    * Added `default` blueprint for all templates
    * Support `user` and `system` language translation merging
1. [](#improved)
    * Added isSymlink method in GPM to determine if Grav is symbolically linked or not
    * Refactored page recursing
    * Updated blueprints to use new toggles
    * Updated blueprints to use current date for date format fields
    * Updated composer.phar
    * Use sessions for admin even when disabled for site
    * Use `GRAV_ROOT` in session identifier

# v0.9.35
## 08/06/2015

1. [](#new)
    * Added `body_classes` field
    * Added `visiblity` toggle and help tooltips on new page form
    * Added new `Page.unsetRoute()` method to allow admin to regenerate the route
2. [](#improved)
    * User save no longer stores username each time
    * Page list form field now shows all pages except root
    * Removed required option from page title
    * Added configuration settings for running Nginx in sub directory
3. [](#bugfix)
    * Fixed deep translation merging
    * Fixed broken **metadata** merging with site defaults
    * Fixed broken **summary** field
    * Fixed broken robots field
    * Fixed GPM issue when using cURL, throwing an `Undefined offset: 1` exception
    * Removed duplicate hidden page `type` field

# v0.9.34
## 08/04/2015

1. [](#new)
    * Added new `cache_all` system setting + media `cache()` method
    * Added base languages configuration
    * Added property language to page to help plugins identify page language
    * New `Utils::arrayFilterRecursive()` method
2. [](#improved)
    * Improved Session handling to support site and admin independently
    * Allow Twig variables to be modified in other events
    * Blueprint updates in preparation for Admin plugin
    * Changed `Inflector` from static to object and added multi-language support
    * Support for admin override of a page's blueprints
3. [](#bugfix)
    * Removed unused `use` in `VideoMedium` that was causing error
    * Array fix in `User.authorise()` method
    * Fix for typo in `translations_fallback`
    * Fixed moving page to the root

# v0.9.33
## 07/21/2015

1. [](#new)
    * Added new `onImageMediumSaved()` event (useful for post-image processing)
    * Added `Vary: Accept-Encoding` option
2. [](#improved)
    * Multilang-safe delimiter position
    * Refactored Twig classes and added optional umask setting
    * Removed `pageinit()` timing
    * `Page->routable()` now takes `published()` state into account
    * Improved how page extension is set
    * Support `Language->translate()` method taking string and array
3. [](#bugfix)
    * Fixed `backup` command to include empty folders

# v0.9.32
## 07/14/2015

1. [](#new)
    * Detect users preferred language via `http_accept_language` setting
    * Added new `translateArray()` language method
2. [](#improved)
    * Support `en` translations by default for plugins & themes
    * Improved default generator tag
    * Minor language tweaks and fixes
3. [](#bugfix)
    * Fix for session active language and homepage redirects
    * Ignore root-level page rather than throwing error

# v0.9.31
## 07/09/2015

1. [](#new)
    * Added xml, json, css and js to valid media file types
2. [](#improved)
    * Better handling of unsupported media type downloads
    * Improved `bin/grav backup` command to mimic admin plugin location/name
3. [](#bugfix)
    * Critical fix for broken language translations
    * Fix for Twig markdown filter error
    * Safety check for download extension

# v0.9.30
## 07/08/2015

1. [](#new)
    * BIG NEWS! Extensive Multi-Language support is all new in 0.9.30!
    * Translation support via Twig filter/function and PHP method
    * Page specific default route
    * Page specific route aliases
    * Canonical URL route support
    * Added built-in session support
    * New `Page.rawRoute()` to get a consistent folder-based route to a page
    * Added option to always redirect to default page on alias URL
    * Added language safe redirect function for use in core and plugins
2. [](#improved)
    * Improved `Page.active()` and `Page.activeChild()` methods to support route aliases
    * Various spelling corrections in `.php` comments, `.md` and `.yaml` files
    * `Utils::startsWith()` and `Utils::endsWith()` now support needle arrays
    * Added a new timer around `pageInitialized` event
    * Updated jQuery library to v2.1.4
3. [](#bugfix)
    * In-page CSS and JS files are now handled properly
    * Fix for `enable_media_timestamp` not working properly

# v0.9.29
## 06/22/2015

1. [](#new)
    * New and improved Regex-powered redirect and route alias logic
    * Added new `onBuildPagesInitialized` event for memory critical or time-consuming plugins
    * Added a `setSummary()` method for pages
2. [](#improved)
    * Improved `MergeConfig()` logic for more control
    * Travis skeleton build trigger implemented
    * Set composer.json versions to stable versions where possible
    * Disabled `last_modified` and `etag` page headers by default (causing too much page caching)
3. [](#bugfix)
    * Preload classes during `bin/gpm selfupgrade` to avoid issues with updated classes
    * Fix for directory relative _down_ links

# v0.9.28
## 06/16/2015

1. [](#new)
    * Added method to set raw markdown on a page
    * Added ability to enabled system and page level `etag` and `last_modified` headers
2. [](#improved)
    * Improved image path processing
    * Improved query string handling
    * Optimization to image handling supporting URL encoded filenames
    * Use global `composer` when available rather than Grv provided one
    * Use `PHP_BINARY` constant rather than `php` executable
    * Updated Doctrine Cache library
    * Updated Symfony libraries
    * Moved `convertUrl()` method to Uri object
3. [](#bugfix)
    * Fix incorrect slug causing problems with CLI `uninstall`
    * Fix Twig runtime error with assets pipeline in sufolder installations
    * Fix for `+` in image filenames
    * Fix for dot files causing issues with page processing
    * Fix for Uri path detection on Windows platform
    * Fix for alternative media resolutions
    * Fix for modularTypes key properties

# v0.9.27
## 05/09/2015

1. [](#new)
    * Added new composer CLI command
    * Added page-level summary header overrides
    * Added `size` back for Media objects
    * Refactored Backup command in preparation for admin plugin
    * Added a new `parseLinks` method to Plugins class
    * Added `starts_with` and `ends_with` Twig filters
2. [](#improved)
    * Optimized install of vendor libraries for speed improvement
    * Improved configuration handling in preparation for admin plugin
    * Cache optimization: Don't cache Twig templates when you pass dynamic params
    * Moved `Utils::rcopy` to `Folder::rcopy`
    * Improved `Folder::doDelete`
    * Added check for required Curl in GPM
    * Updated included composer.phar to latest version
    * Various blueprint fixes for admin plugin
    * Various PSR and code cleanup tasks
3. [](#bugfix)
    * Fix issue with Gzip not working with `onShutDown()` event
    * Fix for URLs with trailing slashes
    * Handle condition where certain errors resulted in blank page
    * Fix for issue with theme name equal to base_url and asset pipeline
    * Fix to properly normalize font rewrite path
    * Fix for absolute URLs below the current page
    * Fix for `..` page references

# v0.9.26
## 04/24/2015

3. [](#bugfix)
    * Fixed issue with homepage routes failing with 'dirname' error

# v0.9.25
## 04/24/2015

1. [](#new)
    * Added support for E-Tag, Last-Modified, Cache-Control and Page-based expires headers
2. [](#improved)
    * Refactored media image handling to make it more flexible and support absolute paths
    * Refactored page modification check process to make it faster
    * User account improvements in preparation for admin plugin
    * Protect against timing attacks
    * Reset default system expires time to 0 seconds (can override if you need to)
3. [](#bugfix)
    * Fix issues with spaces in webroot when using `bin/grav install`
    * Fix for spaces in relative directory
    * Bug fix in collection filtering

# v0.9.24
## 04/15/2015

1. [](#new)
    * Added support for chunked downloads of Assets
    * Added new `onBeforeDownload()` event
    * Added new `download()` and `getMimeType()` methods to Utils class
    * Added configuration option for supported page types
    * Added assets and media timestamp options (off by default)
    * Added page expires configuration option
2. [](#bugfix)
    * Fixed issue with Nginx/Gzip and `ob_flush()` throwing error
    * Fixed assets actions on 'direct media' URLs
    * Fix for 'direct assets` with any parameters

# v0.9.23
## 04/09/2015

1. [](#bugfix)
    * Fix for broken GPM `selfupgrade` (Grav 0.9.21 and 0.9.22 will need to manually upgrade to this version)

# v0.9.22
## 04/08/2015

1. [](#bugfix)
    * Fix to normalize GRAV_ROOT path for Windows
    * Fix to normalize Media image paths for Windows
    * Fix for GPM `selfupgrade` when you are on latest version

# v0.9.21
## 04/07/2015

1. [](#new)
    * Major Media functionality enhancements: SVG, Animated GIF, Video support!
    * Added ability to configure default image quality in system configuration
    * Added `sizes` attributes for custom retina image breakpoints
2. [](#improved)
    * Don't scale @1x retina images
    * Add filter to Iterator class
    * Updated various composer packages
    * Various PSR fixes

# v0.9.20
## 03/24/2015

1. [](#new)
    * Added `addAsyncJs()` and `addDeferJs()` to Assets manager
    * Added support for extranal URL redirects
2. [](#improved)
    * Fix unpredictable asset ordering when set from plugin/system
    * Updated `nginx.conf` to ensure system assets are accessible
    * Ensure images are served as static files in Nginx
    * Updated vendor libraries to latest versions
    * Updated included composer.phar to latest version
3. [](#bugfix)
    * Fixed issue with markdown links to `#` breaking HTML

# v0.9.19
## 02/28/2015

1. [](#new)
    * Added named assets capability and bundled jQuery into Grav core
    * Added `first()` and `last()` to `Iterator` class
2. [](#improved)
    * Improved page modification routine to skip _dot files_
    * Only use files to calculate page modification dates
    * Broke out Folder iterators into their own classes
    * Various Sensiolabs Insight fixes
3. [](#bugfix)
    * Fixed `Iterator.nth()` method

# v0.9.18
## 02/19/2015

1. [](#new)
    * Added ability for GPM `install` to automatically install `_demo` content if found (w/backup)
    * Added ability for themes and plugins to have dependencies required to install via GPM
    * Added ability to override the system timezone rather than relying on server setting only
    * Added new Twig filter `random_string` for generating random id values
    * Added new Twig filter `markdown` for on-the-fly markdown processing
    * Added new Twig filter `absoluteUrl` to convert relative to absolute URLs
    * Added new `processTemplate()` method to Twig object for on-the-fly processing of twig template
    * Added `rcopy()` and `contains()` helper methods in Utils
2. [](#improved)
    * Provided new `param_sep` variable to better support Apache on Windows
    * Moved parsedown configuration into the trait
    * Added optional **deep-copy** option to `mergeConfig()` for plugins
    * Updated bundled `composer.phar` package
    * Various Sensiolabs Insight fixes - Silver level now!
    * Various PSR Fixes
3. [](#bugfix)
    * Fix for windows platforms not displaying installed themes/plugins via GPM
    * Fix page IDs not picking up folder-only pages

# v0.9.17
## 02/05/2015

1. [](#new)
    * Added **full HHVM support!** Get your speed on with Facebook's crazy fast PHP JIT compiler
2. [](#improved)
    * More flexible page summary control
    * Support **CamelCase** plugin and theme class names. Replaces dashes and underscores
    * Moved summary delimiter into `site.yaml` so it can be configurable
    * Various PSR fixes
3. [](#bugfix)
     * Fix for `mergeConfig()` not falling back to defaults
     * Fix for `addInlineCss()` and `addInlineJs()` Assets not working between Twig tags
     * Fix for Markdown adding HTML tags into inline CSS and JS

# v0.9.16
## 01/30/2015

1. [](#new)
    * Added **Retina** and **Responsive** image support via Grav media and `srcset` image attribute
    * Added image debug option that overlays responsive resolution
    * Added a new image cache stream
2. [](#improved)
    * Improved the markdown Lightbox functionality to better mimic Twig version
    * Fullsize Lightbox can now have filters applied
    * Added a new `mergeConfig()` method to Plugin class to merge system + page header configuration
    * Added a new `disable()` method to Plugin class to programmatically disable a plugin
    * Updated Parsedown and Parsedown Extra to address bugs
    * Various PSR fixes
3. [](#bugfix)
     * Fix bug with image dispatch in traditionally _non-routable_ pages
     * Fix for markdown link not working on non-current pages
     * Fix for markdown images not being found on homepage

# v0.9.15
## 01/23/2015

3. [](#bugfix)
     * Typo in video mime types
     * Fix for old `markdown_extra` system setting not getting picked up
     * Fix in regex for Markdown links with numeric values in path
     * Fix for broken image routing mechanism that got broken at some point
     * Fix for markdown images/links in pages with page slug override

# v0.9.14
## 01/23/2015

1. [](#new)
    * Added **GZip** support
    * Added multiple configurations via `setup.php`
    * Added base structure for unit tests
    * New `onPageContentRaw()` plugin event that processes before any page processing
    * Added ability to dynamically set Metadata on page
    * Added ability to dynamically configure Markdown processing via Parsedown options
2. [](#improved)
    * Refactored `page.content()` method to be more flexible and reliable
    * Various updates and fixes for streams resulting in better multi-site support
    * Updated Twig, Parsedown, ParsedownExtra, DoctrineCache libraries
    * Refactored Parsedown trait
    * Force modular pages to be non-visible in menus
    * Moved RewriteBase before Exploits in `.htaccess`
    * Added standard video formats to Media support
    * Added priority for inline assets
    * Check for uniqueness when adding multiple inline assets
    * Improved support for Twig-based URLs inside Markdown links and images
    * Improved Twig `url()` function
3. [](#bugfix)
    * Fix for HTML entities quotes in Metadata values
    * Fix for `published` setting to have precedent of `publish_date` and `unpublish_date`
    * Fix for `onShutdown()` events not closing connections properly in **php-fpm** environments

# v0.9.13
## 01/09/2015

1. [](#new)
    * Added new published `true|false` state in page headers
    * Added `publish_date` in page headers to automatically publish page
    * Added `unpublish_date` in page headers to automatically unpublish page
    * Added `dateRange()` capability for collections
    * Added ability to dynamically control Cache lifetime programmatically
    * Added ability to sort by anything in the page header. E.g. `sort: header.taxonomy.year`
    * Added various helper methods to collections: `copy, nonVisible, modular, nonModular, published, nonPublished, nonRoutable`
2. [](#improved)
    * Modified all Collection methods so they can be chained together: `$collection->published()->visible()`
    * Set default Cache lifetime to default of 1 week (604800 seconds) - was infinite
    * House-cleaning of some unused methods in Pages object
3. [](#bugfix)
    * Fix `uninstall` GPM command that was broken in last release
    * Fix for intermittent `undefined index` error when working with Collections
    * Fix for date of some pages being set to incorrect future timestamps

# v0.9.12
## 01/06/2015

1. [](#new)
    * Added an all-access robots.txt file for search engines
    * Added new GPM `uninstall` command
    * Added support for **in-page** Twig processing in **modular** pages
    * Added configurable support for `undefined` Twig functions and filters
2. [](#improved)
    * Fall back to default `.html` template if error occurs on non-html pages
    * Added ability to have PSR-1 friendly plugin names (CamelCase, no-dashes)
    * Fix to `composer.json` to deter API rate-limit errors
    * Added **non-exception-throwing** handler for undefined methods on `Medium` objects
3. [](#bugfix)
    * Fix description for `self-upgrade` method of GPM command
    * Fix for incorrect version number when performing GPM `update`
    * Fix for argument description of GPM `install` command
    * Fix for recalcitrant CodeKit mac application

# v0.9.11
## 12/21/2014

1. [](#new)
    * Added support for simple redirects as well as routes
2. [](#improved)
    * Handle Twig errors more cleanly
3. [](#bugfix)
    * Fix for error caused by invalid or missing user agent string
    * Fix for directory relative links and URL fragments (#pagelink)
    * Fix for relative links with no subfolder in `base_url`

# v0.9.10
## 12/12/2014

1. [](#new)
    * Added Facebook-style `nicetime` date Twig filter
2. [](#improved)
    * Moved `clear-cache` functionality into Cache object required for Admin plugin
3. [](#bugfix)
    * Fix for undefined index with previous/next buttons

# v0.9.9
## 12/05/2014

1. [](#new)
    * Added new `@page` collection type
    * Added `ksort` and `contains` Twig filters
    * Added `gist` Twig function
2. [](#improved)
    * Refactored Page previous/next/adjacent functionality
    * Updated to Symfony 2.6 for yaml/console/event-dispatcher libraries
    * More PSR code fixes
3. [](#bugfix)
    * Fix for over-escaped apostrophes in YAML

# v0.9.8
## 12/01/2014

1. [](#new)
    * Added configuration option to set default lifetime on cache saves
    * Added ability to set HTTP status code from page header
    * Implemented simple wild-card custom routing
2. [](#improved)
    * Fixed elusive double load to fully cache issue (crossing fingers...)
    * Ensure Twig tags are treated as block items in markdown
    * Removed some older deprecated methods
    * Ensure onPageContentProcessed() event only fires when not cached
    * More PSR code fixes
3. [](#bugfix)
    * Fix issue with miscalculation of blog separator location `===`

# v0.9.7
## 11/24/2014

1. [](#improved)
    * Nginx configuration updated
    * Added gitter.im badge to README
    * Removed `set_time_limit()` and put checks around `ignore_user_abort`
    * More PSR code fixes
2. [](#bugfix)
    * Fix issue with non-valid asset path showing up when they shouldn't
    * Fix for JS asset pipeline and scripts that don't end in `;`
    * Fix for schema-based markdown URLs broken routes (eg `mailto:`)

# v0.9.6
## 11/17/2014

1. [](#improved)
    * Moved base_url variables into Grav container
    * Forced media sorting to use natural sort order by default
    * Various PSR code tidying
    * Added filename, extension, thumb to all medium objects
2. [](#bugfix)
    * Fix for infinite loop in page.content()
    * Fix hostname for configuration overrides
    * Fix for cached configuration
    * Fix for relative URLs in markdown on installs with no base_url
    * Fix for page media images with uppercase extension

# v0.9.5
## 11/09/2014

1. [](#new)
    * Added quality setting to medium for compression configuration of images
    * Added new onPageContentProcessed() event that is post-content processing but pre-caching
2. [](#improved)
    * Added support for AND and OR taxonomy filtering.  AND by default (was OR)
    * Added specific clearing options for CLI clear-cache command
    * Moved environment method to URI so it can be accessible in plugins and themes
    * Set Grav's output variable to public so it can be manipulated in onOutputGenerated event
    * Updated vendor libraries to latest versions
    * Better handing of 'home' in active menu state detection
    * Various PSR code tidying
    * Improved some error messages and notices
3. [](#bugfix)
    * Force route rebuild when configuration changes
    * Fix for 'installed undefined' error in CLI versions command
    * Do not remove the JSON/Text error handlers
    * Fix for supporting inline JS and CSS when Asset pipeline enabled
    * Fix for Data URLs in CSS being badly formed
    * Fix Markdown links with fragment and query elements

# v0.9.4
## 10/29/2014

1. [](#new)
    * New improved Debugbar with messages, timing, config, twig information
    * New exception handling system utilizing Whoops
    * New logging system utilizing Monolog
    * Support for auto-detecting environment configuration
    * New version command for CLI
    * Integrate Twig dump() calls into Debugbar
2. [](#improved)
    * Selfupgrade now clears cache on successful upgrade
    * Selfupgrade now supports files without extensions
    * Improved error messages when plugin is missing
    * Improved security in .htaccess
    * Support CSS/JS/Image assets in vendor/system folders via .htaccess
    * Add support for system timers
    * Improved and optimized configuration loading
    * Automatically disable Debugbar on non-HTML pages
    * Disable Debugbar by default
3. [](#bugfix)
    * More YAML blueprint fixes
    * Fix potential double // in assets
    * Load debugger as early as possible

# v0.9.3
## 10/09/2014

1. [](#new)
    * GPM (Grav Package Manager) Added
    * Support for multiple Grav configurations
    * Dynamic media support via URL
    * Added inlineCss and inlineJs support for Assets
2. [](#improved)
    * YAML caching for increased performance
    * Use stream wrapper in pages, plugins and themes
    * Switched to RocketTheme toolbox for some core functionality
    * Renamed `setup` CLI command to `sandbox`
    * Broke cache types out into multiple directories in the cache folder
    * Removed vendor libs from github repository
    * Various PSR cleanup of code
    * Various Blueprint updates to support upcoming admin plugin
    * Added ability to filter page children for normal/modular/all
    * Added `sort_by_key` twig filter
    * Added `visible()` and `routable()` filters to page collections
    * Use session class in shutdown process
    * Improvements to modular page loading
    * Various code cleanup and optimizations
3. [](#bugfix)
    * Fixed file checking not updating the last modified time. For real this time!
    * Switched debugger to PRODUCTION mode by default
    * Various fixes in URI class for increased reliability

# v0.9.2
## 09/15/2014

1. [](#new)
    * New flexible site and page metadata support including ObjectGraph and Facebook
    * New method to get user IP address in URI object
    * Added new onShutdown() event that fires after connection is closed for Async features
2. [](#improved)
    * Skip assets pipeline minify on Windows platforms by default due to PHP issue 47689
    * Fixed multiple level menus not highlighting correctly
    * Updated some blueprints in preparation for admin plugin
    * Fail gracefully when theme does not exist
    * Add stream support into ResourceLocator::addPath()
    * Separate themes from plugins, add themes:// stream and onTask events
    * Added barDump() to Debugger
    * Removed stray test page
    * Override modified only if a non-markdown file was modified
    * Added assets attributes support
    * Auto-run composer install when running the Grav CLI
    * Vendor folder removed from repository
    * Minor configuration performance optimizations
    * Minor debugger performance optimizations
3. [](#bugfix)
    * Fix url() twig function when Grav isn't installed at root
    * Workaround for PHP bug 52065
    * Fixed getList() method on Pages object that was not working
    * Fix for open_basedir error
    * index.php now warns if not running on PHP 5.4
    * Removed memcached option (redundant)
    * Removed memcache from auto setup, added memcache server configuration option
    * Fix broken password validation
    * Back to proper PSR-4 Autoloader

# v0.9.1
## 09/02/2014

1. [](#new)
    * Added new `theme://` PHP stream for current theme
2. [](#improved)
    * Default to new `file` modification checking rather than `folder`
    * Added support for various markdown link formats to convert to Grav-friendly URLs
    * Moved configure() from Theme to Themes class
    * Fix autoloading without composer update -o
    * Added support for Twig url method
    * Minor code cleanup
3. [](#bugfix)
    * Fixed issue with page changes not being picked up
    * Fixed Minify to provide `@supports` tag compatibility
    * Fixed ResourceLocator not working with multiple paths
    * Fixed issue with Markdown process not stripping LFs
    * Restrict file type extensions for added security
    * Fixed template inheritance
    * Moved Browser class to proper location

# v0.9.0
## 08/25/2014

1. [](#new)
    * Addition of Dependency Injection Container
    * Refactored plugins to use Symfony Event Dispatcher
    * New Asset Manager to provide unified management of JavaScript and CSS
    * Asset Pipelining to provide unification, minify, and optimization of JavaScript and CSS
    * Grav Media support directly in Markdown syntax
    * Additional Grav Generator meta tag in default themes
    * Added support for PHP Stream Wrapper for resource location
    * Markdown Extra support
    * Browser object for fast browser detection
2. [](#improved)
    * PSR-4 Autoloader mechanism
    * Tracy Debugger new `detect` option to detect running environment
    * Added new `random` collection sort option
    * Make media images progressive by default
    * Additional URI filtering for improved security
    * Safety checks to ensure PHP 5.4.0+
    * Move to Slidebars side navigation in default Antimatter theme
    * Updates to `.htaccess` including section on `RewriteBase` which is needed for some hosting providers
3. [](#bugfix)
    * Fixed issue when installing in an apache userdir (~username) folder
    * Various mobile CSS issues in default themes
    * Various minor bug fixes


# v0.8.0
## 08/13/2014

1. [](#new)
    * Initial Release<|MERGE_RESOLUTION|>--- conflicted
+++ resolved
@@ -1,4 +1,8 @@
-<<<<<<< HEAD
+# v1.7.0-beta.2
+## mm/dd/2019
+
+1. [](#new)
+
 # v1.7.0-beta.1
 ## 06/14/2019
 
@@ -9,14 +13,15 @@
     * Updated Symfony Components to 4.3
     * Added support for Twig 2.11 (compatible with Twig 1.40+)
     * Added `$grav->exit()` method to properly terminate the request with a response
-=======
+    * Optimization: Initialize debugbar only after the configuration has been loaded
+    * Optimization: Combine some early Grav processors into a single one
+
 # v1.6.11
 ## mm/dd/2019
 
 1. [](#bugfix)
     * Fixed error in `ImageMedium::url()` if the image cache folder does not exist
     * Fixed empty form flash name after update
->>>>>>> ac9ef4da
 
 # v1.6.10
 ## 06/14/2019
@@ -26,8 +31,6 @@
     * Removed `Gitter` and `Slack` [#2502](https://github.com/getgrav/grav/issues/2502)
     * Optimizations for Plugin/Theme loading
     * Generalized markdown classes so they can be used outside of `Page` scope with a custom `Excerpts` class instance
-    * Optimization: Initialize debugbar only after the configuration has been loaded
-    * Optimization: Combine some early Grav processors into a single one
     * Change minimal port number to 0 (unix socket) [#2452](https://github.com/getgrav/grav/issues/2452)
 1. [](#bugfix)
     * Force question to install demo content in theme update [#2493](https://github.com/getgrav/grav/issues/2493)
