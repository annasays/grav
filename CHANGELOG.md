# v1.7.0-rc.17
## mm/dd/2020

1. [](#new)
    * Added a `getAllHeaders()` compatibility function
1. [](#improved)
    * Fall back through various templates scenarios if they don't exist in theme to avoid unhelpful error.
    * Added default templates for `external.html.twig`, `default.html.twig`, and `modular.html.twig`
    * Improve Media classes
1. [](#bugfix)
    * Fixed `Security::sanitizeSVG()` creating an empty file if SVG file cannot be parsed
    * Fixed infinite loop in blueprints with `extend@` to a parent stream
    * Added missing `Stream::create()` method
    * Added missing `onBlueprintCreated` event for Flex Pages
    * Fixed `onBlueprintCreated` firing multiple times recursively
    * Fixed media upload failing with custom folders
    * Fixed `unset()` in `ObjectProperty` class
    * Fixed `FlexObject::freeMedia()` method causing media to become null
    * Fixed bug in `Flex Form` making it impossible to set nested values
    * Fixed `Flex User` avatar when using folder storage, also allow multiple images
<<<<<<< HEAD
    * Fixed fatal error with toggled lists
=======
    * Fixed Referer reference during GPM calls.
>>>>>>> 1520eec6

# v1.7.0-rc.16
## 09/01/2020

1. [](#new)
    * Added a new `svg_image()` twig function to make it easier to 'include' SVG source in Twig
    * Added a helper `Utils::fullPath()` to get the full path to a file be it stream, relative, etc.
1. [](#improved)
    * Added `themes` to cached blueprints and configuration
1. [](#bugfix)
    * Fixed `Flex Pages` issue with `getRoute()` returning path with language prefix for default language if set not to do that
    * Fixed `Flex Pages` bug where reordering pages causes page content to disappear if default language uses wrong extension (`.md` vs `.en.md`)
    * Fixed `Flex Pages` bug where `onAdminSave` passes page as `$event['page']` instead of `$event['object']` [#2995](https://github.com/getgrav/grav/issues/2995)
    * Fixed `Flex Pages` bug where changing a modular page template added duplicate file [admin#1899](https://github.com/getgrav/grav-plugin-admin/issues/1899)
    * Fixed `Flex Pages` bug where renaming slug causes bad ordering range after save [#2997](https://github.com/getgrav/grav/issues/2997)

# v1.7.0-rc.15
## 07/22/2020

1. [](#bugfix)
    * Fixed Flex index file caching [#2962](https://github.com/getgrav/grav/issues/2962)
    * Fixed various issues with Exif data reading and images being incorrectly rotated [#1923](https://github.com/getgrav/grav-plugin-admin/issues/1923)

# v1.7.0-rc.14
## 07/09/2020

1. [](#improved)
    * Added ability to `noprocess` specific items only in Link/Image Excerpts, e.g. `http://foo.com/page?id=foo&target=_blank&noprocess=id` [#2954](https://github.com/getgrav/grav/pull/2954)
1. [](#bugfix)
    * Regression: Default language fix broke `Language::getLanguageURLPrefix()` and `Language::isIncludeDefaultLanguage()` methods when not using multi-language
    * Reverted `Language::getDefault()` and `Language::getLanguage()` to return false again because of plugin compatibility (updated docblocks)
    * Fixed UTF-8 issue in `Excerpts::getExcerptsFromHtml`
    * Fixed some compatibility issues with recent Changes to `Assets` handling
    * Fixed issue with `CSS_IMPORTS_REGEX` breaking with complex URLs [#2958](https://github.com/getgrav/grav/issues/2958)
    * Moved duplicated `CSS_IMPORT_REGEX` to local variable in `AssetUtilsTrait::moveImports()`
    * Fixed page media only accepting images [#2943](https://github.com/getgrav/grav/issues/2943)

# v1.7.0-rc.13
## 07/01/2020

1. [](#new)
    * Added support for uploading and deleting images directly in `Media`
    * Added new `onAfterCacheClear` event
1. [](#improved)
    * Improved `CvsFormatter` to attempt to encode non-scalar variables into JSON before giving up
    * Moved image loading into its own trait to be used by images+static images
    * Adjusted asset types to enable extension of assets in class [#2937](https://github.com/getgrav/grav/pull/2937)
    * Composer update for vendor library updates
    * Updated bundled `composer.phar` to `2.0.0-dev`
1. [](#bugfix)
    * Fixed `MediaUploadTrait::copyUploadedFile()` not adding uploaded media to the collection
    * Fixed regression in saving media to a new Flex Object [admin#1867](https://github.com/getgrav/grav-plugin-admin/issues/1867)
    * Fixed `Trying to get property 'username' of non-object` error in Flex [flex-objects#62](https://github.com/trilbymedia/grav-plugin-flex-objects/issues/62)
    * Fixed retina images not working in Flex [flex-objects#64](https://github.com/trilbymedia/grav-plugin-flex-objects/issues/64)
    * Fixed plugin initialization in CLI
    * Fixed broken logic in `Page::topParent()` when dealing with first-level pages
    * Fixed broken `Flex Page` authorization for groups
    * Fixed missing `onAdminSave` and `onAdminAfterSave` events when using `Flex Pages` and `Flex Users` [flex-objects#58](https://github.com/trilbymedia/grav-plugin-flex-objects/issues/58)
    * Fixed new `User Group` allowing bad group name to be saved [admin#1917](https://github.com/getgrav/grav-plugin-admin/issues/1917)
    * Fixed `Language::getDefault()` returning false and not 'en'
    * Fixed non-text links in `Excerpts::getExcerptFromHtml`
    * Fixed CLI commands not properly intializing Plugins so events can fire

# v1.7.0-rc.12
## 06/08/2020

1. [](#improved)
    * Changed `Folder::hasChildren` to `Folder::countChildren`
    * Added `Content Editor` option to user account blueprint
1. [](#bugfix)
    * Fixed new `Flex Page` not having correct form fields for the page type
    * Fixed new `Flex User` erroring out on save (thanks @mikebi42)
    * Fixed `Flex Object` request cache clear when saving object
    * Fixed blueprint value filtering in lists [#2923](https://github.com/getgrav/grav/issues/2923)
    * Fixed blueprint for `system.pages.hide_empty_folders` [#1925](https://github.com/getgrav/grav/issues/2925)
    * Fixed file field in `Flex Objects` (use `Grav\Common\Flex\Types\GenericObject` instead of `FlexObject`) [flex-objects#37](https://github.com/trilbymedia/grav-plugin-flex-objects/issues/37)
    * Fixed saving nested file fields in `Flex Objects` [flex-objects#34](https://github.com/trilbymedia/grav-plugin-flex-objects/issues/34)
    * JSON Route of homepage with no ‘route’ set is valid [form#425](https://github.com/getgrav/grav-plugin-form/issues/425)

# v1.7.0-rc.11
## 05/14/2020

1. [](#new)
    * Added support for native `loading=lazy` attributes on images.  Can be set in `system.images.defaults` or per md image with `?loading=lazy` [#2910](https://github.com/getgrav/grav/issues/2910)
1. [](#improved)
    * Added `PageCollection::all()` to mimic Pages class
    * Added system configuration support for `HTTP_X_Forwarded` headers (host disabled by default)
    * Updated `PHPUserAgentParser` to 1.0.0
    * Improved docblocks
    * Fixed some phpstan issues
    * Tighten vendor requirements
1. [](#bugfix)
    * Fix for uppercase image extensions
    * Fix for `&` errors in HTML when passed to `Excerpts.php`

# v1.7.0-rc.10
## 04/30/2020

1. [](#new)
    * Changed `Response::get()` used by **GPM/Admin** to use [Symfony HttpClient v4.4](https://symfony.com/doc/current/components/http_client.html) (`composer install --nodev` required for Git installations)
    * Added new `Excerpts::processLinkHtml()` method
1. [](#bugfix)
    * Fixed `Flex Pages` admin with PHP `intl` extension enabled when using custom page order
    * Fixed saving non-numeric-prefix `Flex Page` changing to numeric-prefix [flex-objects#56](https://github.com/trilbymedia/grav-plugin-flex-objects/issues/56)
    * Copying `Flex Page` in admin does nothing [flex-objects#55](https://github.com/trilbymedia/grav-plugin-flex-objects/issues/55)
    * Force GPM progress to be between 0-100%

# v1.7.0-rc.9
## 04/27/2020

1. [](#new)
    * Support for `webp` image format in Page Media [#1168](https://github.com/getgrav/grav/issues/1168)
    * Added `Route::getBase()` method
1. [](#improved)
    * Support symlinks when saving `File`
1. [](#bugfix)
    * Fixed flex objects with integer keys not working [#2863](https://github.com/getgrav/grav/issues/2863)
    * Fixed `Pages::instances()` returning null values when using `Flex Pages` [#2889](https://github.com/getgrav/grav/issues/2889)
    * Fixed Flex Page parent `header.admin.children_display_order` setting being ignored in Admin [#2881](https://github.com/getgrav/grav/issues/2881)
    * Implemented missing Flex `$pageCollection->batch()` and `$pageCollection->order()` methods
    * Fixed user avatar creation for new `Flex Users` when using folder storage
    * Fixed `Trying to access array offset on value of type null` PHP 7.4 error in `Plugin.php`
    * Fixed Gregwar Image library using `.jpeg` for cached images, rather use `.jpg`
    * Fixed `Flex Pages` with `00.home` page not having ordering set
    * Fixed `Flex Pages` not updating empty content on save [#2890](https://github.com/getgrav/grav/issues/2890)
    * Fixed creating new Flex User with file storage
    * Fixed saving new `Flex Object` with custom key
    * Fixed broken `Plugin::config()` method

# v1.7.0-rc.8
## 03/19/2020

1. [](#new)
    * Added `MediaTrait::freeMedia()` method to free media (and memory)
    * Added `Folder::hasChildren()` method to determine if a folder has child folders
1. [](#improved)
    * Save memory when updating large flex indexes
    * Better `Content-Encoding` handling in Apache when content compression is disabled [#2619](https://github.com/getgrav/grav/issues/2619)
1. [](#bugfix)
    * Fixed creating new `Flex User` when folder storage has been selected
    * Fixed some bugs in Flex root page methods
    * Fixed bad default redirect code in `ControllerResponseTrait::createRedirectResponse()`
    * Fixed issue with PHP `HTTP_X_HTTP_METHOD_OVERRIDE` [#2847](https://github.com/getgrav/grav/issues/2847)
    * Fixed numeric usernames not working in `Flex Users`
    * Implemented missing Flex `$page->move()` method

# v1.7.0-rc.7
## 03/05/2020

1. [](#new)
    * Added `Session::regenerateId()` method to properly prevent session fixation issues
    * Added configuration option `system.strict_mode.blueprint_compat` to maintain old `validation: strict` behavior [#1273](https://github.com/getgrav/grav/issues/1273)
1. [](#improved)
    * Improved Flex events
    * Updated CLI commands to use the new methods to initialize Grav
1. [](#bugfix)
    * Fixed Flex Pages having broken `isFirst()`, `isLast()`, `prevSibling()`, `nextSibling()` and `adjacentSibling()`
    * Fixed broken ordering sometimes when saving/moving visible `Flex Page` [#2837](https://github.com/getgrav/grav/issues/2837)
    * Fixed ordering being lost when saving modular `Flex Page`
    * Fixed `validation: strict` not working in blueprints (see `system.strict_mode.blueprint_compat` setting) [#1273](https://github.com/getgrav/grav/issues/1273)
    * Fixed `Blueprint::extend()` and `Blueprint::embed()` not initializing dynamic properties
    * Fixed fatal error on storing flex flash using new object without a key
    * Regression: Fixed unchecking toggleable having no effect in Flex forms
    * Fixed changing page template in Flex Pages [#2828](https://github.com/getgrav/grav/issues/2828)

# v1.7.0-rc.6
## 02/11/2020

1. [](#new)
    * Plugins & Themes: Call `$plugin->autoload()` and `$theme->autoload()` automatically when object gets initialized
    * CLI: Added `$grav->initializeCli()` method
    * Flex Directory: Implemented customizable configuration
    * Flex Storages: Added support for renaming directory entries
1. [](#improved)
    * Vendor updates to latest
1. [](#bugfix)
    * Regression: Fixed fatal error in blueprints [#2811](https://github.com/getgrav/grav/issues/2811)
    * Regression: Fixed bad method call in FlexDirectory::getAuthorizeRule()
    * Regression: Fixed fatal error in admin if the site has custom permissions in `onAdminRegisterPermissions`
    * Regression: Fixed flex user index with folder storage
    * Regression: Fixed fatal error in `bin/plugin` command
    * Fixed `FlexObject::triggerEvent()` not emitting events [#2816](https://github.com/getgrav/grav/issues/2816)
    * Grav 1.7: Fixed saving Flex configuration with ignored values becoming null
    * Grav 1.7: Fixed `bin/plugin` initialization
    * Grav 1.7: Fixed Flex Page cache key not taking account active language

# v1.7.0-rc.5
## 02/03/2020

1. [](#bugfix)
    * Regression: Flex not working in PHP 7.2 or older
    * Fixed creating first user from admin not clearing Flex User directory cache [#2809](https://github.com/getgrav/grav/issues/2809)
    * Fixed Flex Pages allowing root page to be deleted

# v1.7.0-rc.4
## 02/03/2020

1. [](#new)
    * _POTENTIAL BREAKING CHANGE:_ Upgraded Parsedown to 1.7 for Parsedown-Extra 0.8. Plugins that extend Parsedown may need a fix to render as HTML
    * Added `$grav['flex']` to access all registered Flex Directories
    * Added `$grav->dispatchEvent()` method for PSR-14 events
    * Added `FlexRegisterEvent` which triggers when `$grav['flex']` is being accessed the first time
    * Added Flex cache configuration options
    * Added `PluginsLoadedEvent` which triggers after plugins have been loaded but not yet initialized
    * Added `SessionStartEvent` which triggers when session is started
    * Added `PermissionsRegisterEvent` which triggers when `$grav['permissions']` is being accessed the first time
    * Added support for Flex Directory specific configuration
    * Added support for more advanced ACL
    * Added `flatten_array` filter to form field validation
    * Added support for `security@: or: [admin.super, admin.pages]` in blueprints (nested AND/OR mode support)
1. [](#improved)
    * Blueprint validation: Added `validate: value_type: bool|int|float|string|trim` to `array` to filter all the values inside the array
    * Twig `url()` takes now third parameter (`true`) to return URL on non-existing file instead of returning false
1. [](#bugfix)
    * Grav 1.7: Fixed blueprint loading issues [#2782](https://github.com/getgrav/grav/issues/2782)
    * Fixed PHP 7.4 compatibility issue with `Stream`
    * Fixed new `Flex Users` being stored with wrong filename, login issues [#2785](https://github.com/getgrav/grav/issues/2785)
    * Fixed `ignore_empty: true` not removing empty values in blueprint filtering
    * Fixed `{{ false|string }}` twig to return '0' instead of ''
    * Fixed twig `url()` failing if stream has extra slash in it (e.g. `user:///data`)
    * Fixed `Blueprint::filter()` returning null instead of array if there is nothing to return
    * Fixed `Cannot use a scalar value as an array` error in `Utils::arrayUnflattenDotNotation()`, ignore nested structure instead
    * Fixed `Route` instance in multi-site setups
    * Fixed `system.translations: false` breaking `Inflector` methods
    * Fixed filtering ignored (eg. `security@: admin.super`) fields causing `Flex Objects` to lose data on save
    * Grav 1.7: Fixed `Flex Pages` unserialize issues if Flex-Objects Plugin has not been installed
    * Grav 1.7: Require Flex-Objects Plugin to edit Flex Accounts
    * Grav 1.7: Fixed bad result on testing `isPage()` when using Flex Pages

# v1.7.0-rc.3
## 01/02/2020

1. [](#new)
    * Added root page support for `Flex Pages`
1. [](#improved)
    * Twig filter `|yaml_serialize`: added support for `JsonSerializable` objects and other array-like objects
    * Added support for returning Flex Page specific permissions for admin and testing
    * Updated copyright dates to `2020`
    * Various vendor updates
1. [](#bugfix)
    * Grav 1.7: Fixed error on page initialization [#2753](https://github.com/getgrav/grav/issues/2753)
    * Fixed checking ACL for another user (who is not currently logged in) in a Flex Object or Directory
    * Fixed bug in Windows where `Filesystem::dirname()` returns backslashes
    * Fixed Flex object issues in Windows [#2773](https://github.com/getgrav/grav/issues/2773)

# v1.7.0-rc.2
## 12/04/2019

1. [](#new)
    * Updated Symfony Components to 4.4
    * Added support for page specific CRUD permissions (`Flex Pages` only)
    * Added new `-r <job-id>` option for Scheduler CLI command to force-run a job [#2720](https://github.com/getgrav/grav/issues/2720)
    * Added `Utils::isAssoc()` and `Utils::isNegative()` helper methods
    * Changed `UserInterface::authorize()` to return `null` having the same meaning as `false` if access is denied because of no matching rule
    * Changed `FlexAuthorizeInterface::isAuthorized()` to return `null` having the same meaning as `false` if access is denied because of no matching rule
    * Moved all Flex type classes under `Grav\Common\Flex`
    * DEPRECATED `Grav\Common\User\Group` in favor of `$grav['user_groups']`, which contains Flex UserGroup collection
    * DEPRECATED `$page->modular()` in favor of `$page->isModule()` for better readability
    * Fixed phpstan issues in all code up to level 3
1. [](#improved)
    * Improved twig `|array` filter to work with iterators and objects with `toArray()` method
    * Updated Flex `SimpleStorage` code to feature match the other storages
    * Improved user and group ACL to support deny permissions (`Flex Users` only)
    * Improved twig `authorize()` function to work better with nested rule parameters
    * Output the current username that Scheduler is using if crontab not setup
    * Translations: rename MODULAR to MODULE everywhere
    * Optimized `Flex Pages` collection filtering
    * Frontend optimizations for `Flex Pages`
1. [](#bugfix)
    * Regression: Fixed Grav update bug [#2722](https://github.com/getgrav/grav/issues/2722)
    * Fixed fatal error when calling `{{ grav.undefined }}`
    * Grav 1.7: Reverted `$object->getStorageKey()` interface as it was not a good idea, added `getMasterKey()` for pages
    * Grav 1.7: Fixed logged in user being able to delete his own account from admin account manager

# v1.7.0-rc.1
## 11/06/2019

1. [](#new)
    * Added `Flex Pages` to Grav core and removed Flex Objects plugin dependency
    * Added `Utils::simpleTemplate()` method for very simple variable templating
    * Added `array_diff()` twig function
    * Added `template_from_string()` twig function
    * Updated Symfony Components to 4.3
1. [](#improved)
    * Improved `Scheduler` cron command check and more useful CLI information
    * Improved `Flex Users`: obey blueprints and allow Flex to be used in admin only
    * Improved `Flex` to support custom site template paths
    * Changed Twig `{% cache %}` tag to not need unique key, and `lifetime` is now optional
    * Added mime support for file formatters
    * Updated built-in `composer.phar` to latest `1.9.0`
    * Updated vendor libraries
    * Use `Symfony EventDispatcher` directly and not rockettheme/toolbox wrapper
1. [](#bugfix)
    * Fixed exception caused by missing template type based on `Accept:` header [#2705](https://github.com/getgrav/grav/issues/2705)
    * Fixed `Page::untranslatedLanguages()` not being symmetrical to `Page::translatedLanguages()`
    * Fixed `Flex Pages` not calling `onPageProcessed` event when cached
    * Fixed phpstan issues in Framework up to level 7
    * Fixed issue with duplicate configuration settings in Flex Directory
    * Fixed fatal error if there are numeric folders in `Flex Pages`
    * Fixed error on missing `Flex` templates in if `Flex Objects` plugin isn't installed
    * Fixed `PageTranslateTrait::getAllLanguages()` and `getAllLanguages()` to include default language
    * Fixed multi-language saving issues with default language in `Flex Pages`
    * Selfupgrade CLI: Fixed broken selfupgrade assets reference [#2681](https://github.com/getgrav/grav/issues/2681)
    * Grav 1.7: Fixed PHP 7.1 compatibility issues
    * Grav 1.7: Fixed fatal error in multi-site setups
    * Grav 1.7: Fixed `Flex Pages` routing if using translated slugs or `system.hide_in_urls` setting
    * Grav 1.7: Fixed bug where Flex index file couldn't be disabled

# v1.7.0-beta.10
## 10/03/2019

1. [](#improved)
    * Flex: Removed extra exists check when creating object (messes up "non-existing" pages)
    * Support customizable null character replacement in `CSVFormatter::decode()`
1. [](#bugfix)
    * Fixed wrong Grav param separator when using `Route` class
    * Fixed Flex User Avatar not fully backwards compatible with old user
    * Grav 1.7: Fixed prev/next page missing pages if pagination was turned on in page header
    * Grav 1.7: Reverted setting language for every page during initialization
    * Grav 1.7: Fixed numeric language inconsistencies

# v1.7.0-beta.9
## 09/26/2019

1. [](#new)
    * Added a new `{% cache %}` Twig tag eliminating need for `twigcache` extension.
1. [](#improved)
    * Improved blueprint initialization in Flex Objects (fixes content aware fields)
    * Improved Flex FolderStorage class to better hide storage specific logic
    * Exception will output a badly formatted line in `CsvFormatter::decode()`
1. [](#bugfix)
    * Fixed error when activating Flex Accounts in GRAV system configuration (PHP 7.1)
    * Fixed Grav parameter handling in `RouteFactory::createFromString()`

# v1.7.0-beta.8
## 09/19/2019

1. [](#new)
    * Added new `Security::sanitizeSVG()` function
    * Backwards compatibility break: `FlexStorageInterface::getStoragePath()` and `getMediaPath()` can now return null
1. [](#improved)
    * Several FlexObject loading improvements
    * Added `bin/grav page-system-validator [-r|--record] [-c|--check]` to test Flex Pages
    * Improved language support for `Route` class
1. [](#bugfix)
    * Regression: Fixed language fallback
    * Regression: Fixed translations when language code is used for non-language purposes
    * Regression: Allow SVG avatar images for users
    * Fixed error in `Session::getFlashObject()` if Flex Form is being used
    * Fixed broken Twig `dump()`
    * Fixed `Page::modular()` and `Page::modularTwig()` returning `null` for folders and other non-initialized pages
    * Fixed 404 error when you click to non-routable menu item with children: redirect to the first child instead
    * Fixed wrong `Pages::dispatch()` calls (with redirect) when we really meant to call `Pages::find()`
    * Fixed avatars not being displayed with flex users [#2431](https://github.com/getgrav/grav/issues/2431)
    * Fixed initial Flex Object state when creating a new objects in a form

# v1.7.0-beta.7
## 08/30/2019

1. [](#improved)
    * Improved language support
1. [](#bugfix)
    * `FlexForm`: Fixed some compatibility issues with Form plugin

# v1.7.0-beta.6
## 08/29/2019

1. [](#new)
    * Added experimental support for `Flex Pages` (**Flex Objects** plugin required)
1. [](#improved)
    * Improved `bin/grav yamllinter` CLI command by adding an option to find YAML Linting issues from the whole site or custom folder
    * Added support for not instantiating pages, useful to speed up tasks
    * Greatly improved speed of loading Flex collections
1. [](#bugfix)
    * Fixed `$page->summary()` always striping HTML tags if the summary was set by `$page->setSummary()`
    * Fixed `Flex->getObject()` when using Flex Key
    * Grav 1.7: Fixed enabling PHP Debug Bar causes fatal error in Gantry [#2634](https://github.com/getgrav/grav/issues/2634)
    * Grav 1.7: Fixed broken taxonomies [#2633](https://github.com/getgrav/grav/issues/2633)
    * Grav 1.7: Fixed unpublished blog posts being displayed on the front-end [#2650](https://github.com/getgrav/grav/issues/2650)

# v1.7.0-beta.5
## 08/11/2019

1. [](#new)
    * Added a new `bin/grav server` CLI command to easily run Symfony or PHP built-in webservers
    * Added `hasFlexFeature()` method to test if `FlexObject` or `FlexCollection` implements a given feature
    * Added `getFlexFeatures()` method to return all features that `FlexObject` or `FlexCollection` implements
    * DEPRECATED `FlexDirectory::update()` and `FlexDirectory::remove()`
    * Added `FlexStorage::getMetaData()` to get updated object meta information for listed keys
    * Added `Language::getPageExtensions()` to get full list of supported page language extensions
    * Added `$grav->close()` method to properly terminate the request with a response
    * Added `Pages::getCollection()` method
1. [](#improved)
    * Better support for Symfony local server `symfony server:start`
    * Make `Route` objects immutable
    * `FlexDirectory::getObject()` can now be called without any parameters to create a new object
    * Flex objects no longer return temporary key if they do not have one; empty key is returned instead
    * Updated vendor libraries
    * Moved `collection()` and `evaluate()` logic from `Page` class into `Pages` class
1. [](#bugfix)
    * Fixed `Form` not to use deleted flash object until the end of the request fixing issues with reset
    * Fixed `FlexForm` to allow multiple form instances with non-existing objects
    * Fixed `FlexObject` search by using `key`
    * Grav 1.7: Fixed clockwork messages with arrays and objects

# v1.7.0-beta.4
## 07/01/2019

1. [](#new)
    * Updated with Grav 1.6.12 features, improvements & fixes
    * Added new configuration option `system.debugger.censored` to hide potentially sensitive information
    * Added new configuration option `system.languages.include_default_lang_file_extension` to keep default language in `.md` files if set to `false`
    * Added configuration option to set fallback content languages individually for every language
1. [](#improved)
    * Updated Vendor libraries
1. [](#bugfix)
    * Fixed `.md` page to be assigned to the default language and to be listed in translated/untranslated page list
    * Fixed `Language::getFallbackPageExtensions()` to fall back only to default language instead of going through all languages
    * Fixed `Language::getFallbackPageExtensions()` returning wrong file extensions when passing custom page extension

# v1.7.0-beta.3
## 06/24/2019

1. [](#bugfix)
    * Fixed Clockwork on Windows machines
    * Fixed parent field issues on Windows machines
    * Fixed unreliable Clockwork calls in sub-folders

# v1.7.0-beta.2
## 06/21/2019

1. [](#new)
    * Updated with Grav 1.6.11 fixes
1. [](#improved)
    * Updated the Clockwork text

# v1.7.0-beta.1
## 06/14/2019

1. [](#new)
    * Added support for [Clockwork](https://underground.works/clockwork) developer tools (now default debugger)
    * Added support for [Tideways XHProf](https://github.com/tideways/php-xhprof-extension) PHP Extension for profiling method calls
    * Added Twig profiling for Clockwork debugger
    * Added support for Twig 2.11 (compatible with Twig 1.40+)
    * Optimization: Initialize debugbar only after the configuration has been loaded
    * Optimization: Combine some early Grav processors into a single one


# v1.6.27
## 09/01/2020

1. [](#improved)
    * Right trim route for safety
    * Use the proper ellipsis for summary [#2939](https://github.com/getgrav/grav/pull/2939)
    * Left pad schedule times with zeros [#2921](https://github.com/getgrav/grav/pull/2921)

# v1.6.26
## 06/08/2020

1. [](#improved)
    * Added new configuration option to control the supported attributes in markdown links [#2882](https://github.com/getgrav/grav/issues/2882)
1. [](#bugfix)
    * Fixed blueprint for `system.pages.hide_empty_folders` [#1925](https://github.com/getgrav/grav/issues/2925)
    * JSON Route of homepage with no ‘route’ set is valid
    * Fix case-insensitive search of location header [form#425](https://github.com/getgrav/grav-plugin-form/issues/425)


# v1.6.25
## 05/14/2020

1. [](#improved)
    * Added system configuration support for `HTTP_X_Forwarded` headers (host disabled by default)
    * Updated `PHPUserAgentParser` to 1.0.0
    * Bump `Go` to version 1.13 in `travis.yaml`

# v1.6.24
## 04/27/2020

1. [](#improved)
    * Added support for `X-Forwarded-Host` [#2891](https://github.com/getgrav/grav/pull/2891)
    * Disable XDebug in Travis builds

# v1.6.23
## 03/19/2020

1. [](#new)
    * Moved `Parsedown` 1.6 and `ParsedownExtra` 0.7 into `Grav\Framework\Parsedown` to allow fixes
    * Added `aliases.php` with references to direct `\Parsedown` and `\ParsedownExtra` references
1. [](#improved)
    * Upgraded `jQuery` to latest 3.4.1 version [#2859](https://github.com/getgrav/grav/issues/2859)
1. [](#bugfix)
    * Fixed PHP 7.4 issue in ParsedownExtra [#2832](https://github.com/getgrav/grav/issues/2832)
    * Fix for [user reported](https://twitter.com/OriginalSicksec) CVE path-based open redirect
    * Fix for `stream_set_option` error with PHP 7.4 via Toolbox#28 [#2850](https://github.com/getgrav/grav/issues/2850)

# v1.6.22
## 03/05/2020

1. [](#new)
    * Added `Pages::reset()` method
1. [](#improved)
    * Updated Negotiation library to address issues [#2513](https://github.com/getgrav/grav/issues/2513)
1. [](#bugfix)
    * Fixed issue with search plugins not being able to switch between page translations
    * Fixed issues with `Pages::baseRoute()` not picking up active language reliably
    * Reverted `validation: strict` fix as it breaks sites, see [#1273](https://github.com/getgrav/grav/issues/1273)

# v1.6.21
## 02/11/2020

1. [](#new)
    * Added `ConsoleCommand::setLanguage()` method to set language to be used from CLI
    * Added `ConsoleCommand::initializeGrav()` method to properly set up Grav instance to be used from CLI
    * Added `ConsoleCommand::initializePlugins()`method to properly set up all plugins to be used from CLI
    * Added `ConsoleCommand::initializeThemes()`method to properly set up current theme to be used from CLI
    * Added `ConsoleCommand::initializePages()` method to properly set up pages to be used from CLI
1. [](#improved)
    * Vendor updates
1. [](#bugfix)
    * Fixed `bin/plugin` CLI calling `$themes->init()` way too early (removed it, use above methods instead)
    * Fixed call to `$grav['page']` crashing CLI
    * Fixed encoding problems when PHP INI setting `default_charset` is not `utf-8` [#2154](https://github.com/getgrav/grav/issues/2154)

# v1.6.20
## 02/03/2020

1. [](#bugfix)
    * Fixed incorrect routing caused by `str_replace()` in `Uri::init()` [#2754](https://github.com/getgrav/grav/issues/2754)
    * Fixed session cookie is being set twice in the HTTP header [#2745](https://github.com/getgrav/grav/issues/2745)
    * Fixed session not restarting if user was invalid (downgrading from Grav 1.7)
    * Fixed filesystem iterator calls with non-existing folders
    * Fixed `checkbox` field not being saved, requires also Form v4.0.2 [#1225](https://github.com/getgrav/grav/issues/1225)
    * Fixed `validation: strict` not working in blueprints [#1273](https://github.com/getgrav/grav/issues/1273)
    * Fixed `Data::filter()` removing empty fields (such as empty list) by default [#2805](https://github.com/getgrav/grav/issues/2805)
    * Fixed fatal error with non-integer page param value [#2803](https://github.com/getgrav/grav/issues/2803)
    * Fixed `Assets::addInlineJs()` parameter type mismatch between v1.5 and v1.6 [#2659](https://github.com/getgrav/grav/issues/2659)
    * Fixed `site.metadata` saving issues [#2615](https://github.com/getgrav/grav/issues/2615)

# v1.6.19
## 12/04/2019

1. [](#new)
    * Catch PHP 7.4 deprecation messages and report them in debugbar instead of throwing fatal error
1. [](#bugfix)
    * Fixed fatal error when calling `{{ grav.undefined }}`
    * Fixed multiple issues when there are no pages in the site
    * PHP 7.4 fix for [#2750](https://github.com/getgrav/grav/issues/2750)

# v1.6.18
## 12/02/2019

1. [](#bugfix)
    * PHP 7.4 fix in `Pages::buildSort()`
    * Updated vendor libraries for PHP 7.4 fixes in Twig and other libraries
    * Fixed fatal error when `$page->id()` is null [#2731](https://github.com/getgrav/grav/pull/2731)
    * Fixed cache conflicts on pages with no set id
    * Fix rewrite rule for for `lighttpd` default config [#721](https://github.com/getgrav/grav/pull/2721)

# v1.6.17
## 11/06/2019

1. [](#new)
    * Added working ETag (304 Not Modified) support based on the final rendered HTML
1. [](#improved)
    * Safer file handling + customizable null char replacement in `CsvFormatter::decode()`
    * Change of Behavior: `Inflector::hyphenize` will now automatically trim dashes at beginning and end of a string.
    * Change in Behavior for `Folder::all()` so no longer fails if trying to copy non-existent dot file [#2581](https://github.com/getgrav/grav/pull/2581)
    * renamed composer `test-plugins` script to `phpstan-plugins` to be more explicit [#2637](https://github.com/getgrav/grav/pull/2637)
1. [](#bugfix)
    * Fixed PHP 7.1 bug in FlexMedia
    * Fix cache image generation when using cropResize [#2639](https://github.com/getgrav/grav/pull/2639)
    * Fix `array_merge()` exception with non-array page header metadata [#2701](https://github.com/getgrav/grav/pull/2701)

# v1.6.16
## 09/19/2019

1. [](#bugfix)
    * Fixed Flex user creation if file storage is being used [#2444](https://github.com/getgrav/grav/issues/2444)
    * Fixed `Badly encoded JSON data` warning when uploading files [#2663](https://github.com/getgrav/grav/issues/2663)

# v1.6.15
## 08/20/2019

1. [](#improved)
    * Improved robots.txt [#2632](https://github.com/getgrav/grav/issues/2632)
1. [](#bugfix)
    * Fixed broken markdown Twig tag [#2635](https://github.com/getgrav/grav/issues/2635)
    * Force Symfony 4.2 in Grav 1.6 to remove a bunch of deprecated messages

# v1.6.14
## 08/18/2019

1. [](#bugfix)
    * Actually include fix for `system\router.php` [#2627](https://github.com/getgrav/grav/issues/2627)

# v1.6.13
## 08/16/2019

1. [](#bugfix)
    * Regression fix for `system\router.php` [#2627](https://github.com/getgrav/grav/issues/2627)

# v1.6.12
## 08/14/2019

1. [](#new)
    * Added support for custom `FormFlash` save locations
    * Added a new `Utils::arrayLower()` method for lowercasing arrays
    * Support new GRAV_BASEDIR environment variable [#2541](https://github.com/getgrav/grav/pull/2541)
    * Allow users to override plugin handler priorities [#2165](https://github.com/getgrav/grav/pull/2165)
1. [](#improved)
    * Use new `Utils::getSupportedPageTypes()` to enforce `html,htm` at the front of the list [#2531](https://github.com/getgrav/grav/issues/2531)
    * Updated vendor libraries
    * Markdown filter is now page-aware so that it works with modular references [admin#1731](https://github.com/getgrav/grav-plugin-admin/issues/1731)
    * Check of `GRAV_USER_INSTANCE` constant is already defined [#2621](https://github.com/getgrav/grav/pull/2621)
1. [](#bugfix)
    * Fixed some potential issues when `$grav['user']` is not set
    * Fixed error when calling `Media::add($name, null)`
    * Fixed `url()` returning wrong path if using stream with grav root path in it, eg: `user-data://shop` when Grav is in `/shop`
    * Fixed `url()` not returning a path to non-existing file (`user-data://shop` => `/user/data/shop`) if it is set to fail gracefully
    * Fixed `url()` returning false on unknown streams, such as `ftp://domain.com`, they should be treated as external URL
    * Fixed Flex User to have permissions to save and delete his own user
    * Fixed new Flex User creation not being possible because of username could not be given
    * Fixed fatal error 'Expiration date must be an integer, a DateInterval or null, "double" given' [#2529](https://github.com/getgrav/grav/issues/2529)
    * Fixed non-existing Flex object having a bad media folder
    * Fixed collections using `page@.self:` should allow modular pages if requested
    * Fixed an error when trying to delete a file from non-existing Flex Object
    * Fixed `FlexObject::exists()` failing sometimes just after the object has been saved
    * Fixed CSV formatter not encoding strings with `"` and `,` properly
    * Fixed var order in `Validation.php` [#2610](https://github.com/getgrav/grav/issues/2610)

# v1.6.11
## 06/21/2019

1. [](#new)
    * Added `FormTrait::getAllFlashes()` method to get all the available form flash objects for the form
    * Added creation and update timestamps to `FormFlash` objects
1. [](#improved)
    * Added `FormFlashInterface`, changed constructor to take `$config` array
1. [](#bugfix)
    * Fixed error in `ImageMedium::url()` if the image cache folder does not exist
    * Fixed empty form flash name after file upload or form state update
    * Fixed a bug in `Route::withParam()` method
    * Fixed issue with `FormFlash` objects when there is no session initialized

# v1.6.10
## 06/14/2019

1. [](#improved)
    * Added **page blueprints** to `YamlLinter` CLI and Admin reports
    * Removed `Gitter` and `Slack` [#2502](https://github.com/getgrav/grav/issues/2502)
    * Optimizations for Plugin/Theme loading
    * Generalized markdown classes so they can be used outside of `Page` scope with a custom `Excerpts` class instance
    * Change minimal port number to 0 (unix socket) [#2452](https://github.com/getgrav/grav/issues/2452)
1. [](#bugfix)
    * Force question to install demo content in theme update [#2493](https://github.com/getgrav/grav/issues/2493)
    * Fixed GPM errors from blueprints not being logged [#2505](https://github.com/getgrav/grav/issues/2505)
    * Don't error when IP is invalid [#2507](https://github.com/getgrav/grav/issues/2507)
    * Fixed regression with `bin/plugin` not listing the plugins available (1c725c0)
    * Fixed bitwise operator in `TwigExtension::exifFunc()` [#2518](https://github.com/getgrav/grav/issues/2518)
    * Fixed issue with lang prefix incorrectly identifying as admin [#2511](https://github.com/getgrav/grav/issues/2511)
    * Fixed issue with `U0ils::pathPrefixedBYLanguageCode()` and trailing slash [#2510](https://github.com/getgrav/grav/issues/2511)
    * Fixed regresssion issue of `Utils::Url()` not returning `false` on failure. Added new optional `fail_gracefully` 3rd attribute to return string that caused failure [#2524](https://github.com/getgrav/grav/issues/2524)

# v1.6.9
## 05/09/2019

1. [](#new)
    * Added `Route::withoutParams()` methods
    * Added `Pages::setCheckMethod()` method to override page configuration in Admin Plugin
    * Added `Cache::clearCache('invalidate')` parameter for just invalidating the cache without deleting any cached files
    * Made `UserCollectionInderface` to extend `Countable` to get the count of existing users
1. [](#improved)
    * Flex admin: added default search options for flex objects
    * Flex collection and object now fall back to the default template if template file doesn't exist
    * Updated Vendor libraries including Twig 1.40.1
    * Updated language files from `https://crowdin.com/project/grav-core`
1. [](#bugfix)
    * Fixed `$grav['route']` from being modified when the route instance gets modified
    * Fixed Assets options array mixed with standalone priority [#2477](https://github.com/getgrav/grav/issues/2477)
    * Fix for `avatar_url` provided by 3rd party providers
    * Fixed non standard `lang` code lengths in `Utils` and `Session` detection
    * Fixed saving a new object in Flex `SimpleStorage`
    * Fixed exception in `Flex::getDirectories()` if the first parameter is set
    * Output correct "Last Updated" in `bin/gpm info` command
    * Checkbox getting interpreted as string, so created new `Validation::filterCheckbox()`
    * Fixed backwards compatibility to `select` field with `selectize.create` set to true [git-sync#141](https://github.com/trilbymedia/grav-plugin-git-sync/issues/141)
    * Fixed `YamlFormatter::decode()` to always return array [#2494](https://github.com/getgrav/grav/pull/2494)
    * Fixed empty `$grav['request']->getAttribute('route')->getExtension()`

# v1.6.8
## 04/23/2019

1. [](#new)
    * Added `FlexCollection::filterBy()` method
1. [](#bugfix)
    * Revert `Use Null Coalesce Operator` [#2466](https://github.com/getgrav/grav/pull/2466)
    * Fixed `FormTrait::render()` not providing config variable
    * Updated `bin/grav clean` to clear `cache/compiled` and `user/config/security.yaml`

# v1.6.7
## 04/22/2019

1. [](#new)
    * Added a new `bin/grav yamllinter` CLI command to find YAML Linting issues [#2468](https://github.com/getgrav/grav/issues/2468#issuecomment-485151681)
1. [](#improved)
    * Improve `FormTrait` backwards compatibility with existing forms
    * Added a new `Utils::getSubnet()` function for IPv4/IPv6 parsing [#2465](https://github.com/getgrav/grav/pull/2465)
1. [](#bugfix)
    * Remove disabled fields from the form schema
    * Fix issue when excluding `inlineJs` and `inlineCss` from Assets pipeline [#2468](https://github.com/getgrav/grav/issues/2468)
    * Fix for manually set position on external URLs [#2470](https://github.com/getgrav/grav/issues/2470)

# v1.6.6
## 04/17/2019

1. [](#new)
    * `FormInterface` now implements `RenderInterface`
    * Added new `FormInterface::getTask()` method which reads the task from `form.task` in the blueprint
1. [](#improved)
    * Updated vendor libraries to latest
1. [](#bugfix)
    * Rollback `redirect_default_route` logic as it has issues with multi-lang [#2459](https://github.com/getgrav/grav/issues/2459)
    * Fix potential issue with `|contains` Twig filter on PHP 7.3
    * Fixed bug in text field filtering: return empty string if value isn't a string or number [#2460](https://github.com/getgrav/grav/issues/2460)
    * Force Asset `priority` to be an integer and not throw error if invalid string passed [#2461](https://github.com/getgrav/grav/issues/2461)
    * Fixed bug in text field filtering: return empty string if value isn't a string or number
    * Fixed `FlexForm` missing getter methods for defining form variables

# v1.6.5
## 04/15/2019

1. [](#bugfix)
    * Backwards compatiblity with old `Uri::__toString()` output

# v1.6.4
## 04/15/2019

1. [](#bugfix)
    * Improved `redirect_default_route` logic as well as `Uri::toArray()` to take into account `root_path` and `extension`
    * Rework logic to pull out excluded files from pipeline more reliably [#2445](https://github.com/getgrav/grav/issues/2445)
    * Better logic in `Utils::normalizePath` to handle externals properly [#2216](https://github.com/getgrav/grav/issues/2216)
    * Fixed to force all `Page::taxonomy` to be treated as strings [#2446](https://github.com/getgrav/grav/issues/2446)
    * Fixed issue with `Grav['user']` not being available [form#332](https://github.com/getgrav/grav-plugin-form/issues/332)
    * Updated rounding logic for `Utils::parseSize()` [#2394](https://github.com/getgrav/grav/issues/2394)
    * Fixed Flex simple storage not being properly initialized if used with caching

# v1.6.3
## 04/12/2019

1. [](#new)
    * Added `Blueprint::addDynamicHandler()` method to allow custom dynamic handlers, for example `custom-options@: getCustomOptions`
1. [](#bugfix)
    * Missed a `CacheCommand` reference in `bin/grav` [#2442](https://github.com/getgrav/grav/issues/2442)
    * Fixed issue with `Utils::normalizePath` messing with external URLs [#2216](https://github.com/getgrav/grav/issues/2216)
    * Fix for `vUndefined` versions when upgrading

# v1.6.2
## 04/11/2019

1. [](#bugfix)
    * Revert renaming of `ClearCacheCommand` to ensure CLI GPM upgrades go smoothly

# v1.6.1
## 04/11/2019

1. [](#improved)
    * Improved CSS for the bottom filter bar of DebugBar
1. [](#bugfix)
    * Fixed issue with `@import` not being added to top of pipelined css [#2440](https://github.com/getgrav/grav/issues/2440)

# v1.6.0
## 04/11/2019

1. [](#new)
    * Set minimum requirements to [PHP 7.1.3](https://getgrav.org/blog/raising-php-requirements-2018)
    * New `Scheduler` functionality for periodic jobs
    * New `Backup` functionality with multiple backup profiles and scheduler integration
    * Refactored `Assets Manager` to be more powerful and flexible
    * Updated Doctrine Collections to 1.6
    * Updated Doctrine Cache to 1.8
    * Updated Symfony Components to 4.2
    * Added new Cache purge functionality old cache manually via CLI/Admin as well as scheduler integration
    * Added new `{% throw 404 'Not Found' %}` twig tag (with custom code/message)
    * Added `Grav\Framework\File` classes for handling YAML, Markdown, JSON, INI and PHP serialized files
    * Added `Grav\Framework\Collection\AbstractIndexCollection` class
    * Added `Grav\Framework\Object\ObjectIndex` class
    * Added `Grav\Framework\Flex` classes
    * Added support for hiding form fields in blueprints by using dynamic property like `security@: admin.foobar`, `scope@: object` or `scope-ignore@: object` to any field
    * New experimental **FlexObjects** powered `Users` for increased performance and capability (**disabled** by default)
    * Added PSR-7 and PSR-15 classes
    * Added `Grav\Framework\DI\Container` class
    * Added `Grav\Framework\RequestHandler\RequestHandler` class
    * Added `Page::httpResponseCode()` and `Page::httpHeaders()` methods
    * Added `Grav\Framework\Form\Interfaces\FormInterface`
    * Added `Grav\Framework\Form\Interfaces\FormFactoryInterface`
    * Added `Grav\Framework\Form\FormTrait`
    * Added `Page::forms()` method to get normalized list of all form headers defined in the page
    * Added `onPageAction`, `onPageTask`, `onPageAction.{$action}` and `onPageTask.{$task}` events
    * Added `Blueprint::processForm()` method to filter form inputs
    * Move `processMarkdown()` method from `TwigExtension` to more general `Utils` class
    * Added support to include extra files into `Media` (such as uploaded files)
    * Added form preview support for `FlexObject`, including a way to render newly uploaded files before saving them
    * Added `FlexObject::getChanges()` to determine what fields change during an update
    * Added `arrayDiffMultidimensional`, `arrayIsAssociative`, `arrayCombine` Util functions
    * New `$grav['users']` service to allow custom user classes implementing `UserInterface`
    * Added `LogViewer` helper class and CLI command: `bin/grav logviewer`
    * Added `select()` and `unselect()` methods to `CollectionInterface` and its base classes
    * Added `orderBy()` and `limit()` methods to `ObjectCollectionInterface` and its base classes
    * Added `user-data://` which is a writable stream (`user://data` is not and should be avoided)
    * Added support for `/action:{$action}` (like task but used without nonce when only receiving data)
    * Added `onAction.{$action}` event
    * Added `Grav\Framework\Form\FormFlash` class to contain AJAX uploaded files in more reliable way
    * Added `Grav\Framework\Form\FormFlashFile` class which implements `UploadedFileInterface` from PSR-7
    * Added `Grav\Framework\Filesystem\Filesystem` class with methods to manipulate stream URLs
    * Added new `$grav['filesystem']` service using an instance of the new `Filesystem` object
    * Added `{% render object layout: 'default' with { variable: true } %}` for Flex objects and collections
    * Added `$grav->setup()` to simplify CLI and custom access points
    * Added `CsvFormatter` and `CsvFile` classes
    * Added new system config option to `pages.hide_empty_folders` if a folder has no valid `.md` file available. Default behavior is `false` for compatibility.
    * Added new system config option for `languages.pages_fallback_only` forcing only 'fallback' to find page content through supported languages, default behavior is to display any language found if active language is missing
    * Added `Utils::arrayFlattenDotNotation()` and `Utils::arrayUnflattenDotNotation()` helper methods
1. [](#improved)
    * Add the page to onMarkdownInitialized event [#2412](https://github.com/getgrav/grav/issues/2412)
    * Doctrine filecache is now namespaced with prefix to support purging
    * Register all page types into `blueprint://pages` stream
    * Removed `apc` and `xcache` support, made `apc` alias of `apcu`
    * Support admin and regular translations via the `|t` twig filter and `t()` twig function
    * Improved Grav Core installer/updater to run installer script
    * Updated vendor libraries including Symfony `4.2.3`
    * Renamed old `User` class to `Grav\Common\User\DataUser\User` with multiple improvements and small fixes
    * `User` class now acts as a compatibility layer to older versions of Grav
    * Deprecated `new User()`, `User::load()`, `User::find()` and `User::delete()` in favor of `$grav['users']` service
    * `Media` constructor has now support to not to initialize the media objects
    * Cleanly handle session corruption due to changing Flex object types
    * Added `FlexObjectInterface::getDefaultValue()` and `FormInterface::getDefaultValue()`
    * Added new `onPageContent()` event for every call to `Page::content()`
    * Added phpstan: PHP Static Analysis Tool [#2393](https://github.com/getgrav/grav/pull/2393)
    * Added `composer test-plugins` to test plugin issues with the current version of Grav
    * Added `Flex::getObjects()` and `Flex::getMixedCollection()` methods for co-mingled collections
    * Added support to use single Flex key parameter in `Flex::getObject()` method
    * Added `FlexObjectInterface::search()` and `FlexCollectionInterface::search()` methods
    * Override `system.media.upload_limit` with PHP's `post_max_size` or `upload_max_filesize`
    * Class `Grav\Common\Page\Medium\AbstractMedia` now use array traits instead of extending `Grav\Common\Getters`
    * Implemented `Grav\Framework\Psr7` classes as `Nyholm/psr7` decorators
    * Added a new `cache-clear` scheduled job to go along with `cache-purge`
    * Renamed `Grav\Framework\File\Formatter\FormatterInterface` to `Grav\Framework\File\Interfaces\FileFormatterInterface`
    * Improved `File::save()` to use a temporary file if file isn't locked
    * Improved `|t` filter to better support admin `|tu` style filter if in admin
    * Update all classes to rely on `PageInterface` instead of `Page` class
    * Better error checking in `bin/plugin` for existence and enabled
    * Removed `media.upload_limit` references
    * Twig `nicenumber`: do not use 0 + string casting hack
    * Converted Twig tags to use namespaced Twig classes
    * Site shows error on page rather than hard-crash when page has invalid frontmatter [#2343](https://github.com/getgrav/grav/issues/2343)
    * Added `languages.default_lang` option to override the default lang (usually first supported language)
    * Added `Content-Type: application/json` body support for PSR-7 `ServerRequest`
    * Remove PHP time limit in `ZipArchive`
    * DebugBar: Resolve twig templates in deprecated backtraces in order to help locating Twig issues
    * Added `$grav['cache']->getSimpleCache()` method for getting PSR-16 compatible cache
    * MediaTrait: Use PSR-16 cache
    * Improved `Utils::normalizePath()` to support non-protocol URLs
    * Added ability to reset `Page::metadata` to allow rebuilding from automatically generated values
    * Added back missing `page.types` field in system content configuration [admin#1612](https://github.com/getgrav/grav-plugin-admin/issues/1612)
    * Console commands: add method for invalidating cache
    * Updated languages
    * Improved `$page->forms()` call, added `$page->addForms()`
    * Updated languages from crowdin
    * Fixed `ImageMedium` constructor warning when file does not exist
    * Improved `Grav\Common\User` class; added `$user->update()` method
    * Added trim support for text input fields `validate: trim: true`
    * Improved `Grav\Framework\File\Formatter` classes to have abstract parent class and some useful methods
    * Support negotiated content types set via the Request `Accept:` header
    * Support negotiated language types set via the Request `Accept-Language:` header
    * Cleaned up and sorted the Service `idMap`
    * Updated `Grav` container object to implement PSR-11 `ContainerInterface`
    * Updated Grav `Processor` classes to implement PSR-15 `MiddlewareInterface`
    * Make `Data` class to extend `JsonSerializable`
    * Modified debugger icon to use retina space-dude version
    * Added missing `Video::preload()` method
    * Set session name based on `security.salt` rather than `GRAV_ROOT` [#2242](https://github.com/getgrav/grav/issues/2242)
    * Added option to configure list of `xss_invalid_protocols` in `Security` config [#2250](https://github.com/getgrav/grav/issues/2250)
    * Smarter `security.salt` checking now we use `security.yaml` for other options
    * Added apcu autoloader optimization
    * Additional helper methods in `Language`, `Languages`, and `LanguageCodes` classes
    * Call `onFatalException` event also on internal PHP errors
    * Built-in PHP Webserver: log requests before handling them
    * Added support for syslog and syslog facility logging (default: 'file')
    * Improved usability of `System` configuration blueprint with side-tabs
 1. [](#bugfix)
    * Fixed issue with `Truncator::truncateWords` and `Truncator::truncateLetters` when string not wrapped in tags [#2432](https://github.com/getgrav/grav/issues/2432)
    * Fixed `Undefined method closure::fields()` when getting avatar for user, thanks @Romarain [#2422](https://github.com/getgrav/grav/issues/2422)
    * Fixed cached images not being updated when source image is modified
    * Fixed deleting last list item in the form
    * Fixed issue with `Utils::url()` method would append extra `base_url` if URL already included it
    * Fixed `mkdir(...)` race condition
    * Fixed `Obtaining write lock failed on file...`
    * Fixed potential undefined property in `onPageNotFound` event handling
    * Fixed some potential issues/bugs found by phpstan
    * Fixed regression in GPM packages casted to Array (ref, getgrav/grav-plugin-admin@e3fc4ce)
    * Fixed session_start(): Setting option 'session.name' failed [#2408](https://github.com/getgrav/grav/issues/2408)
    * Fixed validation for select field type with selectize
    * Fixed validation for boolean toggles
    * Fixed non-namespaced exceptions in scheduler
    * Fixed trailing slash redirect in multlang environment [#2350](https://github.com/getgrav/grav/issues/2350)
    * Fixed some issues related to Medium objects losing query string attributes
    * Broke out Medium timestamp so it's not cleared on `reset()`s
    * Fixed issue with `redirect_trailing_slash` losing query string [#2269](https://github.com/getgrav/grav/issues/2269)
    * Fixed failed login if user attempts to log in with upper case non-english letters
    * Removed extra authenticated/authorized fields when saving existing user from a form
    * Fixed `Grav\Framework\Route::__toString()` returning relative URL, not relative route
    * Fixed handling of `append_url_extension` inside of `Page::templateFormat()` [#2264](https://github.com/getgrav/grav/issues/2264)
    * Fixed a broken language string [#2261](https://github.com/getgrav/grav/issues/2261)
    * Fixed clearing cache having no effect on Doctrine cache
    * Fixed `Medium::relativePath()` for streams
    * Fixed `Object` serialization breaking if overriding `jsonSerialize()` method
    * Fixed `YamlFormatter::decode()` when calling `init_set()` with integer
    * Fixed session throwing error in CLI if initialized
    * Fixed `Uri::hasStandardPort()` to support reverse proxy configurations [#1786](https://github.com/getgrav/grav/issues/1786)
    * Use `append_url_extension` from page header to set template format if set [#2604](https://github.com/getgrav/grav/pull/2064)
    * Fixed some bugs in Grav environment selection logic
    * Use login provider User avatar if set
    * Fixed `Folder::doDelete($folder, false)` removing symlink when it should not
    * Fixed asset manager to not add empty assets when they don't exist in the filesystem
    * Update `script` and `style` Twig tags to use the new `Assets` classes
    * Fixed asset pipeline to rewrite remote URLs as well as local [#2216](https://github.com/getgrav/grav/issues/2216)

# v1.5.10
## 03/21/2019

1. [](#new)
    * Added new `deferred` Twig extension

# v1.5.9
## 03/20/2019

1. [](#new)
    * Added new `onPageContent()` event for every call to `Page::content()`
1. [](#improved)
    * Fixed phpdoc generation
    * Updated vendor libraries
    * Force Toolbox v1.4.2
1. [](#bugfix)
    * EXIF fix for streams
    * Fix for User avatar not working due to uppercase or spaces in email [#2403](https://github.com/getgrav/grav/pull/2403)

# v1.5.8
## 02/07/2019

1. [](#improved)
    * Improved `User` unserialize to not to break the object if serialized data is not what expected
    * Removed unused parameter [#2357](https://github.com/getgrav/grav/pull/2357)

# v1.5.7
## 01/25/2019

1. [](#new)
    * Support for AWS Cloudfront forwarded scheme header [#2297](https://github.com/getgrav/grav/pull/2297)
1. [](#improved)
    * Set homepage with `https://` protocol [#2299](https://github.com/getgrav/grav/pull/2299)
    * Preserve accents in fields containing Twig expr. using unicode [#2279](https://github.com/getgrav/grav/pull/2279)
    * Updated vendor libraries
1. [](#bugfix)
    * Support spaces with filenames in responsive images [#2300](https://github.com/getgrav/grav/pull/2300)

# v1.5.6
## 12/14/2018

1. [](#improved)
    * Updated InitializeProcessor.php to use lang-safe redirect [#2268](https://github.com/getgrav/grav/pull/2268)
    * Improved user serialization to use less memory in the session

# v1.5.5
## 11/12/2018

1. [](#new)
    * Register theme prefixes as namespaces in Twig [#2210](https://github.com/getgrav/grav/pull/2210)
1. [](#improved)
    * Propogate error code between 400 and 600 for production sites [#2181](https://github.com/getgrav/grav/pull/2181)
1. [](#bugfix)
    * Remove hardcoded `302` when redirecting trailing slash [#2155](https://github.com/getgrav/grav/pull/2155)

# v1.5.4
## 11/05/2018

1. [](#improved)
    * Updated default page `index.md` with some consistency fixes [#2245](https://github.com/getgrav/grav/pull/2245)
1. [](#bugfix)
    * Fixed fatal error if calling `$session->invalidate()` when there's no active session
    * Fixed typo in media.yaml for `webm` extension [#2220](https://github.com/getgrav/grav/pull/2220)
    * Fixed markdown processing for telephone links [#2235](https://github.com/getgrav/grav/pull/2235)

# v1.5.3
## 10/08/2018

1. [](#new)
    * Added `Utils::getMimeByFilename()`, `Utils::getMimeByLocalFile()` and `Utils::checkFilename()` methods
    * Added configurable dangerous upload extensions in `security.yaml`
1. [](#improved)
    * Updated vendor libraries to latest

# v1.5.2
## 10/01/2018

1. [](#new)
    * Added new `Security` class for Grav security functionality including XSS checks
    * Added new `bin/grav security` command to scan for security issues
    * Added new `xss()` Twig function to allow for XSS checks on strings and arrays
    * Added `onHttpPostFilter` event to allow plugins to globally clean up XSS in the forms and tasks
    * Added `Deprecated` tab to DebugBar to catch future incompatibilities with later Grav versions
    * Added deprecation notices for features which will be removed in Grav 2.0
1. [](#improved)
    * Updated vendor libraries to latest
1. [](#bugfix)
    * Allow `$page->slug()` to be called before `$page->init()` without breaking the page
    * Fix for `Page::translatedLanguages()` to use routes always [#2163](https://github.com/getgrav/grav/issues/2163)
    * Fixed `nicetime()` twig function
    * Allow twig tags `{% script %}`, `{% style %}` and `{% switch %}` to be placed outside of blocks
    * Session expires in 30 mins independent from config settings [login#178](https://github.com/getgrav/grav-plugin-login/issues/178)

# v1.5.1
## 08/23/2018

1. [](#new)
    * Added static `Grav\Common\Yaml` class which should be used instead of `Symfony\Component\Yaml\Yaml`
1. [](#improved)
    * Updated deprecated Twig code so it works in both in Twig 1.34+ and Twig 2.4+
    * Switched to new Grav Yaml class to support Native + Fallback YAML libraries
1. [](#bugfix)
    * Broken handling of user folder in Grav URI object [#2151](https://github.com/getgrav/grav/issues/2151)

# v1.5.0
## 08/17/2018

1. [](#new)
    * Set minimum requirements to [PHP 5.6.4](https://getgrav.org/blog/raising-php-requirements-2018)
    * Updated Doctrine Collections to 1.4
    * Updated Symfony Components to 3.4 (with compatibility mode to fall back to Symfony YAML 2.8)
    * Added `Uri::method()` to get current HTTP method (GET/POST etc)
    * `FormatterInterface`: Added `getSupportedFileExtensions()` and `getDefaultFileExtension()` methods
    * Added option to disable `SimpleCache` key validation
    * Added support for multiple repo locations for `bin/grav install` command
    * Added twig filters for casting values: `|string`, `|int`, `|bool`, `|float`, `|array`
    * Made `ObjectCollection::matching()` criteria expressions to behave more like in Twig
    * Criteria: Added support for `LENGTH()`, `LOWER()`, `UPPER()`, `LTRIM()`, `RTRIM()` and `TRIM()`
    * Added `Grav\Framework\File\Formatter` classes for encoding/decoding YAML, Markdown, JSON, INI and PHP serialized strings
    * Added `Grav\Framework\Session` class to replace `RocketTheme\Toolbox\Session\Session`
    * Added `Grav\Common\Media` interfaces and trait; use those in `Page` and `Media` classes
    * Added `Grav\Common\Page` interface to allow custom page types in the future
    * Added setting to disable sessions from the site [#2013](https://github.com/getgrav/grav/issues/2013)
    * Added new `strict_mode` settings in `system.yaml` for compatibility
1. [](#improved)
    * Improved `Utils::url()` to support query strings
    * Display better exception message if Grav fails to initialize
    * Added `muted` and `playsinline` support to videos [#2124](https://github.com/getgrav/grav/pull/2124)
    * Added `MediaTrait::clearMediaCache()` to allow cache to be cleared
    * Added `MediaTrait::getMediaCache()` to allow custom caching
    * Improved session handling, allow all session configuration options in `system.session.options`
1. [](#bugfix)
    * Fix broken form nonce logic [#2121](https://github.com/getgrav/grav/pull/2121)
    * Fixed issue with uppercase extensions and fallback media URLs [#2133](https://github.com/getgrav/grav/issues/2133)
    * Fixed theme inheritance issue with `camel-case` that includes numbers [#2134](https://github.com/getgrav/grav/issues/2134)
    * Typo in demo typography page [#2136](https://github.com/getgrav/grav/pull/2136)
    * Fix for incorrect plugin order in debugger panel
    * Made `|markdown` filter HTML safe
    * Fixed bug in `ContentBlock` serialization
    * Fixed `Route::withQueryParam()` to accept array values
    * Fixed typo in truncate function [#1943](https://github.com/getgrav/grav/issues/1943)
    * Fixed blueprint field validation: Allow numeric inputs in text fields

# v1.4.8
## 07/31/2018

1. [](#improved)
    * Add Grav version to debug bar messages tab [#2106](https://github.com/getgrav/grav/pull/2106)
    * Add Nginx config for ddev project to `webserver-configs` [#2117](https://github.com/getgrav/grav/pull/2117)
    * Vendor library updates
1. [](#bugfix)
    * Don't allow `null` to be set as Page content

# v1.4.7
## 07/13/2018

1. [](#improved)
    * Use `getFilename` instead of `getBasename` [#2087](https://github.com/getgrav/grav/issues/2087)
1. [](#bugfix)
    * Fix for modular page preview [#2066](https://github.com/getgrav/grav/issues/2066)
    * `Page::routeCanonical()` should be string not array [#2069](https://github.com/getgrav/grav/issues/2069)

# v1.4.6
## 06/20/2018

1. [](#improved)
    * Manually re-added the improved SSL off-loading that was lost with Grav v1.4.0 merge [#1888](https://github.com/getgrav/grav/pull/1888)
    * Handle multibyte strings in `truncateLetters()` [#2007](https://github.com/getgrav/grav/pull/2007)
    * Updated robots.txt to include `/user/images/` folder [#2043](https://github.com/getgrav/grav/pull/2043)
    * Add getter methods for original and action to the Page object [#2005](https://github.com/getgrav/grav/pull/2005)
    * Modular template extension follows the master page extension [#2044](https://github.com/getgrav/grav/pull/2044)
    * Vendor library updates
1. [](#bugfix)
    * Handle `errors.display` system property better in admin plugin [admin#1452](https://github.com/getgrav/grav-plugin-admin/issues/1452)
    * Fix classes on non-http based protocol links [#2034](https://github.com/getgrav/grav/issues/2034)
    * Fixed crash on IIS (Windows) with open_basedir in effect [#2053](https://github.com/getgrav/grav/issues/2053)
    * Fixed incorrect routing with setup.php based base [#1892](https://github.com/getgrav/grav/issues/1892)
    * Fixed image resource memory deallocation [#2045](https://github.com/getgrav/grav/pull/2045)
    * Fixed issue with Errors `display:` option not handling integers properly [admin#1452](https://github.com/getgrav/grav-plugin-admin/issues/1452)

# v1.4.5
## 05/15/2018

1. [](#bugfix)
    * Fixed an issue with some users getting **2FA** prompt after upgrade [admin#1442](https://github.com/getgrav/grav-plugin-admin/issues/1442)
    * Do not crash when generating URLs with arrays as parameters [#2018](https://github.com/getgrav/grav/pull/2018)
    * Utils::truncateHTML removes whitespace when generating summaries [#2004](https://github.com/getgrav/grav/pull/2004)

# v1.4.4
## 05/11/2018

1. [](#new)
    * Added support for `Uri::post()` and `Uri::getConentType()`
    * Added a new `Medium:thumbnailExists()` function [#1966](https://github.com/getgrav/grav/issues/1966)
    * Added `authorized` support for 2FA
1. [](#improved)
    * Added default configuration for images [#1979](https://github.com/getgrav/grav/pull/1979)
    * Added dedicated PHPUnit assertions [#1990](https://github.com/getgrav/grav/pull/1990)
1. [](#bugfix)
    * Use `array_key_exists` instead of `in_array + array_keys` [#1991](https://github.com/getgrav/grav/pull/1991)
    * Fixed an issue with `custom_base_url` always causing 404 errors
    * Improve support for regex redirects with query and params [#1983](https://github.com/getgrav/grav/issues/1983)
    * Changed collection-based date sorting to `SORT_REGULAR` for better server compatibility [#1910](https://github.com/getgrav/grav/issues/1910)
    * Fix hardcoded string in modular blueprint [#1933](https://github.com/getgrav/grav/pull/1993)

# v1.4.3
## 04/12/2018

1. [](#new)
    * moved Twig `sortArrayByKey` logic into `Utils::` class
1. [](#improved)
    * Rolled back Parsedown library to stable `1.6.4` until a better solution for `1.8.0` compatibility can fe found
    * Updated vendor libraries to latest versions
1. [](#bugfix)
    * Fix for bad reference to `ZipArchive` in `GPM::Installer`

# v1.4.2
## 03/21/2018

1. [](#new)
    * Added new `|nicefilesize` Twig filter for pretty file (auto converts to bytes, kB, MB, GB, etc)
    * Added new `regex_filter()` Twig function to values in arrays
1. [](#improved)
    * Added bosnian to lang codes [#1917](﻿https://github.com/getgrav/grav/issues/1917)
    * Improved Zip extraction error codes [#1922](﻿https://github.com/getgrav/grav/issues/1922)
1. [](#bugfix)
    * Fixed an issue with Markdown Video and Audio that broke after Parsedown 1.7.0 Security updates [#1924](﻿https://github.com/getgrav/grav/issues/1924)
    * Fix for case-sensitive page metadata [admin#1370](https://github.com/getgrav/grav-plugin-admin/issues/1370)
    * Fixed missing composer requirements for the new `Grav\Framework\Uri` classes
    * Added missing PSR-7 vendor library required for URI additions in Grav 1.4.0

# v1.4.1
## 03/11/2018

1. [](#bugfix)
    * Fixed session timing out because of session cookie was not being sent

# v1.4.0
## 03/09/2018

1. [](#new)
    * Added `Grav\Framework\Uri` classes extending PSR-7 `HTTP message UriInterface` implementation
    * Added `Grav\Framework\Route` classes to allow route/link manipulation
    * Added `$grav['uri]->getCurrentUri()` method to get `Grav\Framework\Uri\Uri` instance for the current URL
    * Added `$grav['uri]->getCurrentRoute()` method to get `Grav\Framework\Route\Route` instance for the current URL
    * Added ability to have `php` version dependencies in GPM assets
    * Added new `{% switch %}` twig tag for more elegant if statements
    * Added new `{% markdown %}` twig tag
    * Added **Route Overrides** to the default page blueprint
    * Added new `Collection::toExtendedArray()` method that's particularly useful for Json output of data
    * Added new `|yaml_encode` and `|yaml_decode` Twig filter to convert to and from YAML
    * Added new `read_file()` Twig function to allow you to load and display a file in Twig (Supports streams and regular paths)
    * Added a new `Medium::exists()` method to check for file existence
    * Moved Twig `urlFunc()` to `Utils::url()` as its so darn handy
    * Transferred overall copyright from RocketTheme, LLC, to Trilby Media LLC
    * Added `theme_var`, `header_var` and `body_class` Twig functions for themes
    * Added `Grav\Framework\Cache` classes providing PSR-16 `Simple Cache` implementation
    * Added `Grav\Framework\ContentBlock` classes for nested HTML blocks with CSS/JS assets
    * Added `Grav\Framework\Object` classes for creating collections of objects
    * Added `|nicenumber` Twig filter
    * Added `{% try %} ... {% catch %} Error: {{ e.message }} {% endcatch %}` tag to allow basic exception handling inside Twig
    * Added `{% script %}` and `{% style %}` tags for Twig templates
    * Deprecated GravTrait
1. [](#improved)
    * Improved `Session` initialization
    * Added ability to set a `theme_var()` option in page frontmatter
    * Force clearing PHP `clearstatcache` and `opcache-reset` on `Cache::clear()`
    * Better `Page.collection()` filtering support including ability to have non-published pages in collections
    * Stopped Chrome from auto-completing admin user profile form [#1847](https://github.com/getgrav/grav/issues/1847)
    * Support for empty `switch` field like a `checkbox`
    * Made `modular` blueprint more flexible
    * Code optimizations to `Utils` class [#1830](https://github.com/getgrav/grav/pull/1830)
    * Objects: Add protected function `getElement()` to get serialized value for a single property
    * `ObjectPropertyTrait`: Added protected functions `isPropertyLoaded()`, `offsetLoad()`, `offsetPrepare()` and `offsetSerialize()`
    * `Grav\Framework\Cache`: Allow unlimited TTL
    * Optimizations & refactoring to the test suite [#1779](https://github.com/getgrav/grav/pull/1779)
    * Slight modification of Whoops error colors
    * Added new configuration option `system.session.initialize` to delay session initialization if needed by a plugin
    * Updated vendor libraries to latest versions
    * Removed constructor from `ObjectInterface`
    * Make it possible to include debug bar also into non-HTML responses
    * Updated built-in JQuery to latest 3.3.1
1. [](#bugfix)
    * Fixed issue with image alt tag always getting empted out unless set in markdown
    * Fixed issue with remote PHP version determination for Grav updates [#1883](https://github.com/getgrav/grav/issues/1883)
    * Fixed issue with _illegal scheme offset_ in `Uri::convertUrl()` [page-inject#8](https://github.com/getgrav/grav-plugin-page-inject/issues/8)
    * Properly validate YAML blueprint fields so admin can save as proper YAML now  [addresses many issues]
    * Fixed OpenGraph metatags so only Twitter uses `name=`, and all others use `property=` [#1849](https://github.com/getgrav/grav/issues/1849)
    * Fixed an issue with `evaluate()` and `evaluate_twig()` Twig functions that throws invalid template error
    * Fixed issue with `|sort_by_key` twig filter if the input was null or not an array
    * Date ordering should always be numeric [#1810](https://github.com/getgrav/grav/issues/1810)
    * Fix for base paths containing special characters [#1799](https://github.com/getgrav/grav/issues/1799)
    * Fix for session cookies in paths containing special characters
    * Fix for `vundefined` error for version numbers in GPM [form#222](https://github.com/getgrav/grav-plugin-form/issues/222)
    * Fixed `BadMethodCallException` thrown in GPM updates [#1784](https://github.com/getgrav/grav/issues/1784)
    * NOTE: Parsedown security release now escapes `&` to `&amp;` in Markdown links

# v1.3.10
## 12/06/2017

1. [](#bugfix)
    * Reverted GPM Local pull request as it broken admin [#1742](https://github.com/getgrav/grav/issues/1742)

# v1.3.9
## 12/05/2017

1. [](#new)
    * Added new core Twig templates for `partials/metadata.html.twig` and `partials/messages.html.twig`
    * Added ability to work with GPM locally [#1742](https://github.com/getgrav/grav/issues/1742)
    * Added new HTML5 audio controls [#1756](https://github.com/getgrav/grav/issues/1756)
    * Added `Medium::copy()` method to create a copy of a medium object
    * Added new `force_lowercase_urls` functionality on routes and slugs
    * Added new `item-list` filter type to remove empty items
    * Added new `setFlashCookieObject()` and `getFlashCookieObject()` methods to `Session` object
    * Added new `intl_enabled` option to disable PHP intl module collation when not needed
1. [](#bugfix)
    * Fixed an issue with checkbox field validation [form#216](https://github.com/getgrav/grav-plugin-form/issues/216)
    * Fixed issue with multibyte Markdown link URLs [#1749](https://github.com/getgrav/grav/issues/1749)
    * Fixed issue with multibyte folder names [#1751](https://github.com/getgrav/grav/issues/1751)
    * Fixed several issues related to `system.custom_base_url` that were broken [#1736](https://github.com/getgrav/grav/issues/1736)
    * Dynamically added pages via `Pages::addPage()` were not firing `onPageProcessed()` event causing forms not to be processed
    * Fixed `Page::active()` and `Page::activeChild()` to work with UTF-8 characters in the URL [#1727](https://github.com/getgrav/grav/issues/1727)
    * Fixed typo in `modular.yaml` causing media to be ignored [#1725](https://github.com/getgrav/grav/issues/1725)
    * Reverted `case_insensitive_urls` option as it was causing issues with taxonomy [#1733](https://github.com/getgrav/grav/pull/1733)
    * Removed an extra `/` in `CompileFile.php` [#1693](https://github.com/getgrav/grav/pull/1693)
    * Uri::Encode user and password to prevent issues in browsers
    * Fixed "Invalid AJAX response" When using Built-in PHP Webserver in Windows [#1258](https://github.com/getgrav/grav-plugin-admin/issues/1258)
    * Remove support for `config.user`, it was broken and bad practise
    * Make sure that `clean cache` uses valid path [#1745](https://github.com/getgrav/grav/pull/1745)
    * Fixed token creation issue with `Uri` params like `/id:3`
    * Fixed CSS Pipeline failing with Google remote fonts if the file was minified [#1261](https://github.com/getgrav/grav-plugin-admin/issues/1261)
    * Forced `field.multiple: true` to allow use of min/max options in `checkboxes.validate`

# v1.3.8
## 10/26/2017

1. [](#new)
    * Added Page `media_order` capability to manually order page media via a page header
1. [](#bugfix)
    * Fixed GPM update issue with filtered slugs [#1711](https://github.com/getgrav/grav/issues/1711)
    * Fixed issue with missing image file not throwing 404 properly [#1713](https://github.com/getgrav/grav/issues/1713)

# v1.3.7
## 10/18/2017

1. [](#bugfix)
    * Regression Uri: `base_url_absolute` always has the port number [#1690](https://github.com/getgrav/grav-plugin-admin/issues/1690)
    * Uri: Prefer using REQUEST_SCHEME instead of HTTPS [#1698](https://github.com/getgrav/grav-plugin-admin/issues/1698)
    * Fixed routing paths with urlencoded spaces and non-latin letters [#1688](https://github.com/getgrav/grav-plugin-admin/issues/1688)

# v1.3.6
## 10/12/2017

1. [](#bugfix)
    * Regression: Ajax error in Nginx [admin#1244](https://github.com/getgrav/grav-plugin-admin/issues/1244)
    * Remove the `_url=$uri` portion of the the Nginx `try_files` command [admin#1244](https://github.com/getgrav/grav-plugin-admin/issues/1244)

# v1.3.5
## 10/11/2017

1. [](#improved)
    * Refactored `URI` class with numerous bug fixes, and optimizations
    * Override `system.media.upload_limit` with PHP's `post_max_size` or `upload_max_filesize`
    * Updated `bin/grav clean` command to remove unnecessary vendor files (save some bytes)
    * Added a `http_status_code` Twig function to allow setting HTTP status codes from Twig directly.
    * Deter XSS attacks via URI path/uri methods (credit:newbthenewbd)
    * Added support for `$uri->toArray()` and `(string)$uri`
    * Added support for `type` on `Asstes::addInlineJs()` [#1683](https://github.com/getgrav/grav/pull/1683)
1. [](#bugfix)
    * Fixed method signature error with `GPM\InstallCommand::processPackage()` [#1682](https://github.com/getgrav/grav/pull/1682)

# v1.3.4
## 09/29/2017

1. [](#new)
    * Added filter support for Page collections (routable/visible/type/access/etc.)
1. [](#improved)
    * Implemented `Composer\CaBundle` for SSL Certs [#1241](https://github.com/getgrav/grav/issues/1241)
    * Refactored the Assets sorting logic
    * Improved language overrides to merge only 'extra' translations [#1514](https://github.com/getgrav/grav/issues/1514)
    * Improved support for Assets with query strings [#1451](https://github.com/getgrav/grav/issues/1451)
    * Twig extension cleanup
1. [](#bugfix)
    * Fixed an issue where fallback was not supporting dynamic page generation
    * Fixed issue with Image query string not being fully URL encoded [#1622](https://github.com/getgrav/grav/issues/1622)
    * Fixed `Page::summary()` when using delimiter and multibyte UTF8 Characters [#1644](https://github.com/getgrav/grav/issues/1644)
    * Fixed missing `.json` thumbnail throwing error when adding media [grav-plugin-admin#1156](https://github.com/getgrav/grav-plugin-admin/issues/1156)
    * Fixed insecure session cookie initialization [#1656](https://github.com/getgrav/grav/pull/1656)

# v1.3.3
## 09/07/2017

1. [](#new)
    * Added support for 2-Factor Authentication in admin profile
    * Added `gaussianBlur` media method [#1623](https://github.com/getgrav/grav/pull/1623)
    * Added new `|chunk_split()`, `|basename`, and `|dirname` Twig filter
    * Added new `tl` Twig filter/function to support specific translations [#1618](https://github.com/getgrav/grav/issues/1618)
1. [](#improved)
    * User `authorization` now requires a check for `authenticated` - REQUIRED: `Login v2.4.0`
    * Added options to `Page::summary()` to support size without HTML tags [#1554](https://github.com/getgrav/grav/issues/1554)
    * Forced `natsort` on plugins to ensure consistent plugin load ordering across platforms [#1614](https://github.com/getgrav/grav/issues/1614)
    * Use new `multilevel` field to handle Asset Collections [#1201](https://github.com/getgrav/grav-plugin-admin/issues/1201)
    * Added support for redis `password` option [#1620](https://github.com/getgrav/grav/issues/1620)
    * Use 302 rather than 301 redirects by default [#1619](https://github.com/getgrav/grav/issues/1619)
    * GPM Installer will try to load alphanumeric version of the class if no standard class found [#1630](https://github.com/getgrav/grav/issues/1630)
    * Add current page position to `User` class [#1632](https://github.com/getgrav/grav/issues/1632)
    * Added option to enable case insensitive URLs [#1638](https://github.com/getgrav/grav/issues/1638)
    * Updated vendor libraries
    * Updated `travis.yml` to add support for PHP 7.1 as well as 7.0.21 for test suite
1. [](#bugfix)
    * Fixed UTF8 multibyte UTF8 character support in `Page::summary()` [#1554](https://github.com/getgrav/grav/issues/1554)

# v1.3.2
## 08/16/2017

1. [](#new)
    * Added a new `cache_control` system and page level property [#1591](https://github.com/getgrav/grav/issues/1591)
    * Added a new `clear_images_by_default` system property to stop cache clear events from removing processed images [#1481](https://github.com/getgrav/grav/pull/1481)
    * Added new `onTwigLoader()` event to enable utilization of loader methods
    * Added new `Twig::addPath()` and `Twig::prependPath()` methods to wrap loader methods and support namespacing [#1604](https://github.com/getgrav/grav/issues/1604)
    * Added new `array_key_exists()` Twig function wrapper
    * Added a new `Collection::intersect()` method [#1605](https://github.com/getgrav/grav/issues/1605)
1. [](#bugfix)
    * Allow `session.timeout` field to be set to `0` via blueprints [#1598](https://github.com/getgrav/grav/issues/1598)
    * Fixed `Data::exists()` and `Data::raw()` functions breaking if `Data::file()` hasn't been called with non-null value
    * Fixed parent theme auto-loading in child themes of Gantry 5

# v1.3.1
## 07/19/2017

1. [](#bugfix)
    * Fix ordering for Linux + International environments [#1574](https://github.com/getgrav/grav/issues/1574)
    * Check if medium thumbnail exists before resetting
    * Update Travis' auth token

# v1.3.0
## 07/16/2017

1. [](#bugfix)
    * Fixed an undefined variable `$difference` [#1563](https://github.com/getgrav/grav/pull/1563)
    * Fix broken range slider [grav-plugin-admin#1153](https://github.com/getgrav/grav-plugin-admin/issues/1153)
    * Fix natural sort when > 100 pages [#1564](https://github.com/getgrav/grav/pull/1564)

# v1.3.0-rc.5
## 07/05/2017

1. [](#new)
    * Setting `system.session.timeout` to 0 clears the session when the browser session ends [#1538](https://github.com/getgrav/grav/pull/1538)
    * Created a `CODE_OF_CONDUCT.md` so everyone knows how to behave :)
1. [](#improved)
    * Renamed new `media()` Twig function to `media_directory()` to avoid conflict with Page's `media` object
1. [](#bugfix)
    * Fixed global media files disappearing after a reload [#1545](https://github.com/getgrav/grav/issues/1545)
    * Fix for broken regex redirects/routes via `site.yaml`
    * Sanitize the error message in the error handler page

# v1.3.0-rc.4
## 06/22/2017

1. [](#new)
    * Added `lower` and `upper` Twig filters
    * Added `pathinfo()` Twig function
    * Added 165 new thumbnail images for use in `media.yaml`
1. [](#improved)
    * Improved error message when running `bin/grav install` instead of `bin/gpm install`, and also when running on a non-skeleton site [#1027](https://github.com/getgrav/grav/issues/1027)
    * Updated vendor libraries
1. [](#bugfix)
    * Don't rebuild metadata every time, only when file does not exist
    * Restore GravTrait in ConsoleTrait [grav-plugin-login#119](https://github.com/getgrav/grav-plugin-login/issues/119)
    * Fix Windows routing with built-in server [#1502](https://github.com/getgrav/grav/issues/1502)
    * Fix [#1504](https://github.com/getgrav/grav/issues/1504) `process_twig` and `frontmatter.yaml`
    * Nicetime fix: 0 seconds from now -> just now [#1509](https://github.com/getgrav/grav/issues/1509)

# v1.3.0-rc.3
## 05/22/2017

1. [](#new)
    * Added new unified `Utils::getPagePathFromToken()` method which is used by various plugins (Admin, Forms, Downloads, etc.)
1. [](#improved)
    * Optionally remove unpublished pages from the translated languages, move into untranslated list [#1482](https://github.com/getgrav/grav/pull/1482)
    * Improved reliability of `hash` file-check method
1. [](#bugfix)
    * Updated to latest Toolbox library to fix issue with some blueprints rendering in admin plugin [#1117](https://github.com/getgrav/grav-plugin-admin/issues/1117)
    * Fix output handling in RenderProcessor [#1483](https://github.com/getgrav/grav/pull/1483)

# v1.3.0-rc.2
## 05/17/2017

1. [](#new)
    * Added new `media` and `vardump` Twig functions
1. [](#improved)
    * Put in various checks to ensure Exif is available before trying to use it
    * Add timestamp to configuration settings [#1445](https://github.com/getgrav/grav/pull/1445)
1. [](#bugfix)
    * Fix an issue saving YAML textarea fields in expert mode [#1480](https://github.com/getgrav/grav/pull/1480)
    * Moved `onOutputRendered()` back into Grav core

# v1.3.0-rc.1
## 05/16/2017

1. [](#new)
    * Added support for a single array field in the forms
    * Added EXIF support with automatic generation of Page Media metafiles
    * Added Twig function to get EXIF data on any image file
    * Added `Pages::baseUrl()`, `Pages::homeUrl()` and `Pages::url()` functions
    * Added `base32_encode`, `base32_decode`, `base64_encode`, `base64_decode` Twig filters
    * Added `Debugger::getCaller()` to figure out where the method was called from
    * Added support for custom output providers like Slim Framework
    * Added `Grav\Framework\Collection` classes for creating collections
1. [](#improved)
    * Add more controls over HTML5 video attributes (autoplay, poster, loop controls) [#1442](https://github.com/getgrav/grav/pull/1442)
    * Removed logging statement for invalid slug [#1459](https://github.com/getgrav/grav/issues/1459)
    * Groups selection pre-filled in user form
    * Improve error handling in `Folder::move()`
    * Added extra parameter for `Twig::processSite()` to include custom context
    * Updated RocketTheme Toolbox vendor library
1. [](#bugfix)
    * Fix to force route/redirect matching from the start of the route by default [#1446](https://github.com/getgrav/grav/issues/1446)
    * Edit check for valid slug [#1459](https://github.com/getgrav/grav/issues/1459)

# v1.2.4
## 04/24/2017

1. [](#improved)
    * Added optional ignores for `Installer::sophisticatedInstall()` [#1447](https://github.com/getgrav/grav/issues/1447)
1. [](#bugfix)
    * Allow multiple calls to `Themes::initTheme()` without throwing errors
    * Fixed querystrings in root pages with multi-lang enabled [#1436](https://github.com/getgrav/grav/issues/1436)
    * Allow support for `Pages::getList()` with `show_modular` option [#1080](https://github.com/getgrav/grav-plugin-admin/issues/1080)

# v1.2.3
## 04/19/2017

1. [](#improved)
    * Added new `pwd_regex` and `username_regex` system configuration options to allow format modifications
    * Allow `user/accounts.yaml` overrides and implemented more robust theme initialization
    * improved `getList()` method to do more powerful things
    * Fix Typo in GPM [#1427](https://github.com/getgrav/grav/issues/1427)

# v1.2.2
## 04/11/2017

1. [](#bugfix)
    * Fix for redirects breaking [#1420](https://github.com/getgrav/grav/issues/1420)
    * Fix issue in direct-install with github-style dependencies [#1405](https://github.com/getgrav/grav/issues/1405)

# v1.2.1
## 04/10/2017

1. [](#improved)
    * Added various `ancestor` helper methods in Page and Pages classes [#1362](https://github.com/getgrav/grav/pull/1362)
    * Added new `parents` field and switched Page blueprints to use this
    * Added `isajaxrequest()` Twig function [#1400](https://github.com/getgrav/grav/issues/1400)
    * Added ability to inline CSS and JS code via Asset manager [#1377](https://github.com/getgrav/grav/pull/1377)
    * Add query string in lighttpd default config [#1393](https://github.com/getgrav/grav/issues/1393)
    * Add `--all-yes` and `--destination` options for `bin/gpm direct-install` [#1397](https://github.com/getgrav/grav/pull/1397)
1. [](#bugfix)
    * Fix for direct-install of plugins with `languages.yaml` [#1396](https://github.com/getgrav/grav/issues/1396)
    * When determining language from HTTP_ACCEPT_LANGUAGE, also try base language only [#1402](https://github.com/getgrav/grav/issues/1402)
    * Fixed a bad method signature causing warning when running tests on `GPMTest` object

# v1.2.0
## 03/31/2017

1. [](#new)
    * Added file upload for user avatar in user/admin blueprint
1. [](#improved)
    * Analysis fixes
    * Switched to stable composer lib versions

# v1.2.0-rc.3
## 03/22/2017

1. [](#new)
    * Refactored Page re-ordering to handle all siblings at once
    * Added `language_codes` to Twig init to allow for easy language name/code/native-name lookup
1. [](#improved)
    * Added an _Admin Overrides_ section with option to choose the order of children in Pages Management
1. [](#bugfix)
    * Fixed loading issues with improperly named themes (use old broken method first) [#1373](https://github.com/getgrav/grav/issues/1373)
    * Simplified modular/twig processing logic and fixed an issue with system process config [#1351](https://github.com/getgrav/grav/issues/1351)
    * Cleanup package files via GPM install to make them more windows-friendly [#1361](https://github.com/getgrav/grav/pull/1361)
    * Fix for page-level debugger override changing the option site-wide
    * Allow `url()` twig function to pass-through external links

# v1.2.0-rc.2
## 03/17/2017

1. [](#improved)
    * Updated vendor libraries to latest
    * Added the ability to disable debugger on a per-page basis with `debugger: false` in page frontmatter
1. [](#bugfix)
    * Fixed an issue with theme inheritance and hyphenated base themes [#1353](https://github.com/getgrav/grav/issues/1353)
    * Fixed an issue when trying to use an `@2x` derivative on a non-image media file [#1341](https://github.com/getgrav/grav/issues/1341)

# v1.2.0-rc.1
## 03/13/2017

1. [](#new)
    * Added default setting to only allow `direct-installs` from official GPM.  Can be configured in `system.yaml`
    * Added a new `Utils::isValidUrl()` method
    * Added optional parameter to `|markdown(false)` filter to toggle block/line processing (default|true = `block`)
    * Added new `Page::folderExists()` method
1. [](#improved)
    * `Twig::evaluate()` now takes current environment and context into account
    * Genericized `direct-install` so it can be called via Admin plugin
1. [](#bugfix)
    * Fixed a minor bug in Number validation [#1329](https://github.com/getgrav/grav/issues/1329)
    * Fixed exception when trying to find user account and there is no `user://accounts` folder
    * Fixed issue when setting `Page::expires(0)` [Admin #1009](https://github.com/getgrav/grav-plugin-admin/issues/1009)
    * Removed ID from `nonce_field()` Twig function causing validation errors [Form #115](https://github.com/getgrav/grav-plugin-form/issues/115)

# v1.1.17
## 02/17/2017

1. [](#bugfix)
    * Fix for double extensions getting added during some redirects [#1307](https://github.com/getgrav/grav/issues/1307)
    * Fix syntax error in PHP 5.3. Move the version check before requiring the autoloaded deps
    * Fix Whoops displaying error page if there is PHP core warning or error [Admin #980](https://github.com/getgrav/grav-plugin-admin/issues/980)

# v1.1.16
## 02/10/2017

1. [](#new)
    * Exposed the Pages cache ID for use by plugins (e.g. Form) via `Pages::getPagesCacheId()`
    * Added `Languages::resetFallbackPageExtensions()` regarding [#1276](https://github.com/getgrav/grav/pull/1276)
1. [](#improved)
    * Allowed CLI to use non-volatile cache drivers for better integration with CLI and Web caches
    * Added Gantry5-compatible query information to Caddy configuration
    * Added some missing docblocks and type-hints
    * Various code cleanups (return types, missing variables in doclbocks, etc.)
1. [](#bugfix)
    * Fix blueprints slug validation [https://github.com/getgrav/grav-plugin-admin/issues/955](https://github.com/getgrav/grav-plugin-admin/issues/955)

# v1.1.15
## 01/30/2017

1. [](#new)
    * Added a new `Collection::merge()` method to allow merging of multiple collections [#1258](https://github.com/getgrav/grav/pull/1258)
    * Added [OpenCollective](https://opencollective.com/grav) backer/sponsor info to `README.md`
1. [](#improved)
    * Add an additional parameter to GPM::findPackage to avoid throwing an exception, for use in Twig [#1008](https://github.com/getgrav/grav/issues/1008)
    * Skip symlinks if found while clearing cache [#1269](https://github.com/getgrav/grav/issues/1269)
1. [](#bugfix)
    * Fixed an issue when page collection with header-based `sort.by` returns an array [#1264](https://github.com/getgrav/grav/issues/1264)
    * Fix `Response` object to handle `303` redirects when `open_basedir` in effect [#1267](https://github.com/getgrav/grav/issues/1267)
    * Silence `E_WARNING: Zend OPcache API is restricted by "restrict_api" configuration directive`

# v1.1.14
## 01/18/2017

1. [](#bugfix)
    * Fixed `Page::collection()` returning array and not Collection object when header variable did not exist
    * Revert `Content-Encoding: identity` fix, and let you set `cache: allow_webserver_gzip:` option to switch to `identity` [#548](https://github.com/getgrav/grav/issues/548)

# v1.1.13
## 01/17/2017

1. [](#new)
    * Added new `never_cache_twig` page option in `system.yaml` and frontmatter. Allows dynamic Twig logic in regular and modular Twig templates [#1244](https://github.com/getgrav/grav/pull/1244)
1. [](#improved)
    * Several improvements to aid theme development [#232](https://github.com/getgrav/grav/pull/1232)
    * Added `hash` cache check option and made dropdown more descriptive [Admin #923](https://github.com/getgrav/grav-plugin-admin/issues/923)
1. [](#bugfix)
    * Fixed cross volume file system operations [#635](https://github.com/getgrav/grav/issues/635)
    * Fix issue with pages folders validation not accepting uppercase letters
    * Fix renaming the folder name if the page, in the default language, had a custom slug set in its header
    * Fixed issue with `Content-Encoding: none`. It should really be `Content-Encoding: identity` instead
    * Fixed broken `hash` method on page modifications detection
    * Fixed issue with multi-lang pages not caching independently without unique `.md` file [#1211](https://github.com/getgrav/grav/issues/1211)
    * Fixed all `$_GET` parameters missing in Nginx (please update your nginx.conf) [#1245](https://github.com/getgrav/grav/issues/1245)
    * Fixed issue in trying to process broken symlink [#1254](https://github.com/getgrav/grav/issues/1254)

# v1.1.12
## 12/26/2016

1. [](#bugfix)
    * Fixed issue with JSON calls throwing errors due to debugger enabled [#1227](https://github.com/getgrav/grav/issues/1227)

# v1.1.11
## 12/22/2016

1. [](#improved)
    * Fall back properly to HTML if template type not found
1. [](#bugfix)
    * Fix issue with modular pages folders validation [#900](https://github.com/getgrav/grav-plugin-admin/issues/900)

# v1.1.10
## 12/21/2016

1. [](#improved)
    * Improve detection of home path. Also allow `~/.grav` on Windows, drop `ConsoleTrait::isWindows()` method, used only for that [#1204](https://github.com/getgrav/grav/pull/1204)
    * Reworked PHP CLI router [#1219](https://github.com/getgrav/grav/pull/1219)
    * More robust theme/plugin logic in `bin/gpm direct-install`
1. [](#bugfix)
    * Fixed case where extracting a package would cause an error during rename
    * Fix issue with using `Yaml::parse` direcly on a filename, now deprecated
    * Add pattern for frontend validation of folder slugs [#891](https://github.com/getgrav/grav-plugin-admin/issues/891)
    * Fix issue with Inflector when translation is disabled [SimpleSearch #87](https://github.com/getgrav/grav-plugin-simplesearch/issues/87)
    * Explicitly expose `array_unique` Twig filter [Admin #897](https://github.com/getgrav/grav-plugin-admin/issues/897)

# v1.1.9
## 12/13/2016

1. [](#new)
    * RC released as stable
1. [](#improved)
    * Better error handling in cache clear
    * YAML syntax fixes for the future compatibility
    * Added new parameter `remove` for `onBeforeCacheClear` event
    * Add support for calling Media object as function to get medium by filename
1. [](#bugfix)
    * Added checks before accessing admin reference during `Page::blueprints()` call. Allows to access `page.blueprints` from Twig in the frontend

# v1.1.9-rc.3
## 12/07/2016

1. [](#new)
    * Add `ignore_empty` property to be used on array fields, if positive only save options with a value
    * Use new `permissions` field in user account
    * Add `range(int start, int end, int step)` twig function to generate an array of numbers between start and end, inclusive
    * New retina Media image derivatives array support (`![](image.jpg?derivatives=[640,1024,1440])`) [#1147](https://github.com/getgrav/grav/pull/1147)
    * Added stream support for images (`![Sepia Image](image://image.jpg?sepia)`)
    * Added stream support for links (`[Download PDF](user://data/pdf/my.pdf)`)
    * Added new `onBeforeCacheClear` event to add custom paths to cache clearing process
1. [](#improved)
    * Added alias `selfupdate` to the `self-upgrade` `bin/gpm` CLI command
    * Synced `webserver-configs/htaccess.txt` with `.htaccess`
    * Use permissions field in group details.
    * Updated vendor libraries
    * Added a warning on GPM update to update Grav first if needed [#1194](https://github.com/getgrav/grav/pull/1194)
 1. [](#bugfix)
    * Fix page collections problem with `@page.modular` [#1178](https://github.com/getgrav/grav/pull/1178)
    * Fix issue with using a multiple taxonomy filter of which one had no results, thanks to @hughbris [#1184](https://github.com/getgrav/grav/issues/1184)
    * Fix saving permissions in group
    * Fixed issue with redirect of a page getting moved to a different location

# v1.1.9-rc.2
## 11/26/2016

1. [](#new)
    * Added two new sort order options for pages: `publish_date` and `unpublish_date` [#1173](https://github.com/getgrav/grav/pull/1173))
1. [](#improved)
    * Multisite: Create image cache folder if it doesn't exist
    * Add 2 new language values for French [#1174](https://github.com/getgrav/grav/issues/1174)
1. [](#bugfix)
    * Fixed issue when we have a meta file without corresponding media [#1179](https://github.com/getgrav/grav/issues/1179)
    * Update class namespace for Admin class [Admin #874](https://github.com/getgrav/grav-plugin-admin/issues/874)

# v1.1.9-rc.1
## 11/09/2016

1. [](#new)
    * Added a `CompiledJsonFile` object to better handle Json files.
    * Added Base32 encode/decode class
    * Added a new `User::find()` method
1. [](#improved)
    * Moved `messages` object into core Grav from login plugin
    * Added `getTaxonomyItemKeys` to the Taxonomy object [#1124](https://github.com/getgrav/grav/issues/1124)
    * Added a `redirect_me` Twig function [#1124](https://github.com/getgrav/grav/issues/1124)
    * Added a Caddyfile for newer Caddy versions [#1115](https://github.com/getgrav/grav/issues/1115)
    * Allow to override sorting flags for page header-based or default ordering. If the `intl` PHP extension is loaded, only these flags are available: https://secure.php.net/manual/en/collator.asort.php. Otherwise, you can use the PHP standard sorting flags (https://secure.php.net/manual/en/array.constants.php) [#1169](https://github.com/getgrav/grav/issues/1169)
1. [](#bugfix)
    * Fixed an issue with site redirects/routes, not processing with extension (.html, .json, etc.)
    * Don't truncate HTML if content length is less than summary size [#1125](https://github.com/getgrav/grav/issues/1125)
    * Return max available number when calling random() on a collection passing an int > available items [#1135](https://github.com/getgrav/grav/issues/1135)
    * Use correct ratio when applying image filters to image alternatives [#1147](https://github.com/getgrav/grav/issues/1147)
    * Fixed URI path in multi-site when query parameters were used in front page

# v1.1.8
## 10/22/2016

1. [](#bugfix)
    * Fixed warning with unset `ssl` option when using GPM [#1132](https://github.com/getgrav/grav/issues/1132)

# v1.1.7
## 10/22/2016

1. [](#improved)
    * Improved the capabilities of Image derivatives [#1107](https://github.com/getgrav/grav/pull/1107)
1. [](#bugfix)
    * Only pass verify_peer settings to cURL and fopen if the setting is disabled [#1120](https://github.com/getgrav/grav/issues/1120)

# v1.1.6
## 10/19/2016

1. [](#new)
    * Added ability for Page to override the output format (`html`, `xml`, etc..) [#1067](https://github.com/getgrav/grav/issues/1067)
    * Added `Utils::getExtensionByMime()` and cleaned up `Utils::getMimeByExtension` + tests
    * Added a `cache.check.method: 'hash'` option in `system.yaml` that checks all files + dates inclusively
    * Include jQuery 3.x in the Grav assets
    * Added the option to automatically fix orientation on images based on their Exif data, by enabling `system.images.auto_fix_orientation`.
1. [](#improved)
    * Add `batch()` function to Page Collection class
    * Added new `cache.redis.socket` setting that allow to pass a UNIX socket as redis server
    * It is now possible to opt-out of the SSL verification via the new `system.gpm.verify_peer` setting. This is sometimes necessary when receiving a "GPM Unable to Connect" error. More details in ([#1053](https://github.com/getgrav/grav/issues/1053))
    * It is now possible to force the use of either `curl` or `fopen` as `Response` connection method, via the new `system.gpm.method` setting. By default this is set to 'auto' and gives priority to 'fopen' first, curl otherwise.
    * InstallCommand can now handle Licenses
    * Uses more helpful `1x`, `2x`, `3x`, etc names in the Retina derivatives cache files.
    * Added new method `Plugins::isPluginActiveAdmin()` to check if plugin route is active in Admin plugin
    * Added new `Cache::setEnabled` and `Cache::getEnabled` to enable outside control of cache
    * Updated vendor libs including Twig `1.25.0`
    * Avoid git ignoring any vendor folder in a Grav site subfolder (but still ignore the main `vendor/` folder)
    * Added an option to get just a route back from `Uri::convertUrl()` function
    * Added option to control split session [#1096](https://github.com/getgrav/grav/pull/1096)
    * Added new `verbosity` levels to `system.error.display` to allow for system error messages [#1091](https://github.com/getgrav/grav/pull/1091)
    * Improved the API for Grav plugins to access the Parsedown parser directly [#1062](https://github.com/getgrav/grav/pull/1062)
1. [](#bugfix)
    * Fixed missing `progress` method in the DirectInstall Command
    * `Response` class now handles better unsuccessful requests such as 404 and 401
    * Fixed saving of `external` page types [Admin #789](https://github.com/getgrav/grav-plugin-admin/issues/789)
    * Fixed issue deleting parent folder of folder with `param_sep` in the folder name [admin #796](https://github.com/getgrav/grav-plugin-admin/issues/796)
    * Fixed an issue with streams in `bin/plugin`
    * Fixed `jpeg` file format support in Media

# v1.1.5
## 09/09/2016

1. [](#new)
    * Added new `bin/gpm direct-install` command to install local and remote zip archives
1. [](#improved)
    * Refactored `onPageNotFound` event to fire after `onPageInitialized`
    * Follow symlinks in `Folder::all()`
    * Twig variable `base_url` now supports multi-site by path feature
    * Improved `bin/plugin` to list plugins with commands faster by limiting the depth of recursion
1. [](#bugfix)
    * Quietly skip missing streams in `Cache::clearCache()`
    * Fix issue in calling page.summary when no content is present in a page
    * Fix for HUGE session timeouts [#1050](https://github.com/getgrav/grav/issues/1050)

# v1.1.4
## 09/07/2016

1. [](#new)
    * Added new `tmp` folder at root. Accessible via stream `tmp://`. Can be cleared with `bin/grav clear --tmp-only` as well as `--all`.
    * Added support for RTL in `LanguageCodes` so you can determine if a language is RTL or not
    * Ability to set `custom_base_url` in system configuration
    * Added `override` and `force` options for Streams setup
1. [](#improved)
    * Important vendor updates to provide PHP 7.1 beta support!
    * Added a `Util::arrayFlatten()` static function
    * Added support for 'external_url' page header to enable easier external URL based menu items
    * Improved the UI for CLI GPM Index view to use a table
    * Added `@page.modular` Collection type [#988](https://github.com/getgrav/grav/issues/988)
    * Added support for `self@`, `page@`, `taxonomy@`, `root@` Collection syntax for cleaner YAML compatibility
    * Improved GPM commands to allow for `-y` to automate **yes** responses and `-o` for **update** and **selfupgrade** to overwrite installations [#985](https://github.com/getgrav/grav/issues/985)
    * Added randomization to `safe_email` Twig filter for greater security [#998](https://github.com/getgrav/grav/issues/998)
    * Allow `Utils::setDotNotation` to merge data, rather than just set
    * Moved default `Image::filter()` to the `save` action to ensure they are applied last [#984](https://github.com/getgrav/grav/issues/984)
    * Improved the `Truncator` code to be more reliable [#1019](https://github.com/getgrav/grav/issues/1019)
    * Moved media blueprints out of core (now in Admin plugin)
1. [](#bugfix)
    * Removed 307 redirect code option as it is not well supported [#743](https://github.com/getgrav/grav-plugin-admin/issues/743)
    * Fixed issue with folders with name `*.md` are not confused with pages [#995](https://github.com/getgrav/grav/issues/995)
    * Fixed an issue when filtering collections causing null key
    * Fix for invalid HTML when rendering GIF and Vector media [#1001](https://github.com/getgrav/grav/issues/1001)
    * Use pages.markdown.extra in the user's system.yaml [#1007](https://github.com/getgrav/grav/issues/1007)
    * Fix for `Memcached` connection [#1020](https://github.com/getgrav/grav/issues/1020)

# v1.1.3
## 08/14/2016

1. [](#bugfix)
    * Fix for lightbox media function throwing error [#981](https://github.com/getgrav/grav/issues/981)

# v1.1.2
## 08/10/2016

1. [](#new)
    * Allow forcing SSL by setting `system.force_ssl` (Force SSL in the Admin System Config) [#899](https://github.com/getgrav/grav/pull/899)
1. [](#improved)
    * Improved `authorize` Twig extension to accept a nested array of authorizations  [#948](https://github.com/getgrav/grav/issues/948)
    * Don't add timestamps on remote assets as it can cause conflicts
    * Grav now looks at types from `media.yaml` when retrieving page mime types [#966](https://github.com/getgrav/grav/issues/966)
    * Added support for dumping exceptions in the Debugger
1. [](#bugfix)
    * Fixed `Folder::delete` method to recursively remove files and folders and causing Upgrade to fail.
    * Fix [#952](https://github.com/getgrav/grav/issues/952) hyphenize the session name.
    * If no parent is set and siblings collection is called, return a new and empty collection [grav-plugin-sitemap/issues/22](https://github.com/getgrav/grav-plugin-sitemap/issues/22)
    * Prevent exception being thrown when calling the Collator constructor failed in a Windows environment with the Intl PHP Extension enabled [#961](https://github.com/getgrav/grav/issues/961)
    * Fix for markdown images not properly rendering `id` attribute [#956](https://github.com/getgrav/grav/issues/956)

# v1.1.1
## 07/16/2016

1. [](#improved)
    * Made `paramsRegex()` static to allow it to be called statically
1. [](#bugfix)
    * Fixed backup when using very long site titles with invalid characters [grav-plugin-admin#701](https://github.com/getgrav/grav-plugin-admin/issues/701)
    * Fixed a typo in the `webserver-configs/nginx.conf` example

# v1.1.0
## 07/14/2016

1. [](#improved)
    * Added support for validation of multiple email in the `type: email` field [grav-plugin-email#31](https://github.com/getgrav/grav-plugin-email/issues/31)
    * Unified PHP code header styling
    * Added 6 more languages and updated language codes
    * set default "releases" option to `stable`
1. [](#bugfix)
    * Fix backend validation for file fields marked as required [grav-plugin-form#78](https://github.com/getgrav/grav-plugin-form/issues/78)

# v1.1.0-rc.3
## 06/21/2016

1. [](#new)
    * Add a onPageFallBackUrl event when starting the fallbackUrl() method to allow the Login plugin to protect the page media
    * Conveniently allow ability to retrieve user information via config object [#913](https://github.com/getgrav/grav/pull/913) - @Vivalldi
    * Grav served images can now use header caching [#905](https://github.com/getgrav/grav/pull/905)
1. [](#improved)
    * Take asset modification timestamp into consideration in pipelining [#917](https://github.com/getgrav/grav/pull/917) - @Sommerregen
1. [](#bugfix)
    * Respect `enable_asset_timestamp` settings for pipelined Assets [#906](https://github.com/getgrav/grav/issues/906)
    * Fixed collections end dates for 32-bit systems [#902](https://github.com/getgrav/grav/issues/902)
    * Fixed a recent regression (1.1.0-rc1) with parameter separator different than `:`

# v1.1.0-rc.2
## 06/14/2016

1. [](#new)
    * Added getters and setters for Assets to allow manipulation of CSS/JS/Collection based assets via plugins [#876](https://github.com/getgrav/grav/issues/876)
1. [](#improved)
    * Pass the exception to the `onFatalException()` event
    * Updated to latest jQuery 2.2.4 release
    * Moved list items in `system/config/media.yaml` config into a `types:` key which allows you delete default items.
    * Updated `webserver-configs/nginx.conf` with `try_files` fix from @mrhein and @rondlite [#743](https://github.com/getgrav/grav/pull/743)
    * Updated cache references to include `memecache` and `redis` [#887](https://github.com/getgrav/grav/issues/887)
    * Updated composer libraries
1. [](#bugfix)
    * Fixed `Utils::normalizePath()` that was truncating 0's [#882](https://github.com/getgrav/grav/issues/882)

# v1.1.0-rc.1
## 06/01/2016

1. [](#new)
    * Added `Utils::getDotNotation()` and `Utils::setDotNotation()` methods + tests
    * Added support for `xx-XX` locale language lookups in `LanguageCodes` class [#854](https://github.com/getgrav/grav/issues/854)
    * New CSS/JS Minify library that does a more reliable job [#864](https://github.com/getgrav/grav/issues/864)
1. [](#improved)
    * GPM installation of plugins and themes into correct multisite folders [#841](https://github.com/getgrav/grav/issues/841)
    * Use `Page::rawRoute()` in blueprints for more reliable mulit-language support
1. [](#bugfix)
    * Fixes for `zlib.output_compression` as well as `mod_deflate` GZIP compression
    * Fix for corner-case redirect logic causing infinite loops and out-of-memory errors
    * Fix for saving fields in expert mode that have no `Validation::typeX()` methods [#626](https://github.com/getgrav/grav-plugin-admin/issues/626)
    * Detect if user really meant to extend parent blueprint, not another one (fixes old page type blueprints)
    * Fixed a bug in `Page::relativePagePath()` when `Page::$name` is not defined
    * Fix for poor handling of params + query element in `Uri::processParams()` [#859](https://github.com/getgrav/grav/issues/859)
    * Fix for double encoding in markdown links [#860](https://github.com/getgrav/grav/issues/860)
    * Correctly handle language strings to determine if it's in admin or not [#627](https://github.com/getgrav/grav-plugin-admin/issues/627)

# v1.1.0-beta.5
## 05/23/2016

1. [](#improved)
    * Updated jQuery from 2.2.0 to 2.2.3
    * Set `Uri::ip()` to static by default so it can be used in form fields
    * Improved `Session` class with flash storage
    * `Page::getContentMeta()` now supports an optional key.
1. [](#bugfix)
    * Fixed "Invalid slug set in YAML frontmatter" when setting `Page::slug()` with empty string [#580](https://github.com/getgrav/grav-plugin-admin/issues/580)
    * Only `.gitignore` Grav's vendor folder
    * Fix trying to remove Grav with `GPM uninstall` of a plugin with Grav dependency
    * Fix Page Type blueprints not being able to extend their parents
    * `filterFile` validation method always returns an array of files, behaving like `multiple="multiple"`
    * Fixed [#835](https://github.com/getgrav/grav-plugin-admin/issues/835) check for empty image file first to prevent getimagesize() fatal error
    * Avoid throwing an error when Grav's Gzip and mod_deflate are enabled at the same time on a non php-fpm setup

# v1.1.0-beta.4
## 05/09/2016

1. [](#bugfix)
    * Drop dependencies calculations if plugin is installed via symlink
    * Drop Grav from dependencies calculations
    * Send slug name as part of installed packages
    * Fix for summary entities not being properly decoded [#825](https://github.com/getgrav/grav/issues/825)


# v1.1.0-beta.3
## 05/04/2016

1. [](#improved)
    * Pass the Page type when calling `onBlueprintCreated`
    * Changed `Page::cachePageContent()` form **private** to **public** so a page can be recached via plugin
1. [](#bugfix)
    * Fixed handling of `{'loading':'async'}` with Assets Pipeline
    * Fix for new modular page modal `Page` field requiring a value [#529](https://github.com/getgrav/grav-plugin-admin/issues/529)
    * Fix for broken `bin/gpm version` command
    * Fix handling "grav" as a dependency
    * Fix when installing multiple packages and one is the dependency of another, don't try to install it twice
    * Fix using name instead of the slug to determine a package folder. Broke for packages whose name was 2+ words

# v1.1.0-beta.2
## 04/27/2016

1. [](#new)
    * Added new `Plugin::getBlueprint()` and `Theme::getBlueprint()` method
    * Allow **page blueprints** to be added via Plugins.
1. [](#improved)
    * Moved to new `data-*@` format in blueprints
    * Updated composer-based libraries
    * Moved some hard-coded `CACHE_DIR` references to use locator
    * Set `twig.debug: true` by default
1. [](#bugfix)
    * Fixed issue with link rewrites and local assets pipeline with `absolute_urls: true`
    * Allow Cyrillic slugs [#520](https://github.com/getgrav/grav-plugin-admin/issues/520)
    * Fix ordering issue with accented letters [#784](https://github.com/getgrav/grav/issues/784)
    * Fix issue with Assets pipeline and missing newlines causing invalid JavaScript

# v1.1.0-beta.1
## 04/20/2016

1. [](#new)
    * **Blueprint Improvements**: The main improvements to Grav take the form of a major rewrite of our blueprint functionality. Blueprints are an essential piece of functionality within Grav that helps define configuration fields. These allow us to create a definition of a form field that can be rendered in the administrator plugin and allow the input, validation, and storage of values into the various configuration and page files that power Grav. Grav 1.0 had extensive support for building and extending blueprints, but Grav 1.1 takes this even further and adds improvements to our existing system.
    * **Extending Blueprints**: You could extend forms in Grav 1.0, but now you can use a newer `extends@:` default syntax rather than the previous `'@extends'` string that needed to be quoted in YAML. Also this new format allows for the defining of a `context` which lets you define where to look for the base blueprint. Another new feature is the ability to extend from multiple blueprints.
    * **Embedding/Importing Blueprints**: One feature that has been requested is the ability to embed or import one blueprint into another blueprint. This allows you to share fields or sub-form between multiple forms. This is accomplished via the `import@` syntax.
    * **Removing Existing Fields and Properties**: Another new feature is the ability to remove completely existing fields or properties from an extended blueprint. This allows the user a lot more flexibility when creating custom forms by simply using the new `unset@: true` syntax. To remove a field property you would use `unset-<property>@: true` in your extended field definition, for example: `unset-options@: true`.
    * **Replacing Existing Fields and Properties**: Similar to removing, you can now replace an existing field or property with the `replace@: true` syntax for the whole field, and `replace-<property>@: true` for a specific property.
    * **Field Ordering**: Probably the most frequently requested blueprint functionality that we have added is the ability to change field ordering. Imagine that you want to extend the default page blueprint but add a new tab. Previously, this meant your tab would be added at the end of the form, but now you can define that you wish the new tab to be added right after the `content` tab. This works for any field too, so you can extend a blueprint and add your own custom fields anywhere you wish! This is accomplished by using the new `ordering@:` syntax with either an existing property name or an integer.
    * **Configuration Properties**: Another useful new feature is the ability to directly access Grav configuration in blueprints with `config-<property>@` syntax. For example you can set a default for a field via `config-default@: site.author.name` which will use the author.name value from the `site.yaml` file as the `default` value for this field.
    * **Function Calls**: The ability to call PHP functions for values has been improved in Grav 1.1 to be more powerful. You can use the `data-<property>@` syntax to call static methods to obtain values. For example: `data-default@: '\Grav\Plugin\Admin::route'`. You can now even pass parameters to these methods.
    * **Validation Rules**: You can now define a custom blueprint-level validation rule and assign this rule to a form field.
    * **Custom Form Field Types**: This advanced new functionality allows you to create a custom field type via a new plugin event called getFormFieldTypes(). This allows you to provide extra functionality or instructions on how to handle the form form field.
    * **GPM Versioning**: A new feature that we have wanted to add to our GPM package management system is the ability to control dependencies by version. We have opted to use a syntax very similar to the Composer Package Manager that is already familiar to most PHP developers. This new versioning system allows you to define specific minimum version requirements of dependent packages within Grav. This should ensure that we have less (hopefully none!) issues when you update one package that also requires a specific minimum version of another package. The admin plugin for example may have an update that requires a specific version of Grav itself.
    * **GPM Testing Channel**: GPM repository now comes with both a `stable` and `testing` channel. A new setting in `system.gpm.releases` allow to switch between the two channels. Developers will be able to decide whether their resource is going to be in a pre-release state or stable. Only users who switch to the **testing** channel will be able to install a pre-release version.
    * **GPM Events**: Packages (plugins and themes) can now add event handlers to hook in the package GPM events: install, update, uninstall. A package can listen for events before and after each of these events, and can execute any PHP code, and optionally halt the procedure or return a message.
    * Refactor of the process chain breaking out `Processors` into individual classes to allow for easier modification and addition. Thanks to toovy for this work. - [#745](https://github.com/getgrav/grav/pull/745)
    * Added multipart downloads, resumable downloads, download throttling, and video streaming in the `Utils::download()` method.
    * Added optional config to allow Twig processing in page frontmatter - [#788](https://github.com/getgrav/grav/pull/788)
    * Added the ability to provide blueprints via a plugin (previously limited to Themes only).
    * Added Developer CLI Tools to easily create a new theme or plugin
    * Allow authentication for proxies - [#698](https://github.com/getgrav/grav/pull/698)
    * Allow to override the default Parsedown behavior - [#747](https://github.com/getgrav/grav/pull/747)
    * Added an option to allow to exclude external files from the pipeline, and to render the pipeline before/after excluded files
    * Added the possibility to store translations of themes in separate files inside the `languages` folder
    * Added a method to the Uri class to return the base relative URL including the language prefix, or the base relative url if multilanguage is not enabled
    * Added a shortcut for pages.find() alias
1. [](#improved)
    * Now supporting hostnames with localhost environments for better vhost support/development
    * Refactor hard-coded paths to use PHP Streams that allow a setup file to configure where certain parts of Grav are stored in the physical filesystem.
    * If multilanguage is active, include the Intl Twig Extension to allow translating dates automatically (http://twig.sensiolabs.org/doc/extensions/intl.html)
    * Allow having local themes with the same name as GPM themes, by adding `gpm: false` to the theme blueprint - [#767](https://github.com/getgrav/grav/pull/767)
    * Caddyfile and Lighttpd config files updated
    * Removed `node_modules` folder from backups to make them faster
    * Display error when `bin/grav install` hasn't been run instead of throwing exception. Prevents "white page" errors if error display is off
    * Improved command line flow when installing multiple packages: don't reinstall packages if already installed, ask once if should use symlinks if symlinks are found
    * Added more tests to our testing suite
    * Added x-ua-compatible to http_equiv metadata processing
    * Added ability to have a per-page `frontmatter.yaml` file to set header frontmatter defaults. Especially useful for multilang scenarios - [#775](https://github.com/getgrav/grav/pull/775)
    * Removed deprecated `bin/grav newuser` CLI command.  use `bin/plugin login newuser` instead.
    * Added `webm` and `ogv` video types to the default media types list.
1. [](#bugfix)
    * Fix Zend Opcache `opcache.validate_timestamps=0` not detecting changes in compiled yaml and twig files
    * Avoid losing params, query and fragment from the URL when auto-redirecting to a language-specific route - [#759](https://github.com/getgrav/grav/pull/759)
    * Fix for non-pipeline assets getting lost when pipeline is cached to filesystem
    * Fix for double encoding resulting from Markdown Extra
    * Fix for a remote link breaking all CSS rewrites for pipeline
    * Fix an issue with Retina alternatives not clearing properly between repeat uses
    * Fix for non standard http/s external markdown links - [#738](https://github.com/getgrav/grav/issues/738)
    * Fix for `find()` calling redirects via `dispatch()` causing infinite loops - [#781](https://github.com/getgrav/grav/issues/781)

# v1.0.10
## 02/11/2016

1. [](#new)
    * Added new `Page::contentMeta()` mechanism to store content-level meta data alongside content
    * Added Japanese language translation
1. [](#improved)
    * Updated some vendor libraries
1. [](#bugfix)
    * Hide `streams` blueprint from Admin plugin
    * Fix translations of languages with `---` in YAML files

# v1.0.9
## 02/05/2016

1. [](#new)
    * New **Unit Testing** via Codeception http://codeception.com/
    * New **page-level SSL** functionality when using `absolute_urls`
    * Added `reverse_proxy` config option for issues with non-standard ports
    * Added `proxy_url` config option to support GPM behind proxy servers #639
    * New `Pages::parentsRawRoutes()` method
    * Enhanced `bin/gpm info` CLI command with Changelog support #559
    * Ability to add empty *Folder* via admin plugin
    * Added latest `jQuery 2.2.0` library to core
    * Added translations from Crowdin
1. [](#improved)
    * [BC] Metadata now supports only flat arrays. To use open graph metas and the likes (ie, 'og:title'), simply specify it in the key.
    * Refactored `Uri::convertUrl()` method to be more reliable + tests created
    * Date for last update of a modular sub-page sets modified date of modular page itself
    * Split configuration up into two steps
    * Moved Grav-based `base_uri` variables into `Uri::init()`
    * Refactored init in `URI` to better support testing
    * Allow `twig_vars` to be exposed earlier and merged later
    * Avoid setting empty metadata
    * Accept single group access as a string rather than requiring an array
    * Return `$this` in Page constructor and init to allow chaining
    * Added `ext-*` PHP requirements to `composer.json`
    * Use Whoops 2.0 library while supporting old style
    * Removed redundant old default-hash fallback mechanisms
    * Commented out default redirects and routes in `site.yaml`
    * Added `/tests` folder to deny's of all `webserver-configs/*` files
    * Various PS and code style fixes
1. [](#bugfix)
    * Fix default generator metadata
    * Fix for broken image processing caused by `Uri::convertUrl()` bugs
    * Fix loading JS and CSS from collections #623
    * Fix stream overriding
    * Remove the URL extension for home link
    * Fix permissions when the user has no access level set at all
    * Fix issue with user with multiple groups getting denied on first group
    * Fixed an issue with `Pages()` internal cache lookup not being unique enough
    * Fix for bug with `site.redirects` and `site.routes` being an empty list
    * [Markdown] Don't process links for **special protocols**
    * [Whoops] serve JSON errors when request is JSON


# v1.0.8
## 01/08/2016

1. [](#new)
    * Added `rotate`, `flip` and `fixOrientation` image medium methods
1. [](#bugfix)
    * Removed IP from Nonce generation. Should be more reliable in a variety of scenarios

# v1.0.7
## 01/07/2016

1. [](#new)
    * Added `composer create-project` as an additional installation method #585
    * New optional system config setting to strip home from page routs and urls #561
    * Added Greek, Finnish, Norwegian, Polish, Portuguese, and Romanian languages
    * Added new `Page->topParent()` method to return top most parent of a page
    * Added plugins configuration tab to debugger
    * Added support for APCu and PHP7.0 via new Doctrine Cache release
    * Added global setting for `twig_first` processing (false by default)
    * New configuration options for Session settings #553
1. [](#improved)
    * Switched to SSL for GPM calls
    * Use `URI->host()` for session domain
    * Add support for `open_basedir` when installing packages via GPM
    * Improved `Utils::generateNonceString()` method to handle reverse proxies
    * Optimized core thumbnails saving 38% in file size
    * Added new `bin/gpm index --installed-only` option
    * Improved GPM errors to provider more helpful diagnostic of issues
    * Removed old hardcoded PHP version references
    * Moved `onPageContentProcessed()` event so it's fired more reliably
    * Maintain md5 keys during sorting of Assets #566
    * Update to Caddyfile for Caddy web server
1. [](#bugfix)
    * Fixed an issue with cache/config checksum not being set on cache load
    * Fix for page blueprint and theme inheritance issue #534
    * Set `ZipBackup` timeout to 10 minutes if possible
    * Fix case where we only have inline data for CSS or JS  #565
    * Fix `bin/grav sandbox` command to work with new `webserver-config` folder
    * Fix for markdown attributes on external URLs
    * Fixed issue where `data:` page header was acting as `publish_date:`
    * Fix for special characters in URL parameters (e.g. /tag:c++) #541
    * Safety check for an array of nonces to only use the first one

# v1.0.6
## 12/22/2015

1. [](#new)
    * Set minimum requirements to [PHP 5.5.9](http://bit.ly/1Jt9OXO)
    * Added `saveConfig` to Themes
1. [](#improved)
    * Updated Whoops to new 2.0 version (PHP 7.0 compatible)
    * Moved sample web server configs into dedicated directory
    * FastCGI will use Apache's `mod_deflate` if gzip turned off
1. [](#bugfix)
    * Fix broken media image operators
    * Only call extra method of blueprints if blueprints exist
    * Fix lang prefix in url twig variables #523
    * Fix case insensitive HTTPS check #535
    * Field field validation handles case `multiple` missing

# v1.0.5
## 12/18/2015

1. [](#new)
    * Add ability to extend markdown with plugins
    * Added support for plugins to have individual language files
    * Added `7z` to media formats
    * Use Grav's fork of Parsedown until PR is merged
    * New function to persist plugin configuration to disk
    * GPM `selfupgrade` will now check PHP version requirements
1. [](#improved)
    * If the field allows multiple files, return array
    * Handle non-array values in file validation
1. [](#bugfix)
    * Fix when looping `fields` param in a `list` field
    * Properly convert commas to spaces for media attributes
    * Forcing Travis VM to HI timezone to address future files in zip file

# v1.0.4
## 12/12/2015

1. [](#bugfix)
    * Needed to put default image folder permissions for YAML compatibility

# v1.0.3
## 12/11/2015

1. [](#bugfix)
    * Fixed issue when saving config causing incorrect image cache folder perms

# v1.0.2
## 12/11/2015

1. [](#bugfix)
    * Fix for timing display in debugbar

# v1.0.1
## 12/11/2015

1. [](#improved)
    * Reduced package sizes by removing extra vendor dev bits
1. [](#bugfix)
    * Fix issue when you enable debugger from admin plugin

# v1.0.0
## 12/11/2015

1. [](#new)
    * Add new link attributes via markdown media
    * Added setters to set state of CSS/JS pipelining
    * Added `user/accounts` to `.gitignore`
    * Added configurable permissions option for Image cache
1. [](#improved)
    * Hungarian translation updated
    * Refactored Theme initialization for improved flexibility
    * Wrapped security section of account blueprints in an 'super user' authorize check
    * Minor performance optimizations
    * Updated core page blueprints with markdown preview option
    * Added useful cache info output to Debugbar
    * Added `iconv` polyfill library used by Symfony 2.8
    * Force lowercase of username in a few places for case sensitive filesystems
1. [](#bugfix)
    * Fix for GPM problems "Call to a member function set() on null"
    * Fix for individual asset pipeline values not functioning
    * Fix `Page::copy()` and `Page::move()` to support multiple moves at once
    * Fixed page moving of a page with no content
    * Fix for wrong ordering when moving many pages
    * Escape root path in page medium files to work with special characters
    * Add missing parent constructor to Themes class
    * Fix missing file error in `bin/grav sandbox` command
    * Fixed changelog differ when upgrading Grav
    * Fixed a logic error in `Validation->validate()`
    * Make `$container` available in `setup.php` to fix multi-site

# v1.0.0-rc.6
## 12/01/2015

1. [](#new)
    * Refactor Config classes for improved performance!
    * Refactor Data classes to use `NestedArrayAccess` instead of `DataMutatorTrait`
    * Added support for `classes` and `id` on medium objects to set CSS values
    * Data objects: Allow function call chaining
    * Data objects: Lazy load blueprints only if needed
    * Automatically create unique security salt for each configuration
    * Added Hungarian translation
    * Added support for User groups
1. [](#improved)
    * Improved robots.txt to disallow crawling of non-user folders
    * Nonces only generated once per action and process
    * Added IP into Nonce string calculation
    * Nonces now use random string with random salt to improve performance
    * Improved list form handling #475
    * Vendor library updates
1. [](#bugfix)
    * Fixed help output for `bin/plugin`
    * Fix for nested logic for lists and form parsing #273
    * Fix for array form fields and last entry not getting deleted
    * Should not be able to set parent to self #308

# v1.0.0-rc.5
## 11/20/2015

1. [](#new)
    * Added **nonce** functionality for all admin forms for improved security
    * Implemented the ability for Plugins to provide their own CLI commands through `bin/plugin`
    * Added Croatian translation
    * Added missing `umask_fix` property to `system.yaml`
    * Added current theme's config to global config. E.g. `config.theme.dropdown_enabled`
    * Added `append_url_extension` option to system config & page headers
    * Users have a new `state` property to allow disabling/banning
    * Added new `Page.relativePagePath()` helper method
    * Added new `|pad` Twig filter for strings (uses `str_pad()`)
    * Added `lighttpd.conf` for Lightly web server
1. [](#improved)
    * Clear previously applied operations when doing a reset on image media
    * Password no longer required when editing user
    * Improved support for trailing `/` URLs
    * Improved `.nginx.conf` configuration file
    * Improved `.htaccess` security
    * Updated vendor libs
    * Updated `composer.phar`
    * Use streams instead of paths for `clearCache()`
    * Use PCRE_UTF8 so unicode strings can be regexed in Truncator
    * Handle case when login plugin is disabled
    * Improved `quality` functionality in media handling
    * Added some missing translation strings
    * Deprecated `bin/grav newuser` in favor of `bin/plugin login new-user`
    * Moved fallback types to use any valid media type
    * Renamed `system.pages.fallback_types` to `system.media.allowed_fallback_types`
    * Removed version number in default `generator` meta tag
    * Disable time limit in case of slow downloads
    * Removed default hash in `system.yaml`
1. [](#bugfix)
    * Fix for media using absolute URLs causing broken links
    * Fix theme auto-loading #432
    * Don't create empty `<style>` or `<script>` scripts if no data
    * Code cleanups
    * Fix undefined variable in Config class
    * Fix exception message when label is not set
    * Check in `Plugins::get()` to ensure plugins exists
    * Fixed GZip compression making output buffering work correctly with all servers and browsers
    * Fixed date representation in system config

# v1.0.0-rc.4
## 10/29/2015

1. [](#bugfix)
    * Fixed a fatal error if you have a collection with missing or invalid `@page: /route`

# v1.0.0-rc.3
## 10/29/2015

1. [](#new)
    * New Page collection options! `@self.parent, @self.siblings, @self.descendants` + more
    * White list of file types for fallback route functionality (images by default)
1. [](#improved)
    * Assets switched from defines to streams
1. [](#bugfix)
    * README.md typos fixed
    * Fixed issue with routes that have lang string in them (`/en/english`)
    * Trim strings before validation so whitespace is not satisfy 'required'

# v1.0.0-rc.2
## 10/27/2015

1. [](#new)
    * Added support for CSS Asset groups
    * Added a `wrapped_site` system option for themes/plugins to use
    * Pass `Page` object as event to `onTwigPageVariables()` event hook
    * New `Data.items()` method to get all items
1. [](#improved)
    * Missing pipelined remote asset will now fail quietly
    * More reliably handle inline JS and CSS to remove only surrounding HTML tags
    * `Medium.meta` returns new Data object so null checks are possible
    * Improved Medium metadata merging to allow for automatic title/alt/class attributes
    * Moved Grav object to global variable rather than template variable (useful for macros)
    * German language improvements
    * Updated bundled composer
1. [](#bugfix)
    * Accept variety of `true` values in `User.authorize()` method
    * Fix for `Validation` throwing an error if no label set

# v1.0.0-rc.1
## 10/23/2015

1. [](#new)
    * Use native PECL YAML parser if installed for 4X speed boost in parsing YAML files
    * Support for inherited theme class
    * Added new default language prepend system configuration option
    * New `|evaluate` Twig filter to evaluate a string as twig
    * New system option to ignore all **hidden** files and folders
    * New system option for default redirect code
    * Added ability to append specific `[30x]` codes to redirect URLs
    * Added `url_taxonomy_filters` for page collections
    * Added `@root` page and `recurse` flag for page collections
    * Support for **multiple** page collection types as an array
    * Added Dutch language file
    * Added Russian language file
    * Added `remove` method to User object
1. [](#improved)
    * Moved hardcoded mimetypes to `media.yaml` to be treated as Page media files
    * Set `errors: display: false` by default in `system.yaml`
    * Strip out extra slashes in the URI
    * Validate hostname to ensure it is valid
    * Ignore more SCM folders in Backups
    * Removed `home_redirect` settings from `system.yaml`
    * Added Page `media` as root twig object for consistency
    * Updated to latest vendor libraries
    * Optimizations to Asset pipeline logic for minor speed increase
    * Block direct access to a variety of files in `.htaccess` for increased security
    * Debugbar vendor library update
    * Always fallback to english if other translations are not available
1. [](#bugfix)
    * Fix for redirecting external URL with multi-language
    * Fix for Asset pipeline not respecting asset groups
    * Fix language files with child/parent theme relationships
    * Fixed a regression issue resulting in incorrect default language
    * Ensure error handler is initialized before URI is processed
    * Use default language in Twig if active language is not set
    * Fixed issue with `safeEmailFilter()` Twig filter not separating with `;` properly
    * Fixed empty YAML file causing error with native PECL YAML parser
    * Fixed `SVG` mimetype
    * Fixed incorrect `Cache-control: max-age` value format

# v0.9.45
## 10/08/2015

1. [](#bugfix)
    * Fixed a regression issue resulting in incorrect default language

# v0.9.44
## 10/07/2015

1. [](#new)
    * Added Redis back as a supported cache mechanism
    * Allow Twig `nicetime` translations
    * Added `-y` option for 'Yes to all' in `bin/gpm update`
    * Added CSS `media` attribute to the Assets manager
    * New German language support
    * New Czech language support
    * New French language support
    * Added `modulus` twig filter
1. [](#improved)
    * URL decode in medium actions to allow complex syntax
    * Take into account `HTTP_HOST` before `SERVER_NAME` (helpful with Nginx)
    * More friendly cache naming to ease manual management of cache systems
    * Added default Apache resource for `DirectoryIndex`
1. [](#bugfix)
    * Fix GPM failure when offline
    * Fix `open_basedir` error in `bin/gpm install`
    * Fix an HHVM error in Truncator
    * Fix for XSS vulnerability with params
    * Fix chaining for responsive size derivatives
    * Fix for saving pages when removing the page title and all other header elements
    * Fix when saving array fields
    * Fix for ports being included in `HTTP_HOST`
    * Fix for Truncator to handle PHP tags gracefully
    * Fix for locate style lang codes in `getNativeName()`
    * Urldecode image basenames in markdown

# v0.9.43
## 09/16/2015

1. [](#new)
    * Added new `AudioMedium` for HTML5 audio
    * Added ability for Assets to be added and displayed in separate *groups*
    * New support for responsive image derivative sizes
1. [](#improved)
    * GPM theme install now uses a `copy` method so new files are not lost (e.g. `/css/custom.css`)
    * Code analysis improvements and cleanup
    * Removed Twig panel from debugger (no longer supported in Twig 1.20)
    * Updated composer packages
    * Prepend active language to `convertUrl()` when used in markdown links
    * Added some pre/post flight options for installer via blueprints
    * Hyphenize the site name in the backup filename
1. [](#bugfix)
    * Fix broken routable logic
    * Check for `phpinfo()` method in case it is restricted by hosting provider
    * Fixes for windows when running GPM
    * Fix for ampersand (`&`) causing error in `truncateHtml()` via `Page.summary()`

# v0.9.42
## 09/11/2015

1. [](#bugfix)
    * Fixed `User.authorise()` to be backwards compabile

# v0.9.41
## 09/11/2015

1. [](#new)
    * New and improved multibyte-safe TruncateHTML function and filter
    * Added support for custom page date format
    * Added a `string` Twig filter to render as json_encoded string
    * Added `authorize` Twig filter
    * Added support for theme inheritance in the admin
    * Support for multiple content collections on a page
    * Added configurable files/folders ignores for pages
    * Added the ability to set the default PHP locale and override via multi-lang configuration
    * Added ability to save as YAML via admin
    * Added check for `mbstring` support
    * Added new `redirect` header for pages
1. [](#improved)
    * Changed dependencies from `develop` to `master`
    * Updated logging to log everything from `debug` level on (was `warning`)
    * Added missing `accounts/` folder
    * Default to performing a 301 redirect for URIs with trailing slashes
    * Improved Twig error messages
    * Allow validating of forms from anywhere such as plugins
    * Added logic so modular pages are by default non-routable
    * Hide password input in `bin/grav newuser` command
1. [](#bugfix)
    * Fixed `Pages.all()` not returning modular pages
    * Fix for modular template types not getting found
    * Fix for `markdown_extra:` overriding `markdown:extra:` setting
    * Fix for multi-site routing
    * Fix for multi-lang page name error
    * Fixed a redirect loop in `URI` class
    * Fixed a potential error when `unsupported_inline_types` is empty
    * Correctly generate 2x retina image
    * Typo fixes in page publish/unpublish blueprint

# v0.9.40
## 08/31/2015

1. [](#new)
    * Added some new Twig filters: `defined`, `rtrim`, `ltrim`
    * Admin support for customizable page file name + template override
1. [](#improved)
    * Better message for incompatible/unsupported Twig template
    * Improved User blueprints with better help
    * Switched to composer **install** rather than **update** by default
    * Admin autofocus on page title
    * `.htaccess` hardening (`.htaccess` & `htaccess.txt`)
    * Cache safety checks for missing folders
1. [](#bugfix)
    * Fixed issue with unescaped `o` character in date formats

# v0.9.39
## 08/25/2015

1. [](#bugfix)
    * `Page.active()` not triggering on **homepage**
    * Fix for invalid session name in Opera browser

# v0.9.38
## 08/24/2015

1. [](#new)
    * Added `language` to **user** blueprint
    * Added translations to blueprints
    * New extending logic for blueprints
    * Blueprints are now loaded with Streams to allow for better overrides
    * Added new Symfony `dump()` method
1. [](#improved)
    * Catch YAML header parse exception so site doesn't die
    * Better `Page.parent()` logic
    * Improved GPM display layout
    * Tweaked default page layout
    * Unset route and slug for improved reliability of route changes
    * Added requirements to README.md
    * Updated various libraries
    * Allow use of custom page date field for dateRange collections
1. [](#bugfix)
    * Slug fixes with GPM
    * Unset plaintext password on save
    * Fix for trailing `/` not matching active children

# v0.9.37
## 08/12/2015

3. [](#bugfix)
    * Fixed issue when saving `header.process` in page forms via the **admin plugin**
    * Fixed error due to use of `set_time_limit` that might be disabled on some hosts

# v0.9.36
## 08/11/2015

1. [](#new)
    * Added a new `newuser` CLI command to create user accounts
    * Added `default` blueprint for all templates
    * Support `user` and `system` language translation merging
1. [](#improved)
    * Added isSymlink method in GPM to determine if Grav is symbolically linked or not
    * Refactored page recursing
    * Updated blueprints to use new toggles
    * Updated blueprints to use current date for date format fields
    * Updated composer.phar
    * Use sessions for admin even when disabled for site
    * Use `GRAV_ROOT` in session identifier

# v0.9.35
## 08/06/2015

1. [](#new)
    * Added `body_classes` field
    * Added `visiblity` toggle and help tooltips on new page form
    * Added new `Page.unsetRoute()` method to allow admin to regenerate the route
2. [](#improved)
    * User save no longer stores username each time
    * Page list form field now shows all pages except root
    * Removed required option from page title
    * Added configuration settings for running Nginx in sub directory
3. [](#bugfix)
    * Fixed deep translation merging
    * Fixed broken **metadata** merging with site defaults
    * Fixed broken **summary** field
    * Fixed broken robots field
    * Fixed GPM issue when using cURL, throwing an `Undefined offset: 1` exception
    * Removed duplicate hidden page `type` field

# v0.9.34
## 08/04/2015

1. [](#new)
    * Added new `cache_all` system setting + media `cache()` method
    * Added base languages configuration
    * Added property language to page to help plugins identify page language
    * New `Utils::arrayFilterRecursive()` method
2. [](#improved)
    * Improved Session handling to support site and admin independently
    * Allow Twig variables to be modified in other events
    * Blueprint updates in preparation for Admin plugin
    * Changed `Inflector` from static to object and added multi-language support
    * Support for admin override of a page's blueprints
3. [](#bugfix)
    * Removed unused `use` in `VideoMedium` that was causing error
    * Array fix in `User.authorise()` method
    * Fix for typo in `translations_fallback`
    * Fixed moving page to the root

# v0.9.33
## 07/21/2015

1. [](#new)
    * Added new `onImageMediumSaved()` event (useful for post-image processing)
    * Added `Vary: Accept-Encoding` option
2. [](#improved)
    * Multilang-safe delimiter position
    * Refactored Twig classes and added optional umask setting
    * Removed `pageinit()` timing
    * `Page->routable()` now takes `published()` state into account
    * Improved how page extension is set
    * Support `Language->translate()` method taking string and array
3. [](#bugfix)
    * Fixed `backup` command to include empty folders

# v0.9.32
## 07/14/2015

1. [](#new)
    * Detect users preferred language via `http_accept_language` setting
    * Added new `translateArray()` language method
2. [](#improved)
    * Support `en` translations by default for plugins & themes
    * Improved default generator tag
    * Minor language tweaks and fixes
3. [](#bugfix)
    * Fix for session active language and homepage redirects
    * Ignore root-level page rather than throwing error

# v0.9.31
## 07/09/2015

1. [](#new)
    * Added xml, json, css and js to valid media file types
2. [](#improved)
    * Better handling of unsupported media type downloads
    * Improved `bin/grav backup` command to mimic admin plugin location/name
3. [](#bugfix)
    * Critical fix for broken language translations
    * Fix for Twig markdown filter error
    * Safety check for download extension

# v0.9.30
## 07/08/2015

1. [](#new)
    * BIG NEWS! Extensive Multi-Language support is all new in 0.9.30!
    * Translation support via Twig filter/function and PHP method
    * Page specific default route
    * Page specific route aliases
    * Canonical URL route support
    * Added built-in session support
    * New `Page.rawRoute()` to get a consistent folder-based route to a page
    * Added option to always redirect to default page on alias URL
    * Added language safe redirect function for use in core and plugins
2. [](#improved)
    * Improved `Page.active()` and `Page.activeChild()` methods to support route aliases
    * Various spelling corrections in `.php` comments, `.md` and `.yaml` files
    * `Utils::startsWith()` and `Utils::endsWith()` now support needle arrays
    * Added a new timer around `pageInitialized` event
    * Updated jQuery library to v2.1.4
3. [](#bugfix)
    * In-page CSS and JS files are now handled properly
    * Fix for `enable_media_timestamp` not working properly

# v0.9.29
## 06/22/2015

1. [](#new)
    * New and improved Regex-powered redirect and route alias logic
    * Added new `onBuildPagesInitialized` event for memory critical or time-consuming plugins
    * Added a `setSummary()` method for pages
2. [](#improved)
    * Improved `MergeConfig()` logic for more control
    * Travis skeleton build trigger implemented
    * Set composer.json versions to stable versions where possible
    * Disabled `last_modified` and `etag` page headers by default (causing too much page caching)
3. [](#bugfix)
    * Preload classes during `bin/gpm selfupgrade` to avoid issues with updated classes
    * Fix for directory relative _down_ links

# v0.9.28
## 06/16/2015

1. [](#new)
    * Added method to set raw markdown on a page
    * Added ability to enabled system and page level `etag` and `last_modified` headers
2. [](#improved)
    * Improved image path processing
    * Improved query string handling
    * Optimization to image handling supporting URL encoded filenames
    * Use global `composer` when available rather than Grv provided one
    * Use `PHP_BINARY` constant rather than `php` executable
    * Updated Doctrine Cache library
    * Updated Symfony libraries
    * Moved `convertUrl()` method to Uri object
3. [](#bugfix)
    * Fix incorrect slug causing problems with CLI `uninstall`
    * Fix Twig runtime error with assets pipeline in sufolder installations
    * Fix for `+` in image filenames
    * Fix for dot files causing issues with page processing
    * Fix for Uri path detection on Windows platform
    * Fix for alternative media resolutions
    * Fix for modularTypes key properties

# v0.9.27
## 05/09/2015

1. [](#new)
    * Added new composer CLI command
    * Added page-level summary header overrides
    * Added `size` back for Media objects
    * Refactored Backup command in preparation for admin plugin
    * Added a new `parseLinks` method to Plugins class
    * Added `starts_with` and `ends_with` Twig filters
2. [](#improved)
    * Optimized install of vendor libraries for speed improvement
    * Improved configuration handling in preparation for admin plugin
    * Cache optimization: Don't cache Twig templates when you pass dynamic params
    * Moved `Utils::rcopy` to `Folder::rcopy`
    * Improved `Folder::doDelete`
    * Added check for required Curl in GPM
    * Updated included composer.phar to latest version
    * Various blueprint fixes for admin plugin
    * Various PSR and code cleanup tasks
3. [](#bugfix)
    * Fix issue with Gzip not working with `onShutDown()` event
    * Fix for URLs with trailing slashes
    * Handle condition where certain errors resulted in blank page
    * Fix for issue with theme name equal to base_url and asset pipeline
    * Fix to properly normalize font rewrite path
    * Fix for absolute URLs below the current page
    * Fix for `..` page references

# v0.9.26
## 04/24/2015

3. [](#bugfix)
    * Fixed issue with homepage routes failing with 'dirname' error

# v0.9.25
## 04/24/2015

1. [](#new)
    * Added support for E-Tag, Last-Modified, Cache-Control and Page-based expires headers
2. [](#improved)
    * Refactored media image handling to make it more flexible and support absolute paths
    * Refactored page modification check process to make it faster
    * User account improvements in preparation for admin plugin
    * Protect against timing attacks
    * Reset default system expires time to 0 seconds (can override if you need to)
3. [](#bugfix)
    * Fix issues with spaces in webroot when using `bin/grav install`
    * Fix for spaces in relative directory
    * Bug fix in collection filtering

# v0.9.24
## 04/15/2015

1. [](#new)
    * Added support for chunked downloads of Assets
    * Added new `onBeforeDownload()` event
    * Added new `download()` and `getMimeType()` methods to Utils class
    * Added configuration option for supported page types
    * Added assets and media timestamp options (off by default)
    * Added page expires configuration option
2. [](#bugfix)
    * Fixed issue with Nginx/Gzip and `ob_flush()` throwing error
    * Fixed assets actions on 'direct media' URLs
    * Fix for 'direct assets` with any parameters

# v0.9.23
## 04/09/2015

1. [](#bugfix)
    * Fix for broken GPM `selfupgrade` (Grav 0.9.21 and 0.9.22 will need to manually upgrade to this version)

# v0.9.22
## 04/08/2015

1. [](#bugfix)
    * Fix to normalize GRAV_ROOT path for Windows
    * Fix to normalize Media image paths for Windows
    * Fix for GPM `selfupgrade` when you are on latest version

# v0.9.21
## 04/07/2015

1. [](#new)
    * Major Media functionality enhancements: SVG, Animated GIF, Video support!
    * Added ability to configure default image quality in system configuration
    * Added `sizes` attributes for custom retina image breakpoints
2. [](#improved)
    * Don't scale @1x retina images
    * Add filter to Iterator class
    * Updated various composer packages
    * Various PSR fixes

# v0.9.20
## 03/24/2015

1. [](#new)
    * Added `addAsyncJs()` and `addDeferJs()` to Assets manager
    * Added support for extranal URL redirects
2. [](#improved)
    * Fix unpredictable asset ordering when set from plugin/system
    * Updated `nginx.conf` to ensure system assets are accessible
    * Ensure images are served as static files in Nginx
    * Updated vendor libraries to latest versions
    * Updated included composer.phar to latest version
3. [](#bugfix)
    * Fixed issue with markdown links to `#` breaking HTML

# v0.9.19
## 02/28/2015

1. [](#new)
    * Added named assets capability and bundled jQuery into Grav core
    * Added `first()` and `last()` to `Iterator` class
2. [](#improved)
    * Improved page modification routine to skip _dot files_
    * Only use files to calculate page modification dates
    * Broke out Folder iterators into their own classes
    * Various Sensiolabs Insight fixes
3. [](#bugfix)
    * Fixed `Iterator.nth()` method

# v0.9.18
## 02/19/2015

1. [](#new)
    * Added ability for GPM `install` to automatically install `_demo` content if found (w/backup)
    * Added ability for themes and plugins to have dependencies required to install via GPM
    * Added ability to override the system timezone rather than relying on server setting only
    * Added new Twig filter `random_string` for generating random id values
    * Added new Twig filter `markdown` for on-the-fly markdown processing
    * Added new Twig filter `absoluteUrl` to convert relative to absolute URLs
    * Added new `processTemplate()` method to Twig object for on-the-fly processing of twig template
    * Added `rcopy()` and `contains()` helper methods in Utils
2. [](#improved)
    * Provided new `param_sep` variable to better support Apache on Windows
    * Moved parsedown configuration into the trait
    * Added optional **deep-copy** option to `mergeConfig()` for plugins
    * Updated bundled `composer.phar` package
    * Various Sensiolabs Insight fixes - Silver level now!
    * Various PSR Fixes
3. [](#bugfix)
    * Fix for windows platforms not displaying installed themes/plugins via GPM
    * Fix page IDs not picking up folder-only pages

# v0.9.17
## 02/05/2015

1. [](#new)
    * Added **full HHVM support!** Get your speed on with Facebook's crazy fast PHP JIT compiler
2. [](#improved)
    * More flexible page summary control
    * Support **CamelCase** plugin and theme class names. Replaces dashes and underscores
    * Moved summary delimiter into `site.yaml` so it can be configurable
    * Various PSR fixes
3. [](#bugfix)
     * Fix for `mergeConfig()` not falling back to defaults
     * Fix for `addInlineCss()` and `addInlineJs()` Assets not working between Twig tags
     * Fix for Markdown adding HTML tags into inline CSS and JS

# v0.9.16
## 01/30/2015

1. [](#new)
    * Added **Retina** and **Responsive** image support via Grav media and `srcset` image attribute
    * Added image debug option that overlays responsive resolution
    * Added a new image cache stream
2. [](#improved)
    * Improved the markdown Lightbox functionality to better mimic Twig version
    * Fullsize Lightbox can now have filters applied
    * Added a new `mergeConfig()` method to Plugin class to merge system + page header configuration
    * Added a new `disable()` method to Plugin class to programmatically disable a plugin
    * Updated Parsedown and Parsedown Extra to address bugs
    * Various PSR fixes
3. [](#bugfix)
     * Fix bug with image dispatch in traditionally _non-routable_ pages
     * Fix for markdown link not working on non-current pages
     * Fix for markdown images not being found on homepage

# v0.9.15
## 01/23/2015

3. [](#bugfix)
     * Typo in video mime types
     * Fix for old `markdown_extra` system setting not getting picked up
     * Fix in regex for Markdown links with numeric values in path
     * Fix for broken image routing mechanism that got broken at some point
     * Fix for markdown images/links in pages with page slug override

# v0.9.14
## 01/23/2015

1. [](#new)
    * Added **GZip** support
    * Added multiple configurations via `setup.php`
    * Added base structure for unit tests
    * New `onPageContentRaw()` plugin event that processes before any page processing
    * Added ability to dynamically set Metadata on page
    * Added ability to dynamically configure Markdown processing via Parsedown options
2. [](#improved)
    * Refactored `page.content()` method to be more flexible and reliable
    * Various updates and fixes for streams resulting in better multi-site support
    * Updated Twig, Parsedown, ParsedownExtra, DoctrineCache libraries
    * Refactored Parsedown trait
    * Force modular pages to be non-visible in menus
    * Moved RewriteBase before Exploits in `.htaccess`
    * Added standard video formats to Media support
    * Added priority for inline assets
    * Check for uniqueness when adding multiple inline assets
    * Improved support for Twig-based URLs inside Markdown links and images
    * Improved Twig `url()` function
3. [](#bugfix)
    * Fix for HTML entities quotes in Metadata values
    * Fix for `published` setting to have precedent of `publish_date` and `unpublish_date`
    * Fix for `onShutdown()` events not closing connections properly in **php-fpm** environments

# v0.9.13
## 01/09/2015

1. [](#new)
    * Added new published `true|false` state in page headers
    * Added `publish_date` in page headers to automatically publish page
    * Added `unpublish_date` in page headers to automatically unpublish page
    * Added `dateRange()` capability for collections
    * Added ability to dynamically control Cache lifetime programmatically
    * Added ability to sort by anything in the page header. E.g. `sort: header.taxonomy.year`
    * Added various helper methods to collections: `copy, nonVisible, modular, nonModular, published, nonPublished, nonRoutable`
2. [](#improved)
    * Modified all Collection methods so they can be chained together: `$collection->published()->visible()`
    * Set default Cache lifetime to default of 1 week (604800 seconds) - was infinite
    * House-cleaning of some unused methods in Pages object
3. [](#bugfix)
    * Fix `uninstall` GPM command that was broken in last release
    * Fix for intermittent `undefined index` error when working with Collections
    * Fix for date of some pages being set to incorrect future timestamps

# v0.9.12
## 01/06/2015

1. [](#new)
    * Added an all-access robots.txt file for search engines
    * Added new GPM `uninstall` command
    * Added support for **in-page** Twig processing in **modular** pages
    * Added configurable support for `undefined` Twig functions and filters
2. [](#improved)
    * Fall back to default `.html` template if error occurs on non-html pages
    * Added ability to have PSR-1 friendly plugin names (CamelCase, no-dashes)
    * Fix to `composer.json` to deter API rate-limit errors
    * Added **non-exception-throwing** handler for undefined methods on `Medium` objects
3. [](#bugfix)
    * Fix description for `self-upgrade` method of GPM command
    * Fix for incorrect version number when performing GPM `update`
    * Fix for argument description of GPM `install` command
    * Fix for recalcitrant CodeKit mac application

# v0.9.11
## 12/21/2014

1. [](#new)
    * Added support for simple redirects as well as routes
2. [](#improved)
    * Handle Twig errors more cleanly
3. [](#bugfix)
    * Fix for error caused by invalid or missing user agent string
    * Fix for directory relative links and URL fragments (#pagelink)
    * Fix for relative links with no subfolder in `base_url`

# v0.9.10
## 12/12/2014

1. [](#new)
    * Added Facebook-style `nicetime` date Twig filter
2. [](#improved)
    * Moved `clear-cache` functionality into Cache object required for Admin plugin
3. [](#bugfix)
    * Fix for undefined index with previous/next buttons

# v0.9.9
## 12/05/2014

1. [](#new)
    * Added new `@page` collection type
    * Added `ksort` and `contains` Twig filters
    * Added `gist` Twig function
2. [](#improved)
    * Refactored Page previous/next/adjacent functionality
    * Updated to Symfony 2.6 for yaml/console/event-dispatcher libraries
    * More PSR code fixes
3. [](#bugfix)
    * Fix for over-escaped apostrophes in YAML

# v0.9.8
## 12/01/2014

1. [](#new)
    * Added configuration option to set default lifetime on cache saves
    * Added ability to set HTTP status code from page header
    * Implemented simple wild-card custom routing
2. [](#improved)
    * Fixed elusive double load to fully cache issue (crossing fingers...)
    * Ensure Twig tags are treated as block items in markdown
    * Removed some older deprecated methods
    * Ensure onPageContentProcessed() event only fires when not cached
    * More PSR code fixes
3. [](#bugfix)
    * Fix issue with miscalculation of blog separator location `===`

# v0.9.7
## 11/24/2014

1. [](#improved)
    * Nginx configuration updated
    * Added gitter.im badge to README
    * Removed `set_time_limit()` and put checks around `ignore_user_abort`
    * More PSR code fixes
2. [](#bugfix)
    * Fix issue with non-valid asset path showing up when they shouldn't
    * Fix for JS asset pipeline and scripts that don't end in `;`
    * Fix for schema-based markdown URLs broken routes (eg `mailto:`)

# v0.9.6
## 11/17/2014

1. [](#improved)
    * Moved base_url variables into Grav container
    * Forced media sorting to use natural sort order by default
    * Various PSR code tidying
    * Added filename, extension, thumb to all medium objects
2. [](#bugfix)
    * Fix for infinite loop in page.content()
    * Fix hostname for configuration overrides
    * Fix for cached configuration
    * Fix for relative URLs in markdown on installs with no base_url
    * Fix for page media images with uppercase extension

# v0.9.5
## 11/09/2014

1. [](#new)
    * Added quality setting to medium for compression configuration of images
    * Added new onPageContentProcessed() event that is post-content processing but pre-caching
2. [](#improved)
    * Added support for AND and OR taxonomy filtering.  AND by default (was OR)
    * Added specific clearing options for CLI clear-cache command
    * Moved environment method to URI so it can be accessible in plugins and themes
    * Set Grav's output variable to public so it can be manipulated in onOutputGenerated event
    * Updated vendor libraries to latest versions
    * Better handing of 'home' in active menu state detection
    * Various PSR code tidying
    * Improved some error messages and notices
3. [](#bugfix)
    * Force route rebuild when configuration changes
    * Fix for 'installed undefined' error in CLI versions command
    * Do not remove the JSON/Text error handlers
    * Fix for supporting inline JS and CSS when Asset pipeline enabled
    * Fix for Data URLs in CSS being badly formed
    * Fix Markdown links with fragment and query elements

# v0.9.4
## 10/29/2014

1. [](#new)
    * New improved Debugbar with messages, timing, config, twig information
    * New exception handling system utilizing Whoops
    * New logging system utilizing Monolog
    * Support for auto-detecting environment configuration
    * New version command for CLI
    * Integrate Twig dump() calls into Debugbar
2. [](#improved)
    * Selfupgrade now clears cache on successful upgrade
    * Selfupgrade now supports files without extensions
    * Improved error messages when plugin is missing
    * Improved security in .htaccess
    * Support CSS/JS/Image assets in vendor/system folders via .htaccess
    * Add support for system timers
    * Improved and optimized configuration loading
    * Automatically disable Debugbar on non-HTML pages
    * Disable Debugbar by default
3. [](#bugfix)
    * More YAML blueprint fixes
    * Fix potential double // in assets
    * Load debugger as early as possible

# v0.9.3
## 10/09/2014

1. [](#new)
    * GPM (Grav Package Manager) Added
    * Support for multiple Grav configurations
    * Dynamic media support via URL
    * Added inlineCss and inlineJs support for Assets
2. [](#improved)
    * YAML caching for increased performance
    * Use stream wrapper in pages, plugins and themes
    * Switched to RocketTheme toolbox for some core functionality
    * Renamed `setup` CLI command to `sandbox`
    * Broke cache types out into multiple directories in the cache folder
    * Removed vendor libs from github repository
    * Various PSR cleanup of code
    * Various Blueprint updates to support upcoming admin plugin
    * Added ability to filter page children for normal/modular/all
    * Added `sort_by_key` twig filter
    * Added `visible()` and `routable()` filters to page collections
    * Use session class in shutdown process
    * Improvements to modular page loading
    * Various code cleanup and optimizations
3. [](#bugfix)
    * Fixed file checking not updating the last modified time. For real this time!
    * Switched debugger to PRODUCTION mode by default
    * Various fixes in URI class for increased reliability

# v0.9.2
## 09/15/2014

1. [](#new)
    * New flexible site and page metadata support including ObjectGraph and Facebook
    * New method to get user IP address in URI object
    * Added new onShutdown() event that fires after connection is closed for Async features
2. [](#improved)
    * Skip assets pipeline minify on Windows platforms by default due to PHP issue 47689
    * Fixed multiple level menus not highlighting correctly
    * Updated some blueprints in preparation for admin plugin
    * Fail gracefully when theme does not exist
    * Add stream support into ResourceLocator::addPath()
    * Separate themes from plugins, add themes:// stream and onTask events
    * Added barDump() to Debugger
    * Removed stray test page
    * Override modified only if a non-markdown file was modified
    * Added assets attributes support
    * Auto-run composer install when running the Grav CLI
    * Vendor folder removed from repository
    * Minor configuration performance optimizations
    * Minor debugger performance optimizations
3. [](#bugfix)
    * Fix url() twig function when Grav isn't installed at root
    * Workaround for PHP bug 52065
    * Fixed getList() method on Pages object that was not working
    * Fix for open_basedir error
    * index.php now warns if not running on PHP 5.4
    * Removed memcached option (redundant)
    * Removed memcache from auto setup, added memcache server configuration option
    * Fix broken password validation
    * Back to proper PSR-4 Autoloader

# v0.9.1
## 09/02/2014

1. [](#new)
    * Added new `theme://` PHP stream for current theme
2. [](#improved)
    * Default to new `file` modification checking rather than `folder`
    * Added support for various markdown link formats to convert to Grav-friendly URLs
    * Moved configure() from Theme to Themes class
    * Fix autoloading without composer update -o
    * Added support for Twig url method
    * Minor code cleanup
3. [](#bugfix)
    * Fixed issue with page changes not being picked up
    * Fixed Minify to provide `@supports` tag compatibility
    * Fixed ResourceLocator not working with multiple paths
    * Fixed issue with Markdown process not stripping LFs
    * Restrict file type extensions for added security
    * Fixed template inheritance
    * Moved Browser class to proper location

# v0.9.0
## 08/25/2014

1. [](#new)
    * Addition of Dependency Injection Container
    * Refactored plugins to use Symfony Event Dispatcher
    * New Asset Manager to provide unified management of JavaScript and CSS
    * Asset Pipelining to provide unification, minify, and optimization of JavaScript and CSS
    * Grav Media support directly in Markdown syntax
    * Additional Grav Generator meta tag in default themes
    * Added support for PHP Stream Wrapper for resource location
    * Markdown Extra support
    * Browser object for fast browser detection
2. [](#improved)
    * PSR-4 Autoloader mechanism
    * Tracy Debugger new `detect` option to detect running environment
    * Added new `random` collection sort option
    * Make media images progressive by default
    * Additional URI filtering for improved security
    * Safety checks to ensure PHP 5.4.0+
    * Move to Slidebars side navigation in default Antimatter theme
    * Updates to `.htaccess` including section on `RewriteBase` which is needed for some hosting providers
3. [](#bugfix)
    * Fixed issue when installing in an apache userdir (~username) folder
    * Various mobile CSS issues in default themes
    * Various minor bug fixes


# v0.8.0
## 08/13/2014

1. [](#new)
    * Initial Release<|MERGE_RESOLUTION|>--- conflicted
+++ resolved
@@ -18,11 +18,8 @@
     * Fixed `FlexObject::freeMedia()` method causing media to become null
     * Fixed bug in `Flex Form` making it impossible to set nested values
     * Fixed `Flex User` avatar when using folder storage, also allow multiple images
-<<<<<<< HEAD
+    * Fixed Referer reference during GPM calls.
     * Fixed fatal error with toggled lists
-=======
-    * Fixed Referer reference during GPM calls.
->>>>>>> 1520eec6
 
 # v1.7.0-rc.16
 ## 09/01/2020
