<<<<<<< HEAD
# v1.6.29
## mm/dd/2020

1. [](#improved)
    * Updated bundled JQuery to latest version `3.5.1`
=======
# v1.6.27
## mm/dd/2020

1. [](#bugfix)
    * Fixed hardcoded system folder in blueprints, config and language streams
>>>>>>> fb3efba2

# v1.6.28
## 10/07/2020

1. [](#new)
    * Back-ported twig `{% cache %}` tag from Grav 1.7
    * Back-ported `Utils::fullPath()` helper function from Grav 1.7
    * Back-ported `{{ svg_image() }}` Twig function from Grav 1.7
    * Back-ported `Folder::countChildren()` function from Grav 1.7
1. [](#improved)
    * Use new `{{ theme_var() }}` enhanced logic from Grav 1.7
    * Improved `Excerpts` class with fixes and functionality from Grav 1.7
    * Ensure `onBlueprintCreated()` is initialized first
    * Do not cache default `404` error page
    * Composer update of vendor libraries
    * Switched `Caddyfile` to use new Caddy2 syntax + improved usability
1. [](#bugfix)
    * Fixed Referer reference during GPM calls.
    * Fixed fatal error with toggled lists

# v1.6.27
## 09/01/2020

1. [](#improved)
    * Right trim route for safety
    * Use the proper ellipsis for summary [#2939](https://github.com/getgrav/grav/pull/2939)
    * Left pad schedule times with zeros [#2921](https://github.com/getgrav/grav/pull/2921)

# v1.6.26
## 06/08/2020

1. [](#improved)
    * Added new configuration option to control the supported attributes in markdown links [#2882](https://github.com/getgrav/grav/issues/2882)
1. [](#bugfix)
    * Fixed blueprint for `system.pages.hide_empty_folders` [#1925](https://github.com/getgrav/grav/issues/2925)
    * JSON Route of homepage with no ‘route’ set is valid
    * Fix case-insensitive search of location header [form#425](https://github.com/getgrav/grav-plugin-form/issues/425)

# v1.6.25
## 05/14/2020

1. [](#improved)
    * Added system configuration support for `HTTP_X_Forwarded` headers (host disabled by default)
    * Updated `PHPUserAgentParser` to 1.0.0
    * Bump `Go` to version 1.13 in `travis.yaml`

# v1.6.24
## 04/27/2020

1. [](#improved)
    * Added support for `X-Forwarded-Host` [#2891](https://github.com/getgrav/grav/pull/2891)
    * Disable XDebug in Travis builds

# v1.6.23
## 03/19/2020

1. [](#new)
    * Moved `Parsedown` 1.6 and `ParsedownExtra` 0.7 into `Grav\Framework\Parsedown` to allow fixes
    * Added `aliases.php` with references to direct `\Parsedown` and `\ParsedownExtra` references
1. [](#improved)
    * Upgraded `jQuery` to latest 3.4.1 version [#2859](https://github.com/getgrav/grav/issues/2859)
1. [](#bugfix)
    * Fixed PHP 7.4 issue in ParsedownExtra [#2832](https://github.com/getgrav/grav/issues/2832)
    * Fix for [user reported](https://twitter.com/OriginalSicksec) CVE path-based open redirect
    * Fix for `stream_set_option` error with PHP 7.4 via Toolbox#28 [#2850](https://github.com/getgrav/grav/issues/2850)

# v1.6.22
## 03/05/2020

1. [](#new)
    * Added `Pages::reset()` method
1. [](#improved)
    * Updated Negotiation library to address issues [#2513](https://github.com/getgrav/grav/issues/2513)
1. [](#bugfix)
    * Fixed issue with search plugins not being able to switch between page translations
    * Fixed issues with `Pages::baseRoute()` not picking up active language reliably
    * Reverted `validation: strict` fix as it breaks sites, see [#1273](https://github.com/getgrav/grav/issues/1273)

# v1.6.21
## 02/11/2020

1. [](#new)
    * Added `ConsoleCommand::setLanguage()` method to set language to be used from CLI
    * Added `ConsoleCommand::initializeGrav()` method to properly set up Grav instance to be used from CLI
    * Added `ConsoleCommand::initializePlugins()`method to properly set up all plugins to be used from CLI
    * Added `ConsoleCommand::initializeThemes()`method to properly set up current theme to be used from CLI
    * Added `ConsoleCommand::initializePages()` method to properly set up pages to be used from CLI
1. [](#improved)
    * Vendor updates
1. [](#bugfix)
    * Fixed `bin/plugin` CLI calling `$themes->init()` way too early (removed it, use above methods instead)
    * Fixed call to `$grav['page']` crashing CLI
    * Fixed encoding problems when PHP INI setting `default_charset` is not `utf-8` [#2154](https://github.com/getgrav/grav/issues/2154)

# v1.6.20
## 02/03/2020

1. [](#bugfix)
    * Fixed incorrect routing caused by `str_replace()` in `Uri::init()` [#2754](https://github.com/getgrav/grav/issues/2754)
    * Fixed session cookie is being set twice in the HTTP header [#2745](https://github.com/getgrav/grav/issues/2745)
    * Fixed session not restarting if user was invalid (downgrading from Grav 1.7)
    * Fixed filesystem iterator calls with non-existing folders
    * Fixed `checkbox` field not being saved, requires also Form v4.0.2 [#1225](https://github.com/getgrav/grav/issues/1225)
    * Fixed `validation: strict` not working in blueprints [#1273](https://github.com/getgrav/grav/issues/1273)
    * Fixed `Data::filter()` removing empty fields (such as empty list) by default [#2805](https://github.com/getgrav/grav/issues/2805)
    * Fixed fatal error with non-integer page param value [#2803](https://github.com/getgrav/grav/issues/2803)
    * Fixed `Assets::addInlineJs()` parameter type mismatch between v1.5 and v1.6 [#2659](https://github.com/getgrav/grav/issues/2659)
    * Fixed `site.metadata` saving issues [#2615](https://github.com/getgrav/grav/issues/2615)

# v1.6.19
## 12/04/2019

1. [](#new)
    * Catch PHP 7.4 deprecation messages and report them in debugbar instead of throwing fatal error
1. [](#bugfix)
    * Fixed fatal error when calling `{{ grav.undefined }}`
    * Fixed multiple issues when there are no pages in the site
    * PHP 7.4 fix for [#2750](https://github.com/getgrav/grav/issues/2750)

# v1.6.18
## 12/02/2019

1. [](#bugfix)
    * PHP 7.4 fix in `Pages::buildSort()`
    * Updated vendor libraries for PHP 7.4 fixes in Twig and other libraries
    * Fixed fatal error when `$page->id()` is null [#2731](https://github.com/getgrav/grav/pull/2731)
    * Fixed cache conflicts on pages with no set id
    * Fix rewrite rule for for `lighttpd` default config [#721](https://github.com/getgrav/grav/pull/2721)

# v1.6.17
## 11/06/2019

1. [](#new)
    * Added working ETag (304 Not Modified) support based on the final rendered HTML
1. [](#improved)
    * Safer file handling + customizable null char replacement in `CsvFormatter::decode()`
    * Change of Behavior: `Inflector::hyphenize` will now automatically trim dashes at beginning and end of a string.
    * Change in Behavior for `Folder::all()` so no longer fails if trying to copy non-existent dot file [#2581](https://github.com/getgrav/grav/pull/2581)
    * renamed composer `test-plugins` script to `phpstan-plugins` to be more explicit [#2637](https://github.com/getgrav/grav/pull/2637)
1. [](#bugfix)
    * Fixed PHP 7.1 bug in FlexMedia
    * Fix cache image generation when using cropResize [#2639](https://github.com/getgrav/grav/pull/2639)
    * Fix `array_merge()` exception with non-array page header metadata [#2701](https://github.com/getgrav/grav/pull/2701)

# v1.6.16
## 09/19/2019

1. [](#bugfix)
    * Fixed Flex user creation if file storage is being used [#2444](https://github.com/getgrav/grav/issues/2444)
    * Fixed `Badly encoded JSON data` warning when uploading files [#2663](https://github.com/getgrav/grav/issues/2663)

# v1.6.15
## 08/20/2019

1. [](#improved)
    * Improved robots.txt [#2632](https://github.com/getgrav/grav/issues/2632)
1. [](#bugfix)
    * Fixed broken markdown Twig tag [#2635](https://github.com/getgrav/grav/issues/2635)
    * Force Symfony 4.2 in Grav 1.6 to remove a bunch of deprecated messages

# v1.6.14
## 08/18/2019

1. [](#bugfix)
    * Actually include fix for `system\router.php` [#2627](https://github.com/getgrav/grav/issues/2627)

# v1.6.13
## 08/16/2019

1. [](#bugfix)
    * Regression fix for `system\router.php` [#2627](https://github.com/getgrav/grav/issues/2627)

# v1.6.12
## 08/14/2019

1. [](#new)
    * Added support for custom `FormFlash` save locations
    * Added a new `Utils::arrayLower()` method for lowercasing arrays
    * Support new GRAV_BASEDIR environment variable [#2541](https://github.com/getgrav/grav/pull/2541)
    * Allow users to override plugin handler priorities [#2165](https://github.com/getgrav/grav/pull/2165)
1. [](#improved)
    * Use new `Utils::getSupportedPageTypes()` to enforce `html,htm` at the front of the list [#2531](https://github.com/getgrav/grav/issues/2531)
    * Updated vendor libraries
    * Markdown filter is now page-aware so that it works with modular references [admin#1731](https://github.com/getgrav/grav-plugin-admin/issues/1731)
    * Check of `GRAV_USER_INSTANCE` constant is already defined [#2621](https://github.com/getgrav/grav/pull/2621)
1. [](#bugfix)
    * Fixed some potential issues when `$grav['user']` is not set
    * Fixed error when calling `Media::add($name, null)`
    * Fixed `url()` returning wrong path if using stream with grav root path in it, eg: `user-data://shop` when Grav is in `/shop`
    * Fixed `url()` not returning a path to non-existing file (`user-data://shop` => `/user/data/shop`) if it is set to fail gracefully
    * Fixed `url()` returning false on unknown streams, such as `ftp://domain.com`, they should be treated as external URL
    * Fixed Flex User to have permissions to save and delete his own user
    * Fixed new Flex User creation not being possible because of username could not be given
    * Fixed fatal error 'Expiration date must be an integer, a DateInterval or null, "double" given' [#2529](https://github.com/getgrav/grav/issues/2529)
    * Fixed non-existing Flex object having a bad media folder
    * Fixed collections using `page@.self:` should allow modular pages if requested
    * Fixed an error when trying to delete a file from non-existing Flex Object
    * Fixed `FlexObject::exists()` failing sometimes just after the object has been saved
    * Fixed CSV formatter not encoding strings with `"` and `,` properly
    * Fixed var order in `Validation.php` [#2610](https://github.com/getgrav/grav/issues/2610)

# v1.6.11
## 06/21/2019

1. [](#new)
    * Added `FormTrait::getAllFlashes()` method to get all the available form flash objects for the form
    * Added creation and update timestamps to `FormFlash` objects
1. [](#improved)
    * Added `FormFlashInterface`, changed constructor to take `$config` array
1. [](#bugfix)
    * Fixed error in `ImageMedium::url()` if the image cache folder does not exist
    * Fixed empty form flash name after file upload or form state update
    * Fixed a bug in `Route::withParam()` method
    * Fixed issue with `FormFlash` objects when there is no session initialized

# v1.6.10
## 06/14/2019

1. [](#improved)
    * Added **page blueprints** to `YamlLinter` CLI and Admin reports
    * Removed `Gitter` and `Slack` [#2502](https://github.com/getgrav/grav/issues/2502)
    * Optimizations for Plugin/Theme loading
    * Generalized markdown classes so they can be used outside of `Page` scope with a custom `Excerpts` class instance
    * Change minimal port number to 0 (unix socket) [#2452](https://github.com/getgrav/grav/issues/2452)
1. [](#bugfix)
    * Force question to install demo content in theme update [#2493](https://github.com/getgrav/grav/issues/2493)
    * Fixed GPM errors from blueprints not being logged [#2505](https://github.com/getgrav/grav/issues/2505)
    * Don't error when IP is invalid [#2507](https://github.com/getgrav/grav/issues/2507)
    * Fixed regression with `bin/plugin` not listing the plugins available (1c725c0)
    * Fixed bitwise operator in `TwigExtension::exifFunc()` [#2518](https://github.com/getgrav/grav/issues/2518)
    * Fixed issue with lang prefix incorrectly identifying as admin [#2511](https://github.com/getgrav/grav/issues/2511)
    * Fixed issue with `U0ils::pathPrefixedBYLanguageCode()` and trailing slash [#2510](https://github.com/getgrav/grav/issues/2511)
    * Fixed regresssion issue of `Utils::Url()` not returning `false` on failure. Added new optional `fail_gracefully` 3rd attribute to return string that caused failure [#2524](https://github.com/getgrav/grav/issues/2524)

# v1.6.9
## 05/09/2019

1. [](#new)
    * Added `Route::withoutParams()` methods
    * Added `Pages::setCheckMethod()` method to override page configuration in Admin Plugin
    * Added `Cache::clearCache('invalidate')` parameter for just invalidating the cache without deleting any cached files
    * Made `UserCollectionInderface` to extend `Countable` to get the count of existing users
1. [](#improved)
    * Flex admin: added default search options for flex objects
    * Flex collection and object now fall back to the default template if template file doesn't exist
    * Updated Vendor libraries including Twig 1.40.1
    * Updated language files from `https://crowdin.com/project/grav-core`
1. [](#bugfix)
    * Fixed `$grav['route']` from being modified when the route instance gets modified
    * Fixed Assets options array mixed with standalone priority [#2477](https://github.com/getgrav/grav/issues/2477)
    * Fix for `avatar_url` provided by 3rd party providers
    * Fixed non standard `lang` code lengths in `Utils` and `Session` detection
    * Fixed saving a new object in Flex `SimpleStorage`
    * Fixed exception in `Flex::getDirectories()` if the first parameter is set
    * Output correct "Last Updated" in `bin/gpm info` command
    * Checkbox getting interpreted as string, so created new `Validation::filterCheckbox()`
    * Fixed backwards compatibility to `select` field with `selectize.create` set to true [git-sync#141](https://github.com/trilbymedia/grav-plugin-git-sync/issues/141)
    * Fixed `YamlFormatter::decode()` to always return array [#2494](https://github.com/getgrav/grav/pull/2494)
    * Fixed empty `$grav['request']->getAttribute('route')->getExtension()`

# v1.6.8
## 04/23/2019

1. [](#new)
    * Added `FlexCollection::filterBy()` method
1. [](#bugfix)
    * Revert `Use Null Coalesce Operator` [#2466](https://github.com/getgrav/grav/pull/2466)
    * Fixed `FormTrait::render()` not providing config variable
    * Updated `bin/grav clean` to clear `cache/compiled` and `user/config/security.yaml`

# v1.6.7
## 04/22/2019

1. [](#new)
    * Added a new `bin/grav yamllinter` CLI command to find YAML Linting issues [#2468](https://github.com/getgrav/grav/issues/2468#issuecomment-485151681)
1. [](#improved)
    * Improve `FormTrait` backwards compatibility with existing forms
    * Added a new `Utils::getSubnet()` function for IPv4/IPv6 parsing [#2465](https://github.com/getgrav/grav/pull/2465)
1. [](#bugfix)
    * Remove disabled fields from the form schema
    * Fix issue when excluding `inlineJs` and `inlineCss` from Assets pipeline [#2468](https://github.com/getgrav/grav/issues/2468)
    * Fix for manually set position on external URLs [#2470](https://github.com/getgrav/grav/issues/2470)

# v1.6.6
## 04/17/2019

1. [](#new)
    * `FormInterface` now implements `RenderInterface`
    * Added new `FormInterface::getTask()` method which reads the task from `form.task` in the blueprint
1. [](#improved)
    * Updated vendor libraries to latest
1. [](#bugfix)
    * Rollback `redirect_default_route` logic as it has issues with multi-lang [#2459](https://github.com/getgrav/grav/issues/2459)
    * Fix potential issue with `|contains` Twig filter on PHP 7.3
    * Fixed bug in text field filtering: return empty string if value isn't a string or number [#2460](https://github.com/getgrav/grav/issues/2460)
    * Force Asset `priority` to be an integer and not throw error if invalid string passed [#2461](https://github.com/getgrav/grav/issues/2461)
    * Fixed bug in text field filtering: return empty string if value isn't a string or number
    * Fixed `FlexForm` missing getter methods for defining form variables

# v1.6.5
## 04/15/2019

1. [](#bugfix)
    * Backwards compatiblity with old `Uri::__toString()` output

# v1.6.4
## 04/15/2019

1. [](#bugfix)
    * Improved `redirect_default_route` logic as well as `Uri::toArray()` to take into account `root_path` and `extension`
    * Rework logic to pull out excluded files from pipeline more reliably [#2445](https://github.com/getgrav/grav/issues/2445)
    * Better logic in `Utils::normalizePath` to handle externals properly [#2216](https://github.com/getgrav/grav/issues/2216)
    * Fixed to force all `Page::taxonomy` to be treated as strings [#2446](https://github.com/getgrav/grav/issues/2446)
    * Fixed issue with `Grav['user']` not being available [form#332](https://github.com/getgrav/grav-plugin-form/issues/332)
    * Updated rounding logic for `Utils::parseSize()` [#2394](https://github.com/getgrav/grav/issues/2394)
    * Fixed Flex simple storage not being properly initialized if used with caching

# v1.6.3
## 04/12/2019

1. [](#new)
    * Added `Blueprint::addDynamicHandler()` method to allow custom dynamic handlers, for example `custom-options@: getCustomOptions`
1. [](#bugfix)
    * Missed a `CacheCommand` reference in `bin/grav` [#2442](https://github.com/getgrav/grav/issues/2442)
    * Fixed issue with `Utils::normalizePath` messing with external URLs [#2216](https://github.com/getgrav/grav/issues/2216)
    * Fix for `vUndefined` versions when upgrading

# v1.6.2
## 04/11/2019

1. [](#bugfix)
    * Revert renaming of `ClearCacheCommand` to ensure CLI GPM upgrades go smoothly

# v1.6.1
## 04/11/2019

1. [](#improved)
    * Improved CSS for the bottom filter bar of DebugBar
1. [](#bugfix)
    * Fixed issue with `@import` not being added to top of pipelined css [#2440](https://github.com/getgrav/grav/issues/2440)

# v1.6.0
## 04/11/2019

1. [](#new)
    * Set minimum requirements to [PHP 7.1.3](https://getgrav.org/blog/raising-php-requirements-2018)
    * New `Scheduler` functionality for periodic jobs
    * New `Backup` functionality with multiple backup profiles and scheduler integration
    * Refactored `Assets Manager` to be more powerful and flexible
    * Updated Doctrine Collections to 1.6
    * Updated Doctrine Cache to 1.8
    * Updated Symfony Components to 4.2
    * Added new Cache purge functionality old cache manually via CLI/Admin as well as scheduler integration
    * Added new `{% throw 404 'Not Found' %}` twig tag (with custom code/message)
    * Added `Grav\Framework\File` classes for handling YAML, Markdown, JSON, INI and PHP serialized files
    * Added `Grav\Framework\Collection\AbstractIndexCollection` class
    * Added `Grav\Framework\Object\ObjectIndex` class
    * Added `Grav\Framework\Flex` classes
    * Added support for hiding form fields in blueprints by using dynamic property like `security@: admin.foobar`, `scope@: object` or `scope-ignore@: object` to any field
    * New experimental **FlexObjects** powered `Users` for increased performance and capability (**disabled** by default)
    * Added PSR-7 and PSR-15 classes
    * Added `Grav\Framework\DI\Container` class
    * Added `Grav\Framework\RequestHandler\RequestHandler` class
    * Added `Page::httpResponseCode()` and `Page::httpHeaders()` methods
    * Added `Grav\Framework\Form\Interfaces\FormInterface`
    * Added `Grav\Framework\Form\Interfaces\FormFactoryInterface`
    * Added `Grav\Framework\Form\FormTrait`
    * Added `Page::forms()` method to get normalized list of all form headers defined in the page
    * Added `onPageAction`, `onPageTask`, `onPageAction.{$action}` and `onPageTask.{$task}` events
    * Added `Blueprint::processForm()` method to filter form inputs
    * Move `processMarkdown()` method from `TwigExtension` to more general `Utils` class
    * Added support to include extra files into `Media` (such as uploaded files)
    * Added form preview support for `FlexObject`, including a way to render newly uploaded files before saving them
    * Added `FlexObject::getChanges()` to determine what fields change during an update
    * Added `arrayDiffMultidimensional`, `arrayIsAssociative`, `arrayCombine` Util functions
    * New `$grav['users']` service to allow custom user classes implementing `UserInterface`
    * Added `LogViewer` helper class and CLI command: `bin/grav logviewer`
    * Added `select()` and `unselect()` methods to `CollectionInterface` and its base classes
    * Added `orderBy()` and `limit()` methods to `ObjectCollectionInterface` and its base classes
    * Added `user-data://` which is a writable stream (`user://data` is not and should be avoided)
    * Added support for `/action:{$action}` (like task but used without nonce when only receiving data)
    * Added `onAction.{$action}` event
    * Added `Grav\Framework\Form\FormFlash` class to contain AJAX uploaded files in more reliable way
    * Added `Grav\Framework\Form\FormFlashFile` class which implements `UploadedFileInterface` from PSR-7
    * Added `Grav\Framework\Filesystem\Filesystem` class with methods to manipulate stream URLs
    * Added new `$grav['filesystem']` service using an instance of the new `Filesystem` object
    * Added `{% render object layout: 'default' with { variable: true } %}` for Flex objects and collections
    * Added `$grav->setup()` to simplify CLI and custom access points
    * Added `CsvFormatter` and `CsvFile` classes
    * Added new system config option to `pages.hide_empty_folders` if a folder has no valid `.md` file available. Default behavior is `false` for compatibility.
    * Added new system config option for `languages.pages_fallback_only` forcing only 'fallback' to find page content through supported languages, default behavior is to display any language found if active language is missing
    * Added `Utils::arrayFlattenDotNotation()` and `Utils::arrayUnflattenDotNotation()` helper methods
1. [](#improved)
    * Add the page to onMarkdownInitialized event [#2412](https://github.com/getgrav/grav/issues/2412)
    * Doctrine filecache is now namespaced with prefix to support purging
    * Register all page types into `blueprint://pages` stream
    * Removed `apc` and `xcache` support, made `apc` alias of `apcu`
    * Support admin and regular translations via the `|t` twig filter and `t()` twig function
    * Improved Grav Core installer/updater to run installer script
    * Updated vendor libraries including Symfony `4.2.3`
    * Renamed old `User` class to `Grav\Common\User\DataUser\User` with multiple improvements and small fixes
    * `User` class now acts as a compatibility layer to older versions of Grav
    * Deprecated `new User()`, `User::load()`, `User::find()` and `User::delete()` in favor of `$grav['users']` service
    * `Media` constructor has now support to not to initialize the media objects
    * Cleanly handle session corruption due to changing Flex object types
    * Added `FlexObjectInterface::getDefaultValue()` and `FormInterface::getDefaultValue()`
    * Added new `onPageContent()` event for every call to `Page::content()`
    * Added phpstan: PHP Static Analysis Tool [#2393](https://github.com/getgrav/grav/pull/2393)
    * Added `composer test-plugins` to test plugin issues with the current version of Grav
    * Added `Flex::getObjects()` and `Flex::getMixedCollection()` methods for co-mingled collections
    * Added support to use single Flex key parameter in `Flex::getObject()` method
    * Added `FlexObjectInterface::search()` and `FlexCollectionInterface::search()` methods
    * Override `system.media.upload_limit` with PHP's `post_max_size` or `upload_max_filesize`
    * Class `Grav\Common\Page\Medium\AbstractMedia` now use array traits instead of extending `Grav\Common\Getters`
    * Implemented `Grav\Framework\Psr7` classes as `Nyholm/psr7` decorators
    * Added a new `cache-clear` scheduled job to go along with `cache-purge`
    * Renamed `Grav\Framework\File\Formatter\FormatterInterface` to `Grav\Framework\File\Interfaces\FileFormatterInterface`
    * Improved `File::save()` to use a temporary file if file isn't locked
    * Improved `|t` filter to better support admin `|tu` style filter if in admin
    * Update all classes to rely on `PageInterface` instead of `Page` class
    * Better error checking in `bin/plugin` for existence and enabled
    * Removed `media.upload_limit` references
    * Twig `nicenumber`: do not use 0 + string casting hack
    * Converted Twig tags to use namespaced Twig classes
    * Site shows error on page rather than hard-crash when page has invalid frontmatter [#2343](https://github.com/getgrav/grav/issues/2343)
    * Added `languages.default_lang` option to override the default lang (usually first supported language)
    * Added `Content-Type: application/json` body support for PSR-7 `ServerRequest`
    * Remove PHP time limit in `ZipArchive`
    * DebugBar: Resolve twig templates in deprecated backtraces in order to help locating Twig issues
    * Added `$grav['cache']->getSimpleCache()` method for getting PSR-16 compatible cache
    * MediaTrait: Use PSR-16 cache
    * Improved `Utils::normalizePath()` to support non-protocol URLs
    * Added ability to reset `Page::metadata` to allow rebuilding from automatically generated values
    * Added back missing `page.types` field in system content configuration [admin#1612](https://github.com/getgrav/grav-plugin-admin/issues/1612)
    * Console commands: add method for invalidating cache
    * Updated languages
    * Improved `$page->forms()` call, added `$page->addForms()`
    * Updated languages from crowdin
    * Fixed `ImageMedium` constructor warning when file does not exist
    * Improved `Grav\Common\User` class; added `$user->update()` method
    * Added trim support for text input fields `validate: trim: true`
    * Improved `Grav\Framework\File\Formatter` classes to have abstract parent class and some useful methods
    * Support negotiated content types set via the Request `Accept:` header
    * Support negotiated language types set via the Request `Accept-Language:` header
    * Cleaned up and sorted the Service `idMap`
    * Updated `Grav` container object to implement PSR-11 `ContainerInterface`
    * Updated Grav `Processor` classes to implement PSR-15 `MiddlewareInterface`
    * Make `Data` class to extend `JsonSerializable`
    * Modified debugger icon to use retina space-dude version
    * Added missing `Video::preload()` method
    * Set session name based on `security.salt` rather than `GRAV_ROOT` [#2242](https://github.com/getgrav/grav/issues/2242)
    * Added option to configure list of `xss_invalid_protocols` in `Security` config [#2250](https://github.com/getgrav/grav/issues/2250)
    * Smarter `security.salt` checking now we use `security.yaml` for other options
    * Added apcu autoloader optimization
    * Additional helper methods in `Language`, `Languages`, and `LanguageCodes` classes
    * Call `onFatalException` event also on internal PHP errors
    * Built-in PHP Webserver: log requests before handling them
    * Added support for syslog and syslog facility logging (default: 'file')
    * Improved usability of `System` configuration blueprint with side-tabs
 1. [](#bugfix)
    * Fixed issue with `Truncator::truncateWords` and `Truncator::truncateLetters` when string not wrapped in tags [#2432](https://github.com/getgrav/grav/issues/2432)
    * Fixed `Undefined method closure::fields()` when getting avatar for user, thanks @Romarain [#2422](https://github.com/getgrav/grav/issues/2422)
    * Fixed cached images not being updated when source image is modified
    * Fixed deleting last list item in the form
    * Fixed issue with `Utils::url()` method would append extra `base_url` if URL already included it
    * Fixed `mkdir(...)` race condition
    * Fixed `Obtaining write lock failed on file...`
    * Fixed potential undefined property in `onPageNotFound` event handling
    * Fixed some potential issues/bugs found by phpstan
    * Fixed regression in GPM packages casted to Array (ref, getgrav/grav-plugin-admin@e3fc4ce)
    * Fixed session_start(): Setting option 'session.name' failed [#2408](https://github.com/getgrav/grav/issues/2408)
    * Fixed validation for select field type with selectize
    * Fixed validation for boolean toggles
    * Fixed non-namespaced exceptions in scheduler
    * Fixed trailing slash redirect in multlang environment [#2350](https://github.com/getgrav/grav/issues/2350)
    * Fixed some issues related to Medium objects losing query string attributes
    * Broke out Medium timestamp so it's not cleared on `reset()`s
    * Fixed issue with `redirect_trailing_slash` losing query string [#2269](https://github.com/getgrav/grav/issues/2269)
    * Fixed failed login if user attempts to log in with upper case non-english letters
    * Removed extra authenticated/authorized fields when saving existing user from a form
    * Fixed `Grav\Framework\Route::__toString()` returning relative URL, not relative route
    * Fixed handling of `append_url_extension` inside of `Page::templateFormat()` [#2264](https://github.com/getgrav/grav/issues/2264)
    * Fixed a broken language string [#2261](https://github.com/getgrav/grav/issues/2261)
    * Fixed clearing cache having no effect on Doctrine cache
    * Fixed `Medium::relativePath()` for streams
    * Fixed `Object` serialization breaking if overriding `jsonSerialize()` method
    * Fixed `YamlFormatter::decode()` when calling `init_set()` with integer
    * Fixed session throwing error in CLI if initialized
    * Fixed `Uri::hasStandardPort()` to support reverse proxy configurations [#1786](https://github.com/getgrav/grav/issues/1786)
    * Use `append_url_extension` from page header to set template format if set [#2604](https://github.com/getgrav/grav/pull/2064)
    * Fixed some bugs in Grav environment selection logic
    * Use login provider User avatar if set
    * Fixed `Folder::doDelete($folder, false)` removing symlink when it should not
    * Fixed asset manager to not add empty assets when they don't exist in the filesystem
    * Update `script` and `style` Twig tags to use the new `Assets` classes
    * Fixed asset pipeline to rewrite remote URLs as well as local [#2216](https://github.com/getgrav/grav/issues/2216)

# v1.5.10
## 03/21/2019

1. [](#new)
    * Added new `deferred` Twig extension

# v1.5.9
## 03/20/2019

1. [](#new)
    * Added new `onPageContent()` event for every call to `Page::content()`
1. [](#improved)
    * Fixed phpdoc generation
    * Updated vendor libraries
    * Force Toolbox v1.4.2
1. [](#bugfix)
    * EXIF fix for streams
    * Fix for User avatar not working due to uppercase or spaces in email [#2403](https://github.com/getgrav/grav/pull/2403)

# v1.5.8
## 02/07/2019

1. [](#improved)
    * Improved `User` unserialize to not to break the object if serialized data is not what expected
    * Removed unused parameter [#2357](https://github.com/getgrav/grav/pull/2357)

# v1.5.7
## 01/25/2019

1. [](#new)
    * Support for AWS Cloudfront forwarded scheme header [#2297](https://github.com/getgrav/grav/pull/2297)
1. [](#improved)
    * Set homepage with `https://` protocol [#2299](https://github.com/getgrav/grav/pull/2299)
    * Preserve accents in fields containing Twig expr. using unicode [#2279](https://github.com/getgrav/grav/pull/2279)
    * Updated vendor libraries
1. [](#bugfix)
    * Support spaces with filenames in responsive images [#2300](https://github.com/getgrav/grav/pull/2300)

# v1.5.6
## 12/14/2018

1. [](#improved)
    * Updated InitializeProcessor.php to use lang-safe redirect [#2268](https://github.com/getgrav/grav/pull/2268)
    * Improved user serialization to use less memory in the session

# v1.5.5
## 11/12/2018

1. [](#new)
    * Register theme prefixes as namespaces in Twig [#2210](https://github.com/getgrav/grav/pull/2210)
1. [](#improved)
    * Propogate error code between 400 and 600 for production sites [#2181](https://github.com/getgrav/grav/pull/2181)
1. [](#bugfix)
    * Remove hardcoded `302` when redirecting trailing slash [#2155](https://github.com/getgrav/grav/pull/2155)

# v1.5.4
## 11/05/2018

1. [](#improved)
    * Updated default page `index.md` with some consistency fixes [#2245](https://github.com/getgrav/grav/pull/2245)
1. [](#bugfix)
    * Fixed fatal error if calling `$session->invalidate()` when there's no active session
    * Fixed typo in media.yaml for `webm` extension [#2220](https://github.com/getgrav/grav/pull/2220)
    * Fixed markdown processing for telephone links [#2235](https://github.com/getgrav/grav/pull/2235)

# v1.5.3
## 10/08/2018

1. [](#new)
    * Added `Utils::getMimeByFilename()`, `Utils::getMimeByLocalFile()` and `Utils::checkFilename()` methods
    * Added configurable dangerous upload extensions in `security.yaml`
1. [](#improved)
    * Updated vendor libraries to latest

# v1.5.2
## 10/01/2018

1. [](#new)
    * Added new `Security` class for Grav security functionality including XSS checks
    * Added new `bin/grav security` command to scan for security issues
    * Added new `xss()` Twig function to allow for XSS checks on strings and arrays
    * Added `onHttpPostFilter` event to allow plugins to globally clean up XSS in the forms and tasks
    * Added `Deprecated` tab to DebugBar to catch future incompatibilities with later Grav versions
    * Added deprecation notices for features which will be removed in Grav 2.0
1. [](#improved)
    * Updated vendor libraries to latest
1. [](#bugfix)
    * Allow `$page->slug()` to be called before `$page->init()` without breaking the page
    * Fix for `Page::translatedLanguages()` to use routes always [#2163](https://github.com/getgrav/grav/issues/2163)
    * Fixed `nicetime()` twig function
    * Allow twig tags `{% script %}`, `{% style %}` and `{% switch %}` to be placed outside of blocks
    * Session expires in 30 mins independent from config settings [login#178](https://github.com/getgrav/grav-plugin-login/issues/178)

# v1.5.1
## 08/23/2018

1. [](#new)
    * Added static `Grav\Common\Yaml` class which should be used instead of `Symfony\Component\Yaml\Yaml`
1. [](#improved)
    * Updated deprecated Twig code so it works in both in Twig 1.34+ and Twig 2.4+
    * Switched to new Grav Yaml class to support Native + Fallback YAML libraries
1. [](#bugfix)
    * Broken handling of user folder in Grav URI object [#2151](https://github.com/getgrav/grav/issues/2151)

# v1.5.0
## 08/17/2018

1. [](#new)
    * Set minimum requirements to [PHP 5.6.4](https://getgrav.org/blog/raising-php-requirements-2018)
    * Updated Doctrine Collections to 1.4
    * Updated Symfony Components to 3.4 (with compatibility mode to fall back to Symfony YAML 2.8)
    * Added `Uri::method()` to get current HTTP method (GET/POST etc)
    * `FormatterInterface`: Added `getSupportedFileExtensions()` and `getDefaultFileExtension()` methods
    * Added option to disable `SimpleCache` key validation
    * Added support for multiple repo locations for `bin/grav install` command
    * Added twig filters for casting values: `|string`, `|int`, `|bool`, `|float`, `|array`
    * Made `ObjectCollection::matching()` criteria expressions to behave more like in Twig
    * Criteria: Added support for `LENGTH()`, `LOWER()`, `UPPER()`, `LTRIM()`, `RTRIM()` and `TRIM()`
    * Added `Grav\Framework\File\Formatter` classes for encoding/decoding YAML, Markdown, JSON, INI and PHP serialized strings
    * Added `Grav\Framework\Session` class to replace `RocketTheme\Toolbox\Session\Session`
    * Added `Grav\Common\Media` interfaces and trait; use those in `Page` and `Media` classes
    * Added `Grav\Common\Page` interface to allow custom page types in the future
    * Added setting to disable sessions from the site [#2013](https://github.com/getgrav/grav/issues/2013)
    * Added new `strict_mode` settings in `system.yaml` for compatibility
1. [](#improved)
    * Improved `Utils::url()` to support query strings
    * Display better exception message if Grav fails to initialize
    * Added `muted` and `playsinline` support to videos [#2124](https://github.com/getgrav/grav/pull/2124)
    * Added `MediaTrait::clearMediaCache()` to allow cache to be cleared
    * Added `MediaTrait::getMediaCache()` to allow custom caching
    * Improved session handling, allow all session configuration options in `system.session.options`
1. [](#bugfix)
    * Fix broken form nonce logic [#2121](https://github.com/getgrav/grav/pull/2121)
    * Fixed issue with uppercase extensions and fallback media URLs [#2133](https://github.com/getgrav/grav/issues/2133)
    * Fixed theme inheritance issue with `camel-case` that includes numbers [#2134](https://github.com/getgrav/grav/issues/2134)
    * Typo in demo typography page [#2136](https://github.com/getgrav/grav/pull/2136)
    * Fix for incorrect plugin order in debugger panel
    * Made `|markdown` filter HTML safe
    * Fixed bug in `ContentBlock` serialization
    * Fixed `Route::withQueryParam()` to accept array values
    * Fixed typo in truncate function [#1943](https://github.com/getgrav/grav/issues/1943)
    * Fixed blueprint field validation: Allow numeric inputs in text fields

# v1.4.8
## 07/31/2018

1. [](#improved)
    * Add Grav version to debug bar messages tab [#2106](https://github.com/getgrav/grav/pull/2106)
    * Add Nginx config for ddev project to `webserver-configs` [#2117](https://github.com/getgrav/grav/pull/2117)
    * Vendor library updates
1. [](#bugfix)
    * Don't allow `null` to be set as Page content

# v1.4.7
## 07/13/2018

1. [](#improved)
    * Use `getFilename` instead of `getBasename` [#2087](https://github.com/getgrav/grav/issues/2087)
1. [](#bugfix)
    * Fix for modular page preview [#2066](https://github.com/getgrav/grav/issues/2066)
    * `Page::routeCanonical()` should be string not array [#2069](https://github.com/getgrav/grav/issues/2069)

# v1.4.6
## 06/20/2018

1. [](#improved)
    * Manually re-added the improved SSL off-loading that was lost with Grav v1.4.0 merge [#1888](https://github.com/getgrav/grav/pull/1888)
    * Handle multibyte strings in `truncateLetters()` [#2007](https://github.com/getgrav/grav/pull/2007)
    * Updated robots.txt to include `/user/images/` folder [#2043](https://github.com/getgrav/grav/pull/2043)
    * Add getter methods for original and action to the Page object [#2005](https://github.com/getgrav/grav/pull/2005)
    * Modular template extension follows the master page extension [#2044](https://github.com/getgrav/grav/pull/2044)
    * Vendor library updates
1. [](#bugfix)
    * Handle `errors.display` system property better in admin plugin [admin#1452](https://github.com/getgrav/grav-plugin-admin/issues/1452)
    * Fix classes on non-http based protocol links [#2034](https://github.com/getgrav/grav/issues/2034)
    * Fixed crash on IIS (Windows) with open_basedir in effect [#2053](https://github.com/getgrav/grav/issues/2053)
    * Fixed incorrect routing with setup.php based base [#1892](https://github.com/getgrav/grav/issues/1892)
    * Fixed image resource memory deallocation [#2045](https://github.com/getgrav/grav/pull/2045)
    * Fixed issue with Errors `display:` option not handling integers properly [admin#1452](https://github.com/getgrav/grav-plugin-admin/issues/1452)

# v1.4.5
## 05/15/2018

1. [](#bugfix)
    * Fixed an issue with some users getting **2FA** prompt after upgrade [admin#1442](https://github.com/getgrav/grav-plugin-admin/issues/1442)
    * Do not crash when generating URLs with arrays as parameters [#2018](https://github.com/getgrav/grav/pull/2018)
    * Utils::truncateHTML removes whitespace when generating summaries [#2004](https://github.com/getgrav/grav/pull/2004)

# v1.4.4
## 05/11/2018

1. [](#new)
    * Added support for `Uri::post()` and `Uri::getConentType()`
    * Added a new `Medium:thumbnailExists()` function [#1966](https://github.com/getgrav/grav/issues/1966)
    * Added `authorized` support for 2FA
1. [](#improved)
    * Added default configuration for images [#1979](https://github.com/getgrav/grav/pull/1979)
    * Added dedicated PHPUnit assertions [#1990](https://github.com/getgrav/grav/pull/1990)
1. [](#bugfix)
    * Use `array_key_exists` instead of `in_array + array_keys` [#1991](https://github.com/getgrav/grav/pull/1991)
    * Fixed an issue with `custom_base_url` always causing 404 errors
    * Improve support for regex redirects with query and params [#1983](https://github.com/getgrav/grav/issues/1983)
    * Changed collection-based date sorting to `SORT_REGULAR` for better server compatibility [#1910](https://github.com/getgrav/grav/issues/1910)
    * Fix hardcoded string in modular blueprint [#1933](https://github.com/getgrav/grav/pull/1993)

# v1.4.3
## 04/12/2018

1. [](#new)
    * moved Twig `sortArrayByKey` logic into `Utils::` class
1. [](#improved)
    * Rolled back Parsedown library to stable `1.6.4` until a better solution for `1.8.0` compatibility can fe found
    * Updated vendor libraries to latest versions
1. [](#bugfix)
    * Fix for bad reference to `ZipArchive` in `GPM::Installer`

# v1.4.2
## 03/21/2018

1. [](#new)
    * Added new `|nicefilesize` Twig filter for pretty file (auto converts to bytes, kB, MB, GB, etc)
    * Added new `regex_filter()` Twig function to values in arrays
1. [](#improved)
    * Added bosnian to lang codes [#1917](﻿https://github.com/getgrav/grav/issues/1917)
    * Improved Zip extraction error codes [#1922](﻿https://github.com/getgrav/grav/issues/1922)
1. [](#bugfix)
    * Fixed an issue with Markdown Video and Audio that broke after Parsedown 1.7.0 Security updates [#1924](﻿https://github.com/getgrav/grav/issues/1924)
    * Fix for case-sensitive page metadata [admin#1370](https://github.com/getgrav/grav-plugin-admin/issues/1370)
    * Fixed missing composer requirements for the new `Grav\Framework\Uri` classes
    * Added missing PSR-7 vendor library required for URI additions in Grav 1.4.0

# v1.4.1
## 03/11/2018

1. [](#bugfix)
    * Fixed session timing out because of session cookie was not being sent

# v1.4.0
## 03/09/2018

1. [](#new)
    * Added `Grav\Framework\Uri` classes extending PSR-7 `HTTP message UriInterface` implementation
    * Added `Grav\Framework\Route` classes to allow route/link manipulation
    * Added `$grav['uri]->getCurrentUri()` method to get `Grav\Framework\Uri\Uri` instance for the current URL
    * Added `$grav['uri]->getCurrentRoute()` method to get `Grav\Framework\Route\Route` instance for the current URL
    * Added ability to have `php` version dependencies in GPM assets
    * Added new `{% switch %}` twig tag for more elegant if statements
    * Added new `{% markdown %}` twig tag
    * Added **Route Overrides** to the default page blueprint
    * Added new `Collection::toExtendedArray()` method that's particularly useful for Json output of data
    * Added new `|yaml_encode` and `|yaml_decode` Twig filter to convert to and from YAML
    * Added new `read_file()` Twig function to allow you to load and display a file in Twig (Supports streams and regular paths)
    * Added a new `Medium::exists()` method to check for file existence
    * Moved Twig `urlFunc()` to `Utils::url()` as its so darn handy
    * Transferred overall copyright from RocketTheme, LLC, to Trilby Media LLC
    * Added `theme_var`, `header_var` and `body_class` Twig functions for themes
    * Added `Grav\Framework\Cache` classes providing PSR-16 `Simple Cache` implementation
    * Added `Grav\Framework\ContentBlock` classes for nested HTML blocks with CSS/JS assets
    * Added `Grav\Framework\Object` classes for creating collections of objects
    * Added `|nicenumber` Twig filter
    * Added `{% try %} ... {% catch %} Error: {{ e.message }} {% endcatch %}` tag to allow basic exception handling inside Twig
    * Added `{% script %}` and `{% style %}` tags for Twig templates
    * Deprecated GravTrait
1. [](#improved)
    * Improved `Session` initialization
    * Added ability to set a `theme_var()` option in page frontmatter
    * Force clearing PHP `clearstatcache` and `opcache-reset` on `Cache::clear()`
    * Better `Page.collection()` filtering support including ability to have non-published pages in collections
    * Stopped Chrome from auto-completing admin user profile form [#1847](https://github.com/getgrav/grav/issues/1847)
    * Support for empty `switch` field like a `checkbox`
    * Made `modular` blueprint more flexible
    * Code optimizations to `Utils` class [#1830](https://github.com/getgrav/grav/pull/1830)
    * Objects: Add protected function `getElement()` to get serialized value for a single property
    * `ObjectPropertyTrait`: Added protected functions `isPropertyLoaded()`, `offsetLoad()`, `offsetPrepare()` and `offsetSerialize()`
    * `Grav\Framework\Cache`: Allow unlimited TTL
    * Optimizations & refactoring to the test suite [#1779](https://github.com/getgrav/grav/pull/1779)
    * Slight modification of Whoops error colors
    * Added new configuration option `system.session.initialize` to delay session initialization if needed by a plugin
    * Updated vendor libraries to latest versions
    * Removed constructor from `ObjectInterface`
    * Make it possible to include debug bar also into non-HTML responses
    * Updated built-in JQuery to latest 3.3.1
1. [](#bugfix)
    * Fixed issue with image alt tag always getting empted out unless set in markdown
    * Fixed issue with remote PHP version determination for Grav updates [#1883](https://github.com/getgrav/grav/issues/1883)
    * Fixed issue with _illegal scheme offset_ in `Uri::convertUrl()` [page-inject#8](https://github.com/getgrav/grav-plugin-page-inject/issues/8)
    * Properly validate YAML blueprint fields so admin can save as proper YAML now  [addresses many issues]
    * Fixed OpenGraph metatags so only Twitter uses `name=`, and all others use `property=` [#1849](https://github.com/getgrav/grav/issues/1849)
    * Fixed an issue with `evaluate()` and `evaluate_twig()` Twig functions that throws invalid template error
    * Fixed issue with `|sort_by_key` twig filter if the input was null or not an array
    * Date ordering should always be numeric [#1810](https://github.com/getgrav/grav/issues/1810)
    * Fix for base paths containing special characters [#1799](https://github.com/getgrav/grav/issues/1799)
    * Fix for session cookies in paths containing special characters
    * Fix for `vundefined` error for version numbers in GPM [form#222](https://github.com/getgrav/grav-plugin-form/issues/222)
    * Fixed `BadMethodCallException` thrown in GPM updates [#1784](https://github.com/getgrav/grav/issues/1784)
    * NOTE: Parsedown security release now escapes `&` to `&amp;` in Markdown links

# v1.3.10
## 12/06/2017

1. [](#bugfix)
    * Reverted GPM Local pull request as it broken admin [#1742](https://github.com/getgrav/grav/issues/1742)

# v1.3.9
## 12/05/2017

1. [](#new)
    * Added new core Twig templates for `partials/metadata.html.twig` and `partials/messages.html.twig`
    * Added ability to work with GPM locally [#1742](https://github.com/getgrav/grav/issues/1742)
    * Added new HTML5 audio controls [#1756](https://github.com/getgrav/grav/issues/1756)
    * Added `Medium::copy()` method to create a copy of a medium object
    * Added new `force_lowercase_urls` functionality on routes and slugs
    * Added new `item-list` filter type to remove empty items
    * Added new `setFlashCookieObject()` and `getFlashCookieObject()` methods to `Session` object
    * Added new `intl_enabled` option to disable PHP intl module collation when not needed
1. [](#bugfix)
    * Fixed an issue with checkbox field validation [form#216](https://github.com/getgrav/grav-plugin-form/issues/216)
    * Fixed issue with multibyte Markdown link URLs [#1749](https://github.com/getgrav/grav/issues/1749)
    * Fixed issue with multibyte folder names [#1751](https://github.com/getgrav/grav/issues/1751)
    * Fixed several issues related to `system.custom_base_url` that were broken [#1736](https://github.com/getgrav/grav/issues/1736)
    * Dynamically added pages via `Pages::addPage()` were not firing `onPageProcessed()` event causing forms not to be processed
    * Fixed `Page::active()` and `Page::activeChild()` to work with UTF-8 characters in the URL [#1727](https://github.com/getgrav/grav/issues/1727)
    * Fixed typo in `modular.yaml` causing media to be ignored [#1725](https://github.com/getgrav/grav/issues/1725)
    * Reverted `case_insensitive_urls` option as it was causing issues with taxonomy [#1733](https://github.com/getgrav/grav/pull/1733)
    * Removed an extra `/` in `CompileFile.php` [#1693](https://github.com/getgrav/grav/pull/1693)
    * Uri::Encode user and password to prevent issues in browsers
    * Fixed "Invalid AJAX response" When using Built-in PHP Webserver in Windows [#1258](https://github.com/getgrav/grav-plugin-admin/issues/1258)
    * Remove support for `config.user`, it was broken and bad practise
    * Make sure that `clean cache` uses valid path [#1745](https://github.com/getgrav/grav/pull/1745)
    * Fixed token creation issue with `Uri` params like `/id:3`
    * Fixed CSS Pipeline failing with Google remote fonts if the file was minified [#1261](https://github.com/getgrav/grav-plugin-admin/issues/1261)
    * Forced `field.multiple: true` to allow use of min/max options in `checkboxes.validate`

# v1.3.8
## 10/26/2017

1. [](#new)
    * Added Page `media_order` capability to manually order page media via a page header
1. [](#bugfix)
    * Fixed GPM update issue with filtered slugs [#1711](https://github.com/getgrav/grav/issues/1711)
    * Fixed issue with missing image file not throwing 404 properly [#1713](https://github.com/getgrav/grav/issues/1713)

# v1.3.7
## 10/18/2017

1. [](#bugfix)
    * Regression Uri: `base_url_absolute` always has the port number [#1690](https://github.com/getgrav/grav-plugin-admin/issues/1690)
    * Uri: Prefer using REQUEST_SCHEME instead of HTTPS [#1698](https://github.com/getgrav/grav-plugin-admin/issues/1698)
    * Fixed routing paths with urlencoded spaces and non-latin letters [#1688](https://github.com/getgrav/grav-plugin-admin/issues/1688)

# v1.3.6
## 10/12/2017

1. [](#bugfix)
    * Regression: Ajax error in Nginx [admin#1244](https://github.com/getgrav/grav-plugin-admin/issues/1244)
    * Remove the `_url=$uri` portion of the the Nginx `try_files` command [admin#1244](https://github.com/getgrav/grav-plugin-admin/issues/1244)

# v1.3.5
## 10/11/2017

1. [](#improved)
    * Refactored `URI` class with numerous bug fixes, and optimizations
    * Override `system.media.upload_limit` with PHP's `post_max_size` or `upload_max_filesize`
    * Updated `bin/grav clean` command to remove unnecessary vendor files (save some bytes)
    * Added a `http_status_code` Twig function to allow setting HTTP status codes from Twig directly.
    * Deter XSS attacks via URI path/uri methods (credit:newbthenewbd)
    * Added support for `$uri->toArray()` and `(string)$uri`
    * Added support for `type` on `Asstes::addInlineJs()` [#1683](https://github.com/getgrav/grav/pull/1683)
1. [](#bugfix)
    * Fixed method signature error with `GPM\InstallCommand::processPackage()` [#1682](https://github.com/getgrav/grav/pull/1682)

# v1.3.4
## 09/29/2017

1. [](#new)
    * Added filter support for Page collections (routable/visible/type/access/etc.)
1. [](#improved)
    * Implemented `Composer\CaBundle` for SSL Certs [#1241](https://github.com/getgrav/grav/issues/1241)
    * Refactored the Assets sorting logic
    * Improved language overrides to merge only 'extra' translations [#1514](https://github.com/getgrav/grav/issues/1514)
    * Improved support for Assets with query strings [#1451](https://github.com/getgrav/grav/issues/1451)
    * Twig extension cleanup
1. [](#bugfix)
    * Fixed an issue where fallback was not supporting dynamic page generation
    * Fixed issue with Image query string not being fully URL encoded [#1622](https://github.com/getgrav/grav/issues/1622)
    * Fixed `Page::summary()` when using delimiter and multibyte UTF8 Characters [#1644](https://github.com/getgrav/grav/issues/1644)
    * Fixed missing `.json` thumbnail throwing error when adding media [grav-plugin-admin#1156](https://github.com/getgrav/grav-plugin-admin/issues/1156)
    * Fixed insecure session cookie initialization [#1656](https://github.com/getgrav/grav/pull/1656)

# v1.3.3
## 09/07/2017

1. [](#new)
    * Added support for 2-Factor Authentication in admin profile
    * Added `gaussianBlur` media method [#1623](https://github.com/getgrav/grav/pull/1623)
    * Added new `|chunk_split()`, `|basename`, and `|dirname` Twig filter
    * Added new `tl` Twig filter/function to support specific translations [#1618](https://github.com/getgrav/grav/issues/1618)
1. [](#improved)
    * User `authorization` now requires a check for `authenticated` - REQUIRED: `Login v2.4.0`
    * Added options to `Page::summary()` to support size without HTML tags [#1554](https://github.com/getgrav/grav/issues/1554)
    * Forced `natsort` on plugins to ensure consistent plugin load ordering across platforms [#1614](https://github.com/getgrav/grav/issues/1614)
    * Use new `multilevel` field to handle Asset Collections [#1201](https://github.com/getgrav/grav-plugin-admin/issues/1201)
    * Added support for redis `password` option [#1620](https://github.com/getgrav/grav/issues/1620)
    * Use 302 rather than 301 redirects by default [#1619](https://github.com/getgrav/grav/issues/1619)
    * GPM Installer will try to load alphanumeric version of the class if no standard class found [#1630](https://github.com/getgrav/grav/issues/1630)
    * Add current page position to `User` class [#1632](https://github.com/getgrav/grav/issues/1632)
    * Added option to enable case insensitive URLs [#1638](https://github.com/getgrav/grav/issues/1638)
    * Updated vendor libraries
    * Updated `travis.yml` to add support for PHP 7.1 as well as 7.0.21 for test suite
1. [](#bugfix)
    * Fixed UTF8 multibyte UTF8 character support in `Page::summary()` [#1554](https://github.com/getgrav/grav/issues/1554)

# v1.3.2
## 08/16/2017

1. [](#new)
    * Added a new `cache_control` system and page level property [#1591](https://github.com/getgrav/grav/issues/1591)
    * Added a new `clear_images_by_default` system property to stop cache clear events from removing processed images [#1481](https://github.com/getgrav/grav/pull/1481)
    * Added new `onTwigLoader()` event to enable utilization of loader methods
    * Added new `Twig::addPath()` and `Twig::prependPath()` methods to wrap loader methods and support namespacing [#1604](https://github.com/getgrav/grav/issues/1604)
    * Added new `array_key_exists()` Twig function wrapper
    * Added a new `Collection::intersect()` method [#1605](https://github.com/getgrav/grav/issues/1605)
1. [](#bugfix)
    * Allow `session.timeout` field to be set to `0` via blueprints [#1598](https://github.com/getgrav/grav/issues/1598)
    * Fixed `Data::exists()` and `Data::raw()` functions breaking if `Data::file()` hasn't been called with non-null value
    * Fixed parent theme auto-loading in child themes of Gantry 5

# v1.3.1
## 07/19/2017

1. [](#bugfix)
    * Fix ordering for Linux + International environments [#1574](https://github.com/getgrav/grav/issues/1574)
    * Check if medium thumbnail exists before resetting
    * Update Travis' auth token

# v1.3.0
## 07/16/2017

1. [](#bugfix)
    * Fixed an undefined variable `$difference` [#1563](https://github.com/getgrav/grav/pull/1563)
    * Fix broken range slider [grav-plugin-admin#1153](https://github.com/getgrav/grav-plugin-admin/issues/1153)
    * Fix natural sort when > 100 pages [#1564](https://github.com/getgrav/grav/pull/1564)

# v1.3.0-rc.5
## 07/05/2017

1. [](#new)
    * Setting `system.session.timeout` to 0 clears the session when the browser session ends [#1538](https://github.com/getgrav/grav/pull/1538)
    * Created a `CODE_OF_CONDUCT.md` so everyone knows how to behave :)
1. [](#improved)
    * Renamed new `media()` Twig function to `media_directory()` to avoid conflict with Page's `media` object
1. [](#bugfix)
    * Fixed global media files disappearing after a reload [#1545](https://github.com/getgrav/grav/issues/1545)
    * Fix for broken regex redirects/routes via `site.yaml`
    * Sanitize the error message in the error handler page

# v1.3.0-rc.4
## 06/22/2017

1. [](#new)
    * Added `lower` and `upper` Twig filters
    * Added `pathinfo()` Twig function
    * Added 165 new thumbnail images for use in `media.yaml`
1. [](#improved)
    * Improved error message when running `bin/grav install` instead of `bin/gpm install`, and also when running on a non-skeleton site [#1027](https://github.com/getgrav/grav/issues/1027)
    * Updated vendor libraries
1. [](#bugfix)
    * Don't rebuild metadata every time, only when file does not exist
    * Restore GravTrait in ConsoleTrait [grav-plugin-login#119](https://github.com/getgrav/grav-plugin-login/issues/119)
    * Fix Windows routing with built-in server [#1502](https://github.com/getgrav/grav/issues/1502)
    * Fix [#1504](https://github.com/getgrav/grav/issues/1504) `process_twig` and `frontmatter.yaml`
    * Nicetime fix: 0 seconds from now -> just now [#1509](https://github.com/getgrav/grav/issues/1509)

# v1.3.0-rc.3
## 05/22/2017

1. [](#new)
    * Added new unified `Utils::getPagePathFromToken()` method which is used by various plugins (Admin, Forms, Downloads, etc.)
1. [](#improved)
    * Optionally remove unpublished pages from the translated languages, move into untranslated list [#1482](https://github.com/getgrav/grav/pull/1482)
    * Improved reliability of `hash` file-check method
1. [](#bugfix)
    * Updated to latest Toolbox library to fix issue with some blueprints rendering in admin plugin [#1117](https://github.com/getgrav/grav-plugin-admin/issues/1117)
    * Fix output handling in RenderProcessor [#1483](https://github.com/getgrav/grav/pull/1483)

# v1.3.0-rc.2
## 05/17/2017

1. [](#new)
    * Added new `media` and `vardump` Twig functions
1. [](#improved)
    * Put in various checks to ensure Exif is available before trying to use it
    * Add timestamp to configuration settings [#1445](https://github.com/getgrav/grav/pull/1445)
1. [](#bugfix)
    * Fix an issue saving YAML textarea fields in expert mode [#1480](https://github.com/getgrav/grav/pull/1480)
    * Moved `onOutputRendered()` back into Grav core

# v1.3.0-rc.1
## 05/16/2017

1. [](#new)
    * Added support for a single array field in the forms
    * Added EXIF support with automatic generation of Page Media metafiles
    * Added Twig function to get EXIF data on any image file
    * Added `Pages::baseUrl()`, `Pages::homeUrl()` and `Pages::url()` functions
    * Added `base32_encode`, `base32_decode`, `base64_encode`, `base64_decode` Twig filters
    * Added `Debugger::getCaller()` to figure out where the method was called from
    * Added support for custom output providers like Slim Framework
    * Added `Grav\Framework\Collection` classes for creating collections
1. [](#improved)
    * Add more controls over HTML5 video attributes (autoplay, poster, loop controls) [#1442](https://github.com/getgrav/grav/pull/1442)
    * Removed logging statement for invalid slug [#1459](https://github.com/getgrav/grav/issues/1459)
    * Groups selection pre-filled in user form
    * Improve error handling in `Folder::move()`
    * Added extra parameter for `Twig::processSite()` to include custom context
    * Updated RocketTheme Toolbox vendor library
1. [](#bugfix)
    * Fix to force route/redirect matching from the start of the route by default [#1446](https://github.com/getgrav/grav/issues/1446)
    * Edit check for valid slug [#1459](https://github.com/getgrav/grav/issues/1459)

# v1.2.4
## 04/24/2017

1. [](#improved)
    * Added optional ignores for `Installer::sophisticatedInstall()` [#1447](https://github.com/getgrav/grav/issues/1447)
1. [](#bugfix)
    * Allow multiple calls to `Themes::initTheme()` without throwing errors
    * Fixed querystrings in root pages with multi-lang enabled [#1436](https://github.com/getgrav/grav/issues/1436)
    * Allow support for `Pages::getList()` with `show_modular` option [#1080](https://github.com/getgrav/grav-plugin-admin/issues/1080)

# v1.2.3
## 04/19/2017

1. [](#improved)
    * Added new `pwd_regex` and `username_regex` system configuration options to allow format modifications
    * Allow `user/accounts.yaml` overrides and implemented more robust theme initialization
    * improved `getList()` method to do more powerful things
    * Fix Typo in GPM [#1427](https://github.com/getgrav/grav/issues/1427)

# v1.2.2
## 04/11/2017

1. [](#bugfix)
    * Fix for redirects breaking [#1420](https://github.com/getgrav/grav/issues/1420)
    * Fix issue in direct-install with github-style dependencies [#1405](https://github.com/getgrav/grav/issues/1405)

# v1.2.1
## 04/10/2017

1. [](#improved)
    * Added various `ancestor` helper methods in Page and Pages classes [#1362](https://github.com/getgrav/grav/pull/1362)
    * Added new `parents` field and switched Page blueprints to use this
    * Added `isajaxrequest()` Twig function [#1400](https://github.com/getgrav/grav/issues/1400)
    * Added ability to inline CSS and JS code via Asset manager [#1377](https://github.com/getgrav/grav/pull/1377)
    * Add query string in lighttpd default config [#1393](https://github.com/getgrav/grav/issues/1393)
    * Add `--all-yes` and `--destination` options for `bin/gpm direct-install` [#1397](https://github.com/getgrav/grav/pull/1397)
1. [](#bugfix)
    * Fix for direct-install of plugins with `languages.yaml` [#1396](https://github.com/getgrav/grav/issues/1396)
    * When determining language from HTTP_ACCEPT_LANGUAGE, also try base language only [#1402](https://github.com/getgrav/grav/issues/1402)
    * Fixed a bad method signature causing warning when running tests on `GPMTest` object

# v1.2.0
## 03/31/2017

1. [](#new)
    * Added file upload for user avatar in user/admin blueprint
1. [](#improved)
    * Analysis fixes
    * Switched to stable composer lib versions

# v1.2.0-rc.3
## 03/22/2017

1. [](#new)
    * Refactored Page re-ordering to handle all siblings at once
    * Added `language_codes` to Twig init to allow for easy language name/code/native-name lookup
1. [](#improved)
    * Added an _Admin Overrides_ section with option to choose the order of children in Pages Management
1. [](#bugfix)
    * Fixed loading issues with improperly named themes (use old broken method first) [#1373](https://github.com/getgrav/grav/issues/1373)
    * Simplified modular/twig processing logic and fixed an issue with system process config [#1351](https://github.com/getgrav/grav/issues/1351)
    * Cleanup package files via GPM install to make them more windows-friendly [#1361](https://github.com/getgrav/grav/pull/1361)
    * Fix for page-level debugger override changing the option site-wide
    * Allow `url()` twig function to pass-through external links

# v1.2.0-rc.2
## 03/17/2017

1. [](#improved)
    * Updated vendor libraries to latest
    * Added the ability to disable debugger on a per-page basis with `debugger: false` in page frontmatter
1. [](#bugfix)
    * Fixed an issue with theme inheritance and hyphenated base themes [#1353](https://github.com/getgrav/grav/issues/1353)
    * Fixed an issue when trying to use an `@2x` derivative on a non-image media file [#1341](https://github.com/getgrav/grav/issues/1341)

# v1.2.0-rc.1
## 03/13/2017

1. [](#new)
    * Added default setting to only allow `direct-installs` from official GPM.  Can be configured in `system.yaml`
    * Added a new `Utils::isValidUrl()` method
    * Added optional parameter to `|markdown(false)` filter to toggle block/line processing (default|true = `block`)
    * Added new `Page::folderExists()` method
1. [](#improved)
    * `Twig::evaluate()` now takes current environment and context into account
    * Genericized `direct-install` so it can be called via Admin plugin
1. [](#bugfix)
    * Fixed a minor bug in Number validation [#1329](https://github.com/getgrav/grav/issues/1329)
    * Fixed exception when trying to find user account and there is no `user://accounts` folder
    * Fixed issue when setting `Page::expires(0)` [Admin #1009](https://github.com/getgrav/grav-plugin-admin/issues/1009)
    * Removed ID from `nonce_field()` Twig function causing validation errors [Form #115](https://github.com/getgrav/grav-plugin-form/issues/115)

# v1.1.17
## 02/17/2017

1. [](#bugfix)
    * Fix for double extensions getting added during some redirects [#1307](https://github.com/getgrav/grav/issues/1307)
    * Fix syntax error in PHP 5.3. Move the version check before requiring the autoloaded deps
    * Fix Whoops displaying error page if there is PHP core warning or error [Admin #980](https://github.com/getgrav/grav-plugin-admin/issues/980)

# v1.1.16
## 02/10/2017

1. [](#new)
    * Exposed the Pages cache ID for use by plugins (e.g. Form) via `Pages::getPagesCacheId()`
    * Added `Languages::resetFallbackPageExtensions()` regarding [#1276](https://github.com/getgrav/grav/pull/1276)
1. [](#improved)
    * Allowed CLI to use non-volatile cache drivers for better integration with CLI and Web caches
    * Added Gantry5-compatible query information to Caddy configuration
    * Added some missing docblocks and type-hints
    * Various code cleanups (return types, missing variables in doclbocks, etc.)
1. [](#bugfix)
    * Fix blueprints slug validation [https://github.com/getgrav/grav-plugin-admin/issues/955](https://github.com/getgrav/grav-plugin-admin/issues/955)

# v1.1.15
## 01/30/2017

1. [](#new)
    * Added a new `Collection::merge()` method to allow merging of multiple collections [#1258](https://github.com/getgrav/grav/pull/1258)
    * Added [OpenCollective](https://opencollective.com/grav) backer/sponsor info to `README.md`
1. [](#improved)
    * Add an additional parameter to GPM::findPackage to avoid throwing an exception, for use in Twig [#1008](https://github.com/getgrav/grav/issues/1008)
    * Skip symlinks if found while clearing cache [#1269](https://github.com/getgrav/grav/issues/1269)
1. [](#bugfix)
    * Fixed an issue when page collection with header-based `sort.by` returns an array [#1264](https://github.com/getgrav/grav/issues/1264)
    * Fix `Response` object to handle `303` redirects when `open_basedir` in effect [#1267](https://github.com/getgrav/grav/issues/1267)
    * Silence `E_WARNING: Zend OPcache API is restricted by "restrict_api" configuration directive`

# v1.1.14
## 01/18/2017

1. [](#bugfix)
    * Fixed `Page::collection()` returning array and not Collection object when header variable did not exist
    * Revert `Content-Encoding: identity` fix, and let you set `cache: allow_webserver_gzip:` option to switch to `identity` [#548](https://github.com/getgrav/grav/issues/548)

# v1.1.13
## 01/17/2017

1. [](#new)
    * Added new `never_cache_twig` page option in `system.yaml` and frontmatter. Allows dynamic Twig logic in regular and modular Twig templates [#1244](https://github.com/getgrav/grav/pull/1244)
1. [](#improved)
    * Several improvements to aid theme development [#232](https://github.com/getgrav/grav/pull/1232)
    * Added `hash` cache check option and made dropdown more descriptive [Admin #923](https://github.com/getgrav/grav-plugin-admin/issues/923)
1. [](#bugfix)
    * Fixed cross volume file system operations [#635](https://github.com/getgrav/grav/issues/635)
    * Fix issue with pages folders validation not accepting uppercase letters
    * Fix renaming the folder name if the page, in the default language, had a custom slug set in its header
    * Fixed issue with `Content-Encoding: none`. It should really be `Content-Encoding: identity` instead
    * Fixed broken `hash` method on page modifications detection
    * Fixed issue with multi-lang pages not caching independently without unique `.md` file [#1211](https://github.com/getgrav/grav/issues/1211)
    * Fixed all `$_GET` parameters missing in Nginx (please update your nginx.conf) [#1245](https://github.com/getgrav/grav/issues/1245)
    * Fixed issue in trying to process broken symlink [#1254](https://github.com/getgrav/grav/issues/1254)

# v1.1.12
## 12/26/2016

1. [](#bugfix)
    * Fixed issue with JSON calls throwing errors due to debugger enabled [#1227](https://github.com/getgrav/grav/issues/1227)

# v1.1.11
## 12/22/2016

1. [](#improved)
    * Fall back properly to HTML if template type not found
1. [](#bugfix)
    * Fix issue with modular pages folders validation [#900](https://github.com/getgrav/grav-plugin-admin/issues/900)

# v1.1.10
## 12/21/2016

1. [](#improved)
    * Improve detection of home path. Also allow `~/.grav` on Windows, drop `ConsoleTrait::isWindows()` method, used only for that [#1204](https://github.com/getgrav/grav/pull/1204)
    * Reworked PHP CLI router [#1219](https://github.com/getgrav/grav/pull/1219)
    * More robust theme/plugin logic in `bin/gpm direct-install`
1. [](#bugfix)
    * Fixed case where extracting a package would cause an error during rename
    * Fix issue with using `Yaml::parse` direcly on a filename, now deprecated
    * Add pattern for frontend validation of folder slugs [#891](https://github.com/getgrav/grav-plugin-admin/issues/891)
    * Fix issue with Inflector when translation is disabled [SimpleSearch #87](https://github.com/getgrav/grav-plugin-simplesearch/issues/87)
    * Explicitly expose `array_unique` Twig filter [Admin #897](https://github.com/getgrav/grav-plugin-admin/issues/897)

# v1.1.9
## 12/13/2016

1. [](#new)
    * RC released as stable
1. [](#improved)
    * Better error handling in cache clear
    * YAML syntax fixes for the future compatibility
    * Added new parameter `remove` for `onBeforeCacheClear` event
    * Add support for calling Media object as function to get medium by filename
1. [](#bugfix)
    * Added checks before accessing admin reference during `Page::blueprints()` call. Allows to access `page.blueprints` from Twig in the frontend

# v1.1.9-rc.3
## 12/07/2016

1. [](#new)
    * Add `ignore_empty` property to be used on array fields, if positive only save options with a value
    * Use new `permissions` field in user account
    * Add `range(int start, int end, int step)` twig function to generate an array of numbers between start and end, inclusive
    * New retina Media image derivatives array support (`![](image.jpg?derivatives=[640,1024,1440])`) [#1147](https://github.com/getgrav/grav/pull/1147)
    * Added stream support for images (`![Sepia Image](image://image.jpg?sepia)`)
    * Added stream support for links (`[Download PDF](user://data/pdf/my.pdf)`)
    * Added new `onBeforeCacheClear` event to add custom paths to cache clearing process
1. [](#improved)
    * Added alias `selfupdate` to the `self-upgrade` `bin/gpm` CLI command
    * Synced `webserver-configs/htaccess.txt` with `.htaccess`
    * Use permissions field in group details.
    * Updated vendor libraries
    * Added a warning on GPM update to update Grav first if needed [#1194](https://github.com/getgrav/grav/pull/1194)
 1. [](#bugfix)
    * Fix page collections problem with `@page.modular` [#1178](https://github.com/getgrav/grav/pull/1178)
    * Fix issue with using a multiple taxonomy filter of which one had no results, thanks to @hughbris [#1184](https://github.com/getgrav/grav/issues/1184)
    * Fix saving permissions in group
    * Fixed issue with redirect of a page getting moved to a different location

# v1.1.9-rc.2
## 11/26/2016

1. [](#new)
    * Added two new sort order options for pages: `publish_date` and `unpublish_date` [#1173](https://github.com/getgrav/grav/pull/1173))
1. [](#improved)
    * Multisite: Create image cache folder if it doesn't exist
    * Add 2 new language values for French [#1174](https://github.com/getgrav/grav/issues/1174)
1. [](#bugfix)
    * Fixed issue when we have a meta file without corresponding media [#1179](https://github.com/getgrav/grav/issues/1179)
    * Update class namespace for Admin class [Admin #874](https://github.com/getgrav/grav-plugin-admin/issues/874)

# v1.1.9-rc.1
## 11/09/2016

1. [](#new)
    * Added a `CompiledJsonFile` object to better handle Json files.
    * Added Base32 encode/decode class
    * Added a new `User::find()` method
1. [](#improved)
    * Moved `messages` object into core Grav from login plugin
    * Added `getTaxonomyItemKeys` to the Taxonomy object [#1124](https://github.com/getgrav/grav/issues/1124)
    * Added a `redirect_me` Twig function [#1124](https://github.com/getgrav/grav/issues/1124)
    * Added a Caddyfile for newer Caddy versions [#1115](https://github.com/getgrav/grav/issues/1115)
    * Allow to override sorting flags for page header-based or default ordering. If the `intl` PHP extension is loaded, only these flags are available: https://secure.php.net/manual/en/collator.asort.php. Otherwise, you can use the PHP standard sorting flags (https://secure.php.net/manual/en/array.constants.php) [#1169](https://github.com/getgrav/grav/issues/1169)
1. [](#bugfix)
    * Fixed an issue with site redirects/routes, not processing with extension (.html, .json, etc.)
    * Don't truncate HTML if content length is less than summary size [#1125](https://github.com/getgrav/grav/issues/1125)
    * Return max available number when calling random() on a collection passing an int > available items [#1135](https://github.com/getgrav/grav/issues/1135)
    * Use correct ratio when applying image filters to image alternatives [#1147](https://github.com/getgrav/grav/issues/1147)
    * Fixed URI path in multi-site when query parameters were used in front page

# v1.1.8
## 10/22/2016

1. [](#bugfix)
    * Fixed warning with unset `ssl` option when using GPM [#1132](https://github.com/getgrav/grav/issues/1132)

# v1.1.7
## 10/22/2016

1. [](#improved)
    * Improved the capabilities of Image derivatives [#1107](https://github.com/getgrav/grav/pull/1107)
1. [](#bugfix)
    * Only pass verify_peer settings to cURL and fopen if the setting is disabled [#1120](https://github.com/getgrav/grav/issues/1120)

# v1.1.6
## 10/19/2016

1. [](#new)
    * Added ability for Page to override the output format (`html`, `xml`, etc..) [#1067](https://github.com/getgrav/grav/issues/1067)
    * Added `Utils::getExtensionByMime()` and cleaned up `Utils::getMimeByExtension` + tests
    * Added a `cache.check.method: 'hash'` option in `system.yaml` that checks all files + dates inclusively
    * Include jQuery 3.x in the Grav assets
    * Added the option to automatically fix orientation on images based on their Exif data, by enabling `system.images.auto_fix_orientation`.
1. [](#improved)
    * Add `batch()` function to Page Collection class
    * Added new `cache.redis.socket` setting that allow to pass a UNIX socket as redis server
    * It is now possible to opt-out of the SSL verification via the new `system.gpm.verify_peer` setting. This is sometimes necessary when receiving a "GPM Unable to Connect" error. More details in ([#1053](https://github.com/getgrav/grav/issues/1053))
    * It is now possible to force the use of either `curl` or `fopen` as `Response` connection method, via the new `system.gpm.method` setting. By default this is set to 'auto' and gives priority to 'fopen' first, curl otherwise.
    * InstallCommand can now handle Licenses
    * Uses more helpful `1x`, `2x`, `3x`, etc names in the Retina derivatives cache files.
    * Added new method `Plugins::isPluginActiveAdmin()` to check if plugin route is active in Admin plugin
    * Added new `Cache::setEnabled` and `Cache::getEnabled` to enable outside control of cache
    * Updated vendor libs including Twig `1.25.0`
    * Avoid git ignoring any vendor folder in a Grav site subfolder (but still ignore the main `vendor/` folder)
    * Added an option to get just a route back from `Uri::convertUrl()` function
    * Added option to control split session [#1096](https://github.com/getgrav/grav/pull/1096)
    * Added new `verbosity` levels to `system.error.display` to allow for system error messages [#1091](https://github.com/getgrav/grav/pull/1091)
    * Improved the API for Grav plugins to access the Parsedown parser directly [#1062](https://github.com/getgrav/grav/pull/1062)
1. [](#bugfix)
    * Fixed missing `progress` method in the DirectInstall Command
    * `Response` class now handles better unsuccessful requests such as 404 and 401
    * Fixed saving of `external` page types [Admin #789](https://github.com/getgrav/grav-plugin-admin/issues/789)
    * Fixed issue deleting parent folder of folder with `param_sep` in the folder name [admin #796](https://github.com/getgrav/grav-plugin-admin/issues/796)
    * Fixed an issue with streams in `bin/plugin`
    * Fixed `jpeg` file format support in Media

# v1.1.5
## 09/09/2016

1. [](#new)
    * Added new `bin/gpm direct-install` command to install local and remote zip archives
1. [](#improved)
    * Refactored `onPageNotFound` event to fire after `onPageInitialized`
    * Follow symlinks in `Folder::all()`
    * Twig variable `base_url` now supports multi-site by path feature
    * Improved `bin/plugin` to list plugins with commands faster by limiting the depth of recursion
1. [](#bugfix)
    * Quietly skip missing streams in `Cache::clearCache()`
    * Fix issue in calling page.summary when no content is present in a page
    * Fix for HUGE session timeouts [#1050](https://github.com/getgrav/grav/issues/1050)

# v1.1.4
## 09/07/2016

1. [](#new)
    * Added new `tmp` folder at root. Accessible via stream `tmp://`. Can be cleared with `bin/grav clear --tmp-only` as well as `--all`.
    * Added support for RTL in `LanguageCodes` so you can determine if a language is RTL or not
    * Ability to set `custom_base_url` in system configuration
    * Added `override` and `force` options for Streams setup
1. [](#improved)
    * Important vendor updates to provide PHP 7.1 beta support!
    * Added a `Util::arrayFlatten()` static function
    * Added support for 'external_url' page header to enable easier external URL based menu items
    * Improved the UI for CLI GPM Index view to use a table
    * Added `@page.modular` Collection type [#988](https://github.com/getgrav/grav/issues/988)
    * Added support for `self@`, `page@`, `taxonomy@`, `root@` Collection syntax for cleaner YAML compatibility
    * Improved GPM commands to allow for `-y` to automate **yes** responses and `-o` for **update** and **selfupgrade** to overwrite installations [#985](https://github.com/getgrav/grav/issues/985)
    * Added randomization to `safe_email` Twig filter for greater security [#998](https://github.com/getgrav/grav/issues/998)
    * Allow `Utils::setDotNotation` to merge data, rather than just set
    * Moved default `Image::filter()` to the `save` action to ensure they are applied last [#984](https://github.com/getgrav/grav/issues/984)
    * Improved the `Truncator` code to be more reliable [#1019](https://github.com/getgrav/grav/issues/1019)
    * Moved media blueprints out of core (now in Admin plugin)
1. [](#bugfix)
    * Removed 307 redirect code option as it is not well supported [#743](https://github.com/getgrav/grav-plugin-admin/issues/743)
    * Fixed issue with folders with name `*.md` are not confused with pages [#995](https://github.com/getgrav/grav/issues/995)
    * Fixed an issue when filtering collections causing null key
    * Fix for invalid HTML when rendering GIF and Vector media [#1001](https://github.com/getgrav/grav/issues/1001)
    * Use pages.markdown.extra in the user's system.yaml [#1007](https://github.com/getgrav/grav/issues/1007)
    * Fix for `Memcached` connection [#1020](https://github.com/getgrav/grav/issues/1020)

# v1.1.3
## 08/14/2016

1. [](#bugfix)
    * Fix for lightbox media function throwing error [#981](https://github.com/getgrav/grav/issues/981)

# v1.1.2
## 08/10/2016

1. [](#new)
    * Allow forcing SSL by setting `system.force_ssl` (Force SSL in the Admin System Config) [#899](https://github.com/getgrav/grav/pull/899)
1. [](#improved)
    * Improved `authorize` Twig extension to accept a nested array of authorizations  [#948](https://github.com/getgrav/grav/issues/948)
    * Don't add timestamps on remote assets as it can cause conflicts
    * Grav now looks at types from `media.yaml` when retrieving page mime types [#966](https://github.com/getgrav/grav/issues/966)
    * Added support for dumping exceptions in the Debugger
1. [](#bugfix)
    * Fixed `Folder::delete` method to recursively remove files and folders and causing Upgrade to fail.
    * Fix [#952](https://github.com/getgrav/grav/issues/952) hyphenize the session name.
    * If no parent is set and siblings collection is called, return a new and empty collection [grav-plugin-sitemap/issues/22](https://github.com/getgrav/grav-plugin-sitemap/issues/22)
    * Prevent exception being thrown when calling the Collator constructor failed in a Windows environment with the Intl PHP Extension enabled [#961](https://github.com/getgrav/grav/issues/961)
    * Fix for markdown images not properly rendering `id` attribute [#956](https://github.com/getgrav/grav/issues/956)

# v1.1.1
## 07/16/2016

1. [](#improved)
    * Made `paramsRegex()` static to allow it to be called statically
1. [](#bugfix)
    * Fixed backup when using very long site titles with invalid characters [grav-plugin-admin#701](https://github.com/getgrav/grav-plugin-admin/issues/701)
    * Fixed a typo in the `webserver-configs/nginx.conf` example

# v1.1.0
## 07/14/2016

1. [](#improved)
    * Added support for validation of multiple email in the `type: email` field [grav-plugin-email#31](https://github.com/getgrav/grav-plugin-email/issues/31)
    * Unified PHP code header styling
    * Added 6 more languages and updated language codes
    * set default "releases" option to `stable`
1. [](#bugfix)
    * Fix backend validation for file fields marked as required [grav-plugin-form#78](https://github.com/getgrav/grav-plugin-form/issues/78)

# v1.1.0-rc.3
## 06/21/2016

1. [](#new)
    * Add a onPageFallBackUrl event when starting the fallbackUrl() method to allow the Login plugin to protect the page media
    * Conveniently allow ability to retrieve user information via config object [#913](https://github.com/getgrav/grav/pull/913) - @Vivalldi
    * Grav served images can now use header caching [#905](https://github.com/getgrav/grav/pull/905)
1. [](#improved)
    * Take asset modification timestamp into consideration in pipelining [#917](https://github.com/getgrav/grav/pull/917) - @Sommerregen
1. [](#bugfix)
    * Respect `enable_asset_timestamp` settings for pipelined Assets [#906](https://github.com/getgrav/grav/issues/906)
    * Fixed collections end dates for 32-bit systems [#902](https://github.com/getgrav/grav/issues/902)
    * Fixed a recent regression (1.1.0-rc1) with parameter separator different than `:`

# v1.1.0-rc.2
## 06/14/2016

1. [](#new)
    * Added getters and setters for Assets to allow manipulation of CSS/JS/Collection based assets via plugins [#876](https://github.com/getgrav/grav/issues/876)
1. [](#improved)
    * Pass the exception to the `onFatalException()` event
    * Updated to latest jQuery 2.2.4 release
    * Moved list items in `system/config/media.yaml` config into a `types:` key which allows you delete default items.
    * Updated `webserver-configs/nginx.conf` with `try_files` fix from @mrhein and @rondlite [#743](https://github.com/getgrav/grav/pull/743)
    * Updated cache references to include `memecache` and `redis` [#887](https://github.com/getgrav/grav/issues/887)
    * Updated composer libraries
1. [](#bugfix)
    * Fixed `Utils::normalizePath()` that was truncating 0's [#882](https://github.com/getgrav/grav/issues/882)

# v1.1.0-rc.1
## 06/01/2016

1. [](#new)
    * Added `Utils::getDotNotation()` and `Utils::setDotNotation()` methods + tests
    * Added support for `xx-XX` locale language lookups in `LanguageCodes` class [#854](https://github.com/getgrav/grav/issues/854)
    * New CSS/JS Minify library that does a more reliable job [#864](https://github.com/getgrav/grav/issues/864)
1. [](#improved)
    * GPM installation of plugins and themes into correct multisite folders [#841](https://github.com/getgrav/grav/issues/841)
    * Use `Page::rawRoute()` in blueprints for more reliable mulit-language support
1. [](#bugfix)
    * Fixes for `zlib.output_compression` as well as `mod_deflate` GZIP compression
    * Fix for corner-case redirect logic causing infinite loops and out-of-memory errors
    * Fix for saving fields in expert mode that have no `Validation::typeX()` methods [#626](https://github.com/getgrav/grav-plugin-admin/issues/626)
    * Detect if user really meant to extend parent blueprint, not another one (fixes old page type blueprints)
    * Fixed a bug in `Page::relativePagePath()` when `Page::$name` is not defined
    * Fix for poor handling of params + query element in `Uri::processParams()` [#859](https://github.com/getgrav/grav/issues/859)
    * Fix for double encoding in markdown links [#860](https://github.com/getgrav/grav/issues/860)
    * Correctly handle language strings to determine if it's in admin or not [#627](https://github.com/getgrav/grav-plugin-admin/issues/627)

# v1.1.0-beta.5
## 05/23/2016

1. [](#improved)
    * Updated jQuery from 2.2.0 to 2.2.3
    * Set `Uri::ip()` to static by default so it can be used in form fields
    * Improved `Session` class with flash storage
    * `Page::getContentMeta()` now supports an optional key.
1. [](#bugfix)
    * Fixed "Invalid slug set in YAML frontmatter" when setting `Page::slug()` with empty string [#580](https://github.com/getgrav/grav-plugin-admin/issues/580)
    * Only `.gitignore` Grav's vendor folder
    * Fix trying to remove Grav with `GPM uninstall` of a plugin with Grav dependency
    * Fix Page Type blueprints not being able to extend their parents
    * `filterFile` validation method always returns an array of files, behaving like `multiple="multiple"`
    * Fixed [#835](https://github.com/getgrav/grav-plugin-admin/issues/835) check for empty image file first to prevent getimagesize() fatal error
    * Avoid throwing an error when Grav's Gzip and mod_deflate are enabled at the same time on a non php-fpm setup

# v1.1.0-beta.4
## 05/09/2016

1. [](#bugfix)
    * Drop dependencies calculations if plugin is installed via symlink
    * Drop Grav from dependencies calculations
    * Send slug name as part of installed packages
    * Fix for summary entities not being properly decoded [#825](https://github.com/getgrav/grav/issues/825)


# v1.1.0-beta.3
## 05/04/2016

1. [](#improved)
    * Pass the Page type when calling `onBlueprintCreated`
    * Changed `Page::cachePageContent()` form **private** to **public** so a page can be recached via plugin
1. [](#bugfix)
    * Fixed handling of `{'loading':'async'}` with Assets Pipeline
    * Fix for new modular page modal `Page` field requiring a value [#529](https://github.com/getgrav/grav-plugin-admin/issues/529)
    * Fix for broken `bin/gpm version` command
    * Fix handling "grav" as a dependency
    * Fix when installing multiple packages and one is the dependency of another, don't try to install it twice
    * Fix using name instead of the slug to determine a package folder. Broke for packages whose name was 2+ words

# v1.1.0-beta.2
## 04/27/2016

1. [](#new)
    * Added new `Plugin::getBlueprint()` and `Theme::getBlueprint()` method
    * Allow **page blueprints** to be added via Plugins.
1. [](#improved)
    * Moved to new `data-*@` format in blueprints
    * Updated composer-based libraries
    * Moved some hard-coded `CACHE_DIR` references to use locator
    * Set `twig.debug: true` by default
1. [](#bugfix)
    * Fixed issue with link rewrites and local assets pipeline with `absolute_urls: true`
    * Allow Cyrillic slugs [#520](https://github.com/getgrav/grav-plugin-admin/issues/520)
    * Fix ordering issue with accented letters [#784](https://github.com/getgrav/grav/issues/784)
    * Fix issue with Assets pipeline and missing newlines causing invalid JavaScript

# v1.1.0-beta.1
## 04/20/2016

1. [](#new)
    * **Blueprint Improvements**: The main improvements to Grav take the form of a major rewrite of our blueprint functionality. Blueprints are an essential piece of functionality within Grav that helps define configuration fields. These allow us to create a definition of a form field that can be rendered in the administrator plugin and allow the input, validation, and storage of values into the various configuration and page files that power Grav. Grav 1.0 had extensive support for building and extending blueprints, but Grav 1.1 takes this even further and adds improvements to our existing system.
    * **Extending Blueprints**: You could extend forms in Grav 1.0, but now you can use a newer `extends@:` default syntax rather than the previous `'@extends'` string that needed to be quoted in YAML. Also this new format allows for the defining of a `context` which lets you define where to look for the base blueprint. Another new feature is the ability to extend from multiple blueprints.
    * **Embedding/Importing Blueprints**: One feature that has been requested is the ability to embed or import one blueprint into another blueprint. This allows you to share fields or sub-form between multiple forms. This is accomplished via the `import@` syntax.
    * **Removing Existing Fields and Properties**: Another new feature is the ability to remove completely existing fields or properties from an extended blueprint. This allows the user a lot more flexibility when creating custom forms by simply using the new `unset@: true` syntax. To remove a field property you would use `unset-<property>@: true` in your extended field definition, for example: `unset-options@: true`.
    * **Replacing Existing Fields and Properties**: Similar to removing, you can now replace an existing field or property with the `replace@: true` syntax for the whole field, and `replace-<property>@: true` for a specific property.
    * **Field Ordering**: Probably the most frequently requested blueprint functionality that we have added is the ability to change field ordering. Imagine that you want to extend the default page blueprint but add a new tab. Previously, this meant your tab would be added at the end of the form, but now you can define that you wish the new tab to be added right after the `content` tab. This works for any field too, so you can extend a blueprint and add your own custom fields anywhere you wish! This is accomplished by using the new `ordering@:` syntax with either an existing property name or an integer.
    * **Configuration Properties**: Another useful new feature is the ability to directly access Grav configuration in blueprints with `config-<property>@` syntax. For example you can set a default for a field via `config-default@: site.author.name` which will use the author.name value from the `site.yaml` file as the `default` value for this field.
    * **Function Calls**: The ability to call PHP functions for values has been improved in Grav 1.1 to be more powerful. You can use the `data-<property>@` syntax to call static methods to obtain values. For example: `data-default@: '\Grav\Plugin\Admin::route'`. You can now even pass parameters to these methods.
    * **Validation Rules**: You can now define a custom blueprint-level validation rule and assign this rule to a form field.
    * **Custom Form Field Types**: This advanced new functionality allows you to create a custom field type via a new plugin event called getFormFieldTypes(). This allows you to provide extra functionality or instructions on how to handle the form form field.
    * **GPM Versioning**: A new feature that we have wanted to add to our GPM package management system is the ability to control dependencies by version. We have opted to use a syntax very similar to the Composer Package Manager that is already familiar to most PHP developers. This new versioning system allows you to define specific minimum version requirements of dependent packages within Grav. This should ensure that we have less (hopefully none!) issues when you update one package that also requires a specific minimum version of another package. The admin plugin for example may have an update that requires a specific version of Grav itself.
    * **GPM Testing Channel**: GPM repository now comes with both a `stable` and `testing` channel. A new setting in `system.gpm.releases` allow to switch between the two channels. Developers will be able to decide whether their resource is going to be in a pre-release state or stable. Only users who switch to the **testing** channel will be able to install a pre-release version.
    * **GPM Events**: Packages (plugins and themes) can now add event handlers to hook in the package GPM events: install, update, uninstall. A package can listen for events before and after each of these events, and can execute any PHP code, and optionally halt the procedure or return a message.
    * Refactor of the process chain breaking out `Processors` into individual classes to allow for easier modification and addition. Thanks to toovy for this work. - [#745](https://github.com/getgrav/grav/pull/745)
    * Added multipart downloads, resumable downloads, download throttling, and video streaming in the `Utils::download()` method.
    * Added optional config to allow Twig processing in page frontmatter - [#788](https://github.com/getgrav/grav/pull/788)
    * Added the ability to provide blueprints via a plugin (previously limited to Themes only).
    * Added Developer CLI Tools to easily create a new theme or plugin
    * Allow authentication for proxies - [#698](https://github.com/getgrav/grav/pull/698)
    * Allow to override the default Parsedown behavior - [#747](https://github.com/getgrav/grav/pull/747)
    * Added an option to allow to exclude external files from the pipeline, and to render the pipeline before/after excluded files
    * Added the possibility to store translations of themes in separate files inside the `languages` folder
    * Added a method to the Uri class to return the base relative URL including the language prefix, or the base relative url if multilanguage is not enabled
    * Added a shortcut for pages.find() alias
1. [](#improved)
    * Now supporting hostnames with localhost environments for better vhost support/development
    * Refactor hard-coded paths to use PHP Streams that allow a setup file to configure where certain parts of Grav are stored in the physical filesystem.
    * If multilanguage is active, include the Intl Twig Extension to allow translating dates automatically (http://twig.sensiolabs.org/doc/extensions/intl.html)
    * Allow having local themes with the same name as GPM themes, by adding `gpm: false` to the theme blueprint - [#767](https://github.com/getgrav/grav/pull/767)
    * Caddyfile and Lighttpd config files updated
    * Removed `node_modules` folder from backups to make them faster
    * Display error when `bin/grav install` hasn't been run instead of throwing exception. Prevents "white page" errors if error display is off
    * Improved command line flow when installing multiple packages: don't reinstall packages if already installed, ask once if should use symlinks if symlinks are found
    * Added more tests to our testing suite
    * Added x-ua-compatible to http_equiv metadata processing
    * Added ability to have a per-page `frontmatter.yaml` file to set header frontmatter defaults. Especially useful for multilang scenarios - [#775](https://github.com/getgrav/grav/pull/775)
    * Removed deprecated `bin/grav newuser` CLI command.  use `bin/plugin login newuser` instead.
    * Added `webm` and `ogv` video types to the default media types list.
1. [](#bugfix)
    * Fix Zend Opcache `opcache.validate_timestamps=0` not detecting changes in compiled yaml and twig files
    * Avoid losing params, query and fragment from the URL when auto-redirecting to a language-specific route - [#759](https://github.com/getgrav/grav/pull/759)
    * Fix for non-pipeline assets getting lost when pipeline is cached to filesystem
    * Fix for double encoding resulting from Markdown Extra
    * Fix for a remote link breaking all CSS rewrites for pipeline
    * Fix an issue with Retina alternatives not clearing properly between repeat uses
    * Fix for non standard http/s external markdown links - [#738](https://github.com/getgrav/grav/issues/738)
    * Fix for `find()` calling redirects via `dispatch()` causing infinite loops - [#781](https://github.com/getgrav/grav/issues/781)

# v1.0.10
## 02/11/2016

1. [](#new)
    * Added new `Page::contentMeta()` mechanism to store content-level meta data alongside content
    * Added Japanese language translation
1. [](#improved)
    * Updated some vendor libraries
1. [](#bugfix)
    * Hide `streams` blueprint from Admin plugin
    * Fix translations of languages with `---` in YAML files

# v1.0.9
## 02/05/2016

1. [](#new)
    * New **Unit Testing** via Codeception http://codeception.com/
    * New **page-level SSL** functionality when using `absolute_urls`
    * Added `reverse_proxy` config option for issues with non-standard ports
    * Added `proxy_url` config option to support GPM behind proxy servers #639
    * New `Pages::parentsRawRoutes()` method
    * Enhanced `bin/gpm info` CLI command with Changelog support #559
    * Ability to add empty *Folder* via admin plugin
    * Added latest `jQuery 2.2.0` library to core
    * Added translations from Crowdin
1. [](#improved)
    * [BC] Metadata now supports only flat arrays. To use open graph metas and the likes (ie, 'og:title'), simply specify it in the key.
    * Refactored `Uri::convertUrl()` method to be more reliable + tests created
    * Date for last update of a modular sub-page sets modified date of modular page itself
    * Split configuration up into two steps
    * Moved Grav-based `base_uri` variables into `Uri::init()`
    * Refactored init in `URI` to better support testing
    * Allow `twig_vars` to be exposed earlier and merged later
    * Avoid setting empty metadata
    * Accept single group access as a string rather than requiring an array
    * Return `$this` in Page constructor and init to allow chaining
    * Added `ext-*` PHP requirements to `composer.json`
    * Use Whoops 2.0 library while supporting old style
    * Removed redundant old default-hash fallback mechanisms
    * Commented out default redirects and routes in `site.yaml`
    * Added `/tests` folder to deny's of all `webserver-configs/*` files
    * Various PS and code style fixes
1. [](#bugfix)
    * Fix default generator metadata
    * Fix for broken image processing caused by `Uri::convertUrl()` bugs
    * Fix loading JS and CSS from collections #623
    * Fix stream overriding
    * Remove the URL extension for home link
    * Fix permissions when the user has no access level set at all
    * Fix issue with user with multiple groups getting denied on first group
    * Fixed an issue with `Pages()` internal cache lookup not being unique enough
    * Fix for bug with `site.redirects` and `site.routes` being an empty list
    * [Markdown] Don't process links for **special protocols**
    * [Whoops] serve JSON errors when request is JSON


# v1.0.8
## 01/08/2016

1. [](#new)
    * Added `rotate`, `flip` and `fixOrientation` image medium methods
1. [](#bugfix)
    * Removed IP from Nonce generation. Should be more reliable in a variety of scenarios

# v1.0.7
## 01/07/2016

1. [](#new)
    * Added `composer create-project` as an additional installation method #585
    * New optional system config setting to strip home from page routs and urls #561
    * Added Greek, Finnish, Norwegian, Polish, Portuguese, and Romanian languages
    * Added new `Page->topParent()` method to return top most parent of a page
    * Added plugins configuration tab to debugger
    * Added support for APCu and PHP7.0 via new Doctrine Cache release
    * Added global setting for `twig_first` processing (false by default)
    * New configuration options for Session settings #553
1. [](#improved)
    * Switched to SSL for GPM calls
    * Use `URI->host()` for session domain
    * Add support for `open_basedir` when installing packages via GPM
    * Improved `Utils::generateNonceString()` method to handle reverse proxies
    * Optimized core thumbnails saving 38% in file size
    * Added new `bin/gpm index --installed-only` option
    * Improved GPM errors to provider more helpful diagnostic of issues
    * Removed old hardcoded PHP version references
    * Moved `onPageContentProcessed()` event so it's fired more reliably
    * Maintain md5 keys during sorting of Assets #566
    * Update to Caddyfile for Caddy web server
1. [](#bugfix)
    * Fixed an issue with cache/config checksum not being set on cache load
    * Fix for page blueprint and theme inheritance issue #534
    * Set `ZipBackup` timeout to 10 minutes if possible
    * Fix case where we only have inline data for CSS or JS  #565
    * Fix `bin/grav sandbox` command to work with new `webserver-config` folder
    * Fix for markdown attributes on external URLs
    * Fixed issue where `data:` page header was acting as `publish_date:`
    * Fix for special characters in URL parameters (e.g. /tag:c++) #541
    * Safety check for an array of nonces to only use the first one

# v1.0.6
## 12/22/2015

1. [](#new)
    * Set minimum requirements to [PHP 5.5.9](http://bit.ly/1Jt9OXO)
    * Added `saveConfig` to Themes
1. [](#improved)
    * Updated Whoops to new 2.0 version (PHP 7.0 compatible)
    * Moved sample web server configs into dedicated directory
    * FastCGI will use Apache's `mod_deflate` if gzip turned off
1. [](#bugfix)
    * Fix broken media image operators
    * Only call extra method of blueprints if blueprints exist
    * Fix lang prefix in url twig variables #523
    * Fix case insensitive HTTPS check #535
    * Field field validation handles case `multiple` missing

# v1.0.5
## 12/18/2015

1. [](#new)
    * Add ability to extend markdown with plugins
    * Added support for plugins to have individual language files
    * Added `7z` to media formats
    * Use Grav's fork of Parsedown until PR is merged
    * New function to persist plugin configuration to disk
    * GPM `selfupgrade` will now check PHP version requirements
1. [](#improved)
    * If the field allows multiple files, return array
    * Handle non-array values in file validation
1. [](#bugfix)
    * Fix when looping `fields` param in a `list` field
    * Properly convert commas to spaces for media attributes
    * Forcing Travis VM to HI timezone to address future files in zip file

# v1.0.4
## 12/12/2015

1. [](#bugfix)
    * Needed to put default image folder permissions for YAML compatibility

# v1.0.3
## 12/11/2015

1. [](#bugfix)
    * Fixed issue when saving config causing incorrect image cache folder perms

# v1.0.2
## 12/11/2015

1. [](#bugfix)
    * Fix for timing display in debugbar

# v1.0.1
## 12/11/2015

1. [](#improved)
    * Reduced package sizes by removing extra vendor dev bits
1. [](#bugfix)
    * Fix issue when you enable debugger from admin plugin

# v1.0.0
## 12/11/2015

1. [](#new)
    * Add new link attributes via markdown media
    * Added setters to set state of CSS/JS pipelining
    * Added `user/accounts` to `.gitignore`
    * Added configurable permissions option for Image cache
1. [](#improved)
    * Hungarian translation updated
    * Refactored Theme initialization for improved flexibility
    * Wrapped security section of account blueprints in an 'super user' authorize check
    * Minor performance optimizations
    * Updated core page blueprints with markdown preview option
    * Added useful cache info output to Debugbar
    * Added `iconv` polyfill library used by Symfony 2.8
    * Force lowercase of username in a few places for case sensitive filesystems
1. [](#bugfix)
    * Fix for GPM problems "Call to a member function set() on null"
    * Fix for individual asset pipeline values not functioning
    * Fix `Page::copy()` and `Page::move()` to support multiple moves at once
    * Fixed page moving of a page with no content
    * Fix for wrong ordering when moving many pages
    * Escape root path in page medium files to work with special characters
    * Add missing parent constructor to Themes class
    * Fix missing file error in `bin/grav sandbox` command
    * Fixed changelog differ when upgrading Grav
    * Fixed a logic error in `Validation->validate()`
    * Make `$container` available in `setup.php` to fix multi-site

# v1.0.0-rc.6
## 12/01/2015

1. [](#new)
    * Refactor Config classes for improved performance!
    * Refactor Data classes to use `NestedArrayAccess` instead of `DataMutatorTrait`
    * Added support for `classes` and `id` on medium objects to set CSS values
    * Data objects: Allow function call chaining
    * Data objects: Lazy load blueprints only if needed
    * Automatically create unique security salt for each configuration
    * Added Hungarian translation
    * Added support for User groups
1. [](#improved)
    * Improved robots.txt to disallow crawling of non-user folders
    * Nonces only generated once per action and process
    * Added IP into Nonce string calculation
    * Nonces now use random string with random salt to improve performance
    * Improved list form handling #475
    * Vendor library updates
1. [](#bugfix)
    * Fixed help output for `bin/plugin`
    * Fix for nested logic for lists and form parsing #273
    * Fix for array form fields and last entry not getting deleted
    * Should not be able to set parent to self #308

# v1.0.0-rc.5
## 11/20/2015

1. [](#new)
    * Added **nonce** functionality for all admin forms for improved security
    * Implemented the ability for Plugins to provide their own CLI commands through `bin/plugin`
    * Added Croatian translation
    * Added missing `umask_fix` property to `system.yaml`
    * Added current theme's config to global config. E.g. `config.theme.dropdown_enabled`
    * Added `append_url_extension` option to system config & page headers
    * Users have a new `state` property to allow disabling/banning
    * Added new `Page.relativePagePath()` helper method
    * Added new `|pad` Twig filter for strings (uses `str_pad()`)
    * Added `lighttpd.conf` for Lightly web server
1. [](#improved)
    * Clear previously applied operations when doing a reset on image media
    * Password no longer required when editing user
    * Improved support for trailing `/` URLs
    * Improved `.nginx.conf` configuration file
    * Improved `.htaccess` security
    * Updated vendor libs
    * Updated `composer.phar`
    * Use streams instead of paths for `clearCache()`
    * Use PCRE_UTF8 so unicode strings can be regexed in Truncator
    * Handle case when login plugin is disabled
    * Improved `quality` functionality in media handling
    * Added some missing translation strings
    * Deprecated `bin/grav newuser` in favor of `bin/plugin login new-user`
    * Moved fallback types to use any valid media type
    * Renamed `system.pages.fallback_types` to `system.media.allowed_fallback_types`
    * Removed version number in default `generator` meta tag
    * Disable time limit in case of slow downloads
    * Removed default hash in `system.yaml`
1. [](#bugfix)
    * Fix for media using absolute URLs causing broken links
    * Fix theme auto-loading #432
    * Don't create empty `<style>` or `<script>` scripts if no data
    * Code cleanups
    * Fix undefined variable in Config class
    * Fix exception message when label is not set
    * Check in `Plugins::get()` to ensure plugins exists
    * Fixed GZip compression making output buffering work correctly with all servers and browsers
    * Fixed date representation in system config

# v1.0.0-rc.4
## 10/29/2015

1. [](#bugfix)
    * Fixed a fatal error if you have a collection with missing or invalid `@page: /route`

# v1.0.0-rc.3
## 10/29/2015

1. [](#new)
    * New Page collection options! `@self.parent, @self.siblings, @self.descendants` + more
    * White list of file types for fallback route functionality (images by default)
1. [](#improved)
    * Assets switched from defines to streams
1. [](#bugfix)
    * README.md typos fixed
    * Fixed issue with routes that have lang string in them (`/en/english`)
    * Trim strings before validation so whitespace is not satisfy 'required'

# v1.0.0-rc.2
## 10/27/2015

1. [](#new)
    * Added support for CSS Asset groups
    * Added a `wrapped_site` system option for themes/plugins to use
    * Pass `Page` object as event to `onTwigPageVariables()` event hook
    * New `Data.items()` method to get all items
1. [](#improved)
    * Missing pipelined remote asset will now fail quietly
    * More reliably handle inline JS and CSS to remove only surrounding HTML tags
    * `Medium.meta` returns new Data object so null checks are possible
    * Improved Medium metadata merging to allow for automatic title/alt/class attributes
    * Moved Grav object to global variable rather than template variable (useful for macros)
    * German language improvements
    * Updated bundled composer
1. [](#bugfix)
    * Accept variety of `true` values in `User.authorize()` method
    * Fix for `Validation` throwing an error if no label set

# v1.0.0-rc.1
## 10/23/2015

1. [](#new)
    * Use native PECL YAML parser if installed for 4X speed boost in parsing YAML files
    * Support for inherited theme class
    * Added new default language prepend system configuration option
    * New `|evaluate` Twig filter to evaluate a string as twig
    * New system option to ignore all **hidden** files and folders
    * New system option for default redirect code
    * Added ability to append specific `[30x]` codes to redirect URLs
    * Added `url_taxonomy_filters` for page collections
    * Added `@root` page and `recurse` flag for page collections
    * Support for **multiple** page collection types as an array
    * Added Dutch language file
    * Added Russian language file
    * Added `remove` method to User object
1. [](#improved)
    * Moved hardcoded mimetypes to `media.yaml` to be treated as Page media files
    * Set `errors: display: false` by default in `system.yaml`
    * Strip out extra slashes in the URI
    * Validate hostname to ensure it is valid
    * Ignore more SCM folders in Backups
    * Removed `home_redirect` settings from `system.yaml`
    * Added Page `media` as root twig object for consistency
    * Updated to latest vendor libraries
    * Optimizations to Asset pipeline logic for minor speed increase
    * Block direct access to a variety of files in `.htaccess` for increased security
    * Debugbar vendor library update
    * Always fallback to english if other translations are not available
1. [](#bugfix)
    * Fix for redirecting external URL with multi-language
    * Fix for Asset pipeline not respecting asset groups
    * Fix language files with child/parent theme relationships
    * Fixed a regression issue resulting in incorrect default language
    * Ensure error handler is initialized before URI is processed
    * Use default language in Twig if active language is not set
    * Fixed issue with `safeEmailFilter()` Twig filter not separating with `;` properly
    * Fixed empty YAML file causing error with native PECL YAML parser
    * Fixed `SVG` mimetype
    * Fixed incorrect `Cache-control: max-age` value format

# v0.9.45
## 10/08/2015

1. [](#bugfix)
    * Fixed a regression issue resulting in incorrect default language

# v0.9.44
## 10/07/2015

1. [](#new)
    * Added Redis back as a supported cache mechanism
    * Allow Twig `nicetime` translations
    * Added `-y` option for 'Yes to all' in `bin/gpm update`
    * Added CSS `media` attribute to the Assets manager
    * New German language support
    * New Czech language support
    * New French language support
    * Added `modulus` twig filter
1. [](#improved)
    * URL decode in medium actions to allow complex syntax
    * Take into account `HTTP_HOST` before `SERVER_NAME` (helpful with Nginx)
    * More friendly cache naming to ease manual management of cache systems
    * Added default Apache resource for `DirectoryIndex`
1. [](#bugfix)
    * Fix GPM failure when offline
    * Fix `open_basedir` error in `bin/gpm install`
    * Fix an HHVM error in Truncator
    * Fix for XSS vulnerability with params
    * Fix chaining for responsive size derivatives
    * Fix for saving pages when removing the page title and all other header elements
    * Fix when saving array fields
    * Fix for ports being included in `HTTP_HOST`
    * Fix for Truncator to handle PHP tags gracefully
    * Fix for locate style lang codes in `getNativeName()`
    * Urldecode image basenames in markdown

# v0.9.43
## 09/16/2015

1. [](#new)
    * Added new `AudioMedium` for HTML5 audio
    * Added ability for Assets to be added and displayed in separate *groups*
    * New support for responsive image derivative sizes
1. [](#improved)
    * GPM theme install now uses a `copy` method so new files are not lost (e.g. `/css/custom.css`)
    * Code analysis improvements and cleanup
    * Removed Twig panel from debugger (no longer supported in Twig 1.20)
    * Updated composer packages
    * Prepend active language to `convertUrl()` when used in markdown links
    * Added some pre/post flight options for installer via blueprints
    * Hyphenize the site name in the backup filename
1. [](#bugfix)
    * Fix broken routable logic
    * Check for `phpinfo()` method in case it is restricted by hosting provider
    * Fixes for windows when running GPM
    * Fix for ampersand (`&`) causing error in `truncateHtml()` via `Page.summary()`

# v0.9.42
## 09/11/2015

1. [](#bugfix)
    * Fixed `User.authorise()` to be backwards compabile

# v0.9.41
## 09/11/2015

1. [](#new)
    * New and improved multibyte-safe TruncateHTML function and filter
    * Added support for custom page date format
    * Added a `string` Twig filter to render as json_encoded string
    * Added `authorize` Twig filter
    * Added support for theme inheritance in the admin
    * Support for multiple content collections on a page
    * Added configurable files/folders ignores for pages
    * Added the ability to set the default PHP locale and override via multi-lang configuration
    * Added ability to save as YAML via admin
    * Added check for `mbstring` support
    * Added new `redirect` header for pages
1. [](#improved)
    * Changed dependencies from `develop` to `master`
    * Updated logging to log everything from `debug` level on (was `warning`)
    * Added missing `accounts/` folder
    * Default to performing a 301 redirect for URIs with trailing slashes
    * Improved Twig error messages
    * Allow validating of forms from anywhere such as plugins
    * Added logic so modular pages are by default non-routable
    * Hide password input in `bin/grav newuser` command
1. [](#bugfix)
    * Fixed `Pages.all()` not returning modular pages
    * Fix for modular template types not getting found
    * Fix for `markdown_extra:` overriding `markdown:extra:` setting
    * Fix for multi-site routing
    * Fix for multi-lang page name error
    * Fixed a redirect loop in `URI` class
    * Fixed a potential error when `unsupported_inline_types` is empty
    * Correctly generate 2x retina image
    * Typo fixes in page publish/unpublish blueprint

# v0.9.40
## 08/31/2015

1. [](#new)
    * Added some new Twig filters: `defined`, `rtrim`, `ltrim`
    * Admin support for customizable page file name + template override
1. [](#improved)
    * Better message for incompatible/unsupported Twig template
    * Improved User blueprints with better help
    * Switched to composer **install** rather than **update** by default
    * Admin autofocus on page title
    * `.htaccess` hardening (`.htaccess` & `htaccess.txt`)
    * Cache safety checks for missing folders
1. [](#bugfix)
    * Fixed issue with unescaped `o` character in date formats

# v0.9.39
## 08/25/2015

1. [](#bugfix)
    * `Page.active()` not triggering on **homepage**
    * Fix for invalid session name in Opera browser

# v0.9.38
## 08/24/2015

1. [](#new)
    * Added `language` to **user** blueprint
    * Added translations to blueprints
    * New extending logic for blueprints
    * Blueprints are now loaded with Streams to allow for better overrides
    * Added new Symfony `dump()` method
1. [](#improved)
    * Catch YAML header parse exception so site doesn't die
    * Better `Page.parent()` logic
    * Improved GPM display layout
    * Tweaked default page layout
    * Unset route and slug for improved reliability of route changes
    * Added requirements to README.md
    * Updated various libraries
    * Allow use of custom page date field for dateRange collections
1. [](#bugfix)
    * Slug fixes with GPM
    * Unset plaintext password on save
    * Fix for trailing `/` not matching active children

# v0.9.37
## 08/12/2015

3. [](#bugfix)
    * Fixed issue when saving `header.process` in page forms via the **admin plugin**
    * Fixed error due to use of `set_time_limit` that might be disabled on some hosts

# v0.9.36
## 08/11/2015

1. [](#new)
    * Added a new `newuser` CLI command to create user accounts
    * Added `default` blueprint for all templates
    * Support `user` and `system` language translation merging
1. [](#improved)
    * Added isSymlink method in GPM to determine if Grav is symbolically linked or not
    * Refactored page recursing
    * Updated blueprints to use new toggles
    * Updated blueprints to use current date for date format fields
    * Updated composer.phar
    * Use sessions for admin even when disabled for site
    * Use `GRAV_ROOT` in session identifier

# v0.9.35
## 08/06/2015

1. [](#new)
    * Added `body_classes` field
    * Added `visiblity` toggle and help tooltips on new page form
    * Added new `Page.unsetRoute()` method to allow admin to regenerate the route
2. [](#improved)
    * User save no longer stores username each time
    * Page list form field now shows all pages except root
    * Removed required option from page title
    * Added configuration settings for running Nginx in sub directory
3. [](#bugfix)
    * Fixed deep translation merging
    * Fixed broken **metadata** merging with site defaults
    * Fixed broken **summary** field
    * Fixed broken robots field
    * Fixed GPM issue when using cURL, throwing an `Undefined offset: 1` exception
    * Removed duplicate hidden page `type` field

# v0.9.34
## 08/04/2015

1. [](#new)
    * Added new `cache_all` system setting + media `cache()` method
    * Added base languages configuration
    * Added property language to page to help plugins identify page language
    * New `Utils::arrayFilterRecursive()` method
2. [](#improved)
    * Improved Session handling to support site and admin independently
    * Allow Twig variables to be modified in other events
    * Blueprint updates in preparation for Admin plugin
    * Changed `Inflector` from static to object and added multi-language support
    * Support for admin override of a page's blueprints
3. [](#bugfix)
    * Removed unused `use` in `VideoMedium` that was causing error
    * Array fix in `User.authorise()` method
    * Fix for typo in `translations_fallback`
    * Fixed moving page to the root

# v0.9.33
## 07/21/2015

1. [](#new)
    * Added new `onImageMediumSaved()` event (useful for post-image processing)
    * Added `Vary: Accept-Encoding` option
2. [](#improved)
    * Multilang-safe delimiter position
    * Refactored Twig classes and added optional umask setting
    * Removed `pageinit()` timing
    * `Page->routable()` now takes `published()` state into account
    * Improved how page extension is set
    * Support `Language->translate()` method taking string and array
3. [](#bugfix)
    * Fixed `backup` command to include empty folders

# v0.9.32
## 07/14/2015

1. [](#new)
    * Detect users preferred language via `http_accept_language` setting
    * Added new `translateArray()` language method
2. [](#improved)
    * Support `en` translations by default for plugins & themes
    * Improved default generator tag
    * Minor language tweaks and fixes
3. [](#bugfix)
    * Fix for session active language and homepage redirects
    * Ignore root-level page rather than throwing error

# v0.9.31
## 07/09/2015

1. [](#new)
    * Added xml, json, css and js to valid media file types
2. [](#improved)
    * Better handling of unsupported media type downloads
    * Improved `bin/grav backup` command to mimic admin plugin location/name
3. [](#bugfix)
    * Critical fix for broken language translations
    * Fix for Twig markdown filter error
    * Safety check for download extension

# v0.9.30
## 07/08/2015

1. [](#new)
    * BIG NEWS! Extensive Multi-Language support is all new in 0.9.30!
    * Translation support via Twig filter/function and PHP method
    * Page specific default route
    * Page specific route aliases
    * Canonical URL route support
    * Added built-in session support
    * New `Page.rawRoute()` to get a consistent folder-based route to a page
    * Added option to always redirect to default page on alias URL
    * Added language safe redirect function for use in core and plugins
2. [](#improved)
    * Improved `Page.active()` and `Page.activeChild()` methods to support route aliases
    * Various spelling corrections in `.php` comments, `.md` and `.yaml` files
    * `Utils::startsWith()` and `Utils::endsWith()` now support needle arrays
    * Added a new timer around `pageInitialized` event
    * Updated jQuery library to v2.1.4
3. [](#bugfix)
    * In-page CSS and JS files are now handled properly
    * Fix for `enable_media_timestamp` not working properly

# v0.9.29
## 06/22/2015

1. [](#new)
    * New and improved Regex-powered redirect and route alias logic
    * Added new `onBuildPagesInitialized` event for memory critical or time-consuming plugins
    * Added a `setSummary()` method for pages
2. [](#improved)
    * Improved `MergeConfig()` logic for more control
    * Travis skeleton build trigger implemented
    * Set composer.json versions to stable versions where possible
    * Disabled `last_modified` and `etag` page headers by default (causing too much page caching)
3. [](#bugfix)
    * Preload classes during `bin/gpm selfupgrade` to avoid issues with updated classes
    * Fix for directory relative _down_ links

# v0.9.28
## 06/16/2015

1. [](#new)
    * Added method to set raw markdown on a page
    * Added ability to enabled system and page level `etag` and `last_modified` headers
2. [](#improved)
    * Improved image path processing
    * Improved query string handling
    * Optimization to image handling supporting URL encoded filenames
    * Use global `composer` when available rather than Grv provided one
    * Use `PHP_BINARY` constant rather than `php` executable
    * Updated Doctrine Cache library
    * Updated Symfony libraries
    * Moved `convertUrl()` method to Uri object
3. [](#bugfix)
    * Fix incorrect slug causing problems with CLI `uninstall`
    * Fix Twig runtime error with assets pipeline in sufolder installations
    * Fix for `+` in image filenames
    * Fix for dot files causing issues with page processing
    * Fix for Uri path detection on Windows platform
    * Fix for alternative media resolutions
    * Fix for modularTypes key properties

# v0.9.27
## 05/09/2015

1. [](#new)
    * Added new composer CLI command
    * Added page-level summary header overrides
    * Added `size` back for Media objects
    * Refactored Backup command in preparation for admin plugin
    * Added a new `parseLinks` method to Plugins class
    * Added `starts_with` and `ends_with` Twig filters
2. [](#improved)
    * Optimized install of vendor libraries for speed improvement
    * Improved configuration handling in preparation for admin plugin
    * Cache optimization: Don't cache Twig templates when you pass dynamic params
    * Moved `Utils::rcopy` to `Folder::rcopy`
    * Improved `Folder::doDelete`
    * Added check for required Curl in GPM
    * Updated included composer.phar to latest version
    * Various blueprint fixes for admin plugin
    * Various PSR and code cleanup tasks
3. [](#bugfix)
    * Fix issue with Gzip not working with `onShutDown()` event
    * Fix for URLs with trailing slashes
    * Handle condition where certain errors resulted in blank page
    * Fix for issue with theme name equal to base_url and asset pipeline
    * Fix to properly normalize font rewrite path
    * Fix for absolute URLs below the current page
    * Fix for `..` page references

# v0.9.26
## 04/24/2015

3. [](#bugfix)
    * Fixed issue with homepage routes failing with 'dirname' error

# v0.9.25
## 04/24/2015

1. [](#new)
    * Added support for E-Tag, Last-Modified, Cache-Control and Page-based expires headers
2. [](#improved)
    * Refactored media image handling to make it more flexible and support absolute paths
    * Refactored page modification check process to make it faster
    * User account improvements in preparation for admin plugin
    * Protect against timing attacks
    * Reset default system expires time to 0 seconds (can override if you need to)
3. [](#bugfix)
    * Fix issues with spaces in webroot when using `bin/grav install`
    * Fix for spaces in relative directory
    * Bug fix in collection filtering

# v0.9.24
## 04/15/2015

1. [](#new)
    * Added support for chunked downloads of Assets
    * Added new `onBeforeDownload()` event
    * Added new `download()` and `getMimeType()` methods to Utils class
    * Added configuration option for supported page types
    * Added assets and media timestamp options (off by default)
    * Added page expires configuration option
2. [](#bugfix)
    * Fixed issue with Nginx/Gzip and `ob_flush()` throwing error
    * Fixed assets actions on 'direct media' URLs
    * Fix for 'direct assets` with any parameters

# v0.9.23
## 04/09/2015

1. [](#bugfix)
    * Fix for broken GPM `selfupgrade` (Grav 0.9.21 and 0.9.22 will need to manually upgrade to this version)

# v0.9.22
## 04/08/2015

1. [](#bugfix)
    * Fix to normalize GRAV_ROOT path for Windows
    * Fix to normalize Media image paths for Windows
    * Fix for GPM `selfupgrade` when you are on latest version

# v0.9.21
## 04/07/2015

1. [](#new)
    * Major Media functionality enhancements: SVG, Animated GIF, Video support!
    * Added ability to configure default image quality in system configuration
    * Added `sizes` attributes for custom retina image breakpoints
2. [](#improved)
    * Don't scale @1x retina images
    * Add filter to Iterator class
    * Updated various composer packages
    * Various PSR fixes

# v0.9.20
## 03/24/2015

1. [](#new)
    * Added `addAsyncJs()` and `addDeferJs()` to Assets manager
    * Added support for extranal URL redirects
2. [](#improved)
    * Fix unpredictable asset ordering when set from plugin/system
    * Updated `nginx.conf` to ensure system assets are accessible
    * Ensure images are served as static files in Nginx
    * Updated vendor libraries to latest versions
    * Updated included composer.phar to latest version
3. [](#bugfix)
    * Fixed issue with markdown links to `#` breaking HTML

# v0.9.19
## 02/28/2015

1. [](#new)
    * Added named assets capability and bundled jQuery into Grav core
    * Added `first()` and `last()` to `Iterator` class
2. [](#improved)
    * Improved page modification routine to skip _dot files_
    * Only use files to calculate page modification dates
    * Broke out Folder iterators into their own classes
    * Various Sensiolabs Insight fixes
3. [](#bugfix)
    * Fixed `Iterator.nth()` method

# v0.9.18
## 02/19/2015

1. [](#new)
    * Added ability for GPM `install` to automatically install `_demo` content if found (w/backup)
    * Added ability for themes and plugins to have dependencies required to install via GPM
    * Added ability to override the system timezone rather than relying on server setting only
    * Added new Twig filter `random_string` for generating random id values
    * Added new Twig filter `markdown` for on-the-fly markdown processing
    * Added new Twig filter `absoluteUrl` to convert relative to absolute URLs
    * Added new `processTemplate()` method to Twig object for on-the-fly processing of twig template
    * Added `rcopy()` and `contains()` helper methods in Utils
2. [](#improved)
    * Provided new `param_sep` variable to better support Apache on Windows
    * Moved parsedown configuration into the trait
    * Added optional **deep-copy** option to `mergeConfig()` for plugins
    * Updated bundled `composer.phar` package
    * Various Sensiolabs Insight fixes - Silver level now!
    * Various PSR Fixes
3. [](#bugfix)
    * Fix for windows platforms not displaying installed themes/plugins via GPM
    * Fix page IDs not picking up folder-only pages

# v0.9.17
## 02/05/2015

1. [](#new)
    * Added **full HHVM support!** Get your speed on with Facebook's crazy fast PHP JIT compiler
2. [](#improved)
    * More flexible page summary control
    * Support **CamelCase** plugin and theme class names. Replaces dashes and underscores
    * Moved summary delimiter into `site.yaml` so it can be configurable
    * Various PSR fixes
3. [](#bugfix)
     * Fix for `mergeConfig()` not falling back to defaults
     * Fix for `addInlineCss()` and `addInlineJs()` Assets not working between Twig tags
     * Fix for Markdown adding HTML tags into inline CSS and JS

# v0.9.16
## 01/30/2015

1. [](#new)
    * Added **Retina** and **Responsive** image support via Grav media and `srcset` image attribute
    * Added image debug option that overlays responsive resolution
    * Added a new image cache stream
2. [](#improved)
    * Improved the markdown Lightbox functionality to better mimic Twig version
    * Fullsize Lightbox can now have filters applied
    * Added a new `mergeConfig()` method to Plugin class to merge system + page header configuration
    * Added a new `disable()` method to Plugin class to programmatically disable a plugin
    * Updated Parsedown and Parsedown Extra to address bugs
    * Various PSR fixes
3. [](#bugfix)
     * Fix bug with image dispatch in traditionally _non-routable_ pages
     * Fix for markdown link not working on non-current pages
     * Fix for markdown images not being found on homepage

# v0.9.15
## 01/23/2015

3. [](#bugfix)
     * Typo in video mime types
     * Fix for old `markdown_extra` system setting not getting picked up
     * Fix in regex for Markdown links with numeric values in path
     * Fix for broken image routing mechanism that got broken at some point
     * Fix for markdown images/links in pages with page slug override

# v0.9.14
## 01/23/2015

1. [](#new)
    * Added **GZip** support
    * Added multiple configurations via `setup.php`
    * Added base structure for unit tests
    * New `onPageContentRaw()` plugin event that processes before any page processing
    * Added ability to dynamically set Metadata on page
    * Added ability to dynamically configure Markdown processing via Parsedown options
2. [](#improved)
    * Refactored `page.content()` method to be more flexible and reliable
    * Various updates and fixes for streams resulting in better multi-site support
    * Updated Twig, Parsedown, ParsedownExtra, DoctrineCache libraries
    * Refactored Parsedown trait
    * Force modular pages to be non-visible in menus
    * Moved RewriteBase before Exploits in `.htaccess`
    * Added standard video formats to Media support
    * Added priority for inline assets
    * Check for uniqueness when adding multiple inline assets
    * Improved support for Twig-based URLs inside Markdown links and images
    * Improved Twig `url()` function
3. [](#bugfix)
    * Fix for HTML entities quotes in Metadata values
    * Fix for `published` setting to have precedent of `publish_date` and `unpublish_date`
    * Fix for `onShutdown()` events not closing connections properly in **php-fpm** environments

# v0.9.13
## 01/09/2015

1. [](#new)
    * Added new published `true|false` state in page headers
    * Added `publish_date` in page headers to automatically publish page
    * Added `unpublish_date` in page headers to automatically unpublish page
    * Added `dateRange()` capability for collections
    * Added ability to dynamically control Cache lifetime programmatically
    * Added ability to sort by anything in the page header. E.g. `sort: header.taxonomy.year`
    * Added various helper methods to collections: `copy, nonVisible, modular, nonModular, published, nonPublished, nonRoutable`
2. [](#improved)
    * Modified all Collection methods so they can be chained together: `$collection->published()->visible()`
    * Set default Cache lifetime to default of 1 week (604800 seconds) - was infinite
    * House-cleaning of some unused methods in Pages object
3. [](#bugfix)
    * Fix `uninstall` GPM command that was broken in last release
    * Fix for intermittent `undefined index` error when working with Collections
    * Fix for date of some pages being set to incorrect future timestamps

# v0.9.12
## 01/06/2015

1. [](#new)
    * Added an all-access robots.txt file for search engines
    * Added new GPM `uninstall` command
    * Added support for **in-page** Twig processing in **modular** pages
    * Added configurable support for `undefined` Twig functions and filters
2. [](#improved)
    * Fall back to default `.html` template if error occurs on non-html pages
    * Added ability to have PSR-1 friendly plugin names (CamelCase, no-dashes)
    * Fix to `composer.json` to deter API rate-limit errors
    * Added **non-exception-throwing** handler for undefined methods on `Medium` objects
3. [](#bugfix)
    * Fix description for `self-upgrade` method of GPM command
    * Fix for incorrect version number when performing GPM `update`
    * Fix for argument description of GPM `install` command
    * Fix for recalcitrant CodeKit mac application

# v0.9.11
## 12/21/2014

1. [](#new)
    * Added support for simple redirects as well as routes
2. [](#improved)
    * Handle Twig errors more cleanly
3. [](#bugfix)
    * Fix for error caused by invalid or missing user agent string
    * Fix for directory relative links and URL fragments (#pagelink)
    * Fix for relative links with no subfolder in `base_url`

# v0.9.10
## 12/12/2014

1. [](#new)
    * Added Facebook-style `nicetime` date Twig filter
2. [](#improved)
    * Moved `clear-cache` functionality into Cache object required for Admin plugin
3. [](#bugfix)
    * Fix for undefined index with previous/next buttons

# v0.9.9
## 12/05/2014

1. [](#new)
    * Added new `@page` collection type
    * Added `ksort` and `contains` Twig filters
    * Added `gist` Twig function
2. [](#improved)
    * Refactored Page previous/next/adjacent functionality
    * Updated to Symfony 2.6 for yaml/console/event-dispatcher libraries
    * More PSR code fixes
3. [](#bugfix)
    * Fix for over-escaped apostrophes in YAML

# v0.9.8
## 12/01/2014

1. [](#new)
    * Added configuration option to set default lifetime on cache saves
    * Added ability to set HTTP status code from page header
    * Implemented simple wild-card custom routing
2. [](#improved)
    * Fixed elusive double load to fully cache issue (crossing fingers...)
    * Ensure Twig tags are treated as block items in markdown
    * Removed some older deprecated methods
    * Ensure onPageContentProcessed() event only fires when not cached
    * More PSR code fixes
3. [](#bugfix)
    * Fix issue with miscalculation of blog separator location `===`

# v0.9.7
## 11/24/2014

1. [](#improved)
    * Nginx configuration updated
    * Added gitter.im badge to README
    * Removed `set_time_limit()` and put checks around `ignore_user_abort`
    * More PSR code fixes
2. [](#bugfix)
    * Fix issue with non-valid asset path showing up when they shouldn't
    * Fix for JS asset pipeline and scripts that don't end in `;`
    * Fix for schema-based markdown URLs broken routes (eg `mailto:`)

# v0.9.6
## 11/17/2014

1. [](#improved)
    * Moved base_url variables into Grav container
    * Forced media sorting to use natural sort order by default
    * Various PSR code tidying
    * Added filename, extension, thumb to all medium objects
2. [](#bugfix)
    * Fix for infinite loop in page.content()
    * Fix hostname for configuration overrides
    * Fix for cached configuration
    * Fix for relative URLs in markdown on installs with no base_url
    * Fix for page media images with uppercase extension

# v0.9.5
## 11/09/2014

1. [](#new)
    * Added quality setting to medium for compression configuration of images
    * Added new onPageContentProcessed() event that is post-content processing but pre-caching
2. [](#improved)
    * Added support for AND and OR taxonomy filtering.  AND by default (was OR)
    * Added specific clearing options for CLI clear-cache command
    * Moved environment method to URI so it can be accessible in plugins and themes
    * Set Grav's output variable to public so it can be manipulated in onOutputGenerated event
    * Updated vendor libraries to latest versions
    * Better handing of 'home' in active menu state detection
    * Various PSR code tidying
    * Improved some error messages and notices
3. [](#bugfix)
    * Force route rebuild when configuration changes
    * Fix for 'installed undefined' error in CLI versions command
    * Do not remove the JSON/Text error handlers
    * Fix for supporting inline JS and CSS when Asset pipeline enabled
    * Fix for Data URLs in CSS being badly formed
    * Fix Markdown links with fragment and query elements

# v0.9.4
## 10/29/2014

1. [](#new)
    * New improved Debugbar with messages, timing, config, twig information
    * New exception handling system utilizing Whoops
    * New logging system utilizing Monolog
    * Support for auto-detecting environment configuration
    * New version command for CLI
    * Integrate Twig dump() calls into Debugbar
2. [](#improved)
    * Selfupgrade now clears cache on successful upgrade
    * Selfupgrade now supports files without extensions
    * Improved error messages when plugin is missing
    * Improved security in .htaccess
    * Support CSS/JS/Image assets in vendor/system folders via .htaccess
    * Add support for system timers
    * Improved and optimized configuration loading
    * Automatically disable Debugbar on non-HTML pages
    * Disable Debugbar by default
3. [](#bugfix)
    * More YAML blueprint fixes
    * Fix potential double // in assets
    * Load debugger as early as possible

# v0.9.3
## 10/09/2014

1. [](#new)
    * GPM (Grav Package Manager) Added
    * Support for multiple Grav configurations
    * Dynamic media support via URL
    * Added inlineCss and inlineJs support for Assets
2. [](#improved)
    * YAML caching for increased performance
    * Use stream wrapper in pages, plugins and themes
    * Switched to RocketTheme toolbox for some core functionality
    * Renamed `setup` CLI command to `sandbox`
    * Broke cache types out into multiple directories in the cache folder
    * Removed vendor libs from github repository
    * Various PSR cleanup of code
    * Various Blueprint updates to support upcoming admin plugin
    * Added ability to filter page children for normal/modular/all
    * Added `sort_by_key` twig filter
    * Added `visible()` and `routable()` filters to page collections
    * Use session class in shutdown process
    * Improvements to modular page loading
    * Various code cleanup and optimizations
3. [](#bugfix)
    * Fixed file checking not updating the last modified time. For real this time!
    * Switched debugger to PRODUCTION mode by default
    * Various fixes in URI class for increased reliability

# v0.9.2
## 09/15/2014

1. [](#new)
    * New flexible site and page metadata support including ObjectGraph and Facebook
    * New method to get user IP address in URI object
    * Added new onShutdown() event that fires after connection is closed for Async features
2. [](#improved)
    * Skip assets pipeline minify on Windows platforms by default due to PHP issue 47689
    * Fixed multiple level menus not highlighting correctly
    * Updated some blueprints in preparation for admin plugin
    * Fail gracefully when theme does not exist
    * Add stream support into ResourceLocator::addPath()
    * Separate themes from plugins, add themes:// stream and onTask events
    * Added barDump() to Debugger
    * Removed stray test page
    * Override modified only if a non-markdown file was modified
    * Added assets attributes support
    * Auto-run composer install when running the Grav CLI
    * Vendor folder removed from repository
    * Minor configuration performance optimizations
    * Minor debugger performance optimizations
3. [](#bugfix)
    * Fix url() twig function when Grav isn't installed at root
    * Workaround for PHP bug 52065
    * Fixed getList() method on Pages object that was not working
    * Fix for open_basedir error
    * index.php now warns if not running on PHP 5.4
    * Removed memcached option (redundant)
    * Removed memcache from auto setup, added memcache server configuration option
    * Fix broken password validation
    * Back to proper PSR-4 Autoloader

# v0.9.1
## 09/02/2014

1. [](#new)
    * Added new `theme://` PHP stream for current theme
2. [](#improved)
    * Default to new `file` modification checking rather than `folder`
    * Added support for various markdown link formats to convert to Grav-friendly URLs
    * Moved configure() from Theme to Themes class
    * Fix autoloading without composer update -o
    * Added support for Twig url method
    * Minor code cleanup
3. [](#bugfix)
    * Fixed issue with page changes not being picked up
    * Fixed Minify to provide `@supports` tag compatibility
    * Fixed ResourceLocator not working with multiple paths
    * Fixed issue with Markdown process not stripping LFs
    * Restrict file type extensions for added security
    * Fixed template inheritance
    * Moved Browser class to proper location

# v0.9.0
## 08/25/2014

1. [](#new)
    * Addition of Dependency Injection Container
    * Refactored plugins to use Symfony Event Dispatcher
    * New Asset Manager to provide unified management of JavaScript and CSS
    * Asset Pipelining to provide unification, minify, and optimization of JavaScript and CSS
    * Grav Media support directly in Markdown syntax
    * Additional Grav Generator meta tag in default themes
    * Added support for PHP Stream Wrapper for resource location
    * Markdown Extra support
    * Browser object for fast browser detection
2. [](#improved)
    * PSR-4 Autoloader mechanism
    * Tracy Debugger new `detect` option to detect running environment
    * Added new `random` collection sort option
    * Make media images progressive by default
    * Additional URI filtering for improved security
    * Safety checks to ensure PHP 5.4.0+
    * Move to Slidebars side navigation in default Antimatter theme
    * Updates to `.htaccess` including section on `RewriteBase` which is needed for some hosting providers
3. [](#bugfix)
    * Fixed issue when installing in an apache userdir (~username) folder
    * Various mobile CSS issues in default themes
    * Various minor bug fixes


# v0.8.0
## 08/13/2014

1. [](#new)
    * Initial Release<|MERGE_RESOLUTION|>--- conflicted
+++ resolved
@@ -1,16 +1,11 @@
-<<<<<<< HEAD
 # v1.6.29
 ## mm/dd/2020
 
 1. [](#improved)
     * Updated bundled JQuery to latest version `3.5.1`
-=======
-# v1.6.27
-## mm/dd/2020
-
 1. [](#bugfix)
     * Fixed hardcoded system folder in blueprints, config and language streams
->>>>>>> fb3efba2
+
 
 # v1.6.28
 ## 10/07/2020
