# v1.1.18
## 02/xx/2017

1. [](#new)
    * Added default setting to only allow `direct-installs` from official GPM.  Can be configured in `system.yaml`
    * Added a new `Utils::isValidUrl()` method
    * Added optional parameter to `|markdown(false)` filter to toggle block/line processing (default|true = `block`)
<<<<<<< HEAD
=======
    * Added new `Page::folderExists()` method
>>>>>>> c86d791d
1. [](#improved)
    * Genericized `direct-install` so it can be called via Admin plugin
1. [](#bugfix)
    * Fixed a minor bug in Number validation [#1329](https://github.com/getgrav/grav/issues/1329)
    * Fixed exception when trying to find user account and there is no `user://accounts` folder
    * Fixed issue when setting `Page::expires(0)` [Admin #1009](https://github.com/getgrav/grav-plugin-admin/issues/1009)
<<<<<<< HEAD
=======
    * Removed ID from `nonce_field()` Twig function causing validation errors [Form #115](https://github.com/getgrav/grav-plugin-form/issues/115)
>>>>>>> c86d791d

# v1.1.17
## 02/17/2017

1. [](#bugfix)
    * Fix for double extensions getting added during some redirects [#1307](https://github.com/getgrav/grav/issues/1307)
    * Fix syntax error in PHP 5.3. Move the version check before requiring the autoloaded deps
    * Fix Whoops displaying error page if there is PHP core warning or error [Admin #980](https://github.com/getgrav/grav-plugin-admin/issues/980)

# v1.1.16
## 02/10/2017

1. [](#new)
    * Exposed the Pages cache ID for use by plugins (e.g. Form) via `Pages::getPagesCacheId()`
    * Added `Languages::resetFallbackPageExtensions()` regarding [#1276](https://github.com/getgrav/grav/pull/1276)
1. [](#improved)
    * Allowed CLI to use non-volatile cache drivers for better integration with CLI and Web caches
    * Added Gantry5-compatible query information to Caddy configuration
    * Added some missing docblocks and type-hints
    * Various code cleanups (return types, missing variables in doclbocks, etc.)
1. [](#bugfix)
    * Fix blueprints slug validation [https://github.com/getgrav/grav-plugin-admin/issues/955](https://github.com/getgrav/grav-plugin-admin/issues/955)

# v1.1.15
## 01/30/2017

1. [](#new)
    * Added a new `Collection::merge()` method to allow merging of multiple collections [#1258](https://github.com/getgrav/grav/pull/1258)
    * Added [OpenCollective](https://opencollective.com/grav) backer/sponsor info to `README.md`
1. [](#improved)
    * Add an additional parameter to GPM::findPackage to avoid throwing an exception, for use in Twig [#1008](https://github.com/getgrav/grav/issues/1008)
    * Skip symlinks if found while clearing cache [#1269](https://github.com/getgrav/grav/issues/1269)
1. [](#bugfix)
    * Fixed an issue when page collection with header-based `sort.by` returns an array [#1264](https://github.com/getgrav/grav/issues/1264)
    * Fix `Response` object to handle `303` redirects when `open_basedir` in effect [#1267](https://github.com/getgrav/grav/issues/1267)
    * Silence `E_WARNING: Zend OPcache API is restricted by "restrict_api" configuration directive`

# v1.1.14
## 01/18/2017

1. [](#bugfix)
    * Fixed `Page::collection()` returning array and not Collection object when header variable did not exist
    * Revert `Content-Encoding: identity` fix, and let you set `cache: allow_webserver_gzip:` option to switch to `identity` [#548](https://github.com/getgrav/grav/issues/548)

# v1.1.13
## 01/17/2017

1. [](#new)
    * Added new `never_cache_twig` page option in `system.yaml` and frontmatter. Allows dynamic Twig logic in regular and modular Twig templates [#1244](https://github.com/getgrav/grav/pull/1244)
1. [](#improved)
    * Several improvements to aid theme development [#232](https://github.com/getgrav/grav/pull/1232)
    * Added `hash` cache check option and made dropdown more descriptive [Admin #923](https://github.com/getgrav/grav-plugin-admin/issues/923)
1. [](#bugfix)
    * Fixed cross volume file system operations [#635](https://github.com/getgrav/grav/issues/635)
    * Fix issue with pages folders validation not accepting uppercase letters
    * Fix renaming the folder name if the page, in the default language, had a custom slug set in its header
    * Fixed issue with `Content-Encoding: none`. It should really be `Content-Encoding: identity` instead
    * Fixed broken `hash` method on page modifications detection
    * Fixed issue with multi-lang pages not caching independently without unique `.md` file [#1211](https://github.com/getgrav/grav/issues/1211)
    * Fixed all `$_GET` parameters missing in Nginx (please update your nginx.conf) [#1245](https://github.com/getgrav/grav/issues/1245)
    * Fixed issue in trying to process broken symlink [#1254](https://github.com/getgrav/grav/issues/1254)

# v1.1.12
## 12/26/2016

1. [](#bugfix)
    * Fixed issue with JSON calls throwing errors due to debugger enabled [#1227](https://github.com/getgrav/grav/issues/1227)

# v1.1.11
## 12/22/2016

1. [](#improved)
    * Fall back properly to HTML if template type not found
1. [](#bugfix)
    * Fix issue with modular pages folders validation [#900](https://github.com/getgrav/grav-plugin-admin/issues/900)

# v1.1.10
## 12/21/2016

1. [](#improved)
    * Improve detection of home path. Also allow `~/.grav` on Windows, drop `ConsoleTrait::isWindows()` method, used only for that [#1204](https://github.com/getgrav/grav/pull/1204)
    * Reworked PHP CLI router [#1219](https://github.com/getgrav/grav/pull/1219)
    * More robust theme/plugin logic in `bin/gpm direct-install`
1. [](#bugfix)
    * Fixed case where extracting a package would cause an error during rename
    * Fix issue with using `Yaml::parse` direcly on a filename, now deprecated
    * Add pattern for frontend validation of folder slugs [#891](https://github.com/getgrav/grav-plugin-admin/issues/891)
    * Fix issue with Inflector when translation is disabled [SimpleSearch #87](https://github.com/getgrav/grav-plugin-simplesearch/issues/87)
    * Explicitly expose `array_unique` Twig filter [Admin #897](https://github.com/getgrav/grav-plugin-admin/issues/897)

# v1.1.9
## 12/13/2016

1. [](#new)
    * RC released as stable
1. [](#improved)
    * Better error handling in cache clear
    * YAML syntax fixes for the future compatibility
    * Added new parameter `remove` for `onBeforeCacheClear` event
    * Add support for calling Media object as function to get medium by filename
1. [](#bugfix)
    * Added checks before accessing admin reference during `Page::blueprints()` call. Allows to access `page.blueprints` from Twig in the frontend

# v1.1.9-rc.3
## 12/07/2016

1. [](#new)
    * Add `ignore_empty` property to be used on array fields, if positive only save options with a value
    * Use new `permissions` field in user account
    * Add `range(int start, int end, int step)` twig function to generate an array of numbers between start and end, inclusive
    * New retina Media image derivatives array support (`![](image.jpg?derivatives=[640,1024,1440])`) [#1147](https://github.com/getgrav/grav/pull/1147)
    * Added stream support for images (`![Sepia Image](image://image.jpg?sepia)`)
    * Added stream support for links (`[Download PDF](user://data/pdf/my.pdf)`)
    * Added new `onBeforeCacheClear` event to add custom paths to cache clearing process
1. [](#improved)
    * Added alias `selfupdate` to the `self-upgrade` `bin/gpm` CLI command
    * Synced `webserver-configs/htaccess.txt` with `.htaccess`
    * Use permissions field in group details.
    * Updated vendor libraries
    * Added a warning on GPM update to update Grav first if needed [#1194](https://github.com/getgrav/grav/pull/1194)
 1. [](#bugfix)
    * Fix page collections problem with `@page.modular` [#1178](https://github.com/getgrav/grav/pull/1178)
    * Fix issue with using a multiple taxonomy filter of which one had no results, thanks to @hughbris [#1184](https://github.com/getgrav/grav/issues/1184)
    * Fix saving permissions in group
    * Fixed issue with redirect of a page getting moved to a different location

# v1.1.9-rc.2
## 11/26/2016

1. [](#new)
    * Added two new sort order options for pages: `publish_date` and `unpublish_date` [#1173](https://github.com/getgrav/grav/pull/1173))
1. [](#improved)
    * Multisite: Create image cache folder if it doesn't exist
    * Add 2 new language values for French [#1174](https://github.com/getgrav/grav/issues/1174)
1. [](#bugfix)
    * Fixed issue when we have a meta file without corresponding media [#1179](https://github.com/getgrav/grav/issues/1179)
    * Update class namespace for Admin class [Admin #874](https://github.com/getgrav/grav-plugin-admin/issues/874)

# v1.1.9-rc.1
## 11/09/2016

1. [](#new)
    * Added a `CompiledJsonFile` object to better handle Json files.
    * Added Base32 encode/decode class
    * Added a new `User::find()` method
1. [](#improved)
    * Moved `messages` object into core Grav from login plugin
    * Added `getTaxonomyItemKeys` to the Taxonomy object [#1124](https://github.com/getgrav/grav/issues/1124)
    * Added a `redirect_me` Twig function [#1124](https://github.com/getgrav/grav/issues/1124)
    * Added a Caddyfile for newer Caddy versions [#1115](https://github.com/getgrav/grav/issues/1115)
    * Allow to override sorting flags for page header-based or default ordering. If the `intl` PHP extension is loaded, only these flags are available: https://secure.php.net/manual/en/collator.asort.php. Otherwise, you can use the PHP standard sorting flags (https://secure.php.net/manual/en/array.constants.php) [#1169](https://github.com/getgrav/grav/issues/1169)
1. [](#bugfix)
    * Fixed an issue with site redirects/routes, not processing with extension (.html, .json, etc.)
    * Don't truncate HTML if content length is less than summary size [#1125](https://github.com/getgrav/grav/issues/1125)
    * Return max available number when calling random() on a collection passing an int > available items [#1135](https://github.com/getgrav/grav/issues/1135)
    * Use correct ratio when applying image filters to image alternatives [#1147](https://github.com/getgrav/grav/issues/1147)
    * Fixed URI path in multi-site when query parameters were used in front page

# v1.1.8
## 10/22/2016

1. [](#bugfix)
    * Fixed warning with unset `ssl` option when using GPM [#1132](https://github.com/getgrav/grav/issues/1132)

# v1.1.7
## 10/22/2016

1. [](#improved)
    * Improved the capabilities of Image derivatives [#1107](https://github.com/getgrav/grav/pull/1107)
1. [](#bugfix)
    * Only pass verify_peer settings to cURL and fopen if the setting is disabled [#1120](https://github.com/getgrav/grav/issues/1120)

# v1.1.6
## 10/19/2016

1. [](#new)
    * Added ability for Page to override the output format (`html`, `xml`, etc..) [#1067](https://github.com/getgrav/grav/issues/1067)
    * Added `Utils::getExtensionByMime()` and cleaned up `Utils::getMimeByExtension` + tests
    * Added a `cache.check.method: 'hash'` option in `system.yaml` that checks all files + dates inclusively
    * Include jQuery 3.x in the Grav assets
    * Added the option to automatically fix orientation on images based on their Exif data, by enabling `system.images.auto_fix_orientation`.
1. [](#improved)
    * Add `batch()` function to Page Collection class
    * Added new `cache.redis.socket` setting that allow to pass a UNIX socket as redis server
    * It is now possible to opt-out of the SSL verification via the new `system.gpm.verify_peer` setting. This is sometimes necessary when receiving a "GPM Unable to Connect" error. More details in ([#1053](https://github.com/getgrav/grav/issues/1053))
    * It is now possible to force the use of either `curl` or `fopen` as `Response` connection method, via the new `system.gpm.method` setting. By default this is set to 'auto' and gives priority to 'fopen' first, curl otherwise.
    * InstallCommand can now handle Licenses
    * Uses more helpful `1x`, `2x`, `3x`, etc names in the Retina derivatives cache files.
    * Added new method `Plugins::isPluginActiveAdmin()` to check if plugin route is active in Admin plugin
    * Added new `Cache::setEnabled` and `Cache::getEnabled` to enable outside control of cache
    * Updated vendor libs including Twig `1.25.0`
    * Avoid git ignoring any vendor folder in a Grav site subfolder (but still ignore the main `vendor/` folder)
    * Added an option to get just a route back from `Uri::convertUrl()` function
    * Added option to control split session [#1096](https://github.com/getgrav/grav/pull/1096)
    * Added new `verbosity` levels to `system.error.display` to allow for system error messages [#1091](https://github.com/getgrav/grav/pull/1091)
    * Improved the API for Grav plugins to access the Parsedown parser directly [#1062](https://github.com/getgrav/grav/pull/1062)
1. [](#bugfix)
    * Fixed missing `progress` method in the DirectInstall Command
    * `Response` class now handles better unsuccessful requests such as 404 and 401
    * Fixed saving of `external` page types [Admin #789](https://github.com/getgrav/grav-plugin-admin/issues/789)
    * Fixed issue deleting parent folder of folder with `param_sep` in the folder name [admin #796](https://github.com/getgrav/grav-plugin-admin/issues/796)
    * Fixed an issue with streams in `bin/plugin`
    * Fixed `jpeg` file format support in Media

# v1.1.5
## 09/09/2016

1. [](#new)
    * Added new `bin/gpm direct-install` command to install local and remote zip archives
1. [](#improved)
    * Refactored `onPageNotFound` event to fire after `onPageInitialized`
    * Follow symlinks in `Folder::all()`
    * Twig variable `base_url` now supports multi-site by path feature
    * Improved `bin/plugin` to list plugins with commands faster by limiting the depth of recursion
1. [](#bugfix)
    * Quietly skip missing streams in `Cache::clearCache()`
    * Fix issue in calling page.summary when no content is present in a page
    * Fix for HUGE session timeouts [#1050](https://github.com/getgrav/grav/issues/1050)

# v1.1.4
## 09/07/2016

1. [](#new)
    * Added new `tmp` folder at root. Accessible via stream `tmp://`. Can be cleared with `bin/grav clear --tmp-only` as well as `--all`.
    * Added support for RTL in `LanguageCodes` so you can determine if a language is RTL or not
    * Ability to set `custom_base_url` in system configuration
    * Added `override` and `force` options for Streams setup
1. [](#improved)
    * Important vendor updates to provide PHP 7.1 beta support!
    * Added a `Util::arrayFlatten()` static function
    * Added support for 'external_url' page header to enable easier external URL based menu items
    * Improved the UI for CLI GPM Index view to use a table
    * Added `@page.modular` Collection type [#988](https://github.com/getgrav/grav/issues/988)
    * Added support for `self@`, `page@`, `taxonomy@`, `root@` Collection syntax for cleaner YAML compatibility
    * Improved GPM commands to allow for `-y` to automate **yes** responses and `-o` for **update** and **selfupgrade** to overwrite installations [#985](https://github.com/getgrav/grav/issues/985)
    * Added randomization to `safe_email` Twig filter for greater security [#998](https://github.com/getgrav/grav/issues/998)
    * Allow `Utils::setDotNotation` to merge data, rather than just set
    * Moved default `Image::filter()` to the `save` action to ensure they are applied last [#984](https://github.com/getgrav/grav/issues/984)
    * Improved the `Truncator` code to be more reliable [#1019](https://github.com/getgrav/grav/issues/1019)
    * Moved media blueprints out of core (now in Admin plugin)
1. [](#bugfix)
    * Removed 307 redirect code option as it is not well supported [#743](https://github.com/getgrav/grav-plugin-admin/issues/743)
    * Fixed issue with folders with name `*.md` are not confused with pages [#995](https://github.com/getgrav/grav/issues/995)
    * Fixed an issue when filtering collections causing null key
    * Fix for invalid HTML when rendering GIF and Vector media [#1001](https://github.com/getgrav/grav/issues/1001)
    * Use pages.markdown.extra in the user's system.yaml [#1007](https://github.com/getgrav/grav/issues/1007)
    * Fix for `Memcached` connection [#1020](https://github.com/getgrav/grav/issues/1020)

# v1.1.3
## 08/14/2016

1. [](#bugfix)
    * Fix for lightbox media function throwing error [#981](https://github.com/getgrav/grav/issues/981)

# v1.1.2
## 08/10/2016

1. [](#new)
    * Allow forcing SSL by setting `system.force_ssl` (Force SSL in the Admin System Config) [#899](https://github.com/getgrav/grav/pull/899)
1. [](#improved)
    * Improved `authorize` Twig extension to accept a nested array of authorizations  [#948](https://github.com/getgrav/grav/issues/948)
    * Don't add timestamps on remote assets as it can cause conflicts
    * Grav now looks at types from `media.yaml` when retrieving page mime types [#966](https://github.com/getgrav/grav/issues/966)
    * Added support for dumping exceptions in the Debugger
1. [](#bugfix)
    * Fixed `Folder::delete` method to recursively remove files and folders and causing Upgrade to fail.
    * Fix [#952](https://github.com/getgrav/grav/issues/952) hyphenize the session name.
    * If no parent is set and siblings collection is called, return a new and empty collection [grav-plugin-sitemap/issues/22](https://github.com/getgrav/grav-plugin-sitemap/issues/22)
    * Prevent exception being thrown when calling the Collator constructor failed in a Windows environment with the Intl PHP Extension enabled [#961](https://github.com/getgrav/grav/issues/961)
    * Fix for markdown images not properly rendering `id` attribute [#956](https://github.com/getgrav/grav/issues/956)

# v1.1.1
## 07/16/2016

1. [](#improved)
    * Made `paramsRegex()` static to allow it to be called statically
1. [](#bugfix)
    * Fixed backup when using very long site titles with invalid characters [grav-plugin-admin#701](https://github.com/getgrav/grav-plugin-admin/issues/701)
    * Fixed a typo in the `webserver-configs/nginx.conf` example

# v1.1.0
## 07/14/2016

1. [](#improved)
    * Added support for validation of multiple email in the `type: email` field [grav-plugin-email#31](https://github.com/getgrav/grav-plugin-email/issues/31)
    * Unified PHP code header styling
    * Added 6 more languages and updated language codes
    * set default "releases" option to `stable`
1. [](#bugfix)
    * Fix backend validation for file fields marked as required [grav-plugin-form#78](https://github.com/getgrav/grav-plugin-form/issues/78)

# v1.1.0-rc.3
## 06/21/2016

1. [](#new)
    * Add a onPageFallBackUrl event when starting the fallbackUrl() method to allow the Login plugin to protect the page media
    * Conveniently allow ability to retrieve user information via config object [#913](https://github.com/getgrav/grav/pull/913) - @Vivalldi
    * Grav served images can now use header caching [#905](https://github.com/getgrav/grav/pull/905)
1. [](#improved)
    * Take asset modification timestamp into consideration in pipelining [#917](https://github.com/getgrav/grav/pull/917) - @Sommerregen
1. [](#bugfix)
    * Respect `enable_asset_timestamp` settings for pipelined Assets [#906](https://github.com/getgrav/grav/issues/906)
    * Fixed collections end dates for 32-bit systems [#902](https://github.com/getgrav/grav/issues/902)
    * Fixed a recent regression (1.1.0-rc1) with parameter separator different than `:`

# v1.1.0-rc.2
## 06/14/2016

1. [](#new)
    * Added getters and setters for Assets to allow manipulation of CSS/JS/Collection based assets via plugins [#876](https://github.com/getgrav/grav/issues/876)
1. [](#improved)
    * Pass the exception to the `onFatalException()` event
    * Updated to latest jQuery 2.2.4 release
    * Moved list items in `system/config/media.yaml` config into a `types:` key which allows you delete default items.
    * Updated `webserver-configs/nginx.conf` with `try_files` fix from @mrhein and @rondlite [#743](https://github.com/getgrav/grav/pull/743)
    * Updated cache references to include `memecache` and `redis` [#887](https://github.com/getgrav/grav/issues/887)
    * Updated composer libraries
1. [](#bugfix)
    * Fixed `Utils::normalizePath()` that was truncating 0's [#882](https://github.com/getgrav/grav/issues/882)

# v1.1.0-rc.1
## 06/01/2016

1. [](#new)
    * Added `Utils::getDotNotation()` and `Utils::setDotNotation()` methods + tests
    * Added support for `xx-XX` locale language lookups in `LanguageCodes` class [#854](https://github.com/getgrav/grav/issues/854)
    * New CSS/JS Minify library that does a more reliable job [#864](https://github.com/getgrav/grav/issues/864)
1. [](#improved)
    * GPM installation of plugins and themes into correct multisite folders [#841](https://github.com/getgrav/grav/issues/841)
    * Use `Page::rawRoute()` in blueprints for more reliable mulit-language support
1. [](#bugfix)
    * Fixes for `zlib.output_compression` as well as `mod_deflate` GZIP compression
    * Fix for corner-case redirect logic causing infinite loops and out-of-memory errors
    * Fix for saving fields in expert mode that have no `Validation::typeX()` methods [#626](https://github.com/getgrav/grav-plugin-admin/issues/626)
    * Detect if user really meant to extend parent blueprint, not another one (fixes old page type blueprints)
    * Fixed a bug in `Page::relativePagePath()` when `Page::$name` is not defined
    * Fix for poor handling of params + query element in `Uri::processParams()` [#859](https://github.com/getgrav/grav/issues/859)
    * Fix for double encoding in markdown links [#860](https://github.com/getgrav/grav/issues/860)
    * Correctly handle language strings to determine if it's in admin or not [#627](https://github.com/getgrav/grav-plugin-admin/issues/627)

# v1.1.0-beta.5
## 05/23/2016

1. [](#improved)
    * Updated jQuery from 2.2.0 to 2.2.3
    * Set `Uri::ip()` to static by default so it can be used in form fields
    * Improved `Session` class with flash storage
    * `Page::getContentMeta()` now supports an optional key.
1. [](#bugfix)
    * Fixed "Invalid slug set in YAML frontmatter" when setting `Page::slug()` with empty string [#580](https://github.com/getgrav/grav-plugin-admin/issues/580)
    * Only `.gitignore` Grav's vendor folder
    * Fix trying to remove Grav with `GPM uninstall` of a plugin with Grav dependency
    * Fix Page Type blueprints not being able to extend their parents
    * `filterFile` validation method always returns an array of files, behaving like `multiple="multiple"`
    * Fixed [#835](https://github.com/getgrav/grav-plugin-admin/issues/835) check for empty image file first to prevent getimagesize() fatal error
    * Avoid throwing an error when Grav's Gzip and mod_deflate are enabled at the same time on a non php-fpm setup

# v1.1.0-beta.4
## 05/09/2016

1. [](#bugfix)
    * Drop dependencies calculations if plugin is installed via symlink
    * Drop Grav from dependencies calculations
    * Send slug name as part of installed packages
    * Fix for summary entities not being properly decoded [#825](https://github.com/getgrav/grav/issues/825)


# v1.1.0-beta.3
## 05/04/2016

1. [](#improved)
    * Pass the Page type when calling `onBlueprintCreated`
    * Changed `Page::cachePageContent()` form **private** to **public** so a page can be recached via plugin
1. [](#bugfix)
    * Fixed handling of `{'loading':'async'}` with Assets Pipeline
    * Fix for new modular page modal `Page` field requiring a value [#529](https://github.com/getgrav/grav-plugin-admin/issues/529)
    * Fix for broken `bin/gpm version` command
    * Fix handling "grav" as a dependency
    * Fix when installing multiple packages and one is the dependency of another, don't try to install it twice
    * Fix using name instead of the slug to determine a package folder. Broke for packages whose name was 2+ words

# v1.1.0-beta.2
## 04/27/2016

1. [](#new)
    * Added new `Plugin::getBlueprint()` and `Theme::getBlueprint()` method
    * Allow **page blueprints** to be added via Plugins.
1. [](#improved)
    * Moved to new `data-*@` format in blueprints
    * Updated composer-based libraries
    * Moved some hard-coded `CACHE_DIR` references to use locator
    * Set `twig.debug: true` by default
1. [](#bugfix)
    * Fixed issue with link rewrites and local assets pipeline with `absolute_urls: true`
    * Allow Cyrillic slugs [#520](https://github.com/getgrav/grav-plugin-admin/issues/520)
    * Fix ordering issue with accented letters [#784](https://github.com/getgrav/grav/issues/784)
    * Fix issue with Assets pipeline and missing newlines causing invalid JavaScript

# v1.1.0-beta.1
## 04/20/2016

1. [](#new)
    * **Blueprint Improvements**: The main improvements to Grav take the form of a major rewrite of our blueprint functionality. Blueprints are an essential piece of functionality within Grav that helps define configuration fields. These allow us to create a definition of a form field that can be rendered in the administrator plugin and allow the input, validation, and storage of values into the various configuration and page files that power Grav. Grav 1.0 had extensive support for building and extending blueprints, but Grav 1.1 takes this even further and adds improvements to our existing system.
    * **Extending Blueprints**: You could extend forms in Grav 1.0, but now you can use a newer `extends@:` default syntax rather than the previous `'@extends'` string that needed to be quoted in YAML. Also this new format allows for the defining of a `context` which lets you define where to look for the base blueprint. Another new feature is the ability to extend from multiple blueprints.
    * **Embedding/Importing Blueprints**: One feature that has been requested is the ability to embed or import one blueprint into another blueprint. This allows you to share fields or sub-form between multiple forms. This is accomplished via the `import@` syntax.
    * **Removing Existing Fields and Properties**: Another new feature is the ability to remove completely existing fields or properties from an extended blueprint. This allows the user a lot more flexibility when creating custom forms by simply using the new `unset@: true` syntax. To remove a field property you would use `unset-<property>@: true` in your extended field definition, for example: `unset-options@: true`.
    * **Replacing Existing Fields and Properties**: Similar to removing, you can now replace an existing field or property with the `replace@: true` syntax for the whole field, and `replace-<property>@: true` for a specific property.
    * **Field Ordering**: Probably the most frequently requested blueprint functionality that we have added is the ability to change field ordering. Imagine that you want to extend the default page blueprint but add a new tab. Previously, this meant your tab would be added at the end of the form, but now you can define that you wish the new tab to be added right after the `content` tab. This works for any field too, so you can extend a blueprint and add your own custom fields anywhere you wish! This is accomplished by using the new `ordering@:` syntax with either an existing property name or an integer.
    * **Configuration Properties**: Another useful new feature is the ability to directly access Grav configuration in blueprints with `config-<property>@` syntax. For example you can set a default for a field via `config-default@: site.author.name` which will use the author.name value from the `site.yaml` file as the `default` value for this field.
    * **Function Calls**: The ability to call PHP functions for values has been improved in Grav 1.1 to be more powerful. You can use the `data-<property>@` syntax to call static methods to obtain values. For example: `data-default@: '\Grav\Plugin\Admin::route'`. You can now even pass parameters to these methods.
    * **Validation Rules**: You can now define a custom blueprint-level validation rule and assign this rule to a form field.
    * **Custom Form Field Types**: This advanced new functionality allows you to create a custom field type via a new plugin event called getFormFieldTypes(). This allows you to provide extra functionality or instructions on how to handle the form form field.
    * **GPM Versioning**: A new feature that we have wanted to add to our GPM package management system is the ability to control dependencies by version. We have opted to use a syntax very similar to the Composer Package Manager that is already familiar to most PHP developers. This new versioning system allows you to define specific minimum version requirements of dependent packages within Grav. This should ensure that we have less (hopefully none!) issues when you update one package that also requires a specific minimum version of another package. The admin plugin for example may have an update that requires a specific version of Grav itself.
    * **GPM Testing Channel**: GPM repository now comes with both a `stable` and `testing` channel. A new setting in `system.gpm.releases` allow to switch between the two channels. Developers will be able to decide whether their resource is going to be in a pre-release state or stable. Only users who switch to the **testing** channel will be able to install a pre-release version.
    * **GPM Events**: Packages (plugins and themes) can now add event handlers to hook in the package GPM events: install, update, uninstall. A package can listen for events before and after each of these events, and can execute any PHP code, and optionally halt the procedure or return a message.
    * Refactor of the process chain breaking out `Processors` into individual classes to allow for easier modification and addition. Thanks to toovy for this work. - [#745](https://github.com/getgrav/grav/pull/745)
    * Added multipart downloads, resumable downloads, download throttling, and video streaming in the `Utils::download()` method.
    * Added optional config to allow Twig processing in page frontmatter - [#788](https://github.com/getgrav/grav/pull/788)
    * Added the ability to provide blueprints via a plugin (previously limited to Themes only).
    * Added Developer CLI Tools to easily create a new theme or plugin
    * Allow authentication for proxies - [#698](https://github.com/getgrav/grav/pull/698)
    * Allow to override the default Parsedown behavior - [#747](https://github.com/getgrav/grav/pull/747)
    * Added an option to allow to exclude external files from the pipeline, and to render the pipeline before/after excluded files
    * Added the possibility to store translations of themes in separate files inside the `languages` folder
    * Added a method to the Uri class to return the base relative URL including the language prefix, or the base relative url if multilanguage is not enabled
    * Added a shortcut for pages.find() alias
1. [](#improved)
    * Now supporting hostnames with localhost environments for better vhost support/development
    * Refactor hard-coded paths to use PHP Streams that allow a setup file to configure where certain parts of Grav are stored in the physical filesystem.
    * If multilanguage is active, include the Intl Twig Extension to allow translating dates automatically (http://twig.sensiolabs.org/doc/extensions/intl.html)
    * Allow having local themes with the same name as GPM themes, by adding `gpm: false` to the theme blueprint - [#767](https://github.com/getgrav/grav/pull/767)
    * Caddyfile and Lighttpd config files updated
    * Removed `node_modules` folder from backups to make them faster
    * Display error when `bin/grav install` hasn't been run instead of throwing exception. Prevents "white page" errors if error display is off
    * Improved command line flow when installing multiple packages: don't reinstall packages if already installed, ask once if should use symlinks if symlinks are found
    * Added more tests to our testing suite
    * Added x-ua-compatible to http_equiv metadata processing
    * Added ability to have a per-page `frontmatter.yaml` file to set header frontmatter defaults. Especially useful for multilang scenarios - [#775](https://github.com/getgrav/grav/pull/775)
    * Removed deprecated `bin/grav newuser` CLI command.  use `bin/plugin login newuser` instead.
    * Added `webm` and `ogv` video types to the default media types list.
1. [](#bugfix)
    * Fix Zend Opcache `opcache.validate_timestamps=0` not detecting changes in compiled yaml and twig files
    * Avoid losing params, query and fragment from the URL when auto-redirecting to a language-specific route - [#759](https://github.com/getgrav/grav/pull/759)
    * Fix for non-pipeline assets getting lost when pipeline is cached to filesystem
    * Fix for double encoding resulting from Markdown Extra
    * Fix for a remote link breaking all CSS rewrites for pipeline
    * Fix an issue with Retina alternatives not clearing properly between repeat uses
    * Fix for non standard http/s external markdown links - [#738](https://github.com/getgrav/grav/issues/738)
    * Fix for `find()` calling redirects via `dispatch()` causing infinite loops - [#781](https://github.com/getgrav/grav/issues/781)

# v1.0.10
## 02/11/2016

1. [](#new)
    * Added new `Page::contentMeta()` mechanism to store content-level meta data alongside content
    * Added Japanese language translation
1. [](#improved)
    * Updated some vendor libraries
1. [](#bugfix)
    * Hide `streams` blueprint from Admin plugin
    * Fix translations of languages with `---` in YAML files

# v1.0.9
## 02/05/2016

1. [](#new)
    * New **Unit Testing** via Codeception http://codeception.com/
    * New **page-level SSL** functionality when using `absolute_urls`
    * Added `reverse_proxy` config option for issues with non-standard ports
    * Added `proxy_url` config option to support GPM behind proxy servers #639
    * New `Pages::parentsRawRoutes()` method
    * Enhanced `bin/gpm info` CLI command with Changelog support #559
    * Ability to add empty *Folder* via admin plugin
    * Added latest `jQuery 2.2.0` library to core
    * Added translations from Crowdin
1. [](#improved)
    * [BC] Metadata now supports only flat arrays. To use open graph metas and the likes (ie, 'og:title'), simply specify it in the key.
    * Refactored `Uri::convertUrl()` method to be more reliable + tests created
    * Date for last update of a modular sub-page sets modified date of modular page itself
    * Split configuration up into two steps
    * Moved Grav-based `base_uri` variables into `Uri::init()`
    * Refactored init in `URI` to better support testing
    * Allow `twig_vars` to be exposed earlier and merged later
    * Avoid setting empty metadata
    * Accept single group access as a string rather than requiring an array
    * Return `$this` in Page constructor and init to allow chaining
    * Added `ext-*` PHP requirements to `composer.json`
    * Use Whoops 2.0 library while supporting old style
    * Removed redundant old default-hash fallback mechanisms
    * Commented out default redirects and routes in `site.yaml`
    * Added `/tests` folder to deny's of all `webserver-configs/*` files
    * Various PS and code style fixes
1. [](#bugfix)
    * Fix default generator metadata
    * Fix for broken image processing caused by `Uri::convertUrl()` bugs
    * Fix loading JS and CSS from collections #623
    * Fix stream overriding
    * Remove the URL extension for home link
    * Fix permissions when the user has no access level set at all
    * Fix issue with user with multiple groups getting denied on first group
    * Fixed an issue with `Pages()` internal cache lookup not being unique enough
    * Fix for bug with `site.redirects` and `site.routes` being an empty list
    * [Markdown] Don't process links for **special protocols**
    * [Whoops] serve JSON errors when request is JSON


# v1.0.8
## 01/08/2016

1. [](#new)
    * Added `rotate`, `flip` and `fixOrientation` image medium methods
1. [](#bugfix)
    * Removed IP from Nonce generation. Should be more reliable in a variety of scenarios

# v1.0.7
## 01/07/2016

1. [](#new)
    * Added `composer create-project` as an additional installation method #585
    * New optional system config setting to strip home from page routs and urls #561
    * Added Greek, Finnish, Norwegian, Polish, Portuguese, and Romanian languages
    * Added new `Page->topParent()` method to return top most parent of a page
    * Added plugins configuration tab to debugger
    * Added support for APCu and PHP7.0 via new Doctrine Cache release
    * Added global setting for `twig_first` processing (false by default)
    * New configuration options for Session settings #553
1. [](#improved)
    * Switched to SSL for GPM calls
    * Use `URI->host()` for session domain
    * Add support for `open_basedir` when installing packages via GPM
    * Improved `Utils::generateNonceString()` method to handle reverse proxies
    * Optimized core thumbnails saving 38% in file size
    * Added new `bin/gpm index --installed-only` option
    * Improved GPM errors to provider more helpful diagnostic of issues
    * Removed old hardcoded PHP version references
    * Moved `onPageContentProcessed()` event so it's fired more reliably
    * Maintain md5 keys during sorting of Assets #566
    * Update to Caddyfile for Caddy web server
1. [](#bugfix)
    * Fixed an issue with cache/config checksum not being set on cache load
    * Fix for page blueprint and theme inheritance issue #534
    * Set `ZipBackup` timeout to 10 minutes if possible
    * Fix case where we only have inline data for CSS or JS  #565
    * Fix `bin/grav sandbox` command to work with new `webserver-config` folder
    * Fix for markdown attributes on external URLs
    * Fixed issue where `data:` page header was acting as `publish_date:`
    * Fix for special characters in URL parameters (e.g. /tag:c++) #541
    * Safety check for an array of nonces to only use the first one

# v1.0.6
## 12/22/2015

1. [](#new)
    * Set minimum requirements to [PHP 5.5.9](http://bit.ly/1Jt9OXO)
    * Added `saveConfig` to Themes
1. [](#improved)
    * Updated Whoops to new 2.0 version (PHP 7.0 compatible)
    * Moved sample web server configs into dedicated directory
    * FastCGI will use Apache's `mod_deflate` if gzip turned off
1. [](#bugfix)
    * Fix broken media image operators
    * Only call extra method of blueprints if blueprints exist
    * Fix lang prefix in url twig variables #523
    * Fix case insensitive HTTPS check #535
    * Field field validation handles case `multiple` missing

# v1.0.5
## 12/18/2015

1. [](#new)
    * Add ability to extend markdown with plugins
    * Added support for plugins to have individual language files
    * Added `7z` to media formats
    * Use Grav's fork of Parsedown until PR is merged
    * New function to persist plugin configuration to disk
    * GPM `selfupgrade` will now check PHP version requirements
1. [](#improved)
    * If the field allows multiple files, return array
    * Handle non-array values in file validation
1. [](#bugfix)
    * Fix when looping `fields` param in a `list` field
    * Properly convert commas to spaces for media attributes
    * Forcing Travis VM to HI timezone to address future files in zip file

# v1.0.4
## 12/12/2015

1. [](#bugfix)
    * Needed to put default image folder permissions for YAML compatibility

# v1.0.3
## 12/11/2015

1. [](#bugfix)
    * Fixed issue when saving config causing incorrect image cache folder perms

# v1.0.2
## 12/11/2015

1. [](#bugfix)
    * Fix for timing display in debugbar

# v1.0.1
## 12/11/2015

1. [](#improved)
    * Reduced package sizes by removing extra vendor dev bits
1. [](#bugfix)
    * Fix issue when you enable debugger from admin plugin

# v1.0.0
## 12/11/2015

1. [](#new)
    * Add new link attributes via markdown media
    * Added setters to set state of CSS/JS pipelining
    * Added `user/accounts` to `.gitignore`
    * Added configurable permissions option for Image cache
1. [](#improved)
    * Hungarian translation updated
    * Refactored Theme initialization for improved flexibility
    * Wrapped security section of account blueprints in an 'super user' authorize check
    * Minor performance optimizations
    * Updated core page blueprints with markdown preview option
    * Added useful cache info output to Debugbar
    * Added `iconv` polyfill library used by Symfony 2.8
    * Force lowercase of username in a few places for case sensitive filesystems
1. [](#bugfix)
    * Fix for GPM problems "Call to a member function set() on null"
    * Fix for individual asset pipeline values not functioning
    * Fix `Page::copy()` and `Page::move()` to support multiple moves at once
    * Fixed page moving of a page with no content
    * Fix for wrong ordering when moving many pages
    * Escape root path in page medium files to work with special characters
    * Add missing parent constructor to Themes class
    * Fix missing file error in `bin/grav sandbox` command
    * Fixed changelog differ when upgrading Grav
    * Fixed a logic error in `Validation->validate()`
    * Make `$container` available in `setup.php` to fix multi-site

# v1.0.0-rc.6
## 12/01/2015

1. [](#new)
    * Refactor Config classes for improved performance!
    * Refactor Data classes to use `NestedArrayAccess` instead of `DataMutatorTrait`
    * Added support for `classes` and `id` on medium objects to set CSS values
    * Data objects: Allow function call chaining
    * Data objects: Lazy load blueprints only if needed
    * Automatically create unique security salt for each configuration
    * Added Hungarian translation
    * Added support for User groups
1. [](#improved)
    * Improved robots.txt to disallow crawling of non-user folders
    * Nonces only generated once per action and process
    * Added IP into Nonce string calculation
    * Nonces now use random string with random salt to improve performance
    * Improved list form handling #475
    * Vendor library updates
1. [](#bugfix)
    * Fixed help output for `bin/plugin`
    * Fix for nested logic for lists and form parsing #273
    * Fix for array form fields and last entry not getting deleted
    * Should not be able to set parent to self #308

# v1.0.0-rc.5
## 11/20/2015

1. [](#new)
    * Added **nonce** functionality for all admin forms for improved security
    * Implemented the ability for Plugins to provide their own CLI commands through `bin/plugin`
    * Added Croatian translation
    * Added missing `umask_fix` property to `system.yaml`
    * Added current theme's config to global config. E.g. `config.theme.dropdown_enabled`
    * Added `append_url_extension` option to system config & page headers
    * Users have a new `state` property to allow disabling/banning
    * Added new `Page.relativePagePath()` helper method
    * Added new `|pad` Twig filter for strings (uses `str_pad()`)
    * Added `lighttpd.conf` for Lightly web server
1. [](#improved)
    * Clear previously applied operations when doing a reset on image media
    * Password no longer required when editing user
    * Improved support for trailing `/` URLs
    * Improved `.nginx.conf` configuration file
    * Improved `.htaccess` security
    * Updated vendor libs
    * Updated `composer.phar`
    * Use streams instead of paths for `clearCache()`
    * Use PCRE_UTF8 so unicode strings can be regexed in Truncator
    * Handle case when login plugin is disabled
    * Improved `quality` functionality in media handling
    * Added some missing translation strings
    * Deprecated `bin/grav newuser` in favor of `bin/plugin login new-user`
    * Moved fallback types to use any valid media type
    * Renamed `system.pages.fallback_types` to `system.media.allowed_fallback_types`
    * Removed version number in default `generator` meta tag
    * Disable time limit in case of slow downloads
    * Removed default hash in `system.yaml`
1. [](#bugfix)
    * Fix for media using absolute URLs causing broken links
    * Fix theme auto-loading #432
    * Don't create empty `<style>` or `<script>` scripts if no data
    * Code cleanups
    * Fix undefined variable in Config class
    * Fix exception message when label is not set
    * Check in `Plugins::get()` to ensure plugins exists
    * Fixed GZip compression making output buffering work correctly with all servers and browsers
    * Fixed date representation in system config

# v1.0.0-rc.4
## 10/29/2015

1. [](#bugfix)
    * Fixed a fatal error if you have a collection with missing or invalid `@page: /route`

# v1.0.0-rc.3
## 10/29/2015

1. [](#new)
    * New Page collection options! `@self.parent, @self.siblings, @self.descendants` + more
    * White list of file types for fallback route functionality (images by default)
1. [](#improved)
    * Assets switched from defines to streams
1. [](#bugfix)
    * README.md typos fixed
    * Fixed issue with routes that have lang string in them (`/en/english`)
    * Trim strings before validation so whitespace is not satisfy 'required'

# v1.0.0-rc.2
## 10/27/2015

1. [](#new)
    * Added support for CSS Asset groups
    * Added a `wrapped_site` system option for themes/plugins to use
    * Pass `Page` object as event to `onTwigPageVariables()` event hook
    * New `Data.items()` method to get all items
1. [](#improved)
    * Missing pipelined remote asset will now fail quietly
    * More reliably handle inline JS and CSS to remove only surrounding HTML tags
    * `Medium.meta` returns new Data object so null checks are possible
    * Improved Medium metadata merging to allow for automatic title/alt/class attributes
    * Moved Grav object to global variable rather than template variable (useful for macros)
    * German language improvements
    * Updated bundled composer
1. [](#bugfix)
    * Accept variety of `true` values in `User.authorize()` method
    * Fix for `Validation` throwing an error if no label set

# v1.0.0-rc.1
## 10/23/2015

1. [](#new)
    * Use native PECL YAML parser if installed for 4X speed boost in parsing YAML files
    * Support for inherited theme class
    * Added new default language prepend system configuration option
    * New `|evaluate` Twig filter to evaluate a string as twig
    * New system option to ignore all **hidden** files and folders
    * New system option for default redirect code
    * Added ability to append specific `[30x]` codes to redirect URLs
    * Added `url_taxonomy_filters` for page collections
    * Added `@root` page and `recurse` flag for page collections
    * Support for **multiple** page collection types as an array
    * Added Dutch language file
    * Added Russian language file
    * Added `remove` method to User object
1. [](#improved)
    * Moved hardcoded mimetypes to `media.yaml` to be treated as Page media files
    * Set `errors: display: false` by default in `system.yaml`
    * Strip out extra slashes in the URI
    * Validate hostname to ensure it is valid
    * Ignore more SCM folders in Backups
    * Removed `home_redirect` settings from `system.yaml`
    * Added Page `media` as root twig object for consistency
    * Updated to latest vendor libraries
    * Optimizations to Asset pipeline logic for minor speed increase
    * Block direct access to a variety of files in `.htaccess` for increased security
    * Debugbar vendor library update
    * Always fallback to english if other translations are not available
1. [](#bugfix)
    * Fix for redirecting external URL with multi-language
    * Fix for Asset pipeline not respecting asset groups
    * Fix language files with child/parent theme relationships
    * Fixed a regression issue resulting in incorrect default language
    * Ensure error handler is initialized before URI is processed
    * Use default language in Twig if active language is not set
    * Fixed issue with `safeEmailFilter()` Twig filter not separating with `;` properly
    * Fixed empty YAML file causing error with native PECL YAML parser
    * Fixed `SVG` mimetype
    * Fixed incorrect `Cache-control: max-age` value format

# v0.9.45
## 10/08/2015

1. [](#bugfix)
    * Fixed a regression issue resulting in incorrect default language

# v0.9.44
## 10/07/2015

1. [](#new)
    * Added Redis back as a supported cache mechanism
    * Allow Twig `nicetime` translations
    * Added `-y` option for 'Yes to all' in `bin/gpm update`
    * Added CSS `media` attribute to the Assets manager
    * New German language support
    * New Czech language support
    * New French language support
    * Added `modulus` twig filter
1. [](#improved)
    * URL decode in medium actions to allow complex syntax
    * Take into account `HTTP_HOST` before `SERVER_NAME` (helpful with Nginx)
    * More friendly cache naming to ease manual management of cache systems
    * Added default Apache resource for `DirectoryIndex`
1. [](#bugfix)
    * Fix GPM failure when offline
    * Fix `open_basedir` error in `bin/gpm install`
    * Fix an HHVM error in Truncator
    * Fix for XSS vulnerability with params
    * Fix chaining for responsive size derivatives
    * Fix for saving pages when removing the page title and all other header elements
    * Fix when saving array fields
    * Fix for ports being included in `HTTP_HOST`
    * Fix for Truncator to handle PHP tags gracefully
    * Fix for locate style lang codes in `getNativeName()`
    * Urldecode image basenames in markdown

# v0.9.43
## 09/16/2015

1. [](#new)
    * Added new `AudioMedium` for HTML5 audio
    * Added ability for Assets to be added and displayed in separate *groups*
    * New support for responsive image derivative sizes
1. [](#improved)
    * GPM theme install now uses a `copy` method so new files are not lost (e.g. `/css/custom.css`)
    * Code analysis improvements and cleanup
    * Removed Twig panel from debugger (no longer supported in Twig 1.20)
    * Updated composer packages
    * Prepend active language to `convertUrl()` when used in markdown links
    * Added some pre/post flight options for installer via blueprints
    * Hyphenize the site name in the backup filename
1. [](#bugfix)
    * Fix broken routable logic
    * Check for `phpinfo()` method in case it is restricted by hosting provider
    * Fixes for windows when running GPM
    * Fix for ampersand (`&`) causing error in `truncateHtml()` via `Page.summary()`

# v0.9.42
## 09/11/2015

1. [](#bugfix)
    * Fixed `User.authorise()` to be backwards compabile

# v0.9.41
## 09/11/2015

1. [](#new)
    * New and improved multibyte-safe TruncateHTML function and filter
    * Added support for custom page date format
    * Added a `string` Twig filter to render as json_encoded string
    * Added `authorize` Twig filter
    * Added support for theme inheritance in the admin
    * Support for multiple content collections on a page
    * Added configurable files/folders ignores for pages
    * Added the ability to set the default PHP locale and override via multi-lang configuration
    * Added ability to save as YAML via admin
    * Added check for `mbstring` support
    * Added new `redirect` header for pages
1. [](#improved)
    * Changed dependencies from `develop` to `master`
    * Updated logging to log everything from `debug` level on (was `warning`)
    * Added missing `accounts/` folder
    * Default to performing a 301 redirect for URIs with trailing slashes
    * Improved Twig error messages
    * Allow validating of forms from anywhere such as plugins
    * Added logic so modular pages are by default non-routable
    * Hide password input in `bin/grav newuser` command
1. [](#bugfix)
    * Fixed `Pages.all()` not returning modular pages
    * Fix for modular template types not getting found
    * Fix for `markdown_extra:` overriding `markdown:extra:` setting
    * Fix for multi-site routing
    * Fix for multi-lang page name error
    * Fixed a redirect loop in `URI` class
    * Fixed a potential error when `unsupported_inline_types` is empty
    * Correctly generate 2x retina image
    * Typo fixes in page publish/unpublish blueprint

# v0.9.40
## 08/31/2015

1. [](#new)
    * Added some new Twig filters: `defined`, `rtrim`, `ltrim`
    * Admin support for customizable page file name + template override
1. [](#improved)
    * Better message for incompatible/unsupported Twig template
    * Improved User blueprints with better help
    * Switched to composer **install** rather than **update** by default
    * Admin autofocus on page title
    * `.htaccess` hardening (`.htaccess` & `htaccess.txt`)
    * Cache safety checks for missing folders
1. [](#bugfix)
    * Fixed issue with unescaped `o` character in date formats

# v0.9.39
## 08/25/2015

1. [](#bugfix)
    * `Page.active()` not triggering on **homepage**
    * Fix for invalid session name in Opera browser

# v0.9.38
## 08/24/2015

1. [](#new)
    * Added `language` to **user** blueprint
    * Added translations to blueprints
    * New extending logic for blueprints
    * Blueprints are now loaded with Streams to allow for better overrides
    * Added new Symfony `dump()` method
1. [](#improved)
    * Catch YAML header parse exception so site doesn't die
    * Better `Page.parent()` logic
    * Improved GPM display layout
    * Tweaked default page layout
    * Unset route and slug for improved reliability of route changes
    * Added requirements to README.md
    * Updated various libraries
    * Allow use of custom page date field for dateRange collections
1. [](#bugfix)
    * Slug fixes with GPM
    * Unset plaintext password on save
    * Fix for trailing `/` not matching active children

# v0.9.37
## 08/12/2015

3. [](#bugfix)
    * Fixed issue when saving `header.process` in page forms via the **admin plugin**
    * Fixed error due to use of `set_time_limit` that might be disabled on some hosts

# v0.9.36
## 08/11/2015

1. [](#new)
    * Added a new `newuser` CLI command to create user accounts
    * Added `default` blueprint for all templates
    * Support `user` and `system` language translation merging
1. [](#improved)
    * Added isSymlink method in GPM to determine if Grav is symbolically linked or not
    * Refactored page recursing
    * Updated blueprints to use new toggles
    * Updated blueprints to use current date for date format fields
    * Updated composer.phar
    * Use sessions for admin even when disabled for site
    * Use `GRAV_ROOT` in session identifier

# v0.9.35
## 08/06/2015

1. [](#new)
    * Added `body_classes` field
    * Added `visiblity` toggle and help tooltips on new page form
    * Added new `Page.unsetRoute()` method to allow admin to regenerate the route
2. [](#improved)
    * User save no longer stores username each time
    * Page list form field now shows all pages except root
    * Removed required option from page title
    * Added configuration settings for running Nginx in sub directory
3. [](#bugfix)
    * Fixed deep translation merging
    * Fixed broken **metadata** merging with site defaults
    * Fixed broken **summary** field
    * Fixed broken robots field
    * Fixed GPM issue when using cURL, throwing an `Undefined offset: 1` exception
    * Removed duplicate hidden page `type` field

# v0.9.34
## 08/04/2015

1. [](#new)
    * Added new `cache_all` system setting + media `cache()` method
    * Added base languages configuration
    * Added property language to page to help plugins identify page language
    * New `Utils::arrayFilterRecursive()` method
2. [](#improved)
    * Improved Session handling to support site and admin independently
    * Allow Twig variables to be modified in other events
    * Blueprint updates in preparation for Admin plugin
    * Changed `Inflector` from static to object and added multi-language support
    * Support for admin override of a page's blueprints
3. [](#bugfix)
    * Removed unused `use` in `VideoMedium` that was causing error
    * Array fix in `User.authorise()` method
    * Fix for typo in `translations_fallback`
    * Fixed moving page to the root

# v0.9.33
## 07/21/2015

1. [](#new)
    * Added new `onImageMediumSaved()` event (useful for post-image processing)
    * Added `Vary: Accept-Encoding` option
2. [](#improved)
    * Multilang-safe delimiter position
    * Refactored Twig classes and added optional umask setting
    * Removed `pageinit()` timing
    * `Page->routable()` now takes `published()` state into account
    * Improved how page extension is set
    * Support `Language->translate()` method taking string and array
3. [](#bugfix)
    * Fixed `backup` command to include empty folders

# v0.9.32
## 07/14/2015

1. [](#new)
    * Detect users preferred language via `http_accept_language` setting
    * Added new `translateArray()` language method
2. [](#improved)
    * Support `en` translations by default for plugins & themes
    * Improved default generator tag
    * Minor language tweaks and fixes
3. [](#bugfix)
    * Fix for session active language and homepage redirects
    * Ignore root-level page rather than throwing error

# v0.9.31
## 07/09/2015

1. [](#new)
    * Added xml, json, css and js to valid media file types
2. [](#improved)
    * Better handling of unsupported media type downloads
    * Improved `bin/grav backup` command to mimic admin plugin location/name
3. [](#bugfix)
    * Critical fix for broken language translations
    * Fix for Twig markdown filter error
    * Safety check for download extension

# v0.9.30
## 07/08/2015

1. [](#new)
    * BIG NEWS! Extensive Multi-Language support is all new in 0.9.30!
    * Translation support via Twig filter/function and PHP method
    * Page specific default route
    * Page specific route aliases
    * Canonical URL route support
    * Added built-in session support
    * New `Page.rawRoute()` to get a consistent folder-based route to a page
    * Added option to always redirect to default page on alias URL
    * Added language safe redirect function for use in core and plugins
2. [](#improved)
    * Improved `Page.active()` and `Page.activeChild()` methods to support route aliases
    * Various spelling corrections in `.php` comments, `.md` and `.yaml` files
    * `Utils::startsWith()` and `Utils::endsWith()` now support needle arrays
    * Added a new timer around `pageInitialized` event
    * Updated jQuery library to v2.1.4
3. [](#bugfix)
    * In-page CSS and JS files are now handled properly
    * Fix for `enable_media_timestamp` not working properly

# v0.9.29
## 06/22/2015

1. [](#new)
    * New and improved Regex-powered redirect and route alias logic
    * Added new `onBuildPagesInitialized` event for memory critical or time-consuming plugins
    * Added a `setSummary()` method for pages
2. [](#improved)
    * Improved `MergeConfig()` logic for more control
    * Travis skeleton build trigger implemented
    * Set composer.json versions to stable versions where possible
    * Disabled `last_modified` and `etag` page headers by default (causing too much page caching)
3. [](#bugfix)
    * Preload classes during `bin/gpm selfupgrade` to avoid issues with updated classes
    * Fix for directory relative _down_ links

# v0.9.28
## 06/16/2015

1. [](#new)
    * Added method to set raw markdown on a page
    * Added ability to enabled system and page level `etag` and `last_modified` headers
2. [](#improved)
    * Improved image path processing
    * Improved query string handling
    * Optimization to image handling supporting URL encoded filenames
    * Use global `composer` when available rather than Grv provided one
    * Use `PHP_BINARY` constant rather than `php` executable
    * Updated Doctrine Cache library
    * Updated Symfony libraries
    * Moved `convertUrl()` method to Uri object
3. [](#bugfix)
    * Fix incorrect slug causing problems with CLI `uninstall`
    * Fix Twig runtime error with assets pipeline in sufolder installations
    * Fix for `+` in image filenames
    * Fix for dot files causing issues with page processing
    * Fix for Uri path detection on Windows platform
    * Fix for alternative media resolutions
    * Fix for modularTypes key properties

# v0.9.27
## 05/09/2015

1. [](#new)
    * Added new composer CLI command
    * Added page-level summary header overrides
    * Added `size` back for Media objects
    * Refactored Backup command in preparation for admin plugin
    * Added a new `parseLinks` method to Plugins class
    * Added `starts_with` and `ends_with` Twig filters
2. [](#improved)
    * Optimized install of vendor libraries for speed improvement
    * Improved configuration handling in preparation for admin plugin
    * Cache optimization: Don't cache Twig templates when you pass dynamic params
    * Moved `Utils::rcopy` to `Folder::rcopy`
    * Improved `Folder::doDelete`
    * Added check for required Curl in GPM
    * Updated included composer.phar to latest version
    * Various blueprint fixes for admin plugin
    * Various PSR and code cleanup tasks
3. [](#bugfix)
    * Fix issue with Gzip not working with `onShutDown()` event
    * Fix for URLs with trailing slashes
    * Handle condition where certain errors resulted in blank page
    * Fix for issue with theme name equal to base_url and asset pipeline
    * Fix to properly normalize font rewrite path
    * Fix for absolute URLs below the current page
    * Fix for `..` page references

# v0.9.26
## 04/24/2015

3. [](#bugfix)
    * Fixed issue with homepage routes failing with 'dirname' error

# v0.9.25
## 04/24/2015

1. [](#new)
    * Added support for E-Tag, Last-Modified, Cache-Control and Page-based expires headers
2. [](#improved)
    * Refactored media image handling to make it more flexible and support absolute paths
    * Refactored page modification check process to make it faster
    * User account improvements in preparation for admin plugin
    * Protect against timing attacks
    * Reset default system expires time to 0 seconds (can override if you need to)
3. [](#bugfix)
    * Fix issues with spaces in webroot when using `bin/grav install`
    * Fix for spaces in relative directory
    * Bug fix in collection filtering

# v0.9.24
## 04/15/2015

1. [](#new)
    * Added support for chunked downloads of Assets
    * Added new `onBeforeDownload()` event
    * Added new `download()` and `getMimeType()` methods to Utils class
    * Added configuration option for supported page types
    * Added assets and media timestamp options (off by default)
    * Added page expires configuration option
2. [](#bugfix)
    * Fixed issue with Nginx/Gzip and `ob_flush()` throwing error
    * Fixed assets actions on 'direct media' URLs
    * Fix for 'direct assets` with any parameters

# v0.9.23
## 04/09/2015

1. [](#bugfix)
    * Fix for broken GPM `selfupgrade` (Grav 0.9.21 and 0.9.22 will need to manually upgrade to this version)

# v0.9.22
## 04/08/2015

1. [](#bugfix)
    * Fix to normalize GRAV_ROOT path for Windows
    * Fix to normalize Media image paths for Windows
    * Fix for GPM `selfupgrade` when you are on latest version

# v0.9.21
## 04/07/2015

1. [](#new)
    * Major Media functionality enhancements: SVG, Animated GIF, Video support!
    * Added ability to configure default image quality in system configuration
    * Added `sizes` attributes for custom retina image breakpoints
2. [](#improved)
    * Don't scale @1x retina images
    * Add filter to Iterator class
    * Updated various composer packages
    * Various PSR fixes

# v0.9.20
## 03/24/2015

1. [](#new)
    * Added `addAsyncJs()` and `addDeferJs()` to Assets manager
    * Added support for extranal URL redirects
2. [](#improved)
    * Fix unpredictable asset ordering when set from plugin/system
    * Updated `nginx.conf` to ensure system assets are accessible
    * Ensure images are served as static files in Nginx
    * Updated vendor libraries to latest versions
    * Updated included composer.phar to latest version
3. [](#bugfix)
    * Fixed issue with markdown links to `#` breaking HTML

# v0.9.19
## 02/28/2015

1. [](#new)
    * Added named assets capability and bundled jQuery into Grav core
    * Added `first()` and `last()` to `Iterator` class
2. [](#improved)
    * Improved page modification routine to skip _dot files_
    * Only use files to calculate page modification dates
    * Broke out Folder iterators into their own classes
    * Various Sensiolabs Insight fixes
3. [](#bugfix)
    * Fixed `Iterator.nth()` method

# v0.9.18
## 02/19/2015

1. [](#new)
    * Added ability for GPM `install` to automatically install `_demo` content if found (w/backup)
    * Added ability for themes and plugins to have dependencies required to install via GPM
    * Added ability to override the system timezone rather than relying on server setting only
    * Added new Twig filter `random_string` for generating random id values
    * Added new Twig filter `markdown` for on-the-fly markdown processing
    * Added new Twig filter `absoluteUrl` to convert relative to absolute URLs
    * Added new `processTemplate()` method to Twig object for on-the-fly processing of twig template
    * Added `rcopy()` and `contains()` helper methods in Utils
2. [](#improved)
    * Provided new `param_sep` variable to better support Apache on Windows
    * Moved parsedown configuration into the trait
    * Added optional **deep-copy** option to `mergeConfig()` for plugins
    * Updated bundled `composer.phar` package
    * Various Sensiolabs Insight fixes - Silver level now!
    * Various PSR Fixes
3. [](#bugfix)
    * Fix for windows platforms not displaying installed themes/plugins via GPM
    * Fix page IDs not picking up folder-only pages

# v0.9.17
## 02/05/2015

1. [](#new)
    * Added **full HHVM support!** Get your speed on with Facebook's crazy fast PHP JIT compiler
2. [](#improved)
    * More flexible page summary control
    * Support **CamelCase** plugin and theme class names. Replaces dashes and underscores
    * Moved summary delimiter into `site.yaml` so it can be configurable
    * Various PSR fixes
3. [](#bugfix)
     * Fix for `mergeConfig()` not falling back to defaults
     * Fix for `addInlineCss()` and `addInlineJs()` Assets not working between Twig tags
     * Fix for Markdown adding HTML tags into inline CSS and JS

# v0.9.16
## 01/30/2015

1. [](#new)
    * Added **Retina** and **Responsive** image support via Grav media and `srcset` image attribute
    * Added image debug option that overlays responsive resolution
    * Added a new image cache stream
2. [](#improved)
    * Improved the markdown Lightbox functionality to better mimic Twig version
    * Fullsize Lightbox can now have filters applied
    * Added a new `mergeConfig()` method to Plugin class to merge system + page header configuration
    * Added a new `disable()` method to Plugin class to programmatically disable a plugin
    * Updated Parsedown and Parsedown Extra to address bugs
    * Various PSR fixes
3. [](#bugfix)
     * Fix bug with image dispatch in traditionally _non-routable_ pages
     * Fix for markdown link not working on non-current pages
     * Fix for markdown images not being found on homepage

# v0.9.15
## 01/23/2015

3. [](#bugfix)
     * Typo in video mime types
     * Fix for old `markdown_extra` system setting not getting picked up
     * Fix in regex for Markdown links with numeric values in path
     * Fix for broken image routing mechanism that got broken at some point
     * Fix for markdown images/links in pages with page slug override

# v0.9.14
## 01/23/2015

1. [](#new)
    * Added **GZip** support
    * Added multiple configurations via `setup.php`
    * Added base structure for unit tests
    * New `onPageContentRaw()` plugin event that processes before any page processing
    * Added ability to dynamically set Metadata on page
    * Added ability to dynamically configure Markdown processing via Parsedown options
2. [](#improved)
    * Refactored `page.content()` method to be more flexible and reliable
    * Various updates and fixes for streams resulting in better multi-site support
    * Updated Twig, Parsedown, ParsedownExtra, DoctrineCache libraries
    * Refactored Parsedown trait
    * Force modular pages to be non-visible in menus
    * Moved RewriteBase before Exploits in `.htaccess`
    * Added standard video formats to Media support
    * Added priority for inline assets
    * Check for uniqueness when adding multiple inline assets
    * Improved support for Twig-based URLs inside Markdown links and images
    * Improved Twig `url()` function
3. [](#bugfix)
    * Fix for HTML entities quotes in Metadata values
    * Fix for `published` setting to have precedent of `publish_date` and `unpublish_date`
    * Fix for `onShutdown()` events not closing connections properly in **php-fpm** environments

# v0.9.13
## 01/09/2015

1. [](#new)
    * Added new published `true|false` state in page headers
    * Added `publish_date` in page headers to automatically publish page
    * Added `unpublish_date` in page headers to automatically unpublish page
    * Added `dateRange()` capability for collections
    * Added ability to dynamically control Cache lifetime programmatically
    * Added ability to sort by anything in the page header. E.g. `sort: header.taxonomy.year`
    * Added various helper methods to collections: `copy, nonVisible, modular, nonModular, published, nonPublished, nonRoutable`
2. [](#improved)
    * Modified all Collection methods so they can be chained together: `$collection->published()->visible()`
    * Set default Cache lifetime to default of 1 week (604800 seconds) - was infinite
    * House-cleaning of some unused methods in Pages object
3. [](#bugfix)
    * Fix `uninstall` GPM command that was broken in last release
    * Fix for intermittent `undefined index` error when working with Collections
    * Fix for date of some pages being set to incorrect future timestamps

# v0.9.12
## 01/06/2015

1. [](#new)
    * Added an all-access robots.txt file for search engines
    * Added new GPM `uninstall` command
    * Added support for **in-page** Twig processing in **modular** pages
    * Added configurable support for `undefined` Twig functions and filters
2. [](#improved)
    * Fall back to default `.html` template if error occurs on non-html pages
    * Added ability to have PSR-1 friendly plugin names (CamelCase, no-dashes)
    * Fix to `composer.json` to deter API rate-limit errors
    * Added **non-exception-throwing** handler for undefined methods on `Medium` objects
3. [](#bugfix)
    * Fix description for `self-upgrade` method of GPM command
    * Fix for incorrect version number when performing GPM `update`
    * Fix for argument description of GPM `install` command
    * Fix for recalcitrant CodeKit mac application

# v0.9.11
## 12/21/2014

1. [](#new)
    * Added support for simple redirects as well as routes
2. [](#improved)
    * Handle Twig errors more cleanly
3. [](#bugfix)
    * Fix for error caused by invalid or missing user agent string
    * Fix for directory relative links and URL fragments (#pagelink)
    * Fix for relative links with no subfolder in `base_url`

# v0.9.10
## 12/12/2014

1. [](#new)
    * Added Facebook-style `nicetime` date Twig filter
2. [](#improved)
    * Moved `clear-cache` functionality into Cache object required for Admin plugin
3. [](#bugfix)
    * Fix for undefined index with previous/next buttons

# v0.9.9
## 12/05/2014

1. [](#new)
    * Added new `@page` collection type
    * Added `ksort` and `contains` Twig filters
    * Added `gist` Twig function
2. [](#improved)
    * Refactored Page previous/next/adjacent functionality
    * Updated to Symfony 2.6 for yaml/console/event-dispatcher libraries
    * More PSR code fixes
3. [](#bugfix)
    * Fix for over-escaped apostrophes in YAML

# v0.9.8
## 12/01/2014

1. [](#new)
    * Added configuration option to set default lifetime on cache saves
    * Added ability to set HTTP status code from page header
    * Implemented simple wild-card custom routing
2. [](#improved)
    * Fixed elusive double load to fully cache issue (crossing fingers...)
    * Ensure Twig tags are treated as block items in markdown
    * Removed some older deprecated methods
    * Ensure onPageContentProcessed() event only fires when not cached
    * More PSR code fixes
3. [](#bugfix)
    * Fix issue with miscalculation of blog separator location `===`

# v0.9.7
## 11/24/2014

1. [](#improved)
    * Nginx configuration updated
    * Added gitter.im badge to README
    * Removed `set_time_limit()` and put checks around `ignore_user_abort`
    * More PSR code fixes
2. [](#bugfix)
    * Fix issue with non-valid asset path showing up when they shouldn't
    * Fix for JS asset pipeline and scripts that don't end in `;`
    * Fix for schema-based markdown URLs broken routes (eg `mailto:`)

# v0.9.6
## 11/17/2014

1. [](#improved)
    * Moved base_url variables into Grav container
    * Forced media sorting to use natural sort order by default
    * Various PSR code tidying
    * Added filename, extension, thumb to all medium objects
2. [](#bugfix)
    * Fix for infinite loop in page.content()
    * Fix hostname for configuration overrides
    * Fix for cached configuration
    * Fix for relative URLs in markdown on installs with no base_url
    * Fix for page media images with uppercase extension

# v0.9.5
## 11/09/2014

1. [](#new)
    * Added quality setting to medium for compression configuration of images
    * Added new onPageContentProcessed() event that is post-content processing but pre-caching
2. [](#improved)
    * Added support for AND and OR taxonomy filtering.  AND by default (was OR)
    * Added specific clearing options for CLI clear-cache command
    * Moved environment method to URI so it can be accessible in plugins and themes
    * Set Grav's output variable to public so it can be manipulated in onOutputGenerated event
    * Updated vendor libraries to latest versions
    * Better handing of 'home' in active menu state detection
    * Various PSR code tidying
    * Improved some error messages and notices
3. [](#bugfix)
    * Force route rebuild when configuration changes
    * Fix for 'installed undefined' error in CLI versions command
    * Do not remove the JSON/Text error handlers
    * Fix for supporting inline JS and CSS when Asset pipeline enabled
    * Fix for Data URLs in CSS being badly formed
    * Fix Markdown links with fragment and query elements

# v0.9.4
## 10/29/2014

1. [](#new)
    * New improved Debugbar with messages, timing, config, twig information
    * New exception handling system utilizing Whoops
    * New logging system utilizing Monolog
    * Support for auto-detecting environment configuration
    * New version command for CLI
    * Integrate Twig dump() calls into Debugbar
2. [](#improved)
    * Selfupgrade now clears cache on successful upgrade
    * Selfupgrade now supports files without extensions
    * Improved error messages when plugin is missing
    * Improved security in .htaccess
    * Support CSS/JS/Image assets in vendor/system folders via .htaccess
    * Add support for system timers
    * Improved and optimized configuration loading
    * Automatically disable Debugbar on non-HTML pages
    * Disable Debugbar by default
3. [](#bugfix)
    * More YAML blueprint fixes
    * Fix potential double // in assets
    * Load debugger as early as possible

# v0.9.3
## 10/09/2014

1. [](#new)
    * GPM (Grav Package Manager) Added
    * Support for multiple Grav configurations
    * Dynamic media support via URL
    * Added inlineCss and inlineJs support for Assets
2. [](#improved)
    * YAML caching for increased performance
    * Use stream wrapper in pages, plugins and themes
    * Switched to RocketTheme toolbox for some core functionality
    * Renamed `setup` CLI command to `sandbox`
    * Broke cache types out into multiple directories in the cache folder
    * Removed vendor libs from github repository
    * Various PSR cleanup of code
    * Various Blueprint updates to support upcoming admin plugin
    * Added ability to filter page children for normal/modular/all
    * Added `sort_by_key` twig filter
    * Added `visible()` and `routable()` filters to page collections
    * Use session class in shutdown process
    * Improvements to modular page loading
    * Various code cleanup and optimizations
3. [](#bugfix)
    * Fixed file checking not updating the last modified time. For real this time!
    * Switched debugger to PRODUCTION mode by default
    * Various fixes in URI class for increased reliability

# v0.9.2
## 09/15/2014

1. [](#new)
    * New flexible site and page metadata support including ObjectGraph and Facebook
    * New method to get user IP address in URI object
    * Added new onShutdown() event that fires after connection is closed for Async features
2. [](#improved)
    * Skip assets pipeline minify on Windows platforms by default due to PHP issue 47689
    * Fixed multiple level menus not highlighting correctly
    * Updated some blueprints in preparation for admin plugin
    * Fail gracefully when theme does not exist
    * Add stream support into ResourceLocator::addPath()
    * Separate themes from plugins, add themes:// stream and onTask events
    * Added barDump() to Debugger
    * Removed stray test page
    * Override modified only if a non-markdown file was modified
    * Added assets attributes support
    * Auto-run composer install when running the Grav CLI
    * Vendor folder removed from repository
    * Minor configuration performance optimizations
    * Minor debugger performance optimizations
3. [](#bugfix)
    * Fix url() twig function when Grav isn't installed at root
    * Workaround for PHP bug 52065
    * Fixed getList() method on Pages object that was not working
    * Fix for open_basedir error
    * index.php now warns if not running on PHP 5.4
    * Removed memcached option (redundant)
    * Removed memcache from auto setup, added memcache server configuration option
    * Fix broken password validation
    * Back to proper PSR-4 Autoloader

# v0.9.1
## 09/02/2014

1. [](#new)
    * Added new `theme://` PHP stream for current theme
2. [](#improved)
    * Default to new `file` modification checking rather than `folder`
    * Added support for various markdown link formats to convert to Grav-friendly URLs
    * Moved configure() from Theme to Themes class
    * Fix autoloading without composer update -o
    * Added support for Twig url method
    * Minor code cleanup
3. [](#bugfix)
    * Fixed issue with page changes not being picked up
    * Fixed Minify to provide `@supports` tag compatibility
    * Fixed ResourceLocator not working with multiple paths
    * Fixed issue with Markdown process not stripping LFs
    * Restrict file type extensions for added security
    * Fixed template inheritance
    * Moved Browser class to proper location

# v0.9.0
## 08/25/2014

1. [](#new)
    * Addition of Dependency Injection Container
    * Refactored plugins to use Symfony Event Dispatcher
    * New Asset Manager to provide unified management of JavaScript and CSS
    * Asset Pipelining to provide unification, minify, and optimization of JavaScript and CSS
    * Grav Media support directly in Markdown syntax
    * Additional Grav Generator meta tag in default themes
    * Added support for PHP Stream Wrapper for resource location
    * Markdown Extra support
    * Browser object for fast browser detection
2. [](#improved)
    * PSR-4 Autoloader mechanism
    * Tracy Debugger new `detect` option to detect running environment
    * Added new `random` collection sort option
    * Make media images progressive by default
    * Additional URI filtering for improved security
    * Safety checks to ensure PHP 5.4.0+
    * Move to Slidebars side navigation in default Antimatter theme
    * Updates to `.htaccess` including section on `RewriteBase` which is needed for some hosting providers
3. [](#bugfix)
    * Fixed issue when installing in an apache userdir (~username) folder
    * Various mobile CSS issues in default themes
    * Various minor bug fixes


# v0.8.0
## 08/13/2014

1. [](#new)
    * Initial Release<|MERGE_RESOLUTION|>--- conflicted
+++ resolved
@@ -5,20 +5,14 @@
     * Added default setting to only allow `direct-installs` from official GPM.  Can be configured in `system.yaml`
     * Added a new `Utils::isValidUrl()` method
     * Added optional parameter to `|markdown(false)` filter to toggle block/line processing (default|true = `block`)
-<<<<<<< HEAD
-=======
     * Added new `Page::folderExists()` method
->>>>>>> c86d791d
 1. [](#improved)
     * Genericized `direct-install` so it can be called via Admin plugin
 1. [](#bugfix)
     * Fixed a minor bug in Number validation [#1329](https://github.com/getgrav/grav/issues/1329)
     * Fixed exception when trying to find user account and there is no `user://accounts` folder
     * Fixed issue when setting `Page::expires(0)` [Admin #1009](https://github.com/getgrav/grav-plugin-admin/issues/1009)
-<<<<<<< HEAD
-=======
     * Removed ID from `nonce_field()` Twig function causing validation errors [Form #115](https://github.com/getgrav/grav-plugin-form/issues/115)
->>>>>>> c86d791d
 
 # v1.1.17
 ## 02/17/2017
