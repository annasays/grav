--- conflicted
+++ resolved
@@ -1,4 +1,3 @@
-<<<<<<< HEAD
 # v1.7.0-rc.9
 ## mm/dd/2020
 
@@ -338,14 +337,13 @@
     * Added support for Twig 2.11 (compatible with Twig 1.40+)
     * Optimization: Initialize debugbar only after the configuration has been loaded
     * Optimization: Combine some early Grav processors into a single one
-=======
+
 # v1.6.24
 ## 04/27/2020
 
 1. [](#improved)
     * Added support for `X-Forwarded-Host` [#2891](https://github.com/getgrav/grav/pull/2891)
     * Disable XDebug in Travis builds
->>>>>>> c1f18f5e
 
 # v1.6.23
 ## 03/19/2020
