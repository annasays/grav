# v1.7.0-rc.18
## mm/dd/2020

1. [](#new)
    * Set minimum requirements to **PHP 7.3.6**
    * Added `FlexDirectoryInterface` interface
    * Renamed `PageCollectionInterface::nonModular()` into `PageCollectionInterface::pages()` and deprecated the old method
    * Renamed `PageCollectionInterface::modular()` into `PageCollectionInterface::modules()` and deprecated the old method'
    * Upgraded `bin/composer.phar` to `2.0.2` which is all new and much faster
    * Added search option `same_as` to Flex Objects
    * Added PHP 8 compatible `function_exists()`: `Utils::functionExists()`
1. [](#improved)
    * Updated bundled JQuery to latest version `3.5.1`
    * Forward a `sid` to GPM when downloading a premium package via CLI
    * Allow `JsonFormatter` options to be passed as a string
    * Hide Flex Pages frontend configuration (not ready for production use)
    * Improve Flex configuration: gather views together in blueprint
    * Added XSS detection to all forms (use `check_xss: false` to disable it per field)
1. [](#bugfix)
    * *Menu Visibility Requires Access* Security option setting wrong frontmatter [login#265](https://github.com/getgrav/grav-plugin-login/issues/265)
    * Accessing page with unsupported file extension (jpg, pdf, xsl) will use wrong mime type [#3031](https://github.com/getgrav/grav/issues/3031)
    * Fixed media crashing on a bad image
    * Fixed bug in collections where filter `type: false` did not work
    * Fixed `print_r()` in twig
    * Fixed sorting by groups in `Flex Users`
    * Changing `Flex Page` template causes the other language versions of that page to lose their content [admin#1958](https://github.com/getgrav/grav-plugin-admin/issues/1958)
    * Fixed plugins getting initialized multiple times (by CLI commands for example)
    * Fixed `header.admin.children_display_order` in Flex Pages to work just like with regular pages
    * Fixed `Utils::isFunctionDisabled()` method if there are spaces in `disable_functions` [#3023](https://github.com/getgrav/grav/issues/3023)
    * Fixed potential fatal error when creating flex index using cache [#3062](https://github.com/getgrav/grav/issues/3062)
    * Fixed fatal error in `CompiledFile` if the cached version is broken
    * Fixed updated media missing from media when editing Flex Object after page reload
<<<<<<< HEAD
    * Fixed issue with `config-default@` breaking on set [#1972](https://github.com/getgrav/grav-plugin-admin/issues/1971)
=======
    * Escape titles in Flex pages list [flex-objects#84](https://github.com/trilbymedia/grav-plugin-flex-objects/issues/84)
>>>>>>> 78dc70bc

# v1.7.0-rc.17
## 10/07/2020

1. [](#new)
    * Added a `Uri::getAllHeaders()` compatibility function
1. [](#improved)
    * Fall back through various templates scenarios if they don't exist in theme to avoid unhelpful error.
    * Added default templates for `external.html.twig`, `default.html.twig`, and `modular.html.twig`
    * Improve Media classes
    * _POTENTIAL BREAKING CHANGE:_ Added reload argument to `FlexStorageInterface::getMetaData()`
1. [](#bugfix)
    * Fixed `Security::sanitizeSVG()` creating an empty file if SVG file cannot be parsed
    * Fixed infinite loop in blueprints with `extend@` to a parent stream
    * Added missing `Stream::create()` method
    * Added missing `onBlueprintCreated` event for Flex Pages
    * Fixed `onBlueprintCreated` firing multiple times recursively
    * Fixed media upload failing with custom folders
    * Fixed `unset()` in `ObjectProperty` class
    * Fixed `FlexObject::freeMedia()` method causing media to become null
    * Fixed bug in `Flex Form` making it impossible to set nested values
    * Fixed `Flex User` avatar when using folder storage, also allow multiple images
    * Fixed Referer reference during GPM calls.
    * Fixed fatal error with toggled lists

# v1.7.0-rc.16
## 09/01/2020

1. [](#new)
    * Added a new `svg_image()` twig function to make it easier to 'include' SVG source in Twig
    * Added a helper `Utils::fullPath()` to get the full path to a file be it stream, relative, etc.
1. [](#improved)
    * Added `themes` to cached blueprints and configuration
1. [](#bugfix)
    * Fixed `Flex Pages` issue with `getRoute()` returning path with language prefix for default language if set not to do that
    * Fixed `Flex Pages` bug where reordering pages causes page content to disappear if default language uses wrong extension (`.md` vs `.en.md`)
    * Fixed `Flex Pages` bug where `onAdminSave` passes page as `$event['page']` instead of `$event['object']` [#2995](https://github.com/getgrav/grav/issues/2995)
    * Fixed `Flex Pages` bug where changing a modular page template added duplicate file [admin#1899](https://github.com/getgrav/grav-plugin-admin/issues/1899)
    * Fixed `Flex Pages` bug where renaming slug causes bad ordering range after save [#2997](https://github.com/getgrav/grav/issues/2997)

# v1.7.0-rc.15
## 07/22/2020

1. [](#bugfix)
    * Fixed Flex index file caching [#2962](https://github.com/getgrav/grav/issues/2962)
    * Fixed various issues with Exif data reading and images being incorrectly rotated [#1923](https://github.com/getgrav/grav-plugin-admin/issues/1923)

# v1.7.0-rc.14
## 07/09/2020

1. [](#improved)
    * Added ability to `noprocess` specific items only in Link/Image Excerpts, e.g. `http://foo.com/page?id=foo&target=_blank&noprocess=id` [#2954](https://github.com/getgrav/grav/pull/2954)
1. [](#bugfix)
    * Regression: Default language fix broke `Language::getLanguageURLPrefix()` and `Language::isIncludeDefaultLanguage()` methods when not using multi-language
    * Reverted `Language::getDefault()` and `Language::getLanguage()` to return false again because of plugin compatibility (updated docblocks)
    * Fixed UTF-8 issue in `Excerpts::getExcerptsFromHtml`
    * Fixed some compatibility issues with recent Changes to `Assets` handling
    * Fixed issue with `CSS_IMPORTS_REGEX` breaking with complex URLs [#2958](https://github.com/getgrav/grav/issues/2958)
    * Moved duplicated `CSS_IMPORT_REGEX` to local variable in `AssetUtilsTrait::moveImports()`
    * Fixed page media only accepting images [#2943](https://github.com/getgrav/grav/issues/2943)

# v1.7.0-rc.13
## 07/01/2020

1. [](#new)
    * Added support for uploading and deleting images directly in `Media`
    * Added new `onAfterCacheClear` event
1. [](#improved)
    * Improved `CvsFormatter` to attempt to encode non-scalar variables into JSON before giving up
    * Moved image loading into its own trait to be used by images+static images
    * Adjusted asset types to enable extension of assets in class [#2937](https://github.com/getgrav/grav/pull/2937)
    * Composer update for vendor library updates
    * Updated bundled `composer.phar` to `2.0.0-dev`
1. [](#bugfix)
    * Fixed `MediaUploadTrait::copyUploadedFile()` not adding uploaded media to the collection
    * Fixed regression in saving media to a new Flex Object [admin#1867](https://github.com/getgrav/grav-plugin-admin/issues/1867)
    * Fixed `Trying to get property 'username' of non-object` error in Flex [flex-objects#62](https://github.com/trilbymedia/grav-plugin-flex-objects/issues/62)
    * Fixed retina images not working in Flex [flex-objects#64](https://github.com/trilbymedia/grav-plugin-flex-objects/issues/64)
    * Fixed plugin initialization in CLI
    * Fixed broken logic in `Page::topParent()` when dealing with first-level pages
    * Fixed broken `Flex Page` authorization for groups
    * Fixed missing `onAdminSave` and `onAdminAfterSave` events when using `Flex Pages` and `Flex Users` [flex-objects#58](https://github.com/trilbymedia/grav-plugin-flex-objects/issues/58)
    * Fixed new `User Group` allowing bad group name to be saved [admin#1917](https://github.com/getgrav/grav-plugin-admin/issues/1917)
    * Fixed `Language::getDefault()` returning false and not 'en'
    * Fixed non-text links in `Excerpts::getExcerptFromHtml`
    * Fixed CLI commands not properly intializing Plugins so events can fire

# v1.7.0-rc.12
## 06/08/2020

1. [](#improved)
    * Changed `Folder::hasChildren` to `Folder::countChildren`
    * Added `Content Editor` option to user account blueprint
1. [](#bugfix)
    * Fixed new `Flex Page` not having correct form fields for the page type
    * Fixed new `Flex User` erroring out on save (thanks @mikebi42)
    * Fixed `Flex Object` request cache clear when saving object
    * Fixed blueprint value filtering in lists [#2923](https://github.com/getgrav/grav/issues/2923)
    * Fixed blueprint for `system.pages.hide_empty_folders` [#1925](https://github.com/getgrav/grav/issues/2925)
    * Fixed file field in `Flex Objects` (use `Grav\Common\Flex\Types\GenericObject` instead of `FlexObject`) [flex-objects#37](https://github.com/trilbymedia/grav-plugin-flex-objects/issues/37)
    * Fixed saving nested file fields in `Flex Objects` [flex-objects#34](https://github.com/trilbymedia/grav-plugin-flex-objects/issues/34)
    * JSON Route of homepage with no ‘route’ set is valid [form#425](https://github.com/getgrav/grav-plugin-form/issues/425)

# v1.7.0-rc.11
## 05/14/2020

1. [](#new)
    * Added support for native `loading=lazy` attributes on images.  Can be set in `system.images.defaults` or per md image with `?loading=lazy` [#2910](https://github.com/getgrav/grav/issues/2910)
1. [](#improved)
    * Added `PageCollection::all()` to mimic Pages class
    * Added system configuration support for `HTTP_X_Forwarded` headers (host disabled by default)
    * Updated `PHPUserAgentParser` to 1.0.0
    * Improved docblocks
    * Fixed some phpstan issues
    * Tighten vendor requirements
1. [](#bugfix)
    * Fix for uppercase image extensions
    * Fix for `&` errors in HTML when passed to `Excerpts.php`

# v1.7.0-rc.10
## 04/30/2020

1. [](#new)
    * Changed `Response::get()` used by **GPM/Admin** to use [Symfony HttpClient v4.4](https://symfony.com/doc/current/components/http_client.html) (`composer install --nodev` required for Git installations)
    * Added new `Excerpts::processLinkHtml()` method
1. [](#bugfix)
    * Fixed `Flex Pages` admin with PHP `intl` extension enabled when using custom page order
    * Fixed saving non-numeric-prefix `Flex Page` changing to numeric-prefix [flex-objects#56](https://github.com/trilbymedia/grav-plugin-flex-objects/issues/56)
    * Copying `Flex Page` in admin does nothing [flex-objects#55](https://github.com/trilbymedia/grav-plugin-flex-objects/issues/55)
    * Force GPM progress to be between 0-100%

# v1.7.0-rc.9
## 04/27/2020

1. [](#new)
    * Support for `webp` image format in Page Media [#1168](https://github.com/getgrav/grav/issues/1168)
    * Added `Route::getBase()` method
1. [](#improved)
    * Support symlinks when saving `File`
1. [](#bugfix)
    * Fixed flex objects with integer keys not working [#2863](https://github.com/getgrav/grav/issues/2863)
    * Fixed `Pages::instances()` returning null values when using `Flex Pages` [#2889](https://github.com/getgrav/grav/issues/2889)
    * Fixed Flex Page parent `header.admin.children_display_order` setting being ignored in Admin [#2881](https://github.com/getgrav/grav/issues/2881)
    * Implemented missing Flex `$pageCollection->batch()` and `$pageCollection->order()` methods
    * Fixed user avatar creation for new `Flex Users` when using folder storage
    * Fixed `Trying to access array offset on value of type null` PHP 7.4 error in `Plugin.php`
    * Fixed Gregwar Image library using `.jpeg` for cached images, rather use `.jpg`
    * Fixed `Flex Pages` with `00.home` page not having ordering set
    * Fixed `Flex Pages` not updating empty content on save [#2890](https://github.com/getgrav/grav/issues/2890)
    * Fixed creating new Flex User with file storage
    * Fixed saving new `Flex Object` with custom key
    * Fixed broken `Plugin::config()` method

# v1.7.0-rc.8
## 03/19/2020

1. [](#new)
    * Added `MediaTrait::freeMedia()` method to free media (and memory)
    * Added `Folder::hasChildren()` method to determine if a folder has child folders
1. [](#improved)
    * Save memory when updating large flex indexes
    * Better `Content-Encoding` handling in Apache when content compression is disabled [#2619](https://github.com/getgrav/grav/issues/2619)
1. [](#bugfix)
    * Fixed creating new `Flex User` when folder storage has been selected
    * Fixed some bugs in Flex root page methods
    * Fixed bad default redirect code in `ControllerResponseTrait::createRedirectResponse()`
    * Fixed issue with PHP `HTTP_X_HTTP_METHOD_OVERRIDE` [#2847](https://github.com/getgrav/grav/issues/2847)
    * Fixed numeric usernames not working in `Flex Users`
    * Implemented missing Flex `$page->move()` method

# v1.7.0-rc.7
## 03/05/2020

1. [](#new)
    * Added `Session::regenerateId()` method to properly prevent session fixation issues
    * Added configuration option `system.strict_mode.blueprint_compat` to maintain old `validation: strict` behavior [#1273](https://github.com/getgrav/grav/issues/1273)
1. [](#improved)
    * Improved Flex events
    * Updated CLI commands to use the new methods to initialize Grav
1. [](#bugfix)
    * Fixed Flex Pages having broken `isFirst()`, `isLast()`, `prevSibling()`, `nextSibling()` and `adjacentSibling()`
    * Fixed broken ordering sometimes when saving/moving visible `Flex Page` [#2837](https://github.com/getgrav/grav/issues/2837)
    * Fixed ordering being lost when saving modular `Flex Page`
    * Fixed `validation: strict` not working in blueprints (see `system.strict_mode.blueprint_compat` setting) [#1273](https://github.com/getgrav/grav/issues/1273)
    * Fixed `Blueprint::extend()` and `Blueprint::embed()` not initializing dynamic properties
    * Fixed fatal error on storing flex flash using new object without a key
    * Regression: Fixed unchecking toggleable having no effect in Flex forms
    * Fixed changing page template in Flex Pages [#2828](https://github.com/getgrav/grav/issues/2828)

# v1.7.0-rc.6
## 02/11/2020

1. [](#new)
    * Plugins & Themes: Call `$plugin->autoload()` and `$theme->autoload()` automatically when object gets initialized
    * CLI: Added `$grav->initializeCli()` method
    * Flex Directory: Implemented customizable configuration
    * Flex Storages: Added support for renaming directory entries
1. [](#improved)
    * Vendor updates to latest
1. [](#bugfix)
    * Regression: Fixed fatal error in blueprints [#2811](https://github.com/getgrav/grav/issues/2811)
    * Regression: Fixed bad method call in FlexDirectory::getAuthorizeRule()
    * Regression: Fixed fatal error in admin if the site has custom permissions in `onAdminRegisterPermissions`
    * Regression: Fixed flex user index with folder storage
    * Regression: Fixed fatal error in `bin/plugin` command
    * Fixed `FlexObject::triggerEvent()` not emitting events [#2816](https://github.com/getgrav/grav/issues/2816)
    * Grav 1.7: Fixed saving Flex configuration with ignored values becoming null
    * Grav 1.7: Fixed `bin/plugin` initialization
    * Grav 1.7: Fixed Flex Page cache key not taking account active language

# v1.7.0-rc.5
## 02/03/2020

1. [](#bugfix)
    * Regression: Flex not working in PHP 7.2 or older
    * Fixed creating first user from admin not clearing Flex User directory cache [#2809](https://github.com/getgrav/grav/issues/2809)
    * Fixed Flex Pages allowing root page to be deleted

# v1.7.0-rc.4
## 02/03/2020

1. [](#new)
    * _POTENTIAL BREAKING CHANGE:_ Upgraded Parsedown to 1.7 for Parsedown-Extra 0.8. Plugins that extend Parsedown may need a fix to render as HTML
    * Added `$grav['flex']` to access all registered Flex Directories
    * Added `$grav->dispatchEvent()` method for PSR-14 events
    * Added `FlexRegisterEvent` which triggers when `$grav['flex']` is being accessed the first time
    * Added Flex cache configuration options
    * Added `PluginsLoadedEvent` which triggers after plugins have been loaded but not yet initialized
    * Added `SessionStartEvent` which triggers when session is started
    * Added `PermissionsRegisterEvent` which triggers when `$grav['permissions']` is being accessed the first time
    * Added support for Flex Directory specific configuration
    * Added support for more advanced ACL
    * Added `flatten_array` filter to form field validation
    * Added support for `security@: or: [admin.super, admin.pages]` in blueprints (nested AND/OR mode support)
1. [](#improved)
    * Blueprint validation: Added `validate: value_type: bool|int|float|string|trim` to `array` to filter all the values inside the array
    * Twig `url()` takes now third parameter (`true`) to return URL on non-existing file instead of returning false
1. [](#bugfix)
    * Grav 1.7: Fixed blueprint loading issues [#2782](https://github.com/getgrav/grav/issues/2782)
    * Fixed PHP 7.4 compatibility issue with `Stream`
    * Fixed new `Flex Users` being stored with wrong filename, login issues [#2785](https://github.com/getgrav/grav/issues/2785)
    * Fixed `ignore_empty: true` not removing empty values in blueprint filtering
    * Fixed `{{ false|string }}` twig to return '0' instead of ''
    * Fixed twig `url()` failing if stream has extra slash in it (e.g. `user:///data`)
    * Fixed `Blueprint::filter()` returning null instead of array if there is nothing to return
    * Fixed `Cannot use a scalar value as an array` error in `Utils::arrayUnflattenDotNotation()`, ignore nested structure instead
    * Fixed `Route` instance in multi-site setups
    * Fixed `system.translations: false` breaking `Inflector` methods
    * Fixed filtering ignored (eg. `security@: admin.super`) fields causing `Flex Objects` to lose data on save
    * Grav 1.7: Fixed `Flex Pages` unserialize issues if Flex-Objects Plugin has not been installed
    * Grav 1.7: Require Flex-Objects Plugin to edit Flex Accounts
    * Grav 1.7: Fixed bad result on testing `isPage()` when using Flex Pages

# v1.7.0-rc.3
## 01/02/2020

1. [](#new)
    * Added root page support for `Flex Pages`
1. [](#improved)
    * Twig filter `|yaml_serialize`: added support for `JsonSerializable` objects and other array-like objects
    * Added support for returning Flex Page specific permissions for admin and testing
    * Updated copyright dates to `2020`
    * Various vendor updates
1. [](#bugfix)
    * Grav 1.7: Fixed error on page initialization [#2753](https://github.com/getgrav/grav/issues/2753)
    * Fixed checking ACL for another user (who is not currently logged in) in a Flex Object or Directory
    * Fixed bug in Windows where `Filesystem::dirname()` returns backslashes
    * Fixed Flex object issues in Windows [#2773](https://github.com/getgrav/grav/issues/2773)

# v1.7.0-rc.2
## 12/04/2019

1. [](#new)
    * Updated Symfony Components to 4.4
    * Added support for page specific CRUD permissions (`Flex Pages` only)
    * Added new `-r <job-id>` option for Scheduler CLI command to force-run a job [#2720](https://github.com/getgrav/grav/issues/2720)
    * Added `Utils::isAssoc()` and `Utils::isNegative()` helper methods
    * Changed `UserInterface::authorize()` to return `null` having the same meaning as `false` if access is denied because of no matching rule
    * Changed `FlexAuthorizeInterface::isAuthorized()` to return `null` having the same meaning as `false` if access is denied because of no matching rule
    * Moved all Flex type classes under `Grav\Common\Flex`
    * DEPRECATED `Grav\Common\User\Group` in favor of `$grav['user_groups']`, which contains Flex UserGroup collection
    * DEPRECATED `$page->modular()` in favor of `$page->isModule()` for better readability
    * Fixed phpstan issues in all code up to level 3
1. [](#improved)
    * Improved twig `|array` filter to work with iterators and objects with `toArray()` method
    * Updated Flex `SimpleStorage` code to feature match the other storages
    * Improved user and group ACL to support deny permissions (`Flex Users` only)
    * Improved twig `authorize()` function to work better with nested rule parameters
    * Output the current username that Scheduler is using if crontab not setup
    * Translations: rename MODULAR to MODULE everywhere
    * Optimized `Flex Pages` collection filtering
    * Frontend optimizations for `Flex Pages`
1. [](#bugfix)
    * Regression: Fixed Grav update bug [#2722](https://github.com/getgrav/grav/issues/2722)
    * Fixed fatal error when calling `{{ grav.undefined }}`
    * Grav 1.7: Reverted `$object->getStorageKey()` interface as it was not a good idea, added `getMasterKey()` for pages
    * Grav 1.7: Fixed logged in user being able to delete his own account from admin account manager

# v1.7.0-rc.1
## 11/06/2019

1. [](#new)
    * Added `Flex Pages` to Grav core and removed Flex Objects plugin dependency
    * Added `Utils::simpleTemplate()` method for very simple variable templating
    * Added `array_diff()` twig function
    * Added `template_from_string()` twig function
    * Updated Symfony Components to 4.3
1. [](#improved)
    * Improved `Scheduler` cron command check and more useful CLI information
    * Improved `Flex Users`: obey blueprints and allow Flex to be used in admin only
    * Improved `Flex` to support custom site template paths
    * Changed Twig `{% cache %}` tag to not need unique key, and `lifetime` is now optional
    * Added mime support for file formatters
    * Updated built-in `composer.phar` to latest `1.9.0`
    * Updated vendor libraries
    * Use `Symfony EventDispatcher` directly and not rockettheme/toolbox wrapper
1. [](#bugfix)
    * Fixed exception caused by missing template type based on `Accept:` header [#2705](https://github.com/getgrav/grav/issues/2705)
    * Fixed `Page::untranslatedLanguages()` not being symmetrical to `Page::translatedLanguages()`
    * Fixed `Flex Pages` not calling `onPageProcessed` event when cached
    * Fixed phpstan issues in Framework up to level 7
    * Fixed issue with duplicate configuration settings in Flex Directory
    * Fixed fatal error if there are numeric folders in `Flex Pages`
    * Fixed error on missing `Flex` templates in if `Flex Objects` plugin isn't installed
    * Fixed `PageTranslateTrait::getAllLanguages()` and `getAllLanguages()` to include default language
    * Fixed multi-language saving issues with default language in `Flex Pages`
    * Selfupgrade CLI: Fixed broken selfupgrade assets reference [#2681](https://github.com/getgrav/grav/issues/2681)
    * Grav 1.7: Fixed PHP 7.1 compatibility issues
    * Grav 1.7: Fixed fatal error in multi-site setups
    * Grav 1.7: Fixed `Flex Pages` routing if using translated slugs or `system.hide_in_urls` setting
    * Grav 1.7: Fixed bug where Flex index file couldn't be disabled

# v1.7.0-beta.10
## 10/03/2019

1. [](#improved)
    * Flex: Removed extra exists check when creating object (messes up "non-existing" pages)
    * Support customizable null character replacement in `CSVFormatter::decode()`
1. [](#bugfix)
    * Fixed wrong Grav param separator when using `Route` class
    * Fixed Flex User Avatar not fully backwards compatible with old user
    * Grav 1.7: Fixed prev/next page missing pages if pagination was turned on in page header
    * Grav 1.7: Reverted setting language for every page during initialization
    * Grav 1.7: Fixed numeric language inconsistencies

# v1.7.0-beta.9
## 09/26/2019

1. [](#new)
    * Added a new `{% cache %}` Twig tag eliminating need for `twigcache` extension.
1. [](#improved)
    * Improved blueprint initialization in Flex Objects (fixes content aware fields)
    * Improved Flex FolderStorage class to better hide storage specific logic
    * Exception will output a badly formatted line in `CsvFormatter::decode()`
1. [](#bugfix)
    * Fixed error when activating Flex Accounts in GRAV system configuration (PHP 7.1)
    * Fixed Grav parameter handling in `RouteFactory::createFromString()`

# v1.7.0-beta.8
## 09/19/2019

1. [](#new)
    * Added new `Security::sanitizeSVG()` function
    * Backwards compatibility break: `FlexStorageInterface::getStoragePath()` and `getMediaPath()` can now return null
1. [](#improved)
    * Several FlexObject loading improvements
    * Added `bin/grav page-system-validator [-r|--record] [-c|--check]` to test Flex Pages
    * Improved language support for `Route` class
1. [](#bugfix)
    * Regression: Fixed language fallback
    * Regression: Fixed translations when language code is used for non-language purposes
    * Regression: Allow SVG avatar images for users
    * Fixed error in `Session::getFlashObject()` if Flex Form is being used
    * Fixed broken Twig `dump()`
    * Fixed `Page::modular()` and `Page::modularTwig()` returning `null` for folders and other non-initialized pages
    * Fixed 404 error when you click to non-routable menu item with children: redirect to the first child instead
    * Fixed wrong `Pages::dispatch()` calls (with redirect) when we really meant to call `Pages::find()`
    * Fixed avatars not being displayed with flex users [#2431](https://github.com/getgrav/grav/issues/2431)
    * Fixed initial Flex Object state when creating a new objects in a form

# v1.7.0-beta.7
## 08/30/2019

1. [](#improved)
    * Improved language support
1. [](#bugfix)
    * `FlexForm`: Fixed some compatibility issues with Form plugin

# v1.7.0-beta.6
## 08/29/2019

1. [](#new)
    * Added experimental support for `Flex Pages` (**Flex Objects** plugin required)
1. [](#improved)
    * Improved `bin/grav yamllinter` CLI command by adding an option to find YAML Linting issues from the whole site or custom folder
    * Added support for not instantiating pages, useful to speed up tasks
    * Greatly improved speed of loading Flex collections
1. [](#bugfix)
    * Fixed `$page->summary()` always striping HTML tags if the summary was set by `$page->setSummary()`
    * Fixed `Flex->getObject()` when using Flex Key
    * Grav 1.7: Fixed enabling PHP Debug Bar causes fatal error in Gantry [#2634](https://github.com/getgrav/grav/issues/2634)
    * Grav 1.7: Fixed broken taxonomies [#2633](https://github.com/getgrav/grav/issues/2633)
    * Grav 1.7: Fixed unpublished blog posts being displayed on the front-end [#2650](https://github.com/getgrav/grav/issues/2650)

# v1.7.0-beta.5
## 08/11/2019

1. [](#new)
    * Added a new `bin/grav server` CLI command to easily run Symfony or PHP built-in webservers
    * Added `hasFlexFeature()` method to test if `FlexObject` or `FlexCollection` implements a given feature
    * Added `getFlexFeatures()` method to return all features that `FlexObject` or `FlexCollection` implements
    * DEPRECATED `FlexDirectory::update()` and `FlexDirectory::remove()`
    * Added `FlexStorage::getMetaData()` to get updated object meta information for listed keys
    * Added `Language::getPageExtensions()` to get full list of supported page language extensions
    * Added `$grav->close()` method to properly terminate the request with a response
    * Added `Pages::getCollection()` method
1. [](#improved)
    * Better support for Symfony local server `symfony server:start`
    * Make `Route` objects immutable
    * `FlexDirectory::getObject()` can now be called without any parameters to create a new object
    * Flex objects no longer return temporary key if they do not have one; empty key is returned instead
    * Updated vendor libraries
    * Moved `collection()` and `evaluate()` logic from `Page` class into `Pages` class
1. [](#bugfix)
    * Fixed `Form` not to use deleted flash object until the end of the request fixing issues with reset
    * Fixed `FlexForm` to allow multiple form instances with non-existing objects
    * Fixed `FlexObject` search by using `key`
    * Grav 1.7: Fixed clockwork messages with arrays and objects

# v1.7.0-beta.4
## 07/01/2019

1. [](#new)
    * Updated with Grav 1.6.12 features, improvements & fixes
    * Added new configuration option `system.debugger.censored` to hide potentially sensitive information
    * Added new configuration option `system.languages.include_default_lang_file_extension` to keep default language in `.md` files if set to `false`
    * Added configuration option to set fallback content languages individually for every language
1. [](#improved)
    * Updated Vendor libraries
1. [](#bugfix)
    * Fixed `.md` page to be assigned to the default language and to be listed in translated/untranslated page list
    * Fixed `Language::getFallbackPageExtensions()` to fall back only to default language instead of going through all languages
    * Fixed `Language::getFallbackPageExtensions()` returning wrong file extensions when passing custom page extension

# v1.7.0-beta.3
## 06/24/2019

1. [](#bugfix)
    * Fixed Clockwork on Windows machines
    * Fixed parent field issues on Windows machines
    * Fixed unreliable Clockwork calls in sub-folders

# v1.7.0-beta.2
## 06/21/2019

1. [](#new)
    * Updated with Grav 1.6.11 fixes
1. [](#improved)
    * Updated the Clockwork text

# v1.7.0-beta.1
## 06/14/2019

1. [](#new)
    * Added support for [Clockwork](https://underground.works/clockwork) developer tools (now default debugger)
    * Added support for [Tideways XHProf](https://github.com/tideways/php-xhprof-extension) PHP Extension for profiling method calls
    * Added Twig profiling for Clockwork debugger
    * Added support for Twig 2.11 (compatible with Twig 1.40+)
    * Optimization: Initialize debugbar only after the configuration has been loaded
    * Optimization: Combine some early Grav processors into a single one

# v1.6.29
## mm/dd/2020

1. [](#improved)
    * Updated bundled JQuery to latest version `3.5.1`
1. [](#bugfix)
    * Fixed hardcoded system folder in blueprints, config and language streams
    * Added `.htaccess` rule to block attempts to use Twig in the request URL

# v1.6.28
## 10/07/2020

1. [](#new)
    * Back-ported twig `{% cache %}` tag from Grav 1.7
    * Back-ported `Utils::fullPath()` helper function from Grav 1.7
    * Back-ported `{{ svg_image() }}` Twig function from Grav 1.7
    * Back-ported `Folder::countChildren()` function from Grav 1.7
1. [](#improved)
    * Use new `{{ theme_var() }}` enhanced logic from Grav 1.7
    * Improved `Excerpts` class with fixes and functionality from Grav 1.7
    * Ensure `onBlueprintCreated()` is initialized first
    * Do not cache default `404` error page
    * Composer update of vendor libraries
    * Switched `Caddyfile` to use new Caddy2 syntax + improved usability
1. [](#bugfix)
    * Fixed Referer reference during GPM calls.
    * Fixed fatal error with toggled lists

# v1.6.27
## 09/01/2020

1. [](#improved)
    * Right trim route for safety
    * Use the proper ellipsis for summary [#2939](https://github.com/getgrav/grav/pull/2939)
    * Left pad schedule times with zeros [#2921](https://github.com/getgrav/grav/pull/2921)

# v1.6.26
## 06/08/2020

1. [](#improved)
    * Added new configuration option to control the supported attributes in markdown links [#2882](https://github.com/getgrav/grav/issues/2882)
1. [](#bugfix)
    * Fixed blueprint for `system.pages.hide_empty_folders` [#1925](https://github.com/getgrav/grav/issues/2925)
    * JSON Route of homepage with no ‘route’ set is valid
    * Fix case-insensitive search of location header [form#425](https://github.com/getgrav/grav-plugin-form/issues/425)

# v1.6.25
## 05/14/2020

1. [](#improved)
    * Added system configuration support for `HTTP_X_Forwarded` headers (host disabled by default)
    * Updated `PHPUserAgentParser` to 1.0.0
    * Bump `Go` to version 1.13 in `travis.yaml`

# v1.6.24
## 04/27/2020

1. [](#improved)
    * Added support for `X-Forwarded-Host` [#2891](https://github.com/getgrav/grav/pull/2891)
    * Disable XDebug in Travis builds

# v1.6.23
## 03/19/2020

1. [](#new)
    * Moved `Parsedown` 1.6 and `ParsedownExtra` 0.7 into `Grav\Framework\Parsedown` to allow fixes
    * Added `aliases.php` with references to direct `\Parsedown` and `\ParsedownExtra` references
1. [](#improved)
    * Upgraded `jQuery` to latest 3.4.1 version [#2859](https://github.com/getgrav/grav/issues/2859)
1. [](#bugfix)
    * Fixed PHP 7.4 issue in ParsedownExtra [#2832](https://github.com/getgrav/grav/issues/2832)
    * Fix for [user reported](https://twitter.com/OriginalSicksec) CVE path-based open redirect
    * Fix for `stream_set_option` error with PHP 7.4 via Toolbox#28 [#2850](https://github.com/getgrav/grav/issues/2850)

# v1.6.22
## 03/05/2020

1. [](#new)
    * Added `Pages::reset()` method
1. [](#improved)
    * Updated Negotiation library to address issues [#2513](https://github.com/getgrav/grav/issues/2513)
1. [](#bugfix)
    * Fixed issue with search plugins not being able to switch between page translations
    * Fixed issues with `Pages::baseRoute()` not picking up active language reliably
    * Reverted `validation: strict` fix as it breaks sites, see [#1273](https://github.com/getgrav/grav/issues/1273)

# v1.6.21
## 02/11/2020

1. [](#new)
    * Added `ConsoleCommand::setLanguage()` method to set language to be used from CLI
    * Added `ConsoleCommand::initializeGrav()` method to properly set up Grav instance to be used from CLI
    * Added `ConsoleCommand::initializePlugins()`method to properly set up all plugins to be used from CLI
    * Added `ConsoleCommand::initializeThemes()`method to properly set up current theme to be used from CLI
    * Added `ConsoleCommand::initializePages()` method to properly set up pages to be used from CLI
1. [](#improved)
    * Vendor updates
1. [](#bugfix)
    * Fixed `bin/plugin` CLI calling `$themes->init()` way too early (removed it, use above methods instead)
    * Fixed call to `$grav['page']` crashing CLI
    * Fixed encoding problems when PHP INI setting `default_charset` is not `utf-8` [#2154](https://github.com/getgrav/grav/issues/2154)

# v1.6.20
## 02/03/2020

1. [](#bugfix)
    * Fixed incorrect routing caused by `str_replace()` in `Uri::init()` [#2754](https://github.com/getgrav/grav/issues/2754)
    * Fixed session cookie is being set twice in the HTTP header [#2745](https://github.com/getgrav/grav/issues/2745)
    * Fixed session not restarting if user was invalid (downgrading from Grav 1.7)
    * Fixed filesystem iterator calls with non-existing folders
    * Fixed `checkbox` field not being saved, requires also Form v4.0.2 [#1225](https://github.com/getgrav/grav/issues/1225)
    * Fixed `validation: strict` not working in blueprints [#1273](https://github.com/getgrav/grav/issues/1273)
    * Fixed `Data::filter()` removing empty fields (such as empty list) by default [#2805](https://github.com/getgrav/grav/issues/2805)
    * Fixed fatal error with non-integer page param value [#2803](https://github.com/getgrav/grav/issues/2803)
    * Fixed `Assets::addInlineJs()` parameter type mismatch between v1.5 and v1.6 [#2659](https://github.com/getgrav/grav/issues/2659)
    * Fixed `site.metadata` saving issues [#2615](https://github.com/getgrav/grav/issues/2615)

# v1.6.19
## 12/04/2019

1. [](#new)
    * Catch PHP 7.4 deprecation messages and report them in debugbar instead of throwing fatal error
1. [](#bugfix)
    * Fixed fatal error when calling `{{ grav.undefined }}`
    * Fixed multiple issues when there are no pages in the site
    * PHP 7.4 fix for [#2750](https://github.com/getgrav/grav/issues/2750)

# v1.6.18
## 12/02/2019

1. [](#bugfix)
    * PHP 7.4 fix in `Pages::buildSort()`
    * Updated vendor libraries for PHP 7.4 fixes in Twig and other libraries
    * Fixed fatal error when `$page->id()` is null [#2731](https://github.com/getgrav/grav/pull/2731)
    * Fixed cache conflicts on pages with no set id
    * Fix rewrite rule for for `lighttpd` default config [#721](https://github.com/getgrav/grav/pull/2721)

# v1.6.17
## 11/06/2019

1. [](#new)
    * Added working ETag (304 Not Modified) support based on the final rendered HTML
1. [](#improved)
    * Safer file handling + customizable null char replacement in `CsvFormatter::decode()`
    * Change of Behavior: `Inflector::hyphenize` will now automatically trim dashes at beginning and end of a string.
    * Change in Behavior for `Folder::all()` so no longer fails if trying to copy non-existent dot file [#2581](https://github.com/getgrav/grav/pull/2581)
    * renamed composer `test-plugins` script to `phpstan-plugins` to be more explicit [#2637](https://github.com/getgrav/grav/pull/2637)
1. [](#bugfix)
    * Fixed PHP 7.1 bug in FlexMedia
    * Fix cache image generation when using cropResize [#2639](https://github.com/getgrav/grav/pull/2639)
    * Fix `array_merge()` exception with non-array page header metadata [#2701](https://github.com/getgrav/grav/pull/2701)

# v1.6.16
## 09/19/2019

1. [](#bugfix)
    * Fixed Flex user creation if file storage is being used [#2444](https://github.com/getgrav/grav/issues/2444)
    * Fixed `Badly encoded JSON data` warning when uploading files [#2663](https://github.com/getgrav/grav/issues/2663)

# v1.6.15
## 08/20/2019

1. [](#improved)
    * Improved robots.txt [#2632](https://github.com/getgrav/grav/issues/2632)
1. [](#bugfix)
    * Fixed broken markdown Twig tag [#2635](https://github.com/getgrav/grav/issues/2635)
    * Force Symfony 4.2 in Grav 1.6 to remove a bunch of deprecated messages

# v1.6.14
## 08/18/2019

1. [](#bugfix)
    * Actually include fix for `system\router.php` [#2627](https://github.com/getgrav/grav/issues/2627)

# v1.6.13
## 08/16/2019

1. [](#bugfix)
    * Regression fix for `system\router.php` [#2627](https://github.com/getgrav/grav/issues/2627)

# v1.6.12
## 08/14/2019

1. [](#new)
    * Added support for custom `FormFlash` save locations
    * Added a new `Utils::arrayLower()` method for lowercasing arrays
    * Support new GRAV_BASEDIR environment variable [#2541](https://github.com/getgrav/grav/pull/2541)
    * Allow users to override plugin handler priorities [#2165](https://github.com/getgrav/grav/pull/2165)
1. [](#improved)
    * Use new `Utils::getSupportedPageTypes()` to enforce `html,htm` at the front of the list [#2531](https://github.com/getgrav/grav/issues/2531)
    * Updated vendor libraries
    * Markdown filter is now page-aware so that it works with modular references [admin#1731](https://github.com/getgrav/grav-plugin-admin/issues/1731)
    * Check of `GRAV_USER_INSTANCE` constant is already defined [#2621](https://github.com/getgrav/grav/pull/2621)
1. [](#bugfix)
    * Fixed some potential issues when `$grav['user']` is not set
    * Fixed error when calling `Media::add($name, null)`
    * Fixed `url()` returning wrong path if using stream with grav root path in it, eg: `user-data://shop` when Grav is in `/shop`
    * Fixed `url()` not returning a path to non-existing file (`user-data://shop` => `/user/data/shop`) if it is set to fail gracefully
    * Fixed `url()` returning false on unknown streams, such as `ftp://domain.com`, they should be treated as external URL
    * Fixed Flex User to have permissions to save and delete his own user
    * Fixed new Flex User creation not being possible because of username could not be given
    * Fixed fatal error 'Expiration date must be an integer, a DateInterval or null, "double" given' [#2529](https://github.com/getgrav/grav/issues/2529)
    * Fixed non-existing Flex object having a bad media folder
    * Fixed collections using `page@.self:` should allow modular pages if requested
    * Fixed an error when trying to delete a file from non-existing Flex Object
    * Fixed `FlexObject::exists()` failing sometimes just after the object has been saved
    * Fixed CSV formatter not encoding strings with `"` and `,` properly
    * Fixed var order in `Validation.php` [#2610](https://github.com/getgrav/grav/issues/2610)

# v1.6.11
## 06/21/2019

1. [](#new)
    * Added `FormTrait::getAllFlashes()` method to get all the available form flash objects for the form
    * Added creation and update timestamps to `FormFlash` objects
1. [](#improved)
    * Added `FormFlashInterface`, changed constructor to take `$config` array
1. [](#bugfix)
    * Fixed error in `ImageMedium::url()` if the image cache folder does not exist
    * Fixed empty form flash name after file upload or form state update
    * Fixed a bug in `Route::withParam()` method
    * Fixed issue with `FormFlash` objects when there is no session initialized

# v1.6.10
## 06/14/2019

1. [](#improved)
    * Added **page blueprints** to `YamlLinter` CLI and Admin reports
    * Removed `Gitter` and `Slack` [#2502](https://github.com/getgrav/grav/issues/2502)
    * Optimizations for Plugin/Theme loading
    * Generalized markdown classes so they can be used outside of `Page` scope with a custom `Excerpts` class instance
    * Change minimal port number to 0 (unix socket) [#2452](https://github.com/getgrav/grav/issues/2452)
1. [](#bugfix)
    * Force question to install demo content in theme update [#2493](https://github.com/getgrav/grav/issues/2493)
    * Fixed GPM errors from blueprints not being logged [#2505](https://github.com/getgrav/grav/issues/2505)
    * Don't error when IP is invalid [#2507](https://github.com/getgrav/grav/issues/2507)
    * Fixed regression with `bin/plugin` not listing the plugins available (1c725c0)
    * Fixed bitwise operator in `TwigExtension::exifFunc()` [#2518](https://github.com/getgrav/grav/issues/2518)
    * Fixed issue with lang prefix incorrectly identifying as admin [#2511](https://github.com/getgrav/grav/issues/2511)
    * Fixed issue with `U0ils::pathPrefixedBYLanguageCode()` and trailing slash [#2510](https://github.com/getgrav/grav/issues/2511)
    * Fixed regresssion issue of `Utils::Url()` not returning `false` on failure. Added new optional `fail_gracefully` 3rd attribute to return string that caused failure [#2524](https://github.com/getgrav/grav/issues/2524)

# v1.6.9
## 05/09/2019

1. [](#new)
    * Added `Route::withoutParams()` methods
    * Added `Pages::setCheckMethod()` method to override page configuration in Admin Plugin
    * Added `Cache::clearCache('invalidate')` parameter for just invalidating the cache without deleting any cached files
    * Made `UserCollectionInderface` to extend `Countable` to get the count of existing users
1. [](#improved)
    * Flex admin: added default search options for flex objects
    * Flex collection and object now fall back to the default template if template file doesn't exist
    * Updated Vendor libraries including Twig 1.40.1
    * Updated language files from `https://crowdin.com/project/grav-core`
1. [](#bugfix)
    * Fixed `$grav['route']` from being modified when the route instance gets modified
    * Fixed Assets options array mixed with standalone priority [#2477](https://github.com/getgrav/grav/issues/2477)
    * Fix for `avatar_url` provided by 3rd party providers
    * Fixed non standard `lang` code lengths in `Utils` and `Session` detection
    * Fixed saving a new object in Flex `SimpleStorage`
    * Fixed exception in `Flex::getDirectories()` if the first parameter is set
    * Output correct "Last Updated" in `bin/gpm info` command
    * Checkbox getting interpreted as string, so created new `Validation::filterCheckbox()`
    * Fixed backwards compatibility to `select` field with `selectize.create` set to true [git-sync#141](https://github.com/trilbymedia/grav-plugin-git-sync/issues/141)
    * Fixed `YamlFormatter::decode()` to always return array [#2494](https://github.com/getgrav/grav/pull/2494)
    * Fixed empty `$grav['request']->getAttribute('route')->getExtension()`

# v1.6.8
## 04/23/2019

1. [](#new)
    * Added `FlexCollection::filterBy()` method
1. [](#bugfix)
    * Revert `Use Null Coalesce Operator` [#2466](https://github.com/getgrav/grav/pull/2466)
    * Fixed `FormTrait::render()` not providing config variable
    * Updated `bin/grav clean` to clear `cache/compiled` and `user/config/security.yaml`

# v1.6.7
## 04/22/2019

1. [](#new)
    * Added a new `bin/grav yamllinter` CLI command to find YAML Linting issues [#2468](https://github.com/getgrav/grav/issues/2468#issuecomment-485151681)
1. [](#improved)
    * Improve `FormTrait` backwards compatibility with existing forms
    * Added a new `Utils::getSubnet()` function for IPv4/IPv6 parsing [#2465](https://github.com/getgrav/grav/pull/2465)
1. [](#bugfix)
    * Remove disabled fields from the form schema
    * Fix issue when excluding `inlineJs` and `inlineCss` from Assets pipeline [#2468](https://github.com/getgrav/grav/issues/2468)
    * Fix for manually set position on external URLs [#2470](https://github.com/getgrav/grav/issues/2470)

# v1.6.6
## 04/17/2019

1. [](#new)
    * `FormInterface` now implements `RenderInterface`
    * Added new `FormInterface::getTask()` method which reads the task from `form.task` in the blueprint
1. [](#improved)
    * Updated vendor libraries to latest
1. [](#bugfix)
    * Rollback `redirect_default_route` logic as it has issues with multi-lang [#2459](https://github.com/getgrav/grav/issues/2459)
    * Fix potential issue with `|contains` Twig filter on PHP 7.3
    * Fixed bug in text field filtering: return empty string if value isn't a string or number [#2460](https://github.com/getgrav/grav/issues/2460)
    * Force Asset `priority` to be an integer and not throw error if invalid string passed [#2461](https://github.com/getgrav/grav/issues/2461)
    * Fixed bug in text field filtering: return empty string if value isn't a string or number
    * Fixed `FlexForm` missing getter methods for defining form variables

# v1.6.5
## 04/15/2019

1. [](#bugfix)
    * Backwards compatiblity with old `Uri::__toString()` output

# v1.6.4
## 04/15/2019

1. [](#bugfix)
    * Improved `redirect_default_route` logic as well as `Uri::toArray()` to take into account `root_path` and `extension`
    * Rework logic to pull out excluded files from pipeline more reliably [#2445](https://github.com/getgrav/grav/issues/2445)
    * Better logic in `Utils::normalizePath` to handle externals properly [#2216](https://github.com/getgrav/grav/issues/2216)
    * Fixed to force all `Page::taxonomy` to be treated as strings [#2446](https://github.com/getgrav/grav/issues/2446)
    * Fixed issue with `Grav['user']` not being available [form#332](https://github.com/getgrav/grav-plugin-form/issues/332)
    * Updated rounding logic for `Utils::parseSize()` [#2394](https://github.com/getgrav/grav/issues/2394)
    * Fixed Flex simple storage not being properly initialized if used with caching

# v1.6.3
## 04/12/2019

1. [](#new)
    * Added `Blueprint::addDynamicHandler()` method to allow custom dynamic handlers, for example `custom-options@: getCustomOptions`
1. [](#bugfix)
    * Missed a `CacheCommand` reference in `bin/grav` [#2442](https://github.com/getgrav/grav/issues/2442)
    * Fixed issue with `Utils::normalizePath` messing with external URLs [#2216](https://github.com/getgrav/grav/issues/2216)
    * Fix for `vUndefined` versions when upgrading

# v1.6.2
## 04/11/2019

1. [](#bugfix)
    * Revert renaming of `ClearCacheCommand` to ensure CLI GPM upgrades go smoothly

# v1.6.1
## 04/11/2019

1. [](#improved)
    * Improved CSS for the bottom filter bar of DebugBar
1. [](#bugfix)
    * Fixed issue with `@import` not being added to top of pipelined css [#2440](https://github.com/getgrav/grav/issues/2440)

# v1.6.0
## 04/11/2019

1. [](#new)
    * Set minimum requirements to [PHP 7.1.3](https://getgrav.org/blog/raising-php-requirements-2018)
    * New `Scheduler` functionality for periodic jobs
    * New `Backup` functionality with multiple backup profiles and scheduler integration
    * Refactored `Assets Manager` to be more powerful and flexible
    * Updated Doctrine Collections to 1.6
    * Updated Doctrine Cache to 1.8
    * Updated Symfony Components to 4.2
    * Added new Cache purge functionality old cache manually via CLI/Admin as well as scheduler integration
    * Added new `{% throw 404 'Not Found' %}` twig tag (with custom code/message)
    * Added `Grav\Framework\File` classes for handling YAML, Markdown, JSON, INI and PHP serialized files
    * Added `Grav\Framework\Collection\AbstractIndexCollection` class
    * Added `Grav\Framework\Object\ObjectIndex` class
    * Added `Grav\Framework\Flex` classes
    * Added support for hiding form fields in blueprints by using dynamic property like `security@: admin.foobar`, `scope@: object` or `scope-ignore@: object` to any field
    * New experimental **FlexObjects** powered `Users` for increased performance and capability (**disabled** by default)
    * Added PSR-7 and PSR-15 classes
    * Added `Grav\Framework\DI\Container` class
    * Added `Grav\Framework\RequestHandler\RequestHandler` class
    * Added `Page::httpResponseCode()` and `Page::httpHeaders()` methods
    * Added `Grav\Framework\Form\Interfaces\FormInterface`
    * Added `Grav\Framework\Form\Interfaces\FormFactoryInterface`
    * Added `Grav\Framework\Form\FormTrait`
    * Added `Page::forms()` method to get normalized list of all form headers defined in the page
    * Added `onPageAction`, `onPageTask`, `onPageAction.{$action}` and `onPageTask.{$task}` events
    * Added `Blueprint::processForm()` method to filter form inputs
    * Move `processMarkdown()` method from `TwigExtension` to more general `Utils` class
    * Added support to include extra files into `Media` (such as uploaded files)
    * Added form preview support for `FlexObject`, including a way to render newly uploaded files before saving them
    * Added `FlexObject::getChanges()` to determine what fields change during an update
    * Added `arrayDiffMultidimensional`, `arrayIsAssociative`, `arrayCombine` Util functions
    * New `$grav['users']` service to allow custom user classes implementing `UserInterface`
    * Added `LogViewer` helper class and CLI command: `bin/grav logviewer`
    * Added `select()` and `unselect()` methods to `CollectionInterface` and its base classes
    * Added `orderBy()` and `limit()` methods to `ObjectCollectionInterface` and its base classes
    * Added `user-data://` which is a writable stream (`user://data` is not and should be avoided)
    * Added support for `/action:{$action}` (like task but used without nonce when only receiving data)
    * Added `onAction.{$action}` event
    * Added `Grav\Framework\Form\FormFlash` class to contain AJAX uploaded files in more reliable way
    * Added `Grav\Framework\Form\FormFlashFile` class which implements `UploadedFileInterface` from PSR-7
    * Added `Grav\Framework\Filesystem\Filesystem` class with methods to manipulate stream URLs
    * Added new `$grav['filesystem']` service using an instance of the new `Filesystem` object
    * Added `{% render object layout: 'default' with { variable: true } %}` for Flex objects and collections
    * Added `$grav->setup()` to simplify CLI and custom access points
    * Added `CsvFormatter` and `CsvFile` classes
    * Added new system config option to `pages.hide_empty_folders` if a folder has no valid `.md` file available. Default behavior is `false` for compatibility.
    * Added new system config option for `languages.pages_fallback_only` forcing only 'fallback' to find page content through supported languages, default behavior is to display any language found if active language is missing
    * Added `Utils::arrayFlattenDotNotation()` and `Utils::arrayUnflattenDotNotation()` helper methods
1. [](#improved)
    * Add the page to onMarkdownInitialized event [#2412](https://github.com/getgrav/grav/issues/2412)
    * Doctrine filecache is now namespaced with prefix to support purging
    * Register all page types into `blueprint://pages` stream
    * Removed `apc` and `xcache` support, made `apc` alias of `apcu`
    * Support admin and regular translations via the `|t` twig filter and `t()` twig function
    * Improved Grav Core installer/updater to run installer script
    * Updated vendor libraries including Symfony `4.2.3`
    * Renamed old `User` class to `Grav\Common\User\DataUser\User` with multiple improvements and small fixes
    * `User` class now acts as a compatibility layer to older versions of Grav
    * Deprecated `new User()`, `User::load()`, `User::find()` and `User::delete()` in favor of `$grav['users']` service
    * `Media` constructor has now support to not to initialize the media objects
    * Cleanly handle session corruption due to changing Flex object types
    * Added `FlexObjectInterface::getDefaultValue()` and `FormInterface::getDefaultValue()`
    * Added new `onPageContent()` event for every call to `Page::content()`
    * Added phpstan: PHP Static Analysis Tool [#2393](https://github.com/getgrav/grav/pull/2393)
    * Added `composer test-plugins` to test plugin issues with the current version of Grav
    * Added `Flex::getObjects()` and `Flex::getMixedCollection()` methods for co-mingled collections
    * Added support to use single Flex key parameter in `Flex::getObject()` method
    * Added `FlexObjectInterface::search()` and `FlexCollectionInterface::search()` methods
    * Override `system.media.upload_limit` with PHP's `post_max_size` or `upload_max_filesize`
    * Class `Grav\Common\Page\Medium\AbstractMedia` now use array traits instead of extending `Grav\Common\Getters`
    * Implemented `Grav\Framework\Psr7` classes as `Nyholm/psr7` decorators
    * Added a new `cache-clear` scheduled job to go along with `cache-purge`
    * Renamed `Grav\Framework\File\Formatter\FormatterInterface` to `Grav\Framework\File\Interfaces\FileFormatterInterface`
    * Improved `File::save()` to use a temporary file if file isn't locked
    * Improved `|t` filter to better support admin `|tu` style filter if in admin
    * Update all classes to rely on `PageInterface` instead of `Page` class
    * Better error checking in `bin/plugin` for existence and enabled
    * Removed `media.upload_limit` references
    * Twig `nicenumber`: do not use 0 + string casting hack
    * Converted Twig tags to use namespaced Twig classes
    * Site shows error on page rather than hard-crash when page has invalid frontmatter [#2343](https://github.com/getgrav/grav/issues/2343)
    * Added `languages.default_lang` option to override the default lang (usually first supported language)
    * Added `Content-Type: application/json` body support for PSR-7 `ServerRequest`
    * Remove PHP time limit in `ZipArchive`
    * DebugBar: Resolve twig templates in deprecated backtraces in order to help locating Twig issues
    * Added `$grav['cache']->getSimpleCache()` method for getting PSR-16 compatible cache
    * MediaTrait: Use PSR-16 cache
    * Improved `Utils::normalizePath()` to support non-protocol URLs
    * Added ability to reset `Page::metadata` to allow rebuilding from automatically generated values
    * Added back missing `page.types` field in system content configuration [admin#1612](https://github.com/getgrav/grav-plugin-admin/issues/1612)
    * Console commands: add method for invalidating cache
    * Updated languages
    * Improved `$page->forms()` call, added `$page->addForms()`
    * Updated languages from crowdin
    * Fixed `ImageMedium` constructor warning when file does not exist
    * Improved `Grav\Common\User` class; added `$user->update()` method
    * Added trim support for text input fields `validate: trim: true`
    * Improved `Grav\Framework\File\Formatter` classes to have abstract parent class and some useful methods
    * Support negotiated content types set via the Request `Accept:` header
    * Support negotiated language types set via the Request `Accept-Language:` header
    * Cleaned up and sorted the Service `idMap`
    * Updated `Grav` container object to implement PSR-11 `ContainerInterface`
    * Updated Grav `Processor` classes to implement PSR-15 `MiddlewareInterface`
    * Make `Data` class to extend `JsonSerializable`
    * Modified debugger icon to use retina space-dude version
    * Added missing `Video::preload()` method
    * Set session name based on `security.salt` rather than `GRAV_ROOT` [#2242](https://github.com/getgrav/grav/issues/2242)
    * Added option to configure list of `xss_invalid_protocols` in `Security` config [#2250](https://github.com/getgrav/grav/issues/2250)
    * Smarter `security.salt` checking now we use `security.yaml` for other options
    * Added apcu autoloader optimization
    * Additional helper methods in `Language`, `Languages`, and `LanguageCodes` classes
    * Call `onFatalException` event also on internal PHP errors
    * Built-in PHP Webserver: log requests before handling them
    * Added support for syslog and syslog facility logging (default: 'file')
    * Improved usability of `System` configuration blueprint with side-tabs
 1. [](#bugfix)
    * Fixed issue with `Truncator::truncateWords` and `Truncator::truncateLetters` when string not wrapped in tags [#2432](https://github.com/getgrav/grav/issues/2432)
    * Fixed `Undefined method closure::fields()` when getting avatar for user, thanks @Romarain [#2422](https://github.com/getgrav/grav/issues/2422)
    * Fixed cached images not being updated when source image is modified
    * Fixed deleting last list item in the form
    * Fixed issue with `Utils::url()` method would append extra `base_url` if URL already included it
    * Fixed `mkdir(...)` race condition
    * Fixed `Obtaining write lock failed on file...`
    * Fixed potential undefined property in `onPageNotFound` event handling
    * Fixed some potential issues/bugs found by phpstan
    * Fixed regression in GPM packages casted to Array (ref, getgrav/grav-plugin-admin@e3fc4ce)
    * Fixed session_start(): Setting option 'session.name' failed [#2408](https://github.com/getgrav/grav/issues/2408)
    * Fixed validation for select field type with selectize
    * Fixed validation for boolean toggles
    * Fixed non-namespaced exceptions in scheduler
    * Fixed trailing slash redirect in multlang environment [#2350](https://github.com/getgrav/grav/issues/2350)
    * Fixed some issues related to Medium objects losing query string attributes
    * Broke out Medium timestamp so it's not cleared on `reset()`s
    * Fixed issue with `redirect_trailing_slash` losing query string [#2269](https://github.com/getgrav/grav/issues/2269)
    * Fixed failed login if user attempts to log in with upper case non-english letters
    * Removed extra authenticated/authorized fields when saving existing user from a form
    * Fixed `Grav\Framework\Route::__toString()` returning relative URL, not relative route
    * Fixed handling of `append_url_extension` inside of `Page::templateFormat()` [#2264](https://github.com/getgrav/grav/issues/2264)
    * Fixed a broken language string [#2261](https://github.com/getgrav/grav/issues/2261)
    * Fixed clearing cache having no effect on Doctrine cache
    * Fixed `Medium::relativePath()` for streams
    * Fixed `Object` serialization breaking if overriding `jsonSerialize()` method
    * Fixed `YamlFormatter::decode()` when calling `init_set()` with integer
    * Fixed session throwing error in CLI if initialized
    * Fixed `Uri::hasStandardPort()` to support reverse proxy configurations [#1786](https://github.com/getgrav/grav/issues/1786)
    * Use `append_url_extension` from page header to set template format if set [#2604](https://github.com/getgrav/grav/pull/2064)
    * Fixed some bugs in Grav environment selection logic
    * Use login provider User avatar if set
    * Fixed `Folder::doDelete($folder, false)` removing symlink when it should not
    * Fixed asset manager to not add empty assets when they don't exist in the filesystem
    * Update `script` and `style` Twig tags to use the new `Assets` classes
    * Fixed asset pipeline to rewrite remote URLs as well as local [#2216](https://github.com/getgrav/grav/issues/2216)

# v1.5.10
## 03/21/2019

1. [](#new)
    * Added new `deferred` Twig extension

# v1.5.9
## 03/20/2019

1. [](#new)
    * Added new `onPageContent()` event for every call to `Page::content()`
1. [](#improved)
    * Fixed phpdoc generation
    * Updated vendor libraries
    * Force Toolbox v1.4.2
1. [](#bugfix)
    * EXIF fix for streams
    * Fix for User avatar not working due to uppercase or spaces in email [#2403](https://github.com/getgrav/grav/pull/2403)

# v1.5.8
## 02/07/2019

1. [](#improved)
    * Improved `User` unserialize to not to break the object if serialized data is not what expected
    * Removed unused parameter [#2357](https://github.com/getgrav/grav/pull/2357)

# v1.5.7
## 01/25/2019

1. [](#new)
    * Support for AWS Cloudfront forwarded scheme header [#2297](https://github.com/getgrav/grav/pull/2297)
1. [](#improved)
    * Set homepage with `https://` protocol [#2299](https://github.com/getgrav/grav/pull/2299)
    * Preserve accents in fields containing Twig expr. using unicode [#2279](https://github.com/getgrav/grav/pull/2279)
    * Updated vendor libraries
1. [](#bugfix)
    * Support spaces with filenames in responsive images [#2300](https://github.com/getgrav/grav/pull/2300)

# v1.5.6
## 12/14/2018

1. [](#improved)
    * Updated InitializeProcessor.php to use lang-safe redirect [#2268](https://github.com/getgrav/grav/pull/2268)
    * Improved user serialization to use less memory in the session

# v1.5.5
## 11/12/2018

1. [](#new)
    * Register theme prefixes as namespaces in Twig [#2210](https://github.com/getgrav/grav/pull/2210)
1. [](#improved)
    * Propogate error code between 400 and 600 for production sites [#2181](https://github.com/getgrav/grav/pull/2181)
1. [](#bugfix)
    * Remove hardcoded `302` when redirecting trailing slash [#2155](https://github.com/getgrav/grav/pull/2155)

# v1.5.4
## 11/05/2018

1. [](#improved)
    * Updated default page `index.md` with some consistency fixes [#2245](https://github.com/getgrav/grav/pull/2245)
1. [](#bugfix)
    * Fixed fatal error if calling `$session->invalidate()` when there's no active session
    * Fixed typo in media.yaml for `webm` extension [#2220](https://github.com/getgrav/grav/pull/2220)
    * Fixed markdown processing for telephone links [#2235](https://github.com/getgrav/grav/pull/2235)

# v1.5.3
## 10/08/2018

1. [](#new)
    * Added `Utils::getMimeByFilename()`, `Utils::getMimeByLocalFile()` and `Utils::checkFilename()` methods
    * Added configurable dangerous upload extensions in `security.yaml`
1. [](#improved)
    * Updated vendor libraries to latest

# v1.5.2
## 10/01/2018

1. [](#new)
    * Added new `Security` class for Grav security functionality including XSS checks
    * Added new `bin/grav security` command to scan for security issues
    * Added new `xss()` Twig function to allow for XSS checks on strings and arrays
    * Added `onHttpPostFilter` event to allow plugins to globally clean up XSS in the forms and tasks
    * Added `Deprecated` tab to DebugBar to catch future incompatibilities with later Grav versions
    * Added deprecation notices for features which will be removed in Grav 2.0
1. [](#improved)
    * Updated vendor libraries to latest
1. [](#bugfix)
    * Allow `$page->slug()` to be called before `$page->init()` without breaking the page
    * Fix for `Page::translatedLanguages()` to use routes always [#2163](https://github.com/getgrav/grav/issues/2163)
    * Fixed `nicetime()` twig function
    * Allow twig tags `{% script %}`, `{% style %}` and `{% switch %}` to be placed outside of blocks
    * Session expires in 30 mins independent from config settings [login#178](https://github.com/getgrav/grav-plugin-login/issues/178)

# v1.5.1
## 08/23/2018

1. [](#new)
    * Added static `Grav\Common\Yaml` class which should be used instead of `Symfony\Component\Yaml\Yaml`
1. [](#improved)
    * Updated deprecated Twig code so it works in both in Twig 1.34+ and Twig 2.4+
    * Switched to new Grav Yaml class to support Native + Fallback YAML libraries
1. [](#bugfix)
    * Broken handling of user folder in Grav URI object [#2151](https://github.com/getgrav/grav/issues/2151)

# v1.5.0
## 08/17/2018

1. [](#new)
    * Set minimum requirements to [PHP 5.6.4](https://getgrav.org/blog/raising-php-requirements-2018)
    * Updated Doctrine Collections to 1.4
    * Updated Symfony Components to 3.4 (with compatibility mode to fall back to Symfony YAML 2.8)
    * Added `Uri::method()` to get current HTTP method (GET/POST etc)
    * `FormatterInterface`: Added `getSupportedFileExtensions()` and `getDefaultFileExtension()` methods
    * Added option to disable `SimpleCache` key validation
    * Added support for multiple repo locations for `bin/grav install` command
    * Added twig filters for casting values: `|string`, `|int`, `|bool`, `|float`, `|array`
    * Made `ObjectCollection::matching()` criteria expressions to behave more like in Twig
    * Criteria: Added support for `LENGTH()`, `LOWER()`, `UPPER()`, `LTRIM()`, `RTRIM()` and `TRIM()`
    * Added `Grav\Framework\File\Formatter` classes for encoding/decoding YAML, Markdown, JSON, INI and PHP serialized strings
    * Added `Grav\Framework\Session` class to replace `RocketTheme\Toolbox\Session\Session`
    * Added `Grav\Common\Media` interfaces and trait; use those in `Page` and `Media` classes
    * Added `Grav\Common\Page` interface to allow custom page types in the future
    * Added setting to disable sessions from the site [#2013](https://github.com/getgrav/grav/issues/2013)
    * Added new `strict_mode` settings in `system.yaml` for compatibility
1. [](#improved)
    * Improved `Utils::url()` to support query strings
    * Display better exception message if Grav fails to initialize
    * Added `muted` and `playsinline` support to videos [#2124](https://github.com/getgrav/grav/pull/2124)
    * Added `MediaTrait::clearMediaCache()` to allow cache to be cleared
    * Added `MediaTrait::getMediaCache()` to allow custom caching
    * Improved session handling, allow all session configuration options in `system.session.options`
1. [](#bugfix)
    * Fix broken form nonce logic [#2121](https://github.com/getgrav/grav/pull/2121)
    * Fixed issue with uppercase extensions and fallback media URLs [#2133](https://github.com/getgrav/grav/issues/2133)
    * Fixed theme inheritance issue with `camel-case` that includes numbers [#2134](https://github.com/getgrav/grav/issues/2134)
    * Typo in demo typography page [#2136](https://github.com/getgrav/grav/pull/2136)
    * Fix for incorrect plugin order in debugger panel
    * Made `|markdown` filter HTML safe
    * Fixed bug in `ContentBlock` serialization
    * Fixed `Route::withQueryParam()` to accept array values
    * Fixed typo in truncate function [#1943](https://github.com/getgrav/grav/issues/1943)
    * Fixed blueprint field validation: Allow numeric inputs in text fields

# v1.4.8
## 07/31/2018

1. [](#improved)
    * Add Grav version to debug bar messages tab [#2106](https://github.com/getgrav/grav/pull/2106)
    * Add Nginx config for ddev project to `webserver-configs` [#2117](https://github.com/getgrav/grav/pull/2117)
    * Vendor library updates
1. [](#bugfix)
    * Don't allow `null` to be set as Page content

# v1.4.7
## 07/13/2018

1. [](#improved)
    * Use `getFilename` instead of `getBasename` [#2087](https://github.com/getgrav/grav/issues/2087)
1. [](#bugfix)
    * Fix for modular page preview [#2066](https://github.com/getgrav/grav/issues/2066)
    * `Page::routeCanonical()` should be string not array [#2069](https://github.com/getgrav/grav/issues/2069)

# v1.4.6
## 06/20/2018

1. [](#improved)
    * Manually re-added the improved SSL off-loading that was lost with Grav v1.4.0 merge [#1888](https://github.com/getgrav/grav/pull/1888)
    * Handle multibyte strings in `truncateLetters()` [#2007](https://github.com/getgrav/grav/pull/2007)
    * Updated robots.txt to include `/user/images/` folder [#2043](https://github.com/getgrav/grav/pull/2043)
    * Add getter methods for original and action to the Page object [#2005](https://github.com/getgrav/grav/pull/2005)
    * Modular template extension follows the master page extension [#2044](https://github.com/getgrav/grav/pull/2044)
    * Vendor library updates
1. [](#bugfix)
    * Handle `errors.display` system property better in admin plugin [admin#1452](https://github.com/getgrav/grav-plugin-admin/issues/1452)
    * Fix classes on non-http based protocol links [#2034](https://github.com/getgrav/grav/issues/2034)
    * Fixed crash on IIS (Windows) with open_basedir in effect [#2053](https://github.com/getgrav/grav/issues/2053)
    * Fixed incorrect routing with setup.php based base [#1892](https://github.com/getgrav/grav/issues/1892)
    * Fixed image resource memory deallocation [#2045](https://github.com/getgrav/grav/pull/2045)
    * Fixed issue with Errors `display:` option not handling integers properly [admin#1452](https://github.com/getgrav/grav-plugin-admin/issues/1452)

# v1.4.5
## 05/15/2018

1. [](#bugfix)
    * Fixed an issue with some users getting **2FA** prompt after upgrade [admin#1442](https://github.com/getgrav/grav-plugin-admin/issues/1442)
    * Do not crash when generating URLs with arrays as parameters [#2018](https://github.com/getgrav/grav/pull/2018)
    * Utils::truncateHTML removes whitespace when generating summaries [#2004](https://github.com/getgrav/grav/pull/2004)

# v1.4.4
## 05/11/2018

1. [](#new)
    * Added support for `Uri::post()` and `Uri::getConentType()`
    * Added a new `Medium:thumbnailExists()` function [#1966](https://github.com/getgrav/grav/issues/1966)
    * Added `authorized` support for 2FA
1. [](#improved)
    * Added default configuration for images [#1979](https://github.com/getgrav/grav/pull/1979)
    * Added dedicated PHPUnit assertions [#1990](https://github.com/getgrav/grav/pull/1990)
1. [](#bugfix)
    * Use `array_key_exists` instead of `in_array + array_keys` [#1991](https://github.com/getgrav/grav/pull/1991)
    * Fixed an issue with `custom_base_url` always causing 404 errors
    * Improve support for regex redirects with query and params [#1983](https://github.com/getgrav/grav/issues/1983)
    * Changed collection-based date sorting to `SORT_REGULAR` for better server compatibility [#1910](https://github.com/getgrav/grav/issues/1910)
    * Fix hardcoded string in modular blueprint [#1933](https://github.com/getgrav/grav/pull/1993)

# v1.4.3
## 04/12/2018

1. [](#new)
    * moved Twig `sortArrayByKey` logic into `Utils::` class
1. [](#improved)
    * Rolled back Parsedown library to stable `1.6.4` until a better solution for `1.8.0` compatibility can fe found
    * Updated vendor libraries to latest versions
1. [](#bugfix)
    * Fix for bad reference to `ZipArchive` in `GPM::Installer`

# v1.4.2
## 03/21/2018

1. [](#new)
    * Added new `|nicefilesize` Twig filter for pretty file (auto converts to bytes, kB, MB, GB, etc)
    * Added new `regex_filter()` Twig function to values in arrays
1. [](#improved)
    * Added bosnian to lang codes [#1917](﻿https://github.com/getgrav/grav/issues/1917)
    * Improved Zip extraction error codes [#1922](﻿https://github.com/getgrav/grav/issues/1922)
1. [](#bugfix)
    * Fixed an issue with Markdown Video and Audio that broke after Parsedown 1.7.0 Security updates [#1924](﻿https://github.com/getgrav/grav/issues/1924)
    * Fix for case-sensitive page metadata [admin#1370](https://github.com/getgrav/grav-plugin-admin/issues/1370)
    * Fixed missing composer requirements for the new `Grav\Framework\Uri` classes
    * Added missing PSR-7 vendor library required for URI additions in Grav 1.4.0

# v1.4.1
## 03/11/2018

1. [](#bugfix)
    * Fixed session timing out because of session cookie was not being sent

# v1.4.0
## 03/09/2018

1. [](#new)
    * Added `Grav\Framework\Uri` classes extending PSR-7 `HTTP message UriInterface` implementation
    * Added `Grav\Framework\Route` classes to allow route/link manipulation
    * Added `$grav['uri]->getCurrentUri()` method to get `Grav\Framework\Uri\Uri` instance for the current URL
    * Added `$grav['uri]->getCurrentRoute()` method to get `Grav\Framework\Route\Route` instance for the current URL
    * Added ability to have `php` version dependencies in GPM assets
    * Added new `{% switch %}` twig tag for more elegant if statements
    * Added new `{% markdown %}` twig tag
    * Added **Route Overrides** to the default page blueprint
    * Added new `Collection::toExtendedArray()` method that's particularly useful for Json output of data
    * Added new `|yaml_encode` and `|yaml_decode` Twig filter to convert to and from YAML
    * Added new `read_file()` Twig function to allow you to load and display a file in Twig (Supports streams and regular paths)
    * Added a new `Medium::exists()` method to check for file existence
    * Moved Twig `urlFunc()` to `Utils::url()` as its so darn handy
    * Transferred overall copyright from RocketTheme, LLC, to Trilby Media LLC
    * Added `theme_var`, `header_var` and `body_class` Twig functions for themes
    * Added `Grav\Framework\Cache` classes providing PSR-16 `Simple Cache` implementation
    * Added `Grav\Framework\ContentBlock` classes for nested HTML blocks with CSS/JS assets
    * Added `Grav\Framework\Object` classes for creating collections of objects
    * Added `|nicenumber` Twig filter
    * Added `{% try %} ... {% catch %} Error: {{ e.message }} {% endcatch %}` tag to allow basic exception handling inside Twig
    * Added `{% script %}` and `{% style %}` tags for Twig templates
    * Deprecated GravTrait
1. [](#improved)
    * Improved `Session` initialization
    * Added ability to set a `theme_var()` option in page frontmatter
    * Force clearing PHP `clearstatcache` and `opcache-reset` on `Cache::clear()`
    * Better `Page.collection()` filtering support including ability to have non-published pages in collections
    * Stopped Chrome from auto-completing admin user profile form [#1847](https://github.com/getgrav/grav/issues/1847)
    * Support for empty `switch` field like a `checkbox`
    * Made `modular` blueprint more flexible
    * Code optimizations to `Utils` class [#1830](https://github.com/getgrav/grav/pull/1830)
    * Objects: Add protected function `getElement()` to get serialized value for a single property
    * `ObjectPropertyTrait`: Added protected functions `isPropertyLoaded()`, `offsetLoad()`, `offsetPrepare()` and `offsetSerialize()`
    * `Grav\Framework\Cache`: Allow unlimited TTL
    * Optimizations & refactoring to the test suite [#1779](https://github.com/getgrav/grav/pull/1779)
    * Slight modification of Whoops error colors
    * Added new configuration option `system.session.initialize` to delay session initialization if needed by a plugin
    * Updated vendor libraries to latest versions
    * Removed constructor from `ObjectInterface`
    * Make it possible to include debug bar also into non-HTML responses
    * Updated built-in JQuery to latest 3.3.1
1. [](#bugfix)
    * Fixed issue with image alt tag always getting empted out unless set in markdown
    * Fixed issue with remote PHP version determination for Grav updates [#1883](https://github.com/getgrav/grav/issues/1883)
    * Fixed issue with _illegal scheme offset_ in `Uri::convertUrl()` [page-inject#8](https://github.com/getgrav/grav-plugin-page-inject/issues/8)
    * Properly validate YAML blueprint fields so admin can save as proper YAML now  [addresses many issues]
    * Fixed OpenGraph metatags so only Twitter uses `name=`, and all others use `property=` [#1849](https://github.com/getgrav/grav/issues/1849)
    * Fixed an issue with `evaluate()` and `evaluate_twig()` Twig functions that throws invalid template error
    * Fixed issue with `|sort_by_key` twig filter if the input was null or not an array
    * Date ordering should always be numeric [#1810](https://github.com/getgrav/grav/issues/1810)
    * Fix for base paths containing special characters [#1799](https://github.com/getgrav/grav/issues/1799)
    * Fix for session cookies in paths containing special characters
    * Fix for `vundefined` error for version numbers in GPM [form#222](https://github.com/getgrav/grav-plugin-form/issues/222)
    * Fixed `BadMethodCallException` thrown in GPM updates [#1784](https://github.com/getgrav/grav/issues/1784)
    * NOTE: Parsedown security release now escapes `&` to `&amp;` in Markdown links

# v1.3.10
## 12/06/2017

1. [](#bugfix)
    * Reverted GPM Local pull request as it broken admin [#1742](https://github.com/getgrav/grav/issues/1742)

# v1.3.9
## 12/05/2017

1. [](#new)
    * Added new core Twig templates for `partials/metadata.html.twig` and `partials/messages.html.twig`
    * Added ability to work with GPM locally [#1742](https://github.com/getgrav/grav/issues/1742)
    * Added new HTML5 audio controls [#1756](https://github.com/getgrav/grav/issues/1756)
    * Added `Medium::copy()` method to create a copy of a medium object
    * Added new `force_lowercase_urls` functionality on routes and slugs
    * Added new `item-list` filter type to remove empty items
    * Added new `setFlashCookieObject()` and `getFlashCookieObject()` methods to `Session` object
    * Added new `intl_enabled` option to disable PHP intl module collation when not needed
1. [](#bugfix)
    * Fixed an issue with checkbox field validation [form#216](https://github.com/getgrav/grav-plugin-form/issues/216)
    * Fixed issue with multibyte Markdown link URLs [#1749](https://github.com/getgrav/grav/issues/1749)
    * Fixed issue with multibyte folder names [#1751](https://github.com/getgrav/grav/issues/1751)
    * Fixed several issues related to `system.custom_base_url` that were broken [#1736](https://github.com/getgrav/grav/issues/1736)
    * Dynamically added pages via `Pages::addPage()` were not firing `onPageProcessed()` event causing forms not to be processed
    * Fixed `Page::active()` and `Page::activeChild()` to work with UTF-8 characters in the URL [#1727](https://github.com/getgrav/grav/issues/1727)
    * Fixed typo in `modular.yaml` causing media to be ignored [#1725](https://github.com/getgrav/grav/issues/1725)
    * Reverted `case_insensitive_urls` option as it was causing issues with taxonomy [#1733](https://github.com/getgrav/grav/pull/1733)
    * Removed an extra `/` in `CompileFile.php` [#1693](https://github.com/getgrav/grav/pull/1693)
    * Uri::Encode user and password to prevent issues in browsers
    * Fixed "Invalid AJAX response" When using Built-in PHP Webserver in Windows [#1258](https://github.com/getgrav/grav-plugin-admin/issues/1258)
    * Remove support for `config.user`, it was broken and bad practise
    * Make sure that `clean cache` uses valid path [#1745](https://github.com/getgrav/grav/pull/1745)
    * Fixed token creation issue with `Uri` params like `/id:3`
    * Fixed CSS Pipeline failing with Google remote fonts if the file was minified [#1261](https://github.com/getgrav/grav-plugin-admin/issues/1261)
    * Forced `field.multiple: true` to allow use of min/max options in `checkboxes.validate`

# v1.3.8
## 10/26/2017

1. [](#new)
    * Added Page `media_order` capability to manually order page media via a page header
1. [](#bugfix)
    * Fixed GPM update issue with filtered slugs [#1711](https://github.com/getgrav/grav/issues/1711)
    * Fixed issue with missing image file not throwing 404 properly [#1713](https://github.com/getgrav/grav/issues/1713)

# v1.3.7
## 10/18/2017

1. [](#bugfix)
    * Regression Uri: `base_url_absolute` always has the port number [#1690](https://github.com/getgrav/grav-plugin-admin/issues/1690)
    * Uri: Prefer using REQUEST_SCHEME instead of HTTPS [#1698](https://github.com/getgrav/grav-plugin-admin/issues/1698)
    * Fixed routing paths with urlencoded spaces and non-latin letters [#1688](https://github.com/getgrav/grav-plugin-admin/issues/1688)

# v1.3.6
## 10/12/2017

1. [](#bugfix)
    * Regression: Ajax error in Nginx [admin#1244](https://github.com/getgrav/grav-plugin-admin/issues/1244)
    * Remove the `_url=$uri` portion of the the Nginx `try_files` command [admin#1244](https://github.com/getgrav/grav-plugin-admin/issues/1244)

# v1.3.5
## 10/11/2017

1. [](#improved)
    * Refactored `URI` class with numerous bug fixes, and optimizations
    * Override `system.media.upload_limit` with PHP's `post_max_size` or `upload_max_filesize`
    * Updated `bin/grav clean` command to remove unnecessary vendor files (save some bytes)
    * Added a `http_status_code` Twig function to allow setting HTTP status codes from Twig directly.
    * Deter XSS attacks via URI path/uri methods (credit:newbthenewbd)
    * Added support for `$uri->toArray()` and `(string)$uri`
    * Added support for `type` on `Asstes::addInlineJs()` [#1683](https://github.com/getgrav/grav/pull/1683)
1. [](#bugfix)
    * Fixed method signature error with `GPM\InstallCommand::processPackage()` [#1682](https://github.com/getgrav/grav/pull/1682)

# v1.3.4
## 09/29/2017

1. [](#new)
    * Added filter support for Page collections (routable/visible/type/access/etc.)
1. [](#improved)
    * Implemented `Composer\CaBundle` for SSL Certs [#1241](https://github.com/getgrav/grav/issues/1241)
    * Refactored the Assets sorting logic
    * Improved language overrides to merge only 'extra' translations [#1514](https://github.com/getgrav/grav/issues/1514)
    * Improved support for Assets with query strings [#1451](https://github.com/getgrav/grav/issues/1451)
    * Twig extension cleanup
1. [](#bugfix)
    * Fixed an issue where fallback was not supporting dynamic page generation
    * Fixed issue with Image query string not being fully URL encoded [#1622](https://github.com/getgrav/grav/issues/1622)
    * Fixed `Page::summary()` when using delimiter and multibyte UTF8 Characters [#1644](https://github.com/getgrav/grav/issues/1644)
    * Fixed missing `.json` thumbnail throwing error when adding media [grav-plugin-admin#1156](https://github.com/getgrav/grav-plugin-admin/issues/1156)
    * Fixed insecure session cookie initialization [#1656](https://github.com/getgrav/grav/pull/1656)

# v1.3.3
## 09/07/2017

1. [](#new)
    * Added support for 2-Factor Authentication in admin profile
    * Added `gaussianBlur` media method [#1623](https://github.com/getgrav/grav/pull/1623)
    * Added new `|chunk_split()`, `|basename`, and `|dirname` Twig filter
    * Added new `tl` Twig filter/function to support specific translations [#1618](https://github.com/getgrav/grav/issues/1618)
1. [](#improved)
    * User `authorization` now requires a check for `authenticated` - REQUIRED: `Login v2.4.0`
    * Added options to `Page::summary()` to support size without HTML tags [#1554](https://github.com/getgrav/grav/issues/1554)
    * Forced `natsort` on plugins to ensure consistent plugin load ordering across platforms [#1614](https://github.com/getgrav/grav/issues/1614)
    * Use new `multilevel` field to handle Asset Collections [#1201](https://github.com/getgrav/grav-plugin-admin/issues/1201)
    * Added support for redis `password` option [#1620](https://github.com/getgrav/grav/issues/1620)
    * Use 302 rather than 301 redirects by default [#1619](https://github.com/getgrav/grav/issues/1619)
    * GPM Installer will try to load alphanumeric version of the class if no standard class found [#1630](https://github.com/getgrav/grav/issues/1630)
    * Add current page position to `User` class [#1632](https://github.com/getgrav/grav/issues/1632)
    * Added option to enable case insensitive URLs [#1638](https://github.com/getgrav/grav/issues/1638)
    * Updated vendor libraries
    * Updated `travis.yml` to add support for PHP 7.1 as well as 7.0.21 for test suite
1. [](#bugfix)
    * Fixed UTF8 multibyte UTF8 character support in `Page::summary()` [#1554](https://github.com/getgrav/grav/issues/1554)

# v1.3.2
## 08/16/2017

1. [](#new)
    * Added a new `cache_control` system and page level property [#1591](https://github.com/getgrav/grav/issues/1591)
    * Added a new `clear_images_by_default` system property to stop cache clear events from removing processed images [#1481](https://github.com/getgrav/grav/pull/1481)
    * Added new `onTwigLoader()` event to enable utilization of loader methods
    * Added new `Twig::addPath()` and `Twig::prependPath()` methods to wrap loader methods and support namespacing [#1604](https://github.com/getgrav/grav/issues/1604)
    * Added new `array_key_exists()` Twig function wrapper
    * Added a new `Collection::intersect()` method [#1605](https://github.com/getgrav/grav/issues/1605)
1. [](#bugfix)
    * Allow `session.timeout` field to be set to `0` via blueprints [#1598](https://github.com/getgrav/grav/issues/1598)
    * Fixed `Data::exists()` and `Data::raw()` functions breaking if `Data::file()` hasn't been called with non-null value
    * Fixed parent theme auto-loading in child themes of Gantry 5

# v1.3.1
## 07/19/2017

1. [](#bugfix)
    * Fix ordering for Linux + International environments [#1574](https://github.com/getgrav/grav/issues/1574)
    * Check if medium thumbnail exists before resetting
    * Update Travis' auth token

# v1.3.0
## 07/16/2017

1. [](#bugfix)
    * Fixed an undefined variable `$difference` [#1563](https://github.com/getgrav/grav/pull/1563)
    * Fix broken range slider [grav-plugin-admin#1153](https://github.com/getgrav/grav-plugin-admin/issues/1153)
    * Fix natural sort when > 100 pages [#1564](https://github.com/getgrav/grav/pull/1564)

# v1.3.0-rc.5
## 07/05/2017

1. [](#new)
    * Setting `system.session.timeout` to 0 clears the session when the browser session ends [#1538](https://github.com/getgrav/grav/pull/1538)
    * Created a `CODE_OF_CONDUCT.md` so everyone knows how to behave :)
1. [](#improved)
    * Renamed new `media()` Twig function to `media_directory()` to avoid conflict with Page's `media` object
1. [](#bugfix)
    * Fixed global media files disappearing after a reload [#1545](https://github.com/getgrav/grav/issues/1545)
    * Fix for broken regex redirects/routes via `site.yaml`
    * Sanitize the error message in the error handler page

# v1.3.0-rc.4
## 06/22/2017

1. [](#new)
    * Added `lower` and `upper` Twig filters
    * Added `pathinfo()` Twig function
    * Added 165 new thumbnail images for use in `media.yaml`
1. [](#improved)
    * Improved error message when running `bin/grav install` instead of `bin/gpm install`, and also when running on a non-skeleton site [#1027](https://github.com/getgrav/grav/issues/1027)
    * Updated vendor libraries
1. [](#bugfix)
    * Don't rebuild metadata every time, only when file does not exist
    * Restore GravTrait in ConsoleTrait [grav-plugin-login#119](https://github.com/getgrav/grav-plugin-login/issues/119)
    * Fix Windows routing with built-in server [#1502](https://github.com/getgrav/grav/issues/1502)
    * Fix [#1504](https://github.com/getgrav/grav/issues/1504) `process_twig` and `frontmatter.yaml`
    * Nicetime fix: 0 seconds from now -> just now [#1509](https://github.com/getgrav/grav/issues/1509)

# v1.3.0-rc.3
## 05/22/2017

1. [](#new)
    * Added new unified `Utils::getPagePathFromToken()` method which is used by various plugins (Admin, Forms, Downloads, etc.)
1. [](#improved)
    * Optionally remove unpublished pages from the translated languages, move into untranslated list [#1482](https://github.com/getgrav/grav/pull/1482)
    * Improved reliability of `hash` file-check method
1. [](#bugfix)
    * Updated to latest Toolbox library to fix issue with some blueprints rendering in admin plugin [#1117](https://github.com/getgrav/grav-plugin-admin/issues/1117)
    * Fix output handling in RenderProcessor [#1483](https://github.com/getgrav/grav/pull/1483)

# v1.3.0-rc.2
## 05/17/2017

1. [](#new)
    * Added new `media` and `vardump` Twig functions
1. [](#improved)
    * Put in various checks to ensure Exif is available before trying to use it
    * Add timestamp to configuration settings [#1445](https://github.com/getgrav/grav/pull/1445)
1. [](#bugfix)
    * Fix an issue saving YAML textarea fields in expert mode [#1480](https://github.com/getgrav/grav/pull/1480)
    * Moved `onOutputRendered()` back into Grav core

# v1.3.0-rc.1
## 05/16/2017

1. [](#new)
    * Added support for a single array field in the forms
    * Added EXIF support with automatic generation of Page Media metafiles
    * Added Twig function to get EXIF data on any image file
    * Added `Pages::baseUrl()`, `Pages::homeUrl()` and `Pages::url()` functions
    * Added `base32_encode`, `base32_decode`, `base64_encode`, `base64_decode` Twig filters
    * Added `Debugger::getCaller()` to figure out where the method was called from
    * Added support for custom output providers like Slim Framework
    * Added `Grav\Framework\Collection` classes for creating collections
1. [](#improved)
    * Add more controls over HTML5 video attributes (autoplay, poster, loop controls) [#1442](https://github.com/getgrav/grav/pull/1442)
    * Removed logging statement for invalid slug [#1459](https://github.com/getgrav/grav/issues/1459)
    * Groups selection pre-filled in user form
    * Improve error handling in `Folder::move()`
    * Added extra parameter for `Twig::processSite()` to include custom context
    * Updated RocketTheme Toolbox vendor library
1. [](#bugfix)
    * Fix to force route/redirect matching from the start of the route by default [#1446](https://github.com/getgrav/grav/issues/1446)
    * Edit check for valid slug [#1459](https://github.com/getgrav/grav/issues/1459)

# v1.2.4
## 04/24/2017

1. [](#improved)
    * Added optional ignores for `Installer::sophisticatedInstall()` [#1447](https://github.com/getgrav/grav/issues/1447)
1. [](#bugfix)
    * Allow multiple calls to `Themes::initTheme()` without throwing errors
    * Fixed querystrings in root pages with multi-lang enabled [#1436](https://github.com/getgrav/grav/issues/1436)
    * Allow support for `Pages::getList()` with `show_modular` option [#1080](https://github.com/getgrav/grav-plugin-admin/issues/1080)

# v1.2.3
## 04/19/2017

1. [](#improved)
    * Added new `pwd_regex` and `username_regex` system configuration options to allow format modifications
    * Allow `user/accounts.yaml` overrides and implemented more robust theme initialization
    * improved `getList()` method to do more powerful things
    * Fix Typo in GPM [#1427](https://github.com/getgrav/grav/issues/1427)

# v1.2.2
## 04/11/2017

1. [](#bugfix)
    * Fix for redirects breaking [#1420](https://github.com/getgrav/grav/issues/1420)
    * Fix issue in direct-install with github-style dependencies [#1405](https://github.com/getgrav/grav/issues/1405)

# v1.2.1
## 04/10/2017

1. [](#improved)
    * Added various `ancestor` helper methods in Page and Pages classes [#1362](https://github.com/getgrav/grav/pull/1362)
    * Added new `parents` field and switched Page blueprints to use this
    * Added `isajaxrequest()` Twig function [#1400](https://github.com/getgrav/grav/issues/1400)
    * Added ability to inline CSS and JS code via Asset manager [#1377](https://github.com/getgrav/grav/pull/1377)
    * Add query string in lighttpd default config [#1393](https://github.com/getgrav/grav/issues/1393)
    * Add `--all-yes` and `--destination` options for `bin/gpm direct-install` [#1397](https://github.com/getgrav/grav/pull/1397)
1. [](#bugfix)
    * Fix for direct-install of plugins with `languages.yaml` [#1396](https://github.com/getgrav/grav/issues/1396)
    * When determining language from HTTP_ACCEPT_LANGUAGE, also try base language only [#1402](https://github.com/getgrav/grav/issues/1402)
    * Fixed a bad method signature causing warning when running tests on `GPMTest` object

# v1.2.0
## 03/31/2017

1. [](#new)
    * Added file upload for user avatar in user/admin blueprint
1. [](#improved)
    * Analysis fixes
    * Switched to stable composer lib versions

# v1.2.0-rc.3
## 03/22/2017

1. [](#new)
    * Refactored Page re-ordering to handle all siblings at once
    * Added `language_codes` to Twig init to allow for easy language name/code/native-name lookup
1. [](#improved)
    * Added an _Admin Overrides_ section with option to choose the order of children in Pages Management
1. [](#bugfix)
    * Fixed loading issues with improperly named themes (use old broken method first) [#1373](https://github.com/getgrav/grav/issues/1373)
    * Simplified modular/twig processing logic and fixed an issue with system process config [#1351](https://github.com/getgrav/grav/issues/1351)
    * Cleanup package files via GPM install to make them more windows-friendly [#1361](https://github.com/getgrav/grav/pull/1361)
    * Fix for page-level debugger override changing the option site-wide
    * Allow `url()` twig function to pass-through external links

# v1.2.0-rc.2
## 03/17/2017

1. [](#improved)
    * Updated vendor libraries to latest
    * Added the ability to disable debugger on a per-page basis with `debugger: false` in page frontmatter
1. [](#bugfix)
    * Fixed an issue with theme inheritance and hyphenated base themes [#1353](https://github.com/getgrav/grav/issues/1353)
    * Fixed an issue when trying to use an `@2x` derivative on a non-image media file [#1341](https://github.com/getgrav/grav/issues/1341)

# v1.2.0-rc.1
## 03/13/2017

1. [](#new)
    * Added default setting to only allow `direct-installs` from official GPM.  Can be configured in `system.yaml`
    * Added a new `Utils::isValidUrl()` method
    * Added optional parameter to `|markdown(false)` filter to toggle block/line processing (default|true = `block`)
    * Added new `Page::folderExists()` method
1. [](#improved)
    * `Twig::evaluate()` now takes current environment and context into account
    * Genericized `direct-install` so it can be called via Admin plugin
1. [](#bugfix)
    * Fixed a minor bug in Number validation [#1329](https://github.com/getgrav/grav/issues/1329)
    * Fixed exception when trying to find user account and there is no `user://accounts` folder
    * Fixed issue when setting `Page::expires(0)` [Admin #1009](https://github.com/getgrav/grav-plugin-admin/issues/1009)
    * Removed ID from `nonce_field()` Twig function causing validation errors [Form #115](https://github.com/getgrav/grav-plugin-form/issues/115)

# v1.1.17
## 02/17/2017

1. [](#bugfix)
    * Fix for double extensions getting added during some redirects [#1307](https://github.com/getgrav/grav/issues/1307)
    * Fix syntax error in PHP 5.3. Move the version check before requiring the autoloaded deps
    * Fix Whoops displaying error page if there is PHP core warning or error [Admin #980](https://github.com/getgrav/grav-plugin-admin/issues/980)

# v1.1.16
## 02/10/2017

1. [](#new)
    * Exposed the Pages cache ID for use by plugins (e.g. Form) via `Pages::getPagesCacheId()`
    * Added `Languages::resetFallbackPageExtensions()` regarding [#1276](https://github.com/getgrav/grav/pull/1276)
1. [](#improved)
    * Allowed CLI to use non-volatile cache drivers for better integration with CLI and Web caches
    * Added Gantry5-compatible query information to Caddy configuration
    * Added some missing docblocks and type-hints
    * Various code cleanups (return types, missing variables in doclbocks, etc.)
1. [](#bugfix)
    * Fix blueprints slug validation [https://github.com/getgrav/grav-plugin-admin/issues/955](https://github.com/getgrav/grav-plugin-admin/issues/955)

# v1.1.15
## 01/30/2017

1. [](#new)
    * Added a new `Collection::merge()` method to allow merging of multiple collections [#1258](https://github.com/getgrav/grav/pull/1258)
    * Added [OpenCollective](https://opencollective.com/grav) backer/sponsor info to `README.md`
1. [](#improved)
    * Add an additional parameter to GPM::findPackage to avoid throwing an exception, for use in Twig [#1008](https://github.com/getgrav/grav/issues/1008)
    * Skip symlinks if found while clearing cache [#1269](https://github.com/getgrav/grav/issues/1269)
1. [](#bugfix)
    * Fixed an issue when page collection with header-based `sort.by` returns an array [#1264](https://github.com/getgrav/grav/issues/1264)
    * Fix `Response` object to handle `303` redirects when `open_basedir` in effect [#1267](https://github.com/getgrav/grav/issues/1267)
    * Silence `E_WARNING: Zend OPcache API is restricted by "restrict_api" configuration directive`

# v1.1.14
## 01/18/2017

1. [](#bugfix)
    * Fixed `Page::collection()` returning array and not Collection object when header variable did not exist
    * Revert `Content-Encoding: identity` fix, and let you set `cache: allow_webserver_gzip:` option to switch to `identity` [#548](https://github.com/getgrav/grav/issues/548)

# v1.1.13
## 01/17/2017

1. [](#new)
    * Added new `never_cache_twig` page option in `system.yaml` and frontmatter. Allows dynamic Twig logic in regular and modular Twig templates [#1244](https://github.com/getgrav/grav/pull/1244)
1. [](#improved)
    * Several improvements to aid theme development [#232](https://github.com/getgrav/grav/pull/1232)
    * Added `hash` cache check option and made dropdown more descriptive [Admin #923](https://github.com/getgrav/grav-plugin-admin/issues/923)
1. [](#bugfix)
    * Fixed cross volume file system operations [#635](https://github.com/getgrav/grav/issues/635)
    * Fix issue with pages folders validation not accepting uppercase letters
    * Fix renaming the folder name if the page, in the default language, had a custom slug set in its header
    * Fixed issue with `Content-Encoding: none`. It should really be `Content-Encoding: identity` instead
    * Fixed broken `hash` method on page modifications detection
    * Fixed issue with multi-lang pages not caching independently without unique `.md` file [#1211](https://github.com/getgrav/grav/issues/1211)
    * Fixed all `$_GET` parameters missing in Nginx (please update your nginx.conf) [#1245](https://github.com/getgrav/grav/issues/1245)
    * Fixed issue in trying to process broken symlink [#1254](https://github.com/getgrav/grav/issues/1254)

# v1.1.12
## 12/26/2016

1. [](#bugfix)
    * Fixed issue with JSON calls throwing errors due to debugger enabled [#1227](https://github.com/getgrav/grav/issues/1227)

# v1.1.11
## 12/22/2016

1. [](#improved)
    * Fall back properly to HTML if template type not found
1. [](#bugfix)
    * Fix issue with modular pages folders validation [#900](https://github.com/getgrav/grav-plugin-admin/issues/900)

# v1.1.10
## 12/21/2016

1. [](#improved)
    * Improve detection of home path. Also allow `~/.grav` on Windows, drop `ConsoleTrait::isWindows()` method, used only for that [#1204](https://github.com/getgrav/grav/pull/1204)
    * Reworked PHP CLI router [#1219](https://github.com/getgrav/grav/pull/1219)
    * More robust theme/plugin logic in `bin/gpm direct-install`
1. [](#bugfix)
    * Fixed case where extracting a package would cause an error during rename
    * Fix issue with using `Yaml::parse` direcly on a filename, now deprecated
    * Add pattern for frontend validation of folder slugs [#891](https://github.com/getgrav/grav-plugin-admin/issues/891)
    * Fix issue with Inflector when translation is disabled [SimpleSearch #87](https://github.com/getgrav/grav-plugin-simplesearch/issues/87)
    * Explicitly expose `array_unique` Twig filter [Admin #897](https://github.com/getgrav/grav-plugin-admin/issues/897)

# v1.1.9
## 12/13/2016

1. [](#new)
    * RC released as stable
1. [](#improved)
    * Better error handling in cache clear
    * YAML syntax fixes for the future compatibility
    * Added new parameter `remove` for `onBeforeCacheClear` event
    * Add support for calling Media object as function to get medium by filename
1. [](#bugfix)
    * Added checks before accessing admin reference during `Page::blueprints()` call. Allows to access `page.blueprints` from Twig in the frontend

# v1.1.9-rc.3
## 12/07/2016

1. [](#new)
    * Add `ignore_empty` property to be used on array fields, if positive only save options with a value
    * Use new `permissions` field in user account
    * Add `range(int start, int end, int step)` twig function to generate an array of numbers between start and end, inclusive
    * New retina Media image derivatives array support (`![](image.jpg?derivatives=[640,1024,1440])`) [#1147](https://github.com/getgrav/grav/pull/1147)
    * Added stream support for images (`![Sepia Image](image://image.jpg?sepia)`)
    * Added stream support for links (`[Download PDF](user://data/pdf/my.pdf)`)
    * Added new `onBeforeCacheClear` event to add custom paths to cache clearing process
1. [](#improved)
    * Added alias `selfupdate` to the `self-upgrade` `bin/gpm` CLI command
    * Synced `webserver-configs/htaccess.txt` with `.htaccess`
    * Use permissions field in group details.
    * Updated vendor libraries
    * Added a warning on GPM update to update Grav first if needed [#1194](https://github.com/getgrav/grav/pull/1194)
 1. [](#bugfix)
    * Fix page collections problem with `@page.modular` [#1178](https://github.com/getgrav/grav/pull/1178)
    * Fix issue with using a multiple taxonomy filter of which one had no results, thanks to @hughbris [#1184](https://github.com/getgrav/grav/issues/1184)
    * Fix saving permissions in group
    * Fixed issue with redirect of a page getting moved to a different location

# v1.1.9-rc.2
## 11/26/2016

1. [](#new)
    * Added two new sort order options for pages: `publish_date` and `unpublish_date` [#1173](https://github.com/getgrav/grav/pull/1173))
1. [](#improved)
    * Multisite: Create image cache folder if it doesn't exist
    * Add 2 new language values for French [#1174](https://github.com/getgrav/grav/issues/1174)
1. [](#bugfix)
    * Fixed issue when we have a meta file without corresponding media [#1179](https://github.com/getgrav/grav/issues/1179)
    * Update class namespace for Admin class [Admin #874](https://github.com/getgrav/grav-plugin-admin/issues/874)

# v1.1.9-rc.1
## 11/09/2016

1. [](#new)
    * Added a `CompiledJsonFile` object to better handle Json files.
    * Added Base32 encode/decode class
    * Added a new `User::find()` method
1. [](#improved)
    * Moved `messages` object into core Grav from login plugin
    * Added `getTaxonomyItemKeys` to the Taxonomy object [#1124](https://github.com/getgrav/grav/issues/1124)
    * Added a `redirect_me` Twig function [#1124](https://github.com/getgrav/grav/issues/1124)
    * Added a Caddyfile for newer Caddy versions [#1115](https://github.com/getgrav/grav/issues/1115)
    * Allow to override sorting flags for page header-based or default ordering. If the `intl` PHP extension is loaded, only these flags are available: https://secure.php.net/manual/en/collator.asort.php. Otherwise, you can use the PHP standard sorting flags (https://secure.php.net/manual/en/array.constants.php) [#1169](https://github.com/getgrav/grav/issues/1169)
1. [](#bugfix)
    * Fixed an issue with site redirects/routes, not processing with extension (.html, .json, etc.)
    * Don't truncate HTML if content length is less than summary size [#1125](https://github.com/getgrav/grav/issues/1125)
    * Return max available number when calling random() on a collection passing an int > available items [#1135](https://github.com/getgrav/grav/issues/1135)
    * Use correct ratio when applying image filters to image alternatives [#1147](https://github.com/getgrav/grav/issues/1147)
    * Fixed URI path in multi-site when query parameters were used in front page

# v1.1.8
## 10/22/2016

1. [](#bugfix)
    * Fixed warning with unset `ssl` option when using GPM [#1132](https://github.com/getgrav/grav/issues/1132)

# v1.1.7
## 10/22/2016

1. [](#improved)
    * Improved the capabilities of Image derivatives [#1107](https://github.com/getgrav/grav/pull/1107)
1. [](#bugfix)
    * Only pass verify_peer settings to cURL and fopen if the setting is disabled [#1120](https://github.com/getgrav/grav/issues/1120)

# v1.1.6
## 10/19/2016

1. [](#new)
    * Added ability for Page to override the output format (`html`, `xml`, etc..) [#1067](https://github.com/getgrav/grav/issues/1067)
    * Added `Utils::getExtensionByMime()` and cleaned up `Utils::getMimeByExtension` + tests
    * Added a `cache.check.method: 'hash'` option in `system.yaml` that checks all files + dates inclusively
    * Include jQuery 3.x in the Grav assets
    * Added the option to automatically fix orientation on images based on their Exif data, by enabling `system.images.auto_fix_orientation`.
1. [](#improved)
    * Add `batch()` function to Page Collection class
    * Added new `cache.redis.socket` setting that allow to pass a UNIX socket as redis server
    * It is now possible to opt-out of the SSL verification via the new `system.gpm.verify_peer` setting. This is sometimes necessary when receiving a "GPM Unable to Connect" error. More details in ([#1053](https://github.com/getgrav/grav/issues/1053))
    * It is now possible to force the use of either `curl` or `fopen` as `Response` connection method, via the new `system.gpm.method` setting. By default this is set to 'auto' and gives priority to 'fopen' first, curl otherwise.
    * InstallCommand can now handle Licenses
    * Uses more helpful `1x`, `2x`, `3x`, etc names in the Retina derivatives cache files.
    * Added new method `Plugins::isPluginActiveAdmin()` to check if plugin route is active in Admin plugin
    * Added new `Cache::setEnabled` and `Cache::getEnabled` to enable outside control of cache
    * Updated vendor libs including Twig `1.25.0`
    * Avoid git ignoring any vendor folder in a Grav site subfolder (but still ignore the main `vendor/` folder)
    * Added an option to get just a route back from `Uri::convertUrl()` function
    * Added option to control split session [#1096](https://github.com/getgrav/grav/pull/1096)
    * Added new `verbosity` levels to `system.error.display` to allow for system error messages [#1091](https://github.com/getgrav/grav/pull/1091)
    * Improved the API for Grav plugins to access the Parsedown parser directly [#1062](https://github.com/getgrav/grav/pull/1062)
1. [](#bugfix)
    * Fixed missing `progress` method in the DirectInstall Command
    * `Response` class now handles better unsuccessful requests such as 404 and 401
    * Fixed saving of `external` page types [Admin #789](https://github.com/getgrav/grav-plugin-admin/issues/789)
    * Fixed issue deleting parent folder of folder with `param_sep` in the folder name [admin #796](https://github.com/getgrav/grav-plugin-admin/issues/796)
    * Fixed an issue with streams in `bin/plugin`
    * Fixed `jpeg` file format support in Media

# v1.1.5
## 09/09/2016

1. [](#new)
    * Added new `bin/gpm direct-install` command to install local and remote zip archives
1. [](#improved)
    * Refactored `onPageNotFound` event to fire after `onPageInitialized`
    * Follow symlinks in `Folder::all()`
    * Twig variable `base_url` now supports multi-site by path feature
    * Improved `bin/plugin` to list plugins with commands faster by limiting the depth of recursion
1. [](#bugfix)
    * Quietly skip missing streams in `Cache::clearCache()`
    * Fix issue in calling page.summary when no content is present in a page
    * Fix for HUGE session timeouts [#1050](https://github.com/getgrav/grav/issues/1050)

# v1.1.4
## 09/07/2016

1. [](#new)
    * Added new `tmp` folder at root. Accessible via stream `tmp://`. Can be cleared with `bin/grav clear --tmp-only` as well as `--all`.
    * Added support for RTL in `LanguageCodes` so you can determine if a language is RTL or not
    * Ability to set `custom_base_url` in system configuration
    * Added `override` and `force` options for Streams setup
1. [](#improved)
    * Important vendor updates to provide PHP 7.1 beta support!
    * Added a `Util::arrayFlatten()` static function
    * Added support for 'external_url' page header to enable easier external URL based menu items
    * Improved the UI for CLI GPM Index view to use a table
    * Added `@page.modular` Collection type [#988](https://github.com/getgrav/grav/issues/988)
    * Added support for `self@`, `page@`, `taxonomy@`, `root@` Collection syntax for cleaner YAML compatibility
    * Improved GPM commands to allow for `-y` to automate **yes** responses and `-o` for **update** and **selfupgrade** to overwrite installations [#985](https://github.com/getgrav/grav/issues/985)
    * Added randomization to `safe_email` Twig filter for greater security [#998](https://github.com/getgrav/grav/issues/998)
    * Allow `Utils::setDotNotation` to merge data, rather than just set
    * Moved default `Image::filter()` to the `save` action to ensure they are applied last [#984](https://github.com/getgrav/grav/issues/984)
    * Improved the `Truncator` code to be more reliable [#1019](https://github.com/getgrav/grav/issues/1019)
    * Moved media blueprints out of core (now in Admin plugin)
1. [](#bugfix)
    * Removed 307 redirect code option as it is not well supported [#743](https://github.com/getgrav/grav-plugin-admin/issues/743)
    * Fixed issue with folders with name `*.md` are not confused with pages [#995](https://github.com/getgrav/grav/issues/995)
    * Fixed an issue when filtering collections causing null key
    * Fix for invalid HTML when rendering GIF and Vector media [#1001](https://github.com/getgrav/grav/issues/1001)
    * Use pages.markdown.extra in the user's system.yaml [#1007](https://github.com/getgrav/grav/issues/1007)
    * Fix for `Memcached` connection [#1020](https://github.com/getgrav/grav/issues/1020)

# v1.1.3
## 08/14/2016

1. [](#bugfix)
    * Fix for lightbox media function throwing error [#981](https://github.com/getgrav/grav/issues/981)

# v1.1.2
## 08/10/2016

1. [](#new)
    * Allow forcing SSL by setting `system.force_ssl` (Force SSL in the Admin System Config) [#899](https://github.com/getgrav/grav/pull/899)
1. [](#improved)
    * Improved `authorize` Twig extension to accept a nested array of authorizations  [#948](https://github.com/getgrav/grav/issues/948)
    * Don't add timestamps on remote assets as it can cause conflicts
    * Grav now looks at types from `media.yaml` when retrieving page mime types [#966](https://github.com/getgrav/grav/issues/966)
    * Added support for dumping exceptions in the Debugger
1. [](#bugfix)
    * Fixed `Folder::delete` method to recursively remove files and folders and causing Upgrade to fail.
    * Fix [#952](https://github.com/getgrav/grav/issues/952) hyphenize the session name.
    * If no parent is set and siblings collection is called, return a new and empty collection [grav-plugin-sitemap/issues/22](https://github.com/getgrav/grav-plugin-sitemap/issues/22)
    * Prevent exception being thrown when calling the Collator constructor failed in a Windows environment with the Intl PHP Extension enabled [#961](https://github.com/getgrav/grav/issues/961)
    * Fix for markdown images not properly rendering `id` attribute [#956](https://github.com/getgrav/grav/issues/956)

# v1.1.1
## 07/16/2016

1. [](#improved)
    * Made `paramsRegex()` static to allow it to be called statically
1. [](#bugfix)
    * Fixed backup when using very long site titles with invalid characters [grav-plugin-admin#701](https://github.com/getgrav/grav-plugin-admin/issues/701)
    * Fixed a typo in the `webserver-configs/nginx.conf` example

# v1.1.0
## 07/14/2016

1. [](#improved)
    * Added support for validation of multiple email in the `type: email` field [grav-plugin-email#31](https://github.com/getgrav/grav-plugin-email/issues/31)
    * Unified PHP code header styling
    * Added 6 more languages and updated language codes
    * set default "releases" option to `stable`
1. [](#bugfix)
    * Fix backend validation for file fields marked as required [grav-plugin-form#78](https://github.com/getgrav/grav-plugin-form/issues/78)

# v1.1.0-rc.3
## 06/21/2016

1. [](#new)
    * Add a onPageFallBackUrl event when starting the fallbackUrl() method to allow the Login plugin to protect the page media
    * Conveniently allow ability to retrieve user information via config object [#913](https://github.com/getgrav/grav/pull/913) - @Vivalldi
    * Grav served images can now use header caching [#905](https://github.com/getgrav/grav/pull/905)
1. [](#improved)
    * Take asset modification timestamp into consideration in pipelining [#917](https://github.com/getgrav/grav/pull/917) - @Sommerregen
1. [](#bugfix)
    * Respect `enable_asset_timestamp` settings for pipelined Assets [#906](https://github.com/getgrav/grav/issues/906)
    * Fixed collections end dates for 32-bit systems [#902](https://github.com/getgrav/grav/issues/902)
    * Fixed a recent regression (1.1.0-rc1) with parameter separator different than `:`

# v1.1.0-rc.2
## 06/14/2016

1. [](#new)
    * Added getters and setters for Assets to allow manipulation of CSS/JS/Collection based assets via plugins [#876](https://github.com/getgrav/grav/issues/876)
1. [](#improved)
    * Pass the exception to the `onFatalException()` event
    * Updated to latest jQuery 2.2.4 release
    * Moved list items in `system/config/media.yaml` config into a `types:` key which allows you delete default items.
    * Updated `webserver-configs/nginx.conf` with `try_files` fix from @mrhein and @rondlite [#743](https://github.com/getgrav/grav/pull/743)
    * Updated cache references to include `memecache` and `redis` [#887](https://github.com/getgrav/grav/issues/887)
    * Updated composer libraries
1. [](#bugfix)
    * Fixed `Utils::normalizePath()` that was truncating 0's [#882](https://github.com/getgrav/grav/issues/882)

# v1.1.0-rc.1
## 06/01/2016

1. [](#new)
    * Added `Utils::getDotNotation()` and `Utils::setDotNotation()` methods + tests
    * Added support for `xx-XX` locale language lookups in `LanguageCodes` class [#854](https://github.com/getgrav/grav/issues/854)
    * New CSS/JS Minify library that does a more reliable job [#864](https://github.com/getgrav/grav/issues/864)
1. [](#improved)
    * GPM installation of plugins and themes into correct multisite folders [#841](https://github.com/getgrav/grav/issues/841)
    * Use `Page::rawRoute()` in blueprints for more reliable mulit-language support
1. [](#bugfix)
    * Fixes for `zlib.output_compression` as well as `mod_deflate` GZIP compression
    * Fix for corner-case redirect logic causing infinite loops and out-of-memory errors
    * Fix for saving fields in expert mode that have no `Validation::typeX()` methods [#626](https://github.com/getgrav/grav-plugin-admin/issues/626)
    * Detect if user really meant to extend parent blueprint, not another one (fixes old page type blueprints)
    * Fixed a bug in `Page::relativePagePath()` when `Page::$name` is not defined
    * Fix for poor handling of params + query element in `Uri::processParams()` [#859](https://github.com/getgrav/grav/issues/859)
    * Fix for double encoding in markdown links [#860](https://github.com/getgrav/grav/issues/860)
    * Correctly handle language strings to determine if it's in admin or not [#627](https://github.com/getgrav/grav-plugin-admin/issues/627)

# v1.1.0-beta.5
## 05/23/2016

1. [](#improved)
    * Updated jQuery from 2.2.0 to 2.2.3
    * Set `Uri::ip()` to static by default so it can be used in form fields
    * Improved `Session` class with flash storage
    * `Page::getContentMeta()` now supports an optional key.
1. [](#bugfix)
    * Fixed "Invalid slug set in YAML frontmatter" when setting `Page::slug()` with empty string [#580](https://github.com/getgrav/grav-plugin-admin/issues/580)
    * Only `.gitignore` Grav's vendor folder
    * Fix trying to remove Grav with `GPM uninstall` of a plugin with Grav dependency
    * Fix Page Type blueprints not being able to extend their parents
    * `filterFile` validation method always returns an array of files, behaving like `multiple="multiple"`
    * Fixed [#835](https://github.com/getgrav/grav-plugin-admin/issues/835) check for empty image file first to prevent getimagesize() fatal error
    * Avoid throwing an error when Grav's Gzip and mod_deflate are enabled at the same time on a non php-fpm setup

# v1.1.0-beta.4
## 05/09/2016

1. [](#bugfix)
    * Drop dependencies calculations if plugin is installed via symlink
    * Drop Grav from dependencies calculations
    * Send slug name as part of installed packages
    * Fix for summary entities not being properly decoded [#825](https://github.com/getgrav/grav/issues/825)


# v1.1.0-beta.3
## 05/04/2016

1. [](#improved)
    * Pass the Page type when calling `onBlueprintCreated`
    * Changed `Page::cachePageContent()` form **private** to **public** so a page can be recached via plugin
1. [](#bugfix)
    * Fixed handling of `{'loading':'async'}` with Assets Pipeline
    * Fix for new modular page modal `Page` field requiring a value [#529](https://github.com/getgrav/grav-plugin-admin/issues/529)
    * Fix for broken `bin/gpm version` command
    * Fix handling "grav" as a dependency
    * Fix when installing multiple packages and one is the dependency of another, don't try to install it twice
    * Fix using name instead of the slug to determine a package folder. Broke for packages whose name was 2+ words

# v1.1.0-beta.2
## 04/27/2016

1. [](#new)
    * Added new `Plugin::getBlueprint()` and `Theme::getBlueprint()` method
    * Allow **page blueprints** to be added via Plugins.
1. [](#improved)
    * Moved to new `data-*@` format in blueprints
    * Updated composer-based libraries
    * Moved some hard-coded `CACHE_DIR` references to use locator
    * Set `twig.debug: true` by default
1. [](#bugfix)
    * Fixed issue with link rewrites and local assets pipeline with `absolute_urls: true`
    * Allow Cyrillic slugs [#520](https://github.com/getgrav/grav-plugin-admin/issues/520)
    * Fix ordering issue with accented letters [#784](https://github.com/getgrav/grav/issues/784)
    * Fix issue with Assets pipeline and missing newlines causing invalid JavaScript

# v1.1.0-beta.1
## 04/20/2016

1. [](#new)
    * **Blueprint Improvements**: The main improvements to Grav take the form of a major rewrite of our blueprint functionality. Blueprints are an essential piece of functionality within Grav that helps define configuration fields. These allow us to create a definition of a form field that can be rendered in the administrator plugin and allow the input, validation, and storage of values into the various configuration and page files that power Grav. Grav 1.0 had extensive support for building and extending blueprints, but Grav 1.1 takes this even further and adds improvements to our existing system.
    * **Extending Blueprints**: You could extend forms in Grav 1.0, but now you can use a newer `extends@:` default syntax rather than the previous `'@extends'` string that needed to be quoted in YAML. Also this new format allows for the defining of a `context` which lets you define where to look for the base blueprint. Another new feature is the ability to extend from multiple blueprints.
    * **Embedding/Importing Blueprints**: One feature that has been requested is the ability to embed or import one blueprint into another blueprint. This allows you to share fields or sub-form between multiple forms. This is accomplished via the `import@` syntax.
    * **Removing Existing Fields and Properties**: Another new feature is the ability to remove completely existing fields or properties from an extended blueprint. This allows the user a lot more flexibility when creating custom forms by simply using the new `unset@: true` syntax. To remove a field property you would use `unset-<property>@: true` in your extended field definition, for example: `unset-options@: true`.
    * **Replacing Existing Fields and Properties**: Similar to removing, you can now replace an existing field or property with the `replace@: true` syntax for the whole field, and `replace-<property>@: true` for a specific property.
    * **Field Ordering**: Probably the most frequently requested blueprint functionality that we have added is the ability to change field ordering. Imagine that you want to extend the default page blueprint but add a new tab. Previously, this meant your tab would be added at the end of the form, but now you can define that you wish the new tab to be added right after the `content` tab. This works for any field too, so you can extend a blueprint and add your own custom fields anywhere you wish! This is accomplished by using the new `ordering@:` syntax with either an existing property name or an integer.
    * **Configuration Properties**: Another useful new feature is the ability to directly access Grav configuration in blueprints with `config-<property>@` syntax. For example you can set a default for a field via `config-default@: site.author.name` which will use the author.name value from the `site.yaml` file as the `default` value for this field.
    * **Function Calls**: The ability to call PHP functions for values has been improved in Grav 1.1 to be more powerful. You can use the `data-<property>@` syntax to call static methods to obtain values. For example: `data-default@: '\Grav\Plugin\Admin::route'`. You can now even pass parameters to these methods.
    * **Validation Rules**: You can now define a custom blueprint-level validation rule and assign this rule to a form field.
    * **Custom Form Field Types**: This advanced new functionality allows you to create a custom field type via a new plugin event called getFormFieldTypes(). This allows you to provide extra functionality or instructions on how to handle the form form field.
    * **GPM Versioning**: A new feature that we have wanted to add to our GPM package management system is the ability to control dependencies by version. We have opted to use a syntax very similar to the Composer Package Manager that is already familiar to most PHP developers. This new versioning system allows you to define specific minimum version requirements of dependent packages within Grav. This should ensure that we have less (hopefully none!) issues when you update one package that also requires a specific minimum version of another package. The admin plugin for example may have an update that requires a specific version of Grav itself.
    * **GPM Testing Channel**: GPM repository now comes with both a `stable` and `testing` channel. A new setting in `system.gpm.releases` allow to switch between the two channels. Developers will be able to decide whether their resource is going to be in a pre-release state or stable. Only users who switch to the **testing** channel will be able to install a pre-release version.
    * **GPM Events**: Packages (plugins and themes) can now add event handlers to hook in the package GPM events: install, update, uninstall. A package can listen for events before and after each of these events, and can execute any PHP code, and optionally halt the procedure or return a message.
    * Refactor of the process chain breaking out `Processors` into individual classes to allow for easier modification and addition. Thanks to toovy for this work. - [#745](https://github.com/getgrav/grav/pull/745)
    * Added multipart downloads, resumable downloads, download throttling, and video streaming in the `Utils::download()` method.
    * Added optional config to allow Twig processing in page frontmatter - [#788](https://github.com/getgrav/grav/pull/788)
    * Added the ability to provide blueprints via a plugin (previously limited to Themes only).
    * Added Developer CLI Tools to easily create a new theme or plugin
    * Allow authentication for proxies - [#698](https://github.com/getgrav/grav/pull/698)
    * Allow to override the default Parsedown behavior - [#747](https://github.com/getgrav/grav/pull/747)
    * Added an option to allow to exclude external files from the pipeline, and to render the pipeline before/after excluded files
    * Added the possibility to store translations of themes in separate files inside the `languages` folder
    * Added a method to the Uri class to return the base relative URL including the language prefix, or the base relative url if multilanguage is not enabled
    * Added a shortcut for pages.find() alias
1. [](#improved)
    * Now supporting hostnames with localhost environments for better vhost support/development
    * Refactor hard-coded paths to use PHP Streams that allow a setup file to configure where certain parts of Grav are stored in the physical filesystem.
    * If multilanguage is active, include the Intl Twig Extension to allow translating dates automatically (http://twig.sensiolabs.org/doc/extensions/intl.html)
    * Allow having local themes with the same name as GPM themes, by adding `gpm: false` to the theme blueprint - [#767](https://github.com/getgrav/grav/pull/767)
    * Caddyfile and Lighttpd config files updated
    * Removed `node_modules` folder from backups to make them faster
    * Display error when `bin/grav install` hasn't been run instead of throwing exception. Prevents "white page" errors if error display is off
    * Improved command line flow when installing multiple packages: don't reinstall packages if already installed, ask once if should use symlinks if symlinks are found
    * Added more tests to our testing suite
    * Added x-ua-compatible to http_equiv metadata processing
    * Added ability to have a per-page `frontmatter.yaml` file to set header frontmatter defaults. Especially useful for multilang scenarios - [#775](https://github.com/getgrav/grav/pull/775)
    * Removed deprecated `bin/grav newuser` CLI command.  use `bin/plugin login newuser` instead.
    * Added `webm` and `ogv` video types to the default media types list.
1. [](#bugfix)
    * Fix Zend Opcache `opcache.validate_timestamps=0` not detecting changes in compiled yaml and twig files
    * Avoid losing params, query and fragment from the URL when auto-redirecting to a language-specific route - [#759](https://github.com/getgrav/grav/pull/759)
    * Fix for non-pipeline assets getting lost when pipeline is cached to filesystem
    * Fix for double encoding resulting from Markdown Extra
    * Fix for a remote link breaking all CSS rewrites for pipeline
    * Fix an issue with Retina alternatives not clearing properly between repeat uses
    * Fix for non standard http/s external markdown links - [#738](https://github.com/getgrav/grav/issues/738)
    * Fix for `find()` calling redirects via `dispatch()` causing infinite loops - [#781](https://github.com/getgrav/grav/issues/781)

# v1.0.10
## 02/11/2016

1. [](#new)
    * Added new `Page::contentMeta()` mechanism to store content-level meta data alongside content
    * Added Japanese language translation
1. [](#improved)
    * Updated some vendor libraries
1. [](#bugfix)
    * Hide `streams` blueprint from Admin plugin
    * Fix translations of languages with `---` in YAML files

# v1.0.9
## 02/05/2016

1. [](#new)
    * New **Unit Testing** via Codeception http://codeception.com/
    * New **page-level SSL** functionality when using `absolute_urls`
    * Added `reverse_proxy` config option for issues with non-standard ports
    * Added `proxy_url` config option to support GPM behind proxy servers #639
    * New `Pages::parentsRawRoutes()` method
    * Enhanced `bin/gpm info` CLI command with Changelog support #559
    * Ability to add empty *Folder* via admin plugin
    * Added latest `jQuery 2.2.0` library to core
    * Added translations from Crowdin
1. [](#improved)
    * [BC] Metadata now supports only flat arrays. To use open graph metas and the likes (ie, 'og:title'), simply specify it in the key.
    * Refactored `Uri::convertUrl()` method to be more reliable + tests created
    * Date for last update of a modular sub-page sets modified date of modular page itself
    * Split configuration up into two steps
    * Moved Grav-based `base_uri` variables into `Uri::init()`
    * Refactored init in `URI` to better support testing
    * Allow `twig_vars` to be exposed earlier and merged later
    * Avoid setting empty metadata
    * Accept single group access as a string rather than requiring an array
    * Return `$this` in Page constructor and init to allow chaining
    * Added `ext-*` PHP requirements to `composer.json`
    * Use Whoops 2.0 library while supporting old style
    * Removed redundant old default-hash fallback mechanisms
    * Commented out default redirects and routes in `site.yaml`
    * Added `/tests` folder to deny's of all `webserver-configs/*` files
    * Various PS and code style fixes
1. [](#bugfix)
    * Fix default generator metadata
    * Fix for broken image processing caused by `Uri::convertUrl()` bugs
    * Fix loading JS and CSS from collections #623
    * Fix stream overriding
    * Remove the URL extension for home link
    * Fix permissions when the user has no access level set at all
    * Fix issue with user with multiple groups getting denied on first group
    * Fixed an issue with `Pages()` internal cache lookup not being unique enough
    * Fix for bug with `site.redirects` and `site.routes` being an empty list
    * [Markdown] Don't process links for **special protocols**
    * [Whoops] serve JSON errors when request is JSON


# v1.0.8
## 01/08/2016

1. [](#new)
    * Added `rotate`, `flip` and `fixOrientation` image medium methods
1. [](#bugfix)
    * Removed IP from Nonce generation. Should be more reliable in a variety of scenarios

# v1.0.7
## 01/07/2016

1. [](#new)
    * Added `composer create-project` as an additional installation method #585
    * New optional system config setting to strip home from page routs and urls #561
    * Added Greek, Finnish, Norwegian, Polish, Portuguese, and Romanian languages
    * Added new `Page->topParent()` method to return top most parent of a page
    * Added plugins configuration tab to debugger
    * Added support for APCu and PHP7.0 via new Doctrine Cache release
    * Added global setting for `twig_first` processing (false by default)
    * New configuration options for Session settings #553
1. [](#improved)
    * Switched to SSL for GPM calls
    * Use `URI->host()` for session domain
    * Add support for `open_basedir` when installing packages via GPM
    * Improved `Utils::generateNonceString()` method to handle reverse proxies
    * Optimized core thumbnails saving 38% in file size
    * Added new `bin/gpm index --installed-only` option
    * Improved GPM errors to provider more helpful diagnostic of issues
    * Removed old hardcoded PHP version references
    * Moved `onPageContentProcessed()` event so it's fired more reliably
    * Maintain md5 keys during sorting of Assets #566
    * Update to Caddyfile for Caddy web server
1. [](#bugfix)
    * Fixed an issue with cache/config checksum not being set on cache load
    * Fix for page blueprint and theme inheritance issue #534
    * Set `ZipBackup` timeout to 10 minutes if possible
    * Fix case where we only have inline data for CSS or JS  #565
    * Fix `bin/grav sandbox` command to work with new `webserver-config` folder
    * Fix for markdown attributes on external URLs
    * Fixed issue where `data:` page header was acting as `publish_date:`
    * Fix for special characters in URL parameters (e.g. /tag:c++) #541
    * Safety check for an array of nonces to only use the first one

# v1.0.6
## 12/22/2015

1. [](#new)
    * Set minimum requirements to [PHP 5.5.9](http://bit.ly/1Jt9OXO)
    * Added `saveConfig` to Themes
1. [](#improved)
    * Updated Whoops to new 2.0 version (PHP 7.0 compatible)
    * Moved sample web server configs into dedicated directory
    * FastCGI will use Apache's `mod_deflate` if gzip turned off
1. [](#bugfix)
    * Fix broken media image operators
    * Only call extra method of blueprints if blueprints exist
    * Fix lang prefix in url twig variables #523
    * Fix case insensitive HTTPS check #535
    * Field field validation handles case `multiple` missing

# v1.0.5
## 12/18/2015

1. [](#new)
    * Add ability to extend markdown with plugins
    * Added support for plugins to have individual language files
    * Added `7z` to media formats
    * Use Grav's fork of Parsedown until PR is merged
    * New function to persist plugin configuration to disk
    * GPM `selfupgrade` will now check PHP version requirements
1. [](#improved)
    * If the field allows multiple files, return array
    * Handle non-array values in file validation
1. [](#bugfix)
    * Fix when looping `fields` param in a `list` field
    * Properly convert commas to spaces for media attributes
    * Forcing Travis VM to HI timezone to address future files in zip file

# v1.0.4
## 12/12/2015

1. [](#bugfix)
    * Needed to put default image folder permissions for YAML compatibility

# v1.0.3
## 12/11/2015

1. [](#bugfix)
    * Fixed issue when saving config causing incorrect image cache folder perms

# v1.0.2
## 12/11/2015

1. [](#bugfix)
    * Fix for timing display in debugbar

# v1.0.1
## 12/11/2015

1. [](#improved)
    * Reduced package sizes by removing extra vendor dev bits
1. [](#bugfix)
    * Fix issue when you enable debugger from admin plugin

# v1.0.0
## 12/11/2015

1. [](#new)
    * Add new link attributes via markdown media
    * Added setters to set state of CSS/JS pipelining
    * Added `user/accounts` to `.gitignore`
    * Added configurable permissions option for Image cache
1. [](#improved)
    * Hungarian translation updated
    * Refactored Theme initialization for improved flexibility
    * Wrapped security section of account blueprints in an 'super user' authorize check
    * Minor performance optimizations
    * Updated core page blueprints with markdown preview option
    * Added useful cache info output to Debugbar
    * Added `iconv` polyfill library used by Symfony 2.8
    * Force lowercase of username in a few places for case sensitive filesystems
1. [](#bugfix)
    * Fix for GPM problems "Call to a member function set() on null"
    * Fix for individual asset pipeline values not functioning
    * Fix `Page::copy()` and `Page::move()` to support multiple moves at once
    * Fixed page moving of a page with no content
    * Fix for wrong ordering when moving many pages
    * Escape root path in page medium files to work with special characters
    * Add missing parent constructor to Themes class
    * Fix missing file error in `bin/grav sandbox` command
    * Fixed changelog differ when upgrading Grav
    * Fixed a logic error in `Validation->validate()`
    * Make `$container` available in `setup.php` to fix multi-site

# v1.0.0-rc.6
## 12/01/2015

1. [](#new)
    * Refactor Config classes for improved performance!
    * Refactor Data classes to use `NestedArrayAccess` instead of `DataMutatorTrait`
    * Added support for `classes` and `id` on medium objects to set CSS values
    * Data objects: Allow function call chaining
    * Data objects: Lazy load blueprints only if needed
    * Automatically create unique security salt for each configuration
    * Added Hungarian translation
    * Added support for User groups
1. [](#improved)
    * Improved robots.txt to disallow crawling of non-user folders
    * Nonces only generated once per action and process
    * Added IP into Nonce string calculation
    * Nonces now use random string with random salt to improve performance
    * Improved list form handling #475
    * Vendor library updates
1. [](#bugfix)
    * Fixed help output for `bin/plugin`
    * Fix for nested logic for lists and form parsing #273
    * Fix for array form fields and last entry not getting deleted
    * Should not be able to set parent to self #308

# v1.0.0-rc.5
## 11/20/2015

1. [](#new)
    * Added **nonce** functionality for all admin forms for improved security
    * Implemented the ability for Plugins to provide their own CLI commands through `bin/plugin`
    * Added Croatian translation
    * Added missing `umask_fix` property to `system.yaml`
    * Added current theme's config to global config. E.g. `config.theme.dropdown_enabled`
    * Added `append_url_extension` option to system config & page headers
    * Users have a new `state` property to allow disabling/banning
    * Added new `Page.relativePagePath()` helper method
    * Added new `|pad` Twig filter for strings (uses `str_pad()`)
    * Added `lighttpd.conf` for Lightly web server
1. [](#improved)
    * Clear previously applied operations when doing a reset on image media
    * Password no longer required when editing user
    * Improved support for trailing `/` URLs
    * Improved `.nginx.conf` configuration file
    * Improved `.htaccess` security
    * Updated vendor libs
    * Updated `composer.phar`
    * Use streams instead of paths for `clearCache()`
    * Use PCRE_UTF8 so unicode strings can be regexed in Truncator
    * Handle case when login plugin is disabled
    * Improved `quality` functionality in media handling
    * Added some missing translation strings
    * Deprecated `bin/grav newuser` in favor of `bin/plugin login new-user`
    * Moved fallback types to use any valid media type
    * Renamed `system.pages.fallback_types` to `system.media.allowed_fallback_types`
    * Removed version number in default `generator` meta tag
    * Disable time limit in case of slow downloads
    * Removed default hash in `system.yaml`
1. [](#bugfix)
    * Fix for media using absolute URLs causing broken links
    * Fix theme auto-loading #432
    * Don't create empty `<style>` or `<script>` scripts if no data
    * Code cleanups
    * Fix undefined variable in Config class
    * Fix exception message when label is not set
    * Check in `Plugins::get()` to ensure plugins exists
    * Fixed GZip compression making output buffering work correctly with all servers and browsers
    * Fixed date representation in system config

# v1.0.0-rc.4
## 10/29/2015

1. [](#bugfix)
    * Fixed a fatal error if you have a collection with missing or invalid `@page: /route`

# v1.0.0-rc.3
## 10/29/2015

1. [](#new)
    * New Page collection options! `@self.parent, @self.siblings, @self.descendants` + more
    * White list of file types for fallback route functionality (images by default)
1. [](#improved)
    * Assets switched from defines to streams
1. [](#bugfix)
    * README.md typos fixed
    * Fixed issue with routes that have lang string in them (`/en/english`)
    * Trim strings before validation so whitespace is not satisfy 'required'

# v1.0.0-rc.2
## 10/27/2015

1. [](#new)
    * Added support for CSS Asset groups
    * Added a `wrapped_site` system option for themes/plugins to use
    * Pass `Page` object as event to `onTwigPageVariables()` event hook
    * New `Data.items()` method to get all items
1. [](#improved)
    * Missing pipelined remote asset will now fail quietly
    * More reliably handle inline JS and CSS to remove only surrounding HTML tags
    * `Medium.meta` returns new Data object so null checks are possible
    * Improved Medium metadata merging to allow for automatic title/alt/class attributes
    * Moved Grav object to global variable rather than template variable (useful for macros)
    * German language improvements
    * Updated bundled composer
1. [](#bugfix)
    * Accept variety of `true` values in `User.authorize()` method
    * Fix for `Validation` throwing an error if no label set

# v1.0.0-rc.1
## 10/23/2015

1. [](#new)
    * Use native PECL YAML parser if installed for 4X speed boost in parsing YAML files
    * Support for inherited theme class
    * Added new default language prepend system configuration option
    * New `|evaluate` Twig filter to evaluate a string as twig
    * New system option to ignore all **hidden** files and folders
    * New system option for default redirect code
    * Added ability to append specific `[30x]` codes to redirect URLs
    * Added `url_taxonomy_filters` for page collections
    * Added `@root` page and `recurse` flag for page collections
    * Support for **multiple** page collection types as an array
    * Added Dutch language file
    * Added Russian language file
    * Added `remove` method to User object
1. [](#improved)
    * Moved hardcoded mimetypes to `media.yaml` to be treated as Page media files
    * Set `errors: display: false` by default in `system.yaml`
    * Strip out extra slashes in the URI
    * Validate hostname to ensure it is valid
    * Ignore more SCM folders in Backups
    * Removed `home_redirect` settings from `system.yaml`
    * Added Page `media` as root twig object for consistency
    * Updated to latest vendor libraries
    * Optimizations to Asset pipeline logic for minor speed increase
    * Block direct access to a variety of files in `.htaccess` for increased security
    * Debugbar vendor library update
    * Always fallback to english if other translations are not available
1. [](#bugfix)
    * Fix for redirecting external URL with multi-language
    * Fix for Asset pipeline not respecting asset groups
    * Fix language files with child/parent theme relationships
    * Fixed a regression issue resulting in incorrect default language
    * Ensure error handler is initialized before URI is processed
    * Use default language in Twig if active language is not set
    * Fixed issue with `safeEmailFilter()` Twig filter not separating with `;` properly
    * Fixed empty YAML file causing error with native PECL YAML parser
    * Fixed `SVG` mimetype
    * Fixed incorrect `Cache-control: max-age` value format

# v0.9.45
## 10/08/2015

1. [](#bugfix)
    * Fixed a regression issue resulting in incorrect default language

# v0.9.44
## 10/07/2015

1. [](#new)
    * Added Redis back as a supported cache mechanism
    * Allow Twig `nicetime` translations
    * Added `-y` option for 'Yes to all' in `bin/gpm update`
    * Added CSS `media` attribute to the Assets manager
    * New German language support
    * New Czech language support
    * New French language support
    * Added `modulus` twig filter
1. [](#improved)
    * URL decode in medium actions to allow complex syntax
    * Take into account `HTTP_HOST` before `SERVER_NAME` (helpful with Nginx)
    * More friendly cache naming to ease manual management of cache systems
    * Added default Apache resource for `DirectoryIndex`
1. [](#bugfix)
    * Fix GPM failure when offline
    * Fix `open_basedir` error in `bin/gpm install`
    * Fix an HHVM error in Truncator
    * Fix for XSS vulnerability with params
    * Fix chaining for responsive size derivatives
    * Fix for saving pages when removing the page title and all other header elements
    * Fix when saving array fields
    * Fix for ports being included in `HTTP_HOST`
    * Fix for Truncator to handle PHP tags gracefully
    * Fix for locate style lang codes in `getNativeName()`
    * Urldecode image basenames in markdown

# v0.9.43
## 09/16/2015

1. [](#new)
    * Added new `AudioMedium` for HTML5 audio
    * Added ability for Assets to be added and displayed in separate *groups*
    * New support for responsive image derivative sizes
1. [](#improved)
    * GPM theme install now uses a `copy` method so new files are not lost (e.g. `/css/custom.css`)
    * Code analysis improvements and cleanup
    * Removed Twig panel from debugger (no longer supported in Twig 1.20)
    * Updated composer packages
    * Prepend active language to `convertUrl()` when used in markdown links
    * Added some pre/post flight options for installer via blueprints
    * Hyphenize the site name in the backup filename
1. [](#bugfix)
    * Fix broken routable logic
    * Check for `phpinfo()` method in case it is restricted by hosting provider
    * Fixes for windows when running GPM
    * Fix for ampersand (`&`) causing error in `truncateHtml()` via `Page.summary()`

# v0.9.42
## 09/11/2015

1. [](#bugfix)
    * Fixed `User.authorise()` to be backwards compabile

# v0.9.41
## 09/11/2015

1. [](#new)
    * New and improved multibyte-safe TruncateHTML function and filter
    * Added support for custom page date format
    * Added a `string` Twig filter to render as json_encoded string
    * Added `authorize` Twig filter
    * Added support for theme inheritance in the admin
    * Support for multiple content collections on a page
    * Added configurable files/folders ignores for pages
    * Added the ability to set the default PHP locale and override via multi-lang configuration
    * Added ability to save as YAML via admin
    * Added check for `mbstring` support
    * Added new `redirect` header for pages
1. [](#improved)
    * Changed dependencies from `develop` to `master`
    * Updated logging to log everything from `debug` level on (was `warning`)
    * Added missing `accounts/` folder
    * Default to performing a 301 redirect for URIs with trailing slashes
    * Improved Twig error messages
    * Allow validating of forms from anywhere such as plugins
    * Added logic so modular pages are by default non-routable
    * Hide password input in `bin/grav newuser` command
1. [](#bugfix)
    * Fixed `Pages.all()` not returning modular pages
    * Fix for modular template types not getting found
    * Fix for `markdown_extra:` overriding `markdown:extra:` setting
    * Fix for multi-site routing
    * Fix for multi-lang page name error
    * Fixed a redirect loop in `URI` class
    * Fixed a potential error when `unsupported_inline_types` is empty
    * Correctly generate 2x retina image
    * Typo fixes in page publish/unpublish blueprint

# v0.9.40
## 08/31/2015

1. [](#new)
    * Added some new Twig filters: `defined`, `rtrim`, `ltrim`
    * Admin support for customizable page file name + template override
1. [](#improved)
    * Better message for incompatible/unsupported Twig template
    * Improved User blueprints with better help
    * Switched to composer **install** rather than **update** by default
    * Admin autofocus on page title
    * `.htaccess` hardening (`.htaccess` & `htaccess.txt`)
    * Cache safety checks for missing folders
1. [](#bugfix)
    * Fixed issue with unescaped `o` character in date formats

# v0.9.39
## 08/25/2015

1. [](#bugfix)
    * `Page.active()` not triggering on **homepage**
    * Fix for invalid session name in Opera browser

# v0.9.38
## 08/24/2015

1. [](#new)
    * Added `language` to **user** blueprint
    * Added translations to blueprints
    * New extending logic for blueprints
    * Blueprints are now loaded with Streams to allow for better overrides
    * Added new Symfony `dump()` method
1. [](#improved)
    * Catch YAML header parse exception so site doesn't die
    * Better `Page.parent()` logic
    * Improved GPM display layout
    * Tweaked default page layout
    * Unset route and slug for improved reliability of route changes
    * Added requirements to README.md
    * Updated various libraries
    * Allow use of custom page date field for dateRange collections
1. [](#bugfix)
    * Slug fixes with GPM
    * Unset plaintext password on save
    * Fix for trailing `/` not matching active children

# v0.9.37
## 08/12/2015

3. [](#bugfix)
    * Fixed issue when saving `header.process` in page forms via the **admin plugin**
    * Fixed error due to use of `set_time_limit` that might be disabled on some hosts

# v0.9.36
## 08/11/2015

1. [](#new)
    * Added a new `newuser` CLI command to create user accounts
    * Added `default` blueprint for all templates
    * Support `user` and `system` language translation merging
1. [](#improved)
    * Added isSymlink method in GPM to determine if Grav is symbolically linked or not
    * Refactored page recursing
    * Updated blueprints to use new toggles
    * Updated blueprints to use current date for date format fields
    * Updated composer.phar
    * Use sessions for admin even when disabled for site
    * Use `GRAV_ROOT` in session identifier

# v0.9.35
## 08/06/2015

1. [](#new)
    * Added `body_classes` field
    * Added `visiblity` toggle and help tooltips on new page form
    * Added new `Page.unsetRoute()` method to allow admin to regenerate the route
2. [](#improved)
    * User save no longer stores username each time
    * Page list form field now shows all pages except root
    * Removed required option from page title
    * Added configuration settings for running Nginx in sub directory
3. [](#bugfix)
    * Fixed deep translation merging
    * Fixed broken **metadata** merging with site defaults
    * Fixed broken **summary** field
    * Fixed broken robots field
    * Fixed GPM issue when using cURL, throwing an `Undefined offset: 1` exception
    * Removed duplicate hidden page `type` field

# v0.9.34
## 08/04/2015

1. [](#new)
    * Added new `cache_all` system setting + media `cache()` method
    * Added base languages configuration
    * Added property language to page to help plugins identify page language
    * New `Utils::arrayFilterRecursive()` method
2. [](#improved)
    * Improved Session handling to support site and admin independently
    * Allow Twig variables to be modified in other events
    * Blueprint updates in preparation for Admin plugin
    * Changed `Inflector` from static to object and added multi-language support
    * Support for admin override of a page's blueprints
3. [](#bugfix)
    * Removed unused `use` in `VideoMedium` that was causing error
    * Array fix in `User.authorise()` method
    * Fix for typo in `translations_fallback`
    * Fixed moving page to the root

# v0.9.33
## 07/21/2015

1. [](#new)
    * Added new `onImageMediumSaved()` event (useful for post-image processing)
    * Added `Vary: Accept-Encoding` option
2. [](#improved)
    * Multilang-safe delimiter position
    * Refactored Twig classes and added optional umask setting
    * Removed `pageinit()` timing
    * `Page->routable()` now takes `published()` state into account
    * Improved how page extension is set
    * Support `Language->translate()` method taking string and array
3. [](#bugfix)
    * Fixed `backup` command to include empty folders

# v0.9.32
## 07/14/2015

1. [](#new)
    * Detect users preferred language via `http_accept_language` setting
    * Added new `translateArray()` language method
2. [](#improved)
    * Support `en` translations by default for plugins & themes
    * Improved default generator tag
    * Minor language tweaks and fixes
3. [](#bugfix)
    * Fix for session active language and homepage redirects
    * Ignore root-level page rather than throwing error

# v0.9.31
## 07/09/2015

1. [](#new)
    * Added xml, json, css and js to valid media file types
2. [](#improved)
    * Better handling of unsupported media type downloads
    * Improved `bin/grav backup` command to mimic admin plugin location/name
3. [](#bugfix)
    * Critical fix for broken language translations
    * Fix for Twig markdown filter error
    * Safety check for download extension

# v0.9.30
## 07/08/2015

1. [](#new)
    * BIG NEWS! Extensive Multi-Language support is all new in 0.9.30!
    * Translation support via Twig filter/function and PHP method
    * Page specific default route
    * Page specific route aliases
    * Canonical URL route support
    * Added built-in session support
    * New `Page.rawRoute()` to get a consistent folder-based route to a page
    * Added option to always redirect to default page on alias URL
    * Added language safe redirect function for use in core and plugins
2. [](#improved)
    * Improved `Page.active()` and `Page.activeChild()` methods to support route aliases
    * Various spelling corrections in `.php` comments, `.md` and `.yaml` files
    * `Utils::startsWith()` and `Utils::endsWith()` now support needle arrays
    * Added a new timer around `pageInitialized` event
    * Updated jQuery library to v2.1.4
3. [](#bugfix)
    * In-page CSS and JS files are now handled properly
    * Fix for `enable_media_timestamp` not working properly

# v0.9.29
## 06/22/2015

1. [](#new)
    * New and improved Regex-powered redirect and route alias logic
    * Added new `onBuildPagesInitialized` event for memory critical or time-consuming plugins
    * Added a `setSummary()` method for pages
2. [](#improved)
    * Improved `MergeConfig()` logic for more control
    * Travis skeleton build trigger implemented
    * Set composer.json versions to stable versions where possible
    * Disabled `last_modified` and `etag` page headers by default (causing too much page caching)
3. [](#bugfix)
    * Preload classes during `bin/gpm selfupgrade` to avoid issues with updated classes
    * Fix for directory relative _down_ links

# v0.9.28
## 06/16/2015

1. [](#new)
    * Added method to set raw markdown on a page
    * Added ability to enabled system and page level `etag` and `last_modified` headers
2. [](#improved)
    * Improved image path processing
    * Improved query string handling
    * Optimization to image handling supporting URL encoded filenames
    * Use global `composer` when available rather than Grv provided one
    * Use `PHP_BINARY` constant rather than `php` executable
    * Updated Doctrine Cache library
    * Updated Symfony libraries
    * Moved `convertUrl()` method to Uri object
3. [](#bugfix)
    * Fix incorrect slug causing problems with CLI `uninstall`
    * Fix Twig runtime error with assets pipeline in sufolder installations
    * Fix for `+` in image filenames
    * Fix for dot files causing issues with page processing
    * Fix for Uri path detection on Windows platform
    * Fix for alternative media resolutions
    * Fix for modularTypes key properties

# v0.9.27
## 05/09/2015

1. [](#new)
    * Added new composer CLI command
    * Added page-level summary header overrides
    * Added `size` back for Media objects
    * Refactored Backup command in preparation for admin plugin
    * Added a new `parseLinks` method to Plugins class
    * Added `starts_with` and `ends_with` Twig filters
2. [](#improved)
    * Optimized install of vendor libraries for speed improvement
    * Improved configuration handling in preparation for admin plugin
    * Cache optimization: Don't cache Twig templates when you pass dynamic params
    * Moved `Utils::rcopy` to `Folder::rcopy`
    * Improved `Folder::doDelete`
    * Added check for required Curl in GPM
    * Updated included composer.phar to latest version
    * Various blueprint fixes for admin plugin
    * Various PSR and code cleanup tasks
3. [](#bugfix)
    * Fix issue with Gzip not working with `onShutDown()` event
    * Fix for URLs with trailing slashes
    * Handle condition where certain errors resulted in blank page
    * Fix for issue with theme name equal to base_url and asset pipeline
    * Fix to properly normalize font rewrite path
    * Fix for absolute URLs below the current page
    * Fix for `..` page references

# v0.9.26
## 04/24/2015

3. [](#bugfix)
    * Fixed issue with homepage routes failing with 'dirname' error

# v0.9.25
## 04/24/2015

1. [](#new)
    * Added support for E-Tag, Last-Modified, Cache-Control and Page-based expires headers
2. [](#improved)
    * Refactored media image handling to make it more flexible and support absolute paths
    * Refactored page modification check process to make it faster
    * User account improvements in preparation for admin plugin
    * Protect against timing attacks
    * Reset default system expires time to 0 seconds (can override if you need to)
3. [](#bugfix)
    * Fix issues with spaces in webroot when using `bin/grav install`
    * Fix for spaces in relative directory
    * Bug fix in collection filtering

# v0.9.24
## 04/15/2015

1. [](#new)
    * Added support for chunked downloads of Assets
    * Added new `onBeforeDownload()` event
    * Added new `download()` and `getMimeType()` methods to Utils class
    * Added configuration option for supported page types
    * Added assets and media timestamp options (off by default)
    * Added page expires configuration option
2. [](#bugfix)
    * Fixed issue with Nginx/Gzip and `ob_flush()` throwing error
    * Fixed assets actions on 'direct media' URLs
    * Fix for 'direct assets` with any parameters

# v0.9.23
## 04/09/2015

1. [](#bugfix)
    * Fix for broken GPM `selfupgrade` (Grav 0.9.21 and 0.9.22 will need to manually upgrade to this version)

# v0.9.22
## 04/08/2015

1. [](#bugfix)
    * Fix to normalize GRAV_ROOT path for Windows
    * Fix to normalize Media image paths for Windows
    * Fix for GPM `selfupgrade` when you are on latest version

# v0.9.21
## 04/07/2015

1. [](#new)
    * Major Media functionality enhancements: SVG, Animated GIF, Video support!
    * Added ability to configure default image quality in system configuration
    * Added `sizes` attributes for custom retina image breakpoints
2. [](#improved)
    * Don't scale @1x retina images
    * Add filter to Iterator class
    * Updated various composer packages
    * Various PSR fixes

# v0.9.20
## 03/24/2015

1. [](#new)
    * Added `addAsyncJs()` and `addDeferJs()` to Assets manager
    * Added support for extranal URL redirects
2. [](#improved)
    * Fix unpredictable asset ordering when set from plugin/system
    * Updated `nginx.conf` to ensure system assets are accessible
    * Ensure images are served as static files in Nginx
    * Updated vendor libraries to latest versions
    * Updated included composer.phar to latest version
3. [](#bugfix)
    * Fixed issue with markdown links to `#` breaking HTML

# v0.9.19
## 02/28/2015

1. [](#new)
    * Added named assets capability and bundled jQuery into Grav core
    * Added `first()` and `last()` to `Iterator` class
2. [](#improved)
    * Improved page modification routine to skip _dot files_
    * Only use files to calculate page modification dates
    * Broke out Folder iterators into their own classes
    * Various Sensiolabs Insight fixes
3. [](#bugfix)
    * Fixed `Iterator.nth()` method

# v0.9.18
## 02/19/2015

1. [](#new)
    * Added ability for GPM `install` to automatically install `_demo` content if found (w/backup)
    * Added ability for themes and plugins to have dependencies required to install via GPM
    * Added ability to override the system timezone rather than relying on server setting only
    * Added new Twig filter `random_string` for generating random id values
    * Added new Twig filter `markdown` for on-the-fly markdown processing
    * Added new Twig filter `absoluteUrl` to convert relative to absolute URLs
    * Added new `processTemplate()` method to Twig object for on-the-fly processing of twig template
    * Added `rcopy()` and `contains()` helper methods in Utils
2. [](#improved)
    * Provided new `param_sep` variable to better support Apache on Windows
    * Moved parsedown configuration into the trait
    * Added optional **deep-copy** option to `mergeConfig()` for plugins
    * Updated bundled `composer.phar` package
    * Various Sensiolabs Insight fixes - Silver level now!
    * Various PSR Fixes
3. [](#bugfix)
    * Fix for windows platforms not displaying installed themes/plugins via GPM
    * Fix page IDs not picking up folder-only pages

# v0.9.17
## 02/05/2015

1. [](#new)
    * Added **full HHVM support!** Get your speed on with Facebook's crazy fast PHP JIT compiler
2. [](#improved)
    * More flexible page summary control
    * Support **CamelCase** plugin and theme class names. Replaces dashes and underscores
    * Moved summary delimiter into `site.yaml` so it can be configurable
    * Various PSR fixes
3. [](#bugfix)
     * Fix for `mergeConfig()` not falling back to defaults
     * Fix for `addInlineCss()` and `addInlineJs()` Assets not working between Twig tags
     * Fix for Markdown adding HTML tags into inline CSS and JS

# v0.9.16
## 01/30/2015

1. [](#new)
    * Added **Retina** and **Responsive** image support via Grav media and `srcset` image attribute
    * Added image debug option that overlays responsive resolution
    * Added a new image cache stream
2. [](#improved)
    * Improved the markdown Lightbox functionality to better mimic Twig version
    * Fullsize Lightbox can now have filters applied
    * Added a new `mergeConfig()` method to Plugin class to merge system + page header configuration
    * Added a new `disable()` method to Plugin class to programmatically disable a plugin
    * Updated Parsedown and Parsedown Extra to address bugs
    * Various PSR fixes
3. [](#bugfix)
     * Fix bug with image dispatch in traditionally _non-routable_ pages
     * Fix for markdown link not working on non-current pages
     * Fix for markdown images not being found on homepage

# v0.9.15
## 01/23/2015

3. [](#bugfix)
     * Typo in video mime types
     * Fix for old `markdown_extra` system setting not getting picked up
     * Fix in regex for Markdown links with numeric values in path
     * Fix for broken image routing mechanism that got broken at some point
     * Fix for markdown images/links in pages with page slug override

# v0.9.14
## 01/23/2015

1. [](#new)
    * Added **GZip** support
    * Added multiple configurations via `setup.php`
    * Added base structure for unit tests
    * New `onPageContentRaw()` plugin event that processes before any page processing
    * Added ability to dynamically set Metadata on page
    * Added ability to dynamically configure Markdown processing via Parsedown options
2. [](#improved)
    * Refactored `page.content()` method to be more flexible and reliable
    * Various updates and fixes for streams resulting in better multi-site support
    * Updated Twig, Parsedown, ParsedownExtra, DoctrineCache libraries
    * Refactored Parsedown trait
    * Force modular pages to be non-visible in menus
    * Moved RewriteBase before Exploits in `.htaccess`
    * Added standard video formats to Media support
    * Added priority for inline assets
    * Check for uniqueness when adding multiple inline assets
    * Improved support for Twig-based URLs inside Markdown links and images
    * Improved Twig `url()` function
3. [](#bugfix)
    * Fix for HTML entities quotes in Metadata values
    * Fix for `published` setting to have precedent of `publish_date` and `unpublish_date`
    * Fix for `onShutdown()` events not closing connections properly in **php-fpm** environments

# v0.9.13
## 01/09/2015

1. [](#new)
    * Added new published `true|false` state in page headers
    * Added `publish_date` in page headers to automatically publish page
    * Added `unpublish_date` in page headers to automatically unpublish page
    * Added `dateRange()` capability for collections
    * Added ability to dynamically control Cache lifetime programmatically
    * Added ability to sort by anything in the page header. E.g. `sort: header.taxonomy.year`
    * Added various helper methods to collections: `copy, nonVisible, modular, nonModular, published, nonPublished, nonRoutable`
2. [](#improved)
    * Modified all Collection methods so they can be chained together: `$collection->published()->visible()`
    * Set default Cache lifetime to default of 1 week (604800 seconds) - was infinite
    * House-cleaning of some unused methods in Pages object
3. [](#bugfix)
    * Fix `uninstall` GPM command that was broken in last release
    * Fix for intermittent `undefined index` error when working with Collections
    * Fix for date of some pages being set to incorrect future timestamps

# v0.9.12
## 01/06/2015

1. [](#new)
    * Added an all-access robots.txt file for search engines
    * Added new GPM `uninstall` command
    * Added support for **in-page** Twig processing in **modular** pages
    * Added configurable support for `undefined` Twig functions and filters
2. [](#improved)
    * Fall back to default `.html` template if error occurs on non-html pages
    * Added ability to have PSR-1 friendly plugin names (CamelCase, no-dashes)
    * Fix to `composer.json` to deter API rate-limit errors
    * Added **non-exception-throwing** handler for undefined methods on `Medium` objects
3. [](#bugfix)
    * Fix description for `self-upgrade` method of GPM command
    * Fix for incorrect version number when performing GPM `update`
    * Fix for argument description of GPM `install` command
    * Fix for recalcitrant CodeKit mac application

# v0.9.11
## 12/21/2014

1. [](#new)
    * Added support for simple redirects as well as routes
2. [](#improved)
    * Handle Twig errors more cleanly
3. [](#bugfix)
    * Fix for error caused by invalid or missing user agent string
    * Fix for directory relative links and URL fragments (#pagelink)
    * Fix for relative links with no subfolder in `base_url`

# v0.9.10
## 12/12/2014

1. [](#new)
    * Added Facebook-style `nicetime` date Twig filter
2. [](#improved)
    * Moved `clear-cache` functionality into Cache object required for Admin plugin
3. [](#bugfix)
    * Fix for undefined index with previous/next buttons

# v0.9.9
## 12/05/2014

1. [](#new)
    * Added new `@page` collection type
    * Added `ksort` and `contains` Twig filters
    * Added `gist` Twig function
2. [](#improved)
    * Refactored Page previous/next/adjacent functionality
    * Updated to Symfony 2.6 for yaml/console/event-dispatcher libraries
    * More PSR code fixes
3. [](#bugfix)
    * Fix for over-escaped apostrophes in YAML

# v0.9.8
## 12/01/2014

1. [](#new)
    * Added configuration option to set default lifetime on cache saves
    * Added ability to set HTTP status code from page header
    * Implemented simple wild-card custom routing
2. [](#improved)
    * Fixed elusive double load to fully cache issue (crossing fingers...)
    * Ensure Twig tags are treated as block items in markdown
    * Removed some older deprecated methods
    * Ensure onPageContentProcessed() event only fires when not cached
    * More PSR code fixes
3. [](#bugfix)
    * Fix issue with miscalculation of blog separator location `===`

# v0.9.7
## 11/24/2014

1. [](#improved)
    * Nginx configuration updated
    * Added gitter.im badge to README
    * Removed `set_time_limit()` and put checks around `ignore_user_abort`
    * More PSR code fixes
2. [](#bugfix)
    * Fix issue with non-valid asset path showing up when they shouldn't
    * Fix for JS asset pipeline and scripts that don't end in `;`
    * Fix for schema-based markdown URLs broken routes (eg `mailto:`)

# v0.9.6
## 11/17/2014

1. [](#improved)
    * Moved base_url variables into Grav container
    * Forced media sorting to use natural sort order by default
    * Various PSR code tidying
    * Added filename, extension, thumb to all medium objects
2. [](#bugfix)
    * Fix for infinite loop in page.content()
    * Fix hostname for configuration overrides
    * Fix for cached configuration
    * Fix for relative URLs in markdown on installs with no base_url
    * Fix for page media images with uppercase extension

# v0.9.5
## 11/09/2014

1. [](#new)
    * Added quality setting to medium for compression configuration of images
    * Added new onPageContentProcessed() event that is post-content processing but pre-caching
2. [](#improved)
    * Added support for AND and OR taxonomy filtering.  AND by default (was OR)
    * Added specific clearing options for CLI clear-cache command
    * Moved environment method to URI so it can be accessible in plugins and themes
    * Set Grav's output variable to public so it can be manipulated in onOutputGenerated event
    * Updated vendor libraries to latest versions
    * Better handing of 'home' in active menu state detection
    * Various PSR code tidying
    * Improved some error messages and notices
3. [](#bugfix)
    * Force route rebuild when configuration changes
    * Fix for 'installed undefined' error in CLI versions command
    * Do not remove the JSON/Text error handlers
    * Fix for supporting inline JS and CSS when Asset pipeline enabled
    * Fix for Data URLs in CSS being badly formed
    * Fix Markdown links with fragment and query elements

# v0.9.4
## 10/29/2014

1. [](#new)
    * New improved Debugbar with messages, timing, config, twig information
    * New exception handling system utilizing Whoops
    * New logging system utilizing Monolog
    * Support for auto-detecting environment configuration
    * New version command for CLI
    * Integrate Twig dump() calls into Debugbar
2. [](#improved)
    * Selfupgrade now clears cache on successful upgrade
    * Selfupgrade now supports files without extensions
    * Improved error messages when plugin is missing
    * Improved security in .htaccess
    * Support CSS/JS/Image assets in vendor/system folders via .htaccess
    * Add support for system timers
    * Improved and optimized configuration loading
    * Automatically disable Debugbar on non-HTML pages
    * Disable Debugbar by default
3. [](#bugfix)
    * More YAML blueprint fixes
    * Fix potential double // in assets
    * Load debugger as early as possible

# v0.9.3
## 10/09/2014

1. [](#new)
    * GPM (Grav Package Manager) Added
    * Support for multiple Grav configurations
    * Dynamic media support via URL
    * Added inlineCss and inlineJs support for Assets
2. [](#improved)
    * YAML caching for increased performance
    * Use stream wrapper in pages, plugins and themes
    * Switched to RocketTheme toolbox for some core functionality
    * Renamed `setup` CLI command to `sandbox`
    * Broke cache types out into multiple directories in the cache folder
    * Removed vendor libs from github repository
    * Various PSR cleanup of code
    * Various Blueprint updates to support upcoming admin plugin
    * Added ability to filter page children for normal/modular/all
    * Added `sort_by_key` twig filter
    * Added `visible()` and `routable()` filters to page collections
    * Use session class in shutdown process
    * Improvements to modular page loading
    * Various code cleanup and optimizations
3. [](#bugfix)
    * Fixed file checking not updating the last modified time. For real this time!
    * Switched debugger to PRODUCTION mode by default
    * Various fixes in URI class for increased reliability

# v0.9.2
## 09/15/2014

1. [](#new)
    * New flexible site and page metadata support including ObjectGraph and Facebook
    * New method to get user IP address in URI object
    * Added new onShutdown() event that fires after connection is closed for Async features
2. [](#improved)
    * Skip assets pipeline minify on Windows platforms by default due to PHP issue 47689
    * Fixed multiple level menus not highlighting correctly
    * Updated some blueprints in preparation for admin plugin
    * Fail gracefully when theme does not exist
    * Add stream support into ResourceLocator::addPath()
    * Separate themes from plugins, add themes:// stream and onTask events
    * Added barDump() to Debugger
    * Removed stray test page
    * Override modified only if a non-markdown file was modified
    * Added assets attributes support
    * Auto-run composer install when running the Grav CLI
    * Vendor folder removed from repository
    * Minor configuration performance optimizations
    * Minor debugger performance optimizations
3. [](#bugfix)
    * Fix url() twig function when Grav isn't installed at root
    * Workaround for PHP bug 52065
    * Fixed getList() method on Pages object that was not working
    * Fix for open_basedir error
    * index.php now warns if not running on PHP 5.4
    * Removed memcached option (redundant)
    * Removed memcache from auto setup, added memcache server configuration option
    * Fix broken password validation
    * Back to proper PSR-4 Autoloader

# v0.9.1
## 09/02/2014

1. [](#new)
    * Added new `theme://` PHP stream for current theme
2. [](#improved)
    * Default to new `file` modification checking rather than `folder`
    * Added support for various markdown link formats to convert to Grav-friendly URLs
    * Moved configure() from Theme to Themes class
    * Fix autoloading without composer update -o
    * Added support for Twig url method
    * Minor code cleanup
3. [](#bugfix)
    * Fixed issue with page changes not being picked up
    * Fixed Minify to provide `@supports` tag compatibility
    * Fixed ResourceLocator not working with multiple paths
    * Fixed issue with Markdown process not stripping LFs
    * Restrict file type extensions for added security
    * Fixed template inheritance
    * Moved Browser class to proper location

# v0.9.0
## 08/25/2014

1. [](#new)
    * Addition of Dependency Injection Container
    * Refactored plugins to use Symfony Event Dispatcher
    * New Asset Manager to provide unified management of JavaScript and CSS
    * Asset Pipelining to provide unification, minify, and optimization of JavaScript and CSS
    * Grav Media support directly in Markdown syntax
    * Additional Grav Generator meta tag in default themes
    * Added support for PHP Stream Wrapper for resource location
    * Markdown Extra support
    * Browser object for fast browser detection
2. [](#improved)
    * PSR-4 Autoloader mechanism
    * Tracy Debugger new `detect` option to detect running environment
    * Added new `random` collection sort option
    * Make media images progressive by default
    * Additional URI filtering for improved security
    * Safety checks to ensure PHP 5.4.0+
    * Move to Slidebars side navigation in default Antimatter theme
    * Updates to `.htaccess` including section on `RewriteBase` which is needed for some hosting providers
3. [](#bugfix)
    * Fixed issue when installing in an apache userdir (~username) folder
    * Various mobile CSS issues in default themes
    * Various minor bug fixes


# v0.8.0
## 08/13/2014

1. [](#new)
    * Initial Release<|MERGE_RESOLUTION|>--- conflicted
+++ resolved
@@ -30,11 +30,8 @@
     * Fixed potential fatal error when creating flex index using cache [#3062](https://github.com/getgrav/grav/issues/3062)
     * Fixed fatal error in `CompiledFile` if the cached version is broken
     * Fixed updated media missing from media when editing Flex Object after page reload
-<<<<<<< HEAD
     * Fixed issue with `config-default@` breaking on set [#1972](https://github.com/getgrav/grav-plugin-admin/issues/1971)
-=======
     * Escape titles in Flex pages list [flex-objects#84](https://github.com/trilbymedia/grav-plugin-flex-objects/issues/84)
->>>>>>> 78dc70bc
 
 # v1.7.0-rc.17
 ## 10/07/2020
