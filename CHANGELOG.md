<<<<<<< HEAD
# v1.7.0-rc.6
## mm/dd/2020

1. [](#new)
    * Plugins & Themes: Call `$plugin->autoload()` and `$theme->autoload()` automatically when object gets initialized
    * Flex Directory: Implemented customizable configuration
    * Flex Storages: Added support for renaming directory entries
1. [](#bugfix)
    * Regression: Fixed fatal error in blueprints [#2811](https://github.com/getgrav/grav/issues/2811)
    * Regression: Fixed bad method call in FlexDirectory::getAuthorizeRule()
    * Regression: Fixed fatal error in admin if the site has custom permissions in `onAdminRegisterPermissions`
    * Regression: Fixed flex user index with folder storage
    * Grav 1.7: Fixed saving Flex configuration with ignored values becoming null

# v1.7.0-rc.5
## 02/03/2020

1. [](#bugfix)
    * Regression: Flex not working in PHP 7.2 or older
    * Fixed creating first user from admin not clearing Flex User directory cache [#2809](https://github.com/getgrav/grav/issues/2809)
    * Fixed Flex Pages allowing root page to be deleted

# v1.7.0-rc.4
## 02/03/2020

1. [](#new)
    * _POTENTIAL BREAKING CHANGE:_ Upgraded Parsedown to 1.7 for Parsedown-Extra 0.8. Plugins that extend Parsedown may need a fix to render as HTML
    * Added `$grav['flex']` to access all registered Flex Directories
    * Added `$grav->dispatchEvent()` method for PSR-14 events
    * Added `FlexRegisterEvent` which triggers when `$grav['flex']` is being accessed the first time
    * Added Flex cache configuration options
    * Added `PluginsLoadedEvent` which triggers after plugins have been loaded but not yet initialized
    * Added `SessionStartEvent` which triggers when session is started
    * Added `PermissionsRegisterEvent` which triggers when `$grav['permissions']` is being accessed the first time
    * Added support for Flex Directory specific configuration
    * Added support for more advanced ACL
    * Added `flatten_array` filter to form field validation
    * Added support for `security@: or: [admin.super, admin.pages]` in blueprints (nested AND/OR mode support)
1. [](#improved)
    * Blueprint validation: Added `validate: value_type: bool|int|float|string|trim` to `array` to filter all the values inside the array
    * Twig `url()` takes now third parameter (`true`) to return URL on non-existing file instead of returning false
1. [](#bugfix)
    * Grav 1.7: Fixed blueprint loading issues [#2782](https://github.com/getgrav/grav/issues/2782)
    * Fixed PHP 7.4 compatibility issue with `Stream`
    * Fixed new `Flex Users` being stored with wrong filename, login issues [#2785](https://github.com/getgrav/grav/issues/2785)
    * Fixed `ignore_empty: true` not removing empty values in blueprint filtering
    * Fixed `{{ false|string }}` twig to return '0' instead of ''
    * Fixed twig `url()` failing if stream has extra slash in it (e.g. `user:///data`)
    * Fixed `Blueprint::filter()` returning null instead of array if there is nothing to return
    * Fixed `Cannot use a scalar value as an array` error in `Utils::arrayUnflattenDotNotation()`, ignore nested structure instead
    * Fixed `Route` instance in multi-site setups
    * Fixed `system.translations: false` breaking `Inflector` methods
    * Fixed filtering ignored (eg. `security@: admin.super`) fields causing `Flex Objects` to lose data on save
    * Grav 1.7: Fixed `Flex Pages` unserialize issues if Flex-Objects Plugin has not been installed
    * Grav 1.7: Require Flex-Objects Plugin to edit Flex Accounts
    * Grav 1.7: Fixed bad result on testing `isPage()` when using Flex Pages

# v1.7.0-rc.3
## 01/02/2020

1. [](#new)
    * Added root page support for `Flex Pages`
1. [](#improved)
    * Twig filter `|yaml_serialize`: added support for `JsonSerializable` objects and other array-like objects
    * Added support for returning Flex Page specific permissions for admin and testing
    * Updated copyright dates to `2020`
    * Various vendor updates
1. [](#bugfix)
    * Grav 1.7: Fixed error on page initialization [#2753](https://github.com/getgrav/grav/issues/2753)
    * Fixed checking ACL for another user (who is not currently logged in) in a Flex Object or Directory
    * Fixed bug in Windows where `Filesystem::dirname()` returns backslashes
    * Fixed Flex object issues in Windows [#2773](https://github.com/getgrav/grav/issues/2773)

# v1.7.0-rc.2
## 12/04/2019

1. [](#new)
    * Updated Symfony Components to 4.4
    * Added support for page specific CRUD permissions (`Flex Pages` only)
    * Added new `-r <job-id>` option for Scheduler CLI command to force-run a job [#2720](https://github.com/getgrav/grav/issues/2720)
    * Added `Utils::isAssoc()` and `Utils::isNegative()` helper methods
    * Changed `UserInterface::authorize()` to return `null` having the same meaning as `false` if access is denied because of no matching rule
    * Changed `FlexAuthorizeInterface::isAuthorized()` to return `null` having the same meaning as `false` if access is denied because of no matching rule
    * Moved all Flex type classes under `Grav\Common\Flex`
    * DEPRECATED `Grav\Common\User\Group` in favor of `$grav['user_groups']`, which contains Flex UserGroup collection
    * DEPRECATED `$page->modular()` in favor of `$page->isModule()` for better readability
    * Fixed phpstan issues in all code up to level 3
1. [](#improved)
    * Improved twig `|array` filter to work with iterators and objects with `toArray()` method
    * Updated Flex `SimpleStorage` code to feature match the other storages
    * Improved user and group ACL to support deny permissions (`Flex Users` only)
    * Improved twig `authorize()` function to work better with nested rule parameters
    * Output the current username that Scheduler is using if crontab not setup
    * Translations: rename MODULAR to MODULE everywhere
    * Optimized `Flex Pages` collection filtering
    * Frontend optimizations for `Flex Pages`
1. [](#bugfix)
    * Regression: Fixed Grav update bug [#2722](https://github.com/getgrav/grav/issues/2722)
    * Fixed fatal error when calling `{{ grav.undefined }}`
    * Grav 1.7: Reverted `$object->getStorageKey()` interface as it was not a good idea, added `getMasterKey()` for pages
    * Grav 1.7: Fixed logged in user being able to delete his own account from admin account manager

# v1.7.0-rc.1
## 11/06/2019

1. [](#new)
    * Added `Flex Pages` to Grav core and removed Flex Objects plugin dependency
    * Added `Utils::simpleTemplate()` method for very simple variable templating
    * Added `array_diff()` twig function
    * Added `template_from_string()` twig function
    * Updated Symfony Components to 4.3
1. [](#improved)
    * Improved `Scheduler` cron command check and more useful CLI information
    * Improved `Flex Users`: obey blueprints and allow Flex to be used in admin only
    * Improved `Flex` to support custom site template paths
    * Changed Twig `{% cache %}` tag to not need unique key, and `lifetime` is now optional
    * Added mime support for file formatters
    * Updated built-in `composer.phar` to latest `1.9.0`
    * Updated vendor libraries
    * Use `Symfony EventDispatcher` directly and not rockettheme/toolbox wrapper
1. [](#bugfix)
    * Fixed exception caused by missing template type based on `Accept:` header [#2705](https://github.com/getgrav/grav/issues/2705)
    * Fixed `Page::untranslatedLanguages()` not being symmetrical to `Page::translatedLanguages()`
    * Fixed `Flex Pages` not calling `onPageProcessed` event when cached
    * Fixed phpstan issues in Framework up to level 7
    * Fixed issue with duplicate configuration settings in Flex Directory
    * Fixed fatal error if there are numeric folders in `Flex Pages`
    * Fixed error on missing `Flex` templates in if `Flex Objects` plugin isn't installed
    * Fixed `PageTranslateTrait::getAllLanguages()` and `getAllLanguages()` to include default language
    * Fixed multi-language saving issues with default language in `Flex Pages`
    * Selfupgrade CLI: Fixed broken selfupgrade assets reference [#2681](https://github.com/getgrav/grav/issues/2681)
    * Grav 1.7: Fixed PHP 7.1 compatibility issues
    * Grav 1.7: Fixed fatal error in multi-site setups
    * Grav 1.7: Fixed `Flex Pages` routing if using translated slugs or `system.hide_in_urls` setting
    * Grav 1.7: Fixed bug where Flex index file couldn't be disabled

# v1.7.0-beta.10
## 10/03/2019

1. [](#improved)
    * Flex: Removed extra exists check when creating object (messes up "non-existing" pages)
    * Support customizable null character replacement in `CSVFormatter::decode()`
1. [](#bugfix)
    * Fixed wrong Grav param separator when using `Route` class
    * Fixed Flex User Avatar not fully backwards compatible with old user
    * Grav 1.7: Fixed prev/next page missing pages if pagination was turned on in page header
    * Grav 1.7: Reverted setting language for every page during initialization
    * Grav 1.7: Fixed numeric language inconsistencies

# v1.7.0-beta.9
## 09/26/2019

1. [](#new)
    * Added a new `{% cache %}` Twig tag eliminating need for `twigcache` extension.
1. [](#improved)
    * Improved blueprint initialization in Flex Objects (fixes content aware fields)
    * Improved Flex FolderStorage class to better hide storage specific logic
    * Exception will output a badly formatted line in `CsvFormatter::decode()`
1. [](#bugfix)
    * Fixed error when activating Flex Accounts in GRAV system configuration (PHP 7.1)
    * Fixed Grav parameter handling in `RouteFactory::createFromString()`

# v1.7.0-beta.8
## 09/19/2019

1. [](#new)
    * Added new `Security::sanitizeSVG()` function
    * Backwards compatibility break: `FlexStorageInterface::getStoragePath()` and `getMediaPath()` can now return null
1. [](#improved)
    * Several FlexObject loading improvements
    * Added `bin/grav page-system-validator [-r|--record] [-c|--check]` to test Flex Pages
    * Improved language support for `Route` class
1. [](#bugfix)
    * Regression: Fixed language fallback
    * Regression: Fixed translations when language code is used for non-language purposes
    * Regression: Allow SVG avatar images for users
    * Fixed error in `Session::getFlashObject()` if Flex Form is being used
    * Fixed broken Twig `dump()`
    * Fixed `Page::modular()` and `Page::modularTwig()` returning `null` for folders and other non-initialized pages
    * Fixed 404 error when you click to non-routable menu item with children: redirect to the first child instead
    * Fixed wrong `Pages::dispatch()` calls (with redirect) when we really meant to call `Pages::find()`
    * Fixed avatars not being displayed with flex users [#2431](https://github.com/getgrav/grav/issues/2431)
    * Fixed initial Flex Object state when creating a new objects in a form

# v1.7.0-beta.7
## 08/30/2019

1. [](#improved)
    * Improved language support
1. [](#bugfix)
    * `FlexForm`: Fixed some compatibility issues with Form plugin

# v1.7.0-beta.6
## 08/29/2019

1. [](#new)
    * Added experimental support for `Flex Pages` (**Flex Objects** plugin required)
1. [](#improved)
    * Improved `bin/grav yamllinter` CLI command by adding an option to find YAML Linting issues from the whole site or custom folder
    * Added support for not instantiating pages, useful to speed up tasks
    * Greatly improved speed of loading Flex collections
1. [](#bugfix)
    * Fixed `$page->summary()` always striping HTML tags if the summary was set by `$page->setSummary()`
    * Fixed `Flex->getObject()` when using Flex Key
    * Grav 1.7: Fixed enabling PHP Debug Bar causes fatal error in Gantry [#2634](https://github.com/getgrav/grav/issues/2634)
    * Grav 1.7: Fixed broken taxonomies [#2633](https://github.com/getgrav/grav/issues/2633)
    * Grav 1.7: Fixed unpublished blog posts being displayed on the front-end [#2650](https://github.com/getgrav/grav/issues/2650)

# v1.7.0-beta.5
## 08/11/2019

1. [](#new)
    * Added a new `bin/grav server` CLI command to easily run Symfony or PHP built-in webservers
    * Added `hasFlexFeature()` method to test if `FlexObject` or `FlexCollection` implements a given feature
    * Added `getFlexFeatures()` method to return all features that `FlexObject` or `FlexCollection` implements
    * DEPRECATED `FlexDirectory::update()` and `FlexDirectory::remove()`
    * Added `FlexStorage::getMetaData()` to get updated object meta information for listed keys
    * Added `Language::getPageExtensions()` to get full list of supported page language extensions
    * Added `$grav->close()` method to properly terminate the request with a response
    * Added `Pages::getCollection()` method
1. [](#improved)
    * Better support for Symfony local server `symfony server:start`
    * Make `Route` objects immutable
    * `FlexDirectory::getObject()` can now be called without any parameters to create a new object
    * Flex objects no longer return temporary key if they do not have one; empty key is returned instead
    * Updated vendor libraries
    * Moved `collection()` and `evaluate()` logic from `Page` class into `Pages` class
1. [](#bugfix)
    * Fixed `Form` not to use deleted flash object until the end of the request fixing issues with reset
    * Fixed `FlexForm` to allow multiple form instances with non-existing objects
    * Fixed `FlexObject` search by using `key`
    * Grav 1.7: Fixed clockwork messages with arrays and objects

# v1.7.0-beta.4
## 07/01/2019

1. [](#new)
    * Updated with Grav 1.6.12 features, improvements & fixes
    * Added new configuration option `system.debugger.censored` to hide potentially sensitive information
    * Added new configuration option `system.languages.include_default_lang_file_extension` to keep default language in `.md` files if set to `false`
    * Added configuration option to set fallback content languages individually for every language
1. [](#improved)
    * Updated Vendor libraries
1. [](#bugfix)
    * Fixed `.md` page to be assigned to the default language and to be listed in translated/untranslated page list
    * Fixed `Language::getFallbackPageExtensions()` to fall back only to default language instead of going through all languages
    * Fixed `Language::getFallbackPageExtensions()` returning wrong file extensions when passing custom page extension

# v1.7.0-beta.3
## 06/24/2019

1. [](#bugfix)
    * Fixed Clockwork on Windows machines
    * Fixed parent field issues on Windows machines
    * Fixed unreliable Clockwork calls in sub-folders

# v1.7.0-beta.2
## 06/21/2019

1. [](#new)
    * Updated with Grav 1.6.11 fixes
1. [](#improved)
    * Updated the Clockwork text

# v1.7.0-beta.1
## 06/14/2019

1. [](#new)
    * Added support for [Clockwork](https://underground.works/clockwork) developer tools (now default debugger)
    * Added support for [Tideways XHProf](https://github.com/tideways/php-xhprof-extension) PHP Extension for profiling method calls
    * Added Twig profiling for Clockwork debugger
    * Added support for Twig 2.11 (compatible with Twig 1.40+)
    * Optimization: Initialize debugbar only after the configuration has been loaded
    * Optimization: Combine some early Grav processors into a single one
=======
# v1.6.21
## mm/dd/2020

1. [](#bugfix)
    * Fixed encoding problems when PHP INI setting `default_charset` is not `utf-8` [#2154](https://github.com/getgrav/grav/issues/2154)
>>>>>>> e55b2395

# v1.6.20
## 02/03/2020

1. [](#bugfix)
    * Fixed incorrect routing caused by `str_replace()` in `Uri::init()` [#2754](https://github.com/getgrav/grav/issues/2754)
    * Fixed session cookie is being set twice in the HTTP header [#2745](https://github.com/getgrav/grav/issues/2745)
    * Fixed session not restarting if user was invalid (downgrading from Grav 1.7)
    * Fixed filesystem iterator calls with non-existing folders
    * Fixed `checkbox` field not being saved, requires also Form v4.0.2 [#1225](https://github.com/getgrav/grav/issues/1225)
    * Fixed `validation: strict` not working in blueprints [#1273](https://github.com/getgrav/grav/issues/1273)
    * Fixed `Data::filter()` removing empty fields (such as empty list) by default [#2805](https://github.com/getgrav/grav/issues/2805)
    * Fixed fatal error with non-integer page param value [#2803](https://github.com/getgrav/grav/issues/2803)
    * Fixed `Assets::addInlineJs()` parameter type mismatch between v1.5 and v1.6 [#2659](https://github.com/getgrav/grav/issues/2659)
    * Fixed `site.metadata` saving issues [#2615](https://github.com/getgrav/grav/issues/2615)

# v1.6.19
## 12/04/2019

1. [](#new)
    * Catch PHP 7.4 deprecation messages and report them in debugbar instead of throwing fatal error
1. [](#bugfix)
    * Fixed fatal error when calling `{{ grav.undefined }}`
    * Fixed multiple issues when there are no pages in the site
    * PHP 7.4 fix for [#2750](https://github.com/getgrav/grav/issues/2750)

# v1.6.18
## 12/02/2019

1. [](#bugfix)
    * PHP 7.4 fix in `Pages::buildSort()`
    * Updated vendor libraries for PHP 7.4 fixes in Twig and other libraries
    * Fixed fatal error when `$page->id()` is null [#2731](https://github.com/getgrav/grav/pull/2731)
    * Fixed cache conflicts on pages with no set id
    * Fix rewrite rule for for `lighttpd` default config [#721](https://github.com/getgrav/grav/pull/2721)

# v1.6.17
## 11/06/2019

1. [](#new)
    * Added working ETag (304 Not Modified) support based on the final rendered HTML
1. [](#improved)
    * Safer file handling + customizable null char replacement in `CsvFormatter::decode()`
    * Change of Behavior: `Inflector::hyphenize` will now automatically trim dashes at beginning and end of a string.
    * Change in Behavior for `Folder::all()` so no longer fails if trying to copy non-existent dot file [#2581](https://github.com/getgrav/grav/pull/2581)
    * renamed composer `test-plugins` script to `phpstan-plugins` to be more explicit [#2637](https://github.com/getgrav/grav/pull/2637)
1. [](#bugfix)
    * Fixed PHP 7.1 bug in FlexMedia
    * Fix cache image generation when using cropResize [#2639](https://github.com/getgrav/grav/pull/2639)
    * Fix `array_merge()` exception with non-array page header metadata [#2701](https://github.com/getgrav/grav/pull/2701)

# v1.6.16
## 09/19/2019

1. [](#bugfix)
    * Fixed Flex user creation if file storage is being used [#2444](https://github.com/getgrav/grav/issues/2444)
    * Fixed `Badly encoded JSON data` warning when uploading files [#2663](https://github.com/getgrav/grav/issues/2663)

# v1.6.15
## 08/20/2019

1. [](#improved)
    * Improved robots.txt [#2632](https://github.com/getgrav/grav/issues/2632)
1. [](#bugfix)
    * Fixed broken markdown Twig tag [#2635](https://github.com/getgrav/grav/issues/2635)
    * Force Symfony 4.2 in Grav 1.6 to remove a bunch of deprecated messages

# v1.6.14
## 08/18/2019

1. [](#bugfix)
    * Actually include fix for `system\router.php` [#2627](https://github.com/getgrav/grav/issues/2627)

# v1.6.13
## 08/16/2019

1. [](#bugfix)
    * Regression fix for `system\router.php` [#2627](https://github.com/getgrav/grav/issues/2627)

# v1.6.12
## 08/14/2019

1. [](#new)
    * Added support for custom `FormFlash` save locations
    * Added a new `Utils::arrayLower()` method for lowercasing arrays
    * Support new GRAV_BASEDIR environment variable [#2541](https://github.com/getgrav/grav/pull/2541)
    * Allow users to override plugin handler priorities [#2165](https://github.com/getgrav/grav/pull/2165)
1. [](#improved)
    * Use new `Utils::getSupportedPageTypes()` to enforce `html,htm` at the front of the list [#2531](https://github.com/getgrav/grav/issues/2531)
    * Updated vendor libraries
    * Markdown filter is now page-aware so that it works with modular references [admin#1731](https://github.com/getgrav/grav-plugin-admin/issues/1731)
    * Check of `GRAV_USER_INSTANCE` constant is already defined [#2621](https://github.com/getgrav/grav/pull/2621)
1. [](#bugfix)
    * Fixed some potential issues when `$grav['user']` is not set
    * Fixed error when calling `Media::add($name, null)`
    * Fixed `url()` returning wrong path if using stream with grav root path in it, eg: `user-data://shop` when Grav is in `/shop`
    * Fixed `url()` not returning a path to non-existing file (`user-data://shop` => `/user/data/shop`) if it is set to fail gracefully
    * Fixed `url()` returning false on unknown streams, such as `ftp://domain.com`, they should be treated as external URL
    * Fixed Flex User to have permissions to save and delete his own user
    * Fixed new Flex User creation not being possible because of username could not be given
    * Fixed fatal error 'Expiration date must be an integer, a DateInterval or null, "double" given' [#2529](https://github.com/getgrav/grav/issues/2529)
    * Fixed non-existing Flex object having a bad media folder
    * Fixed collections using `page@.self:` should allow modular pages if requested
    * Fixed an error when trying to delete a file from non-existing Flex Object
    * Fixed `FlexObject::exists()` failing sometimes just after the object has been saved
    * Fixed CSV formatter not encoding strings with `"` and `,` properly
    * Fixed var order in `Validation.php` [#2610](https://github.com/getgrav/grav/issues/2610)

# v1.6.11
## 06/21/2019

1. [](#new)
    * Added `FormTrait::getAllFlashes()` method to get all the available form flash objects for the form
    * Added creation and update timestamps to `FormFlash` objects
1. [](#improved)
    * Added `FormFlashInterface`, changed constructor to take `$config` array
1. [](#bugfix)
    * Fixed error in `ImageMedium::url()` if the image cache folder does not exist
    * Fixed empty form flash name after file upload or form state update
    * Fixed a bug in `Route::withParam()` method
    * Fixed issue with `FormFlash` objects when there is no session initialized

# v1.6.10
## 06/14/2019

1. [](#improved)
    * Added **page blueprints** to `YamlLinter` CLI and Admin reports
    * Removed `Gitter` and `Slack` [#2502](https://github.com/getgrav/grav/issues/2502)
    * Optimizations for Plugin/Theme loading
    * Generalized markdown classes so they can be used outside of `Page` scope with a custom `Excerpts` class instance
    * Change minimal port number to 0 (unix socket) [#2452](https://github.com/getgrav/grav/issues/2452)
1. [](#bugfix)
    * Force question to install demo content in theme update [#2493](https://github.com/getgrav/grav/issues/2493)
    * Fixed GPM errors from blueprints not being logged [#2505](https://github.com/getgrav/grav/issues/2505)
    * Don't error when IP is invalid [#2507](https://github.com/getgrav/grav/issues/2507)
    * Fixed regression with `bin/plugin` not listing the plugins available (1c725c0)
    * Fixed bitwise operator in `TwigExtension::exifFunc()` [#2518](https://github.com/getgrav/grav/issues/2518)
    * Fixed issue with lang prefix incorrectly identifying as admin [#2511](https://github.com/getgrav/grav/issues/2511)
    * Fixed issue with `U0ils::pathPrefixedBYLanguageCode()` and trailing slash [#2510](https://github.com/getgrav/grav/issues/2511)
    * Fixed regresssion issue of `Utils::Url()` not returning `false` on failure. Added new optional `fail_gracefully` 3rd attribute to return string that caused failure [#2524](https://github.com/getgrav/grav/issues/2524)

# v1.6.9
## 05/09/2019

1. [](#new)
    * Added `Route::withoutParams()` methods
    * Added `Pages::setCheckMethod()` method to override page configuration in Admin Plugin
    * Added `Cache::clearCache('invalidate')` parameter for just invalidating the cache without deleting any cached files
    * Made `UserCollectionInderface` to extend `Countable` to get the count of existing users
1. [](#improved)
    * Flex admin: added default search options for flex objects
    * Flex collection and object now fall back to the default template if template file doesn't exist
    * Updated Vendor libraries including Twig 1.40.1
    * Updated language files from `https://crowdin.com/project/grav-core`
1. [](#bugfix)
    * Fixed `$grav['route']` from being modified when the route instance gets modified
    * Fixed Assets options array mixed with standalone priority [#2477](https://github.com/getgrav/grav/issues/2477)
    * Fix for `avatar_url` provided by 3rd party providers
    * Fixed non standard `lang` code lengths in `Utils` and `Session` detection
    * Fixed saving a new object in Flex `SimpleStorage`
    * Fixed exception in `Flex::getDirectories()` if the first parameter is set
    * Output correct "Last Updated" in `bin/gpm info` command
    * Checkbox getting interpreted as string, so created new `Validation::filterCheckbox()`
    * Fixed backwards compatibility to `select` field with `selectize.create` set to true [git-sync#141](https://github.com/trilbymedia/grav-plugin-git-sync/issues/141)
    * Fixed `YamlFormatter::decode()` to always return array [#2494](https://github.com/getgrav/grav/pull/2494)
    * Fixed empty `$grav['request']->getAttribute('route')->getExtension()`

# v1.6.8
## 04/23/2019

1. [](#new)
    * Added `FlexCollection::filterBy()` method
1. [](#bugfix)
    * Revert `Use Null Coalesce Operator` [#2466](https://github.com/getgrav/grav/pull/2466)
    * Fixed `FormTrait::render()` not providing config variable
    * Updated `bin/grav clean` to clear `cache/compiled` and `user/config/security.yaml`

# v1.6.7
## 04/22/2019

1. [](#new)
    * Added a new `bin/grav yamllinter` CLI command to find YAML Linting issues [#2468](https://github.com/getgrav/grav/issues/2468#issuecomment-485151681)
1. [](#improved)
    * Improve `FormTrait` backwards compatibility with existing forms
    * Added a new `Utils::getSubnet()` function for IPv4/IPv6 parsing [#2465](https://github.com/getgrav/grav/pull/2465)
1. [](#bugfix)
    * Remove disabled fields from the form schema
    * Fix issue when excluding `inlineJs` and `inlineCss` from Assets pipeline [#2468](https://github.com/getgrav/grav/issues/2468)
    * Fix for manually set position on external URLs [#2470](https://github.com/getgrav/grav/issues/2470)

# v1.6.6
## 04/17/2019

1. [](#new)
    * `FormInterface` now implements `RenderInterface`
    * Added new `FormInterface::getTask()` method which reads the task from `form.task` in the blueprint
1. [](#improved)
    * Updated vendor libraries to latest
1. [](#bugfix)
    * Rollback `redirect_default_route` logic as it has issues with multi-lang [#2459](https://github.com/getgrav/grav/issues/2459)
    * Fix potential issue with `|contains` Twig filter on PHP 7.3
    * Fixed bug in text field filtering: return empty string if value isn't a string or number [#2460](https://github.com/getgrav/grav/issues/2460)
    * Force Asset `priority` to be an integer and not throw error if invalid string passed [#2461](https://github.com/getgrav/grav/issues/2461)
    * Fixed bug in text field filtering: return empty string if value isn't a string or number
    * Fixed `FlexForm` missing getter methods for defining form variables

# v1.6.5
## 04/15/2019

1. [](#bugfix)
    * Backwards compatiblity with old `Uri::__toString()` output

# v1.6.4
## 04/15/2019

1. [](#bugfix)
    * Improved `redirect_default_route` logic as well as `Uri::toArray()` to take into account `root_path` and `extension`
    * Rework logic to pull out excluded files from pipeline more reliably [#2445](https://github.com/getgrav/grav/issues/2445)
    * Better logic in `Utils::normalizePath` to handle externals properly [#2216](https://github.com/getgrav/grav/issues/2216)
    * Fixed to force all `Page::taxonomy` to be treated as strings [#2446](https://github.com/getgrav/grav/issues/2446)
    * Fixed issue with `Grav['user']` not being available [form#332](https://github.com/getgrav/grav-plugin-form/issues/332)
    * Updated rounding logic for `Utils::parseSize()` [#2394](https://github.com/getgrav/grav/issues/2394)
    * Fixed Flex simple storage not being properly initialized if used with caching

# v1.6.3
## 04/12/2019

1. [](#new)
    * Added `Blueprint::addDynamicHandler()` method to allow custom dynamic handlers, for example `custom-options@: getCustomOptions`
1. [](#bugfix)
    * Missed a `CacheCommand` reference in `bin/grav` [#2442](https://github.com/getgrav/grav/issues/2442)
    * Fixed issue with `Utils::normalizePath` messing with external URLs [#2216](https://github.com/getgrav/grav/issues/2216)
    * Fix for `vUndefined` versions when upgrading

# v1.6.2
## 04/11/2019

1. [](#bugfix)
    * Revert renaming of `ClearCacheCommand` to ensure CLI GPM upgrades go smoothly

# v1.6.1
## 04/11/2019

1. [](#improved)
    * Improved CSS for the bottom filter bar of DebugBar
1. [](#bugfix)
    * Fixed issue with `@import` not being added to top of pipelined css [#2440](https://github.com/getgrav/grav/issues/2440)

# v1.6.0
## 04/11/2019

1. [](#new)
    * Set minimum requirements to [PHP 7.1.3](https://getgrav.org/blog/raising-php-requirements-2018)
    * New `Scheduler` functionality for periodic jobs
    * New `Backup` functionality with multiple backup profiles and scheduler integration
    * Refactored `Assets Manager` to be more powerful and flexible
    * Updated Doctrine Collections to 1.6
    * Updated Doctrine Cache to 1.8
    * Updated Symfony Components to 4.2
    * Added new Cache purge functionality old cache manually via CLI/Admin as well as scheduler integration
    * Added new `{% throw 404 'Not Found' %}` twig tag (with custom code/message)
    * Added `Grav\Framework\File` classes for handling YAML, Markdown, JSON, INI and PHP serialized files
    * Added `Grav\Framework\Collection\AbstractIndexCollection` class
    * Added `Grav\Framework\Object\ObjectIndex` class
    * Added `Grav\Framework\Flex` classes
    * Added support for hiding form fields in blueprints by using dynamic property like `security@: admin.foobar`, `scope@: object` or `scope-ignore@: object` to any field
    * New experimental **FlexObjects** powered `Users` for increased performance and capability (**disabled** by default)
    * Added PSR-7 and PSR-15 classes
    * Added `Grav\Framework\DI\Container` class
    * Added `Grav\Framework\RequestHandler\RequestHandler` class
    * Added `Page::httpResponseCode()` and `Page::httpHeaders()` methods
    * Added `Grav\Framework\Form\Interfaces\FormInterface`
    * Added `Grav\Framework\Form\Interfaces\FormFactoryInterface`
    * Added `Grav\Framework\Form\FormTrait`
    * Added `Page::forms()` method to get normalized list of all form headers defined in the page
    * Added `onPageAction`, `onPageTask`, `onPageAction.{$action}` and `onPageTask.{$task}` events
    * Added `Blueprint::processForm()` method to filter form inputs
    * Move `processMarkdown()` method from `TwigExtension` to more general `Utils` class
    * Added support to include extra files into `Media` (such as uploaded files)
    * Added form preview support for `FlexObject`, including a way to render newly uploaded files before saving them
    * Added `FlexObject::getChanges()` to determine what fields change during an update
    * Added `arrayDiffMultidimensional`, `arrayIsAssociative`, `arrayCombine` Util functions
    * New `$grav['users']` service to allow custom user classes implementing `UserInterface`
    * Added `LogViewer` helper class and CLI command: `bin/grav logviewer`
    * Added `select()` and `unselect()` methods to `CollectionInterface` and its base classes
    * Added `orderBy()` and `limit()` methods to `ObjectCollectionInterface` and its base classes
    * Added `user-data://` which is a writable stream (`user://data` is not and should be avoided)
    * Added support for `/action:{$action}` (like task but used without nonce when only receiving data)
    * Added `onAction.{$action}` event
    * Added `Grav\Framework\Form\FormFlash` class to contain AJAX uploaded files in more reliable way
    * Added `Grav\Framework\Form\FormFlashFile` class which implements `UploadedFileInterface` from PSR-7
    * Added `Grav\Framework\Filesystem\Filesystem` class with methods to manipulate stream URLs
    * Added new `$grav['filesystem']` service using an instance of the new `Filesystem` object
    * Added `{% render object layout: 'default' with { variable: true } %}` for Flex objects and collections
    * Added `$grav->setup()` to simplify CLI and custom access points
    * Added `CsvFormatter` and `CsvFile` classes
    * Added new system config option to `pages.hide_empty_folders` if a folder has no valid `.md` file available. Default behavior is `false` for compatibility.
    * Added new system config option for `languages.pages_fallback_only` forcing only 'fallback' to find page content through supported languages, default behavior is to display any language found if active language is missing
    * Added `Utils::arrayFlattenDotNotation()` and `Utils::arrayUnflattenDotNotation()` helper methods
1. [](#improved)
    * Add the page to onMarkdownInitialized event [#2412](https://github.com/getgrav/grav/issues/2412)
    * Doctrine filecache is now namespaced with prefix to support purging
    * Register all page types into `blueprint://pages` stream
    * Removed `apc` and `xcache` support, made `apc` alias of `apcu`
    * Support admin and regular translations via the `|t` twig filter and `t()` twig function
    * Improved Grav Core installer/updater to run installer script
    * Updated vendor libraries including Symfony `4.2.3`
    * Renamed old `User` class to `Grav\Common\User\DataUser\User` with multiple improvements and small fixes
    * `User` class now acts as a compatibility layer to older versions of Grav
    * Deprecated `new User()`, `User::load()`, `User::find()` and `User::delete()` in favor of `$grav['users']` service
    * `Media` constructor has now support to not to initialize the media objects
    * Cleanly handle session corruption due to changing Flex object types
    * Added `FlexObjectInterface::getDefaultValue()` and `FormInterface::getDefaultValue()`
    * Added new `onPageContent()` event for every call to `Page::content()`
    * Added phpstan: PHP Static Analysis Tool [#2393](https://github.com/getgrav/grav/pull/2393)
    * Added `composer test-plugins` to test plugin issues with the current version of Grav
    * Added `Flex::getObjects()` and `Flex::getMixedCollection()` methods for co-mingled collections
    * Added support to use single Flex key parameter in `Flex::getObject()` method
    * Added `FlexObjectInterface::search()` and `FlexCollectionInterface::search()` methods
    * Override `system.media.upload_limit` with PHP's `post_max_size` or `upload_max_filesize`
    * Class `Grav\Common\Page\Medium\AbstractMedia` now use array traits instead of extending `Grav\Common\Getters`
    * Implemented `Grav\Framework\Psr7` classes as `Nyholm/psr7` decorators
    * Added a new `cache-clear` scheduled job to go along with `cache-purge`
    * Renamed `Grav\Framework\File\Formatter\FormatterInterface` to `Grav\Framework\File\Interfaces\FileFormatterInterface`
    * Improved `File::save()` to use a temporary file if file isn't locked
    * Improved `|t` filter to better support admin `|tu` style filter if in admin
    * Update all classes to rely on `PageInterface` instead of `Page` class
    * Better error checking in `bin/plugin` for existence and enabled
    * Removed `media.upload_limit` references
    * Twig `nicenumber`: do not use 0 + string casting hack
    * Converted Twig tags to use namespaced Twig classes
    * Site shows error on page rather than hard-crash when page has invalid frontmatter [#2343](https://github.com/getgrav/grav/issues/2343)
    * Added `languages.default_lang` option to override the default lang (usually first supported language)
    * Added `Content-Type: application/json` body support for PSR-7 `ServerRequest`
    * Remove PHP time limit in `ZipArchive`
    * DebugBar: Resolve twig templates in deprecated backtraces in order to help locating Twig issues
    * Added `$grav['cache']->getSimpleCache()` method for getting PSR-16 compatible cache
    * MediaTrait: Use PSR-16 cache
    * Improved `Utils::normalizePath()` to support non-protocol URLs
    * Added ability to reset `Page::metadata` to allow rebuilding from automatically generated values
    * Added back missing `page.types` field in system content configuration [admin#1612](https://github.com/getgrav/grav-plugin-admin/issues/1612)
    * Console commands: add method for invalidating cache
    * Updated languages
    * Improved `$page->forms()` call, added `$page->addForms()`
    * Updated languages from crowdin
    * Fixed `ImageMedium` constructor warning when file does not exist
    * Improved `Grav\Common\User` class; added `$user->update()` method
    * Added trim support for text input fields `validate: trim: true`
    * Improved `Grav\Framework\File\Formatter` classes to have abstract parent class and some useful methods
    * Support negotiated content types set via the Request `Accept:` header
    * Support negotiated language types set via the Request `Accept-Language:` header
    * Cleaned up and sorted the Service `idMap`
    * Updated `Grav` container object to implement PSR-11 `ContainerInterface`
    * Updated Grav `Processor` classes to implement PSR-15 `MiddlewareInterface`
    * Make `Data` class to extend `JsonSerializable`
    * Modified debugger icon to use retina space-dude version
    * Added missing `Video::preload()` method
    * Set session name based on `security.salt` rather than `GRAV_ROOT` [#2242](https://github.com/getgrav/grav/issues/2242)
    * Added option to configure list of `xss_invalid_protocols` in `Security` config [#2250](https://github.com/getgrav/grav/issues/2250)
    * Smarter `security.salt` checking now we use `security.yaml` for other options
    * Added apcu autoloader optimization
    * Additional helper methods in `Language`, `Languages`, and `LanguageCodes` classes
    * Call `onFatalException` event also on internal PHP errors
    * Built-in PHP Webserver: log requests before handling them
    * Added support for syslog and syslog facility logging (default: 'file')
    * Improved usability of `System` configuration blueprint with side-tabs
 1. [](#bugfix)
    * Fixed issue with `Truncator::truncateWords` and `Truncator::truncateLetters` when string not wrapped in tags [#2432](https://github.com/getgrav/grav/issues/2432)
    * Fixed `Undefined method closure::fields()` when getting avatar for user, thanks @Romarain [#2422](https://github.com/getgrav/grav/issues/2422)
    * Fixed cached images not being updated when source image is modified
    * Fixed deleting last list item in the form
    * Fixed issue with `Utils::url()` method would append extra `base_url` if URL already included it
    * Fixed `mkdir(...)` race condition
    * Fixed `Obtaining write lock failed on file...`
    * Fixed potential undefined property in `onPageNotFound` event handling
    * Fixed some potential issues/bugs found by phpstan
    * Fixed regression in GPM packages casted to Array (ref, getgrav/grav-plugin-admin@e3fc4ce)
    * Fixed session_start(): Setting option 'session.name' failed [#2408](https://github.com/getgrav/grav/issues/2408)
    * Fixed validation for select field type with selectize
    * Fixed validation for boolean toggles
    * Fixed non-namespaced exceptions in scheduler
    * Fixed trailing slash redirect in multlang environment [#2350](https://github.com/getgrav/grav/issues/2350)
    * Fixed some issues related to Medium objects losing query string attributes
    * Broke out Medium timestamp so it's not cleared on `reset()`s
    * Fixed issue with `redirect_trailing_slash` losing query string [#2269](https://github.com/getgrav/grav/issues/2269)
    * Fixed failed login if user attempts to log in with upper case non-english letters
    * Removed extra authenticated/authorized fields when saving existing user from a form
    * Fixed `Grav\Framework\Route::__toString()` returning relative URL, not relative route
    * Fixed handling of `append_url_extension` inside of `Page::templateFormat()` [#2264](https://github.com/getgrav/grav/issues/2264)
    * Fixed a broken language string [#2261](https://github.com/getgrav/grav/issues/2261)
    * Fixed clearing cache having no effect on Doctrine cache
    * Fixed `Medium::relativePath()` for streams
    * Fixed `Object` serialization breaking if overriding `jsonSerialize()` method
    * Fixed `YamlFormatter::decode()` when calling `init_set()` with integer
    * Fixed session throwing error in CLI if initialized
    * Fixed `Uri::hasStandardPort()` to support reverse proxy configurations [#1786](https://github.com/getgrav/grav/issues/1786)
    * Use `append_url_extension` from page header to set template format if set [#2604](https://github.com/getgrav/grav/pull/2064)
    * Fixed some bugs in Grav environment selection logic
    * Use login provider User avatar if set
    * Fixed `Folder::doDelete($folder, false)` removing symlink when it should not
    * Fixed asset manager to not add empty assets when they don't exist in the filesystem
    * Update `script` and `style` Twig tags to use the new `Assets` classes
    * Fixed asset pipeline to rewrite remote URLs as well as local [#2216](https://github.com/getgrav/grav/issues/2216)

# v1.5.10
## 03/21/2019

1. [](#new)
    * Added new `deferred` Twig extension

# v1.5.9
## 03/20/2019

1. [](#new)
    * Added new `onPageContent()` event for every call to `Page::content()`
1. [](#improved)
    * Fixed phpdoc generation
    * Updated vendor libraries
    * Force Toolbox v1.4.2
1. [](#bugfix)
    * EXIF fix for streams
    * Fix for User avatar not working due to uppercase or spaces in email [#2403](https://github.com/getgrav/grav/pull/2403)

# v1.5.8
## 02/07/2019

1. [](#improved)
    * Improved `User` unserialize to not to break the object if serialized data is not what expected
    * Removed unused parameter [#2357](https://github.com/getgrav/grav/pull/2357)

# v1.5.7
## 01/25/2019

1. [](#new)
    * Support for AWS Cloudfront forwarded scheme header [#2297](https://github.com/getgrav/grav/pull/2297)
1. [](#improved)
    * Set homepage with `https://` protocol [#2299](https://github.com/getgrav/grav/pull/2299)
    * Preserve accents in fields containing Twig expr. using unicode [#2279](https://github.com/getgrav/grav/pull/2279)
    * Updated vendor libraries
1. [](#bugfix)
    * Support spaces with filenames in responsive images [#2300](https://github.com/getgrav/grav/pull/2300)

# v1.5.6
## 12/14/2018

1. [](#improved)
    * Updated InitializeProcessor.php to use lang-safe redirect [#2268](https://github.com/getgrav/grav/pull/2268)
    * Improved user serialization to use less memory in the session

# v1.5.5
## 11/12/2018

1. [](#new)
    * Register theme prefixes as namespaces in Twig [#2210](https://github.com/getgrav/grav/pull/2210)
1. [](#improved)
    * Propogate error code between 400 and 600 for production sites [#2181](https://github.com/getgrav/grav/pull/2181)
1. [](#bugfix)
    * Remove hardcoded `302` when redirecting trailing slash [#2155](https://github.com/getgrav/grav/pull/2155)

# v1.5.4
## 11/05/2018

1. [](#improved)
    * Updated default page `index.md` with some consistency fixes [#2245](https://github.com/getgrav/grav/pull/2245)
1. [](#bugfix)
    * Fixed fatal error if calling `$session->invalidate()` when there's no active session
    * Fixed typo in media.yaml for `webm` extension [#2220](https://github.com/getgrav/grav/pull/2220)
    * Fixed markdown processing for telephone links [#2235](https://github.com/getgrav/grav/pull/2235)

# v1.5.3
## 10/08/2018

1. [](#new)
    * Added `Utils::getMimeByFilename()`, `Utils::getMimeByLocalFile()` and `Utils::checkFilename()` methods
    * Added configurable dangerous upload extensions in `security.yaml`
1. [](#improved)
    * Updated vendor libraries to latest

# v1.5.2
## 10/01/2018

1. [](#new)
    * Added new `Security` class for Grav security functionality including XSS checks
    * Added new `bin/grav security` command to scan for security issues
    * Added new `xss()` Twig function to allow for XSS checks on strings and arrays
    * Added `onHttpPostFilter` event to allow plugins to globally clean up XSS in the forms and tasks
    * Added `Deprecated` tab to DebugBar to catch future incompatibilities with later Grav versions
    * Added deprecation notices for features which will be removed in Grav 2.0
1. [](#improved)
    * Updated vendor libraries to latest
1. [](#bugfix)
    * Allow `$page->slug()` to be called before `$page->init()` without breaking the page
    * Fix for `Page::translatedLanguages()` to use routes always [#2163](https://github.com/getgrav/grav/issues/2163)
    * Fixed `nicetime()` twig function
    * Allow twig tags `{% script %}`, `{% style %}` and `{% switch %}` to be placed outside of blocks
    * Session expires in 30 mins independent from config settings [login#178](https://github.com/getgrav/grav-plugin-login/issues/178)

# v1.5.1
## 08/23/2018

1. [](#new)
    * Added static `Grav\Common\Yaml` class which should be used instead of `Symfony\Component\Yaml\Yaml`
1. [](#improved)
    * Updated deprecated Twig code so it works in both in Twig 1.34+ and Twig 2.4+
    * Switched to new Grav Yaml class to support Native + Fallback YAML libraries
1. [](#bugfix)
    * Broken handling of user folder in Grav URI object [#2151](https://github.com/getgrav/grav/issues/2151)

# v1.5.0
## 08/17/2018

1. [](#new)
    * Set minimum requirements to [PHP 5.6.4](https://getgrav.org/blog/raising-php-requirements-2018)
    * Updated Doctrine Collections to 1.4
    * Updated Symfony Components to 3.4 (with compatibility mode to fall back to Symfony YAML 2.8)
    * Added `Uri::method()` to get current HTTP method (GET/POST etc)
    * `FormatterInterface`: Added `getSupportedFileExtensions()` and `getDefaultFileExtension()` methods
    * Added option to disable `SimpleCache` key validation
    * Added support for multiple repo locations for `bin/grav install` command
    * Added twig filters for casting values: `|string`, `|int`, `|bool`, `|float`, `|array`
    * Made `ObjectCollection::matching()` criteria expressions to behave more like in Twig
    * Criteria: Added support for `LENGTH()`, `LOWER()`, `UPPER()`, `LTRIM()`, `RTRIM()` and `TRIM()`
    * Added `Grav\Framework\File\Formatter` classes for encoding/decoding YAML, Markdown, JSON, INI and PHP serialized strings
    * Added `Grav\Framework\Session` class to replace `RocketTheme\Toolbox\Session\Session`
    * Added `Grav\Common\Media` interfaces and trait; use those in `Page` and `Media` classes
    * Added `Grav\Common\Page` interface to allow custom page types in the future
    * Added setting to disable sessions from the site [#2013](https://github.com/getgrav/grav/issues/2013)
    * Added new `strict_mode` settings in `system.yaml` for compatibility
1. [](#improved)
    * Improved `Utils::url()` to support query strings
    * Display better exception message if Grav fails to initialize
    * Added `muted` and `playsinline` support to videos [#2124](https://github.com/getgrav/grav/pull/2124)
    * Added `MediaTrait::clearMediaCache()` to allow cache to be cleared
    * Added `MediaTrait::getMediaCache()` to allow custom caching
    * Improved session handling, allow all session configuration options in `system.session.options`
1. [](#bugfix)
    * Fix broken form nonce logic [#2121](https://github.com/getgrav/grav/pull/2121)
    * Fixed issue with uppercase extensions and fallback media URLs [#2133](https://github.com/getgrav/grav/issues/2133)
    * Fixed theme inheritance issue with `camel-case` that includes numbers [#2134](https://github.com/getgrav/grav/issues/2134)
    * Typo in demo typography page [#2136](https://github.com/getgrav/grav/pull/2136)
    * Fix for incorrect plugin order in debugger panel
    * Made `|markdown` filter HTML safe
    * Fixed bug in `ContentBlock` serialization
    * Fixed `Route::withQueryParam()` to accept array values
    * Fixed typo in truncate function [#1943](https://github.com/getgrav/grav/issues/1943)
    * Fixed blueprint field validation: Allow numeric inputs in text fields

# v1.4.8
## 07/31/2018

1. [](#improved)
    * Add Grav version to debug bar messages tab [#2106](https://github.com/getgrav/grav/pull/2106)
    * Add Nginx config for ddev project to `webserver-configs` [#2117](https://github.com/getgrav/grav/pull/2117)
    * Vendor library updates
1. [](#bugfix)
    * Don't allow `null` to be set as Page content

# v1.4.7
## 07/13/2018

1. [](#improved)
    * Use `getFilename` instead of `getBasename` [#2087](https://github.com/getgrav/grav/issues/2087)
1. [](#bugfix)
    * Fix for modular page preview [#2066](https://github.com/getgrav/grav/issues/2066)
    * `Page::routeCanonical()` should be string not array [#2069](https://github.com/getgrav/grav/issues/2069)

# v1.4.6
## 06/20/2018

1. [](#improved)
    * Manually re-added the improved SSL off-loading that was lost with Grav v1.4.0 merge [#1888](https://github.com/getgrav/grav/pull/1888)
    * Handle multibyte strings in `truncateLetters()` [#2007](https://github.com/getgrav/grav/pull/2007)
    * Updated robots.txt to include `/user/images/` folder [#2043](https://github.com/getgrav/grav/pull/2043)
    * Add getter methods for original and action to the Page object [#2005](https://github.com/getgrav/grav/pull/2005)
    * Modular template extension follows the master page extension [#2044](https://github.com/getgrav/grav/pull/2044)
    * Vendor library updates
1. [](#bugfix)
    * Handle `errors.display` system property better in admin plugin [admin#1452](https://github.com/getgrav/grav-plugin-admin/issues/1452)
    * Fix classes on non-http based protocol links [#2034](https://github.com/getgrav/grav/issues/2034)
    * Fixed crash on IIS (Windows) with open_basedir in effect [#2053](https://github.com/getgrav/grav/issues/2053)
    * Fixed incorrect routing with setup.php based base [#1892](https://github.com/getgrav/grav/issues/1892)
    * Fixed image resource memory deallocation [#2045](https://github.com/getgrav/grav/pull/2045)
    * Fixed issue with Errors `display:` option not handling integers properly [admin#1452](https://github.com/getgrav/grav-plugin-admin/issues/1452)

# v1.4.5
## 05/15/2018

1. [](#bugfix)
    * Fixed an issue with some users getting **2FA** prompt after upgrade [admin#1442](https://github.com/getgrav/grav-plugin-admin/issues/1442)
    * Do not crash when generating URLs with arrays as parameters [#2018](https://github.com/getgrav/grav/pull/2018)
    * Utils::truncateHTML removes whitespace when generating summaries [#2004](https://github.com/getgrav/grav/pull/2004)

# v1.4.4
## 05/11/2018

1. [](#new)
    * Added support for `Uri::post()` and `Uri::getConentType()`
    * Added a new `Medium:thumbnailExists()` function [#1966](https://github.com/getgrav/grav/issues/1966)
    * Added `authorized` support for 2FA
1. [](#improved)
    * Added default configuration for images [#1979](https://github.com/getgrav/grav/pull/1979)
    * Added dedicated PHPUnit assertions [#1990](https://github.com/getgrav/grav/pull/1990)
1. [](#bugfix)
    * Use `array_key_exists` instead of `in_array + array_keys` [#1991](https://github.com/getgrav/grav/pull/1991)
    * Fixed an issue with `custom_base_url` always causing 404 errors
    * Improve support for regex redirects with query and params [#1983](https://github.com/getgrav/grav/issues/1983)
    * Changed collection-based date sorting to `SORT_REGULAR` for better server compatibility [#1910](https://github.com/getgrav/grav/issues/1910)
    * Fix hardcoded string in modular blueprint [#1933](https://github.com/getgrav/grav/pull/1993)

# v1.4.3
## 04/12/2018

1. [](#new)
    * moved Twig `sortArrayByKey` logic into `Utils::` class
1. [](#improved)
    * Rolled back Parsedown library to stable `1.6.4` until a better solution for `1.8.0` compatibility can fe found
    * Updated vendor libraries to latest versions
1. [](#bugfix)
    * Fix for bad reference to `ZipArchive` in `GPM::Installer`

# v1.4.2
## 03/21/2018

1. [](#new)
    * Added new `|nicefilesize` Twig filter for pretty file (auto converts to bytes, kB, MB, GB, etc)
    * Added new `regex_filter()` Twig function to values in arrays
1. [](#improved)
    * Added bosnian to lang codes [#1917](﻿https://github.com/getgrav/grav/issues/1917)
    * Improved Zip extraction error codes [#1922](﻿https://github.com/getgrav/grav/issues/1922)
1. [](#bugfix)
    * Fixed an issue with Markdown Video and Audio that broke after Parsedown 1.7.0 Security updates [#1924](﻿https://github.com/getgrav/grav/issues/1924)
    * Fix for case-sensitive page metadata [admin#1370](https://github.com/getgrav/grav-plugin-admin/issues/1370)
    * Fixed missing composer requirements for the new `Grav\Framework\Uri` classes
    * Added missing PSR-7 vendor library required for URI additions in Grav 1.4.0

# v1.4.1
## 03/11/2018

1. [](#bugfix)
    * Fixed session timing out because of session cookie was not being sent

# v1.4.0
## 03/09/2018

1. [](#new)
    * Added `Grav\Framework\Uri` classes extending PSR-7 `HTTP message UriInterface` implementation
    * Added `Grav\Framework\Route` classes to allow route/link manipulation
    * Added `$grav['uri]->getCurrentUri()` method to get `Grav\Framework\Uri\Uri` instance for the current URL
    * Added `$grav['uri]->getCurrentRoute()` method to get `Grav\Framework\Route\Route` instance for the current URL
    * Added ability to have `php` version dependencies in GPM assets
    * Added new `{% switch %}` twig tag for more elegant if statements
    * Added new `{% markdown %}` twig tag
    * Added **Route Overrides** to the default page blueprint
    * Added new `Collection::toExtendedArray()` method that's particularly useful for Json output of data
    * Added new `|yaml_encode` and `|yaml_decode` Twig filter to convert to and from YAML
    * Added new `read_file()` Twig function to allow you to load and display a file in Twig (Supports streams and regular paths)
    * Added a new `Medium::exists()` method to check for file existence
    * Moved Twig `urlFunc()` to `Utils::url()` as its so darn handy
    * Transferred overall copyright from RocketTheme, LLC, to Trilby Media LLC
    * Added `theme_var`, `header_var` and `body_class` Twig functions for themes
    * Added `Grav\Framework\Cache` classes providing PSR-16 `Simple Cache` implementation
    * Added `Grav\Framework\ContentBlock` classes for nested HTML blocks with CSS/JS assets
    * Added `Grav\Framework\Object` classes for creating collections of objects
    * Added `|nicenumber` Twig filter
    * Added `{% try %} ... {% catch %} Error: {{ e.message }} {% endcatch %}` tag to allow basic exception handling inside Twig
    * Added `{% script %}` and `{% style %}` tags for Twig templates
    * Deprecated GravTrait
1. [](#improved)
    * Improved `Session` initialization
    * Added ability to set a `theme_var()` option in page frontmatter
    * Force clearing PHP `clearstatcache` and `opcache-reset` on `Cache::clear()`
    * Better `Page.collection()` filtering support including ability to have non-published pages in collections
    * Stopped Chrome from auto-completing admin user profile form [#1847](https://github.com/getgrav/grav/issues/1847)
    * Support for empty `switch` field like a `checkbox`
    * Made `modular` blueprint more flexible
    * Code optimizations to `Utils` class [#1830](https://github.com/getgrav/grav/pull/1830)
    * Objects: Add protected function `getElement()` to get serialized value for a single property
    * `ObjectPropertyTrait`: Added protected functions `isPropertyLoaded()`, `offsetLoad()`, `offsetPrepare()` and `offsetSerialize()`
    * `Grav\Framework\Cache`: Allow unlimited TTL
    * Optimizations & refactoring to the test suite [#1779](https://github.com/getgrav/grav/pull/1779)
    * Slight modification of Whoops error colors
    * Added new configuration option `system.session.initialize` to delay session initialization if needed by a plugin
    * Updated vendor libraries to latest versions
    * Removed constructor from `ObjectInterface`
    * Make it possible to include debug bar also into non-HTML responses
    * Updated built-in JQuery to latest 3.3.1
1. [](#bugfix)
    * Fixed issue with image alt tag always getting empted out unless set in markdown
    * Fixed issue with remote PHP version determination for Grav updates [#1883](https://github.com/getgrav/grav/issues/1883)
    * Fixed issue with _illegal scheme offset_ in `Uri::convertUrl()` [page-inject#8](https://github.com/getgrav/grav-plugin-page-inject/issues/8)
    * Properly validate YAML blueprint fields so admin can save as proper YAML now  [addresses many issues]
    * Fixed OpenGraph metatags so only Twitter uses `name=`, and all others use `property=` [#1849](https://github.com/getgrav/grav/issues/1849)
    * Fixed an issue with `evaluate()` and `evaluate_twig()` Twig functions that throws invalid template error
    * Fixed issue with `|sort_by_key` twig filter if the input was null or not an array
    * Date ordering should always be numeric [#1810](https://github.com/getgrav/grav/issues/1810)
    * Fix for base paths containing special characters [#1799](https://github.com/getgrav/grav/issues/1799)
    * Fix for session cookies in paths containing special characters
    * Fix for `vundefined` error for version numbers in GPM [form#222](https://github.com/getgrav/grav-plugin-form/issues/222)
    * Fixed `BadMethodCallException` thrown in GPM updates [#1784](https://github.com/getgrav/grav/issues/1784)
    * NOTE: Parsedown security release now escapes `&` to `&amp;` in Markdown links

# v1.3.10
## 12/06/2017

1. [](#bugfix)
    * Reverted GPM Local pull request as it broken admin [#1742](https://github.com/getgrav/grav/issues/1742)

# v1.3.9
## 12/05/2017

1. [](#new)
    * Added new core Twig templates for `partials/metadata.html.twig` and `partials/messages.html.twig`
    * Added ability to work with GPM locally [#1742](https://github.com/getgrav/grav/issues/1742)
    * Added new HTML5 audio controls [#1756](https://github.com/getgrav/grav/issues/1756)
    * Added `Medium::copy()` method to create a copy of a medium object
    * Added new `force_lowercase_urls` functionality on routes and slugs
    * Added new `item-list` filter type to remove empty items
    * Added new `setFlashCookieObject()` and `getFlashCookieObject()` methods to `Session` object
    * Added new `intl_enabled` option to disable PHP intl module collation when not needed
1. [](#bugfix)
    * Fixed an issue with checkbox field validation [form#216](https://github.com/getgrav/grav-plugin-form/issues/216)
    * Fixed issue with multibyte Markdown link URLs [#1749](https://github.com/getgrav/grav/issues/1749)
    * Fixed issue with multibyte folder names [#1751](https://github.com/getgrav/grav/issues/1751)
    * Fixed several issues related to `system.custom_base_url` that were broken [#1736](https://github.com/getgrav/grav/issues/1736)
    * Dynamically added pages via `Pages::addPage()` were not firing `onPageProcessed()` event causing forms not to be processed
    * Fixed `Page::active()` and `Page::activeChild()` to work with UTF-8 characters in the URL [#1727](https://github.com/getgrav/grav/issues/1727)
    * Fixed typo in `modular.yaml` causing media to be ignored [#1725](https://github.com/getgrav/grav/issues/1725)
    * Reverted `case_insensitive_urls` option as it was causing issues with taxonomy [#1733](https://github.com/getgrav/grav/pull/1733)
    * Removed an extra `/` in `CompileFile.php` [#1693](https://github.com/getgrav/grav/pull/1693)
    * Uri::Encode user and password to prevent issues in browsers
    * Fixed "Invalid AJAX response" When using Built-in PHP Webserver in Windows [#1258](https://github.com/getgrav/grav-plugin-admin/issues/1258)
    * Remove support for `config.user`, it was broken and bad practise
    * Make sure that `clean cache` uses valid path [#1745](https://github.com/getgrav/grav/pull/1745)
    * Fixed token creation issue with `Uri` params like `/id:3`
    * Fixed CSS Pipeline failing with Google remote fonts if the file was minified [#1261](https://github.com/getgrav/grav-plugin-admin/issues/1261)
    * Forced `field.multiple: true` to allow use of min/max options in `checkboxes.validate`

# v1.3.8
## 10/26/2017

1. [](#new)
    * Added Page `media_order` capability to manually order page media via a page header
1. [](#bugfix)
    * Fixed GPM update issue with filtered slugs [#1711](https://github.com/getgrav/grav/issues/1711)
    * Fixed issue with missing image file not throwing 404 properly [#1713](https://github.com/getgrav/grav/issues/1713)

# v1.3.7
## 10/18/2017

1. [](#bugfix)
    * Regression Uri: `base_url_absolute` always has the port number [#1690](https://github.com/getgrav/grav-plugin-admin/issues/1690)
    * Uri: Prefer using REQUEST_SCHEME instead of HTTPS [#1698](https://github.com/getgrav/grav-plugin-admin/issues/1698)
    * Fixed routing paths with urlencoded spaces and non-latin letters [#1688](https://github.com/getgrav/grav-plugin-admin/issues/1688)

# v1.3.6
## 10/12/2017

1. [](#bugfix)
    * Regression: Ajax error in Nginx [admin#1244](https://github.com/getgrav/grav-plugin-admin/issues/1244)
    * Remove the `_url=$uri` portion of the the Nginx `try_files` command [admin#1244](https://github.com/getgrav/grav-plugin-admin/issues/1244)

# v1.3.5
## 10/11/2017

1. [](#improved)
    * Refactored `URI` class with numerous bug fixes, and optimizations
    * Override `system.media.upload_limit` with PHP's `post_max_size` or `upload_max_filesize`
    * Updated `bin/grav clean` command to remove unnecessary vendor files (save some bytes)
    * Added a `http_status_code` Twig function to allow setting HTTP status codes from Twig directly.
    * Deter XSS attacks via URI path/uri methods (credit:newbthenewbd)
    * Added support for `$uri->toArray()` and `(string)$uri`
    * Added support for `type` on `Asstes::addInlineJs()` [#1683](https://github.com/getgrav/grav/pull/1683)
1. [](#bugfix)
    * Fixed method signature error with `GPM\InstallCommand::processPackage()` [#1682](https://github.com/getgrav/grav/pull/1682)

# v1.3.4
## 09/29/2017

1. [](#new)
    * Added filter support for Page collections (routable/visible/type/access/etc.)
1. [](#improved)
    * Implemented `Composer\CaBundle` for SSL Certs [#1241](https://github.com/getgrav/grav/issues/1241)
    * Refactored the Assets sorting logic
    * Improved language overrides to merge only 'extra' translations [#1514](https://github.com/getgrav/grav/issues/1514)
    * Improved support for Assets with query strings [#1451](https://github.com/getgrav/grav/issues/1451)
    * Twig extension cleanup
1. [](#bugfix)
    * Fixed an issue where fallback was not supporting dynamic page generation
    * Fixed issue with Image query string not being fully URL encoded [#1622](https://github.com/getgrav/grav/issues/1622)
    * Fixed `Page::summary()` when using delimiter and multibyte UTF8 Characters [#1644](https://github.com/getgrav/grav/issues/1644)
    * Fixed missing `.json` thumbnail throwing error when adding media [grav-plugin-admin#1156](https://github.com/getgrav/grav-plugin-admin/issues/1156)
    * Fixed insecure session cookie initialization [#1656](https://github.com/getgrav/grav/pull/1656)

# v1.3.3
## 09/07/2017

1. [](#new)
    * Added support for 2-Factor Authentication in admin profile
    * Added `gaussianBlur` media method [#1623](https://github.com/getgrav/grav/pull/1623)
    * Added new `|chunk_split()`, `|basename`, and `|dirname` Twig filter
    * Added new `tl` Twig filter/function to support specific translations [#1618](https://github.com/getgrav/grav/issues/1618)
1. [](#improved)
    * User `authorization` now requires a check for `authenticated` - REQUIRED: `Login v2.4.0`
    * Added options to `Page::summary()` to support size without HTML tags [#1554](https://github.com/getgrav/grav/issues/1554)
    * Forced `natsort` on plugins to ensure consistent plugin load ordering across platforms [#1614](https://github.com/getgrav/grav/issues/1614)
    * Use new `multilevel` field to handle Asset Collections [#1201](https://github.com/getgrav/grav-plugin-admin/issues/1201)
    * Added support for redis `password` option [#1620](https://github.com/getgrav/grav/issues/1620)
    * Use 302 rather than 301 redirects by default [#1619](https://github.com/getgrav/grav/issues/1619)
    * GPM Installer will try to load alphanumeric version of the class if no standard class found [#1630](https://github.com/getgrav/grav/issues/1630)
    * Add current page position to `User` class [#1632](https://github.com/getgrav/grav/issues/1632)
    * Added option to enable case insensitive URLs [#1638](https://github.com/getgrav/grav/issues/1638)
    * Updated vendor libraries
    * Updated `travis.yml` to add support for PHP 7.1 as well as 7.0.21 for test suite
1. [](#bugfix)
    * Fixed UTF8 multibyte UTF8 character support in `Page::summary()` [#1554](https://github.com/getgrav/grav/issues/1554)

# v1.3.2
## 08/16/2017

1. [](#new)
    * Added a new `cache_control` system and page level property [#1591](https://github.com/getgrav/grav/issues/1591)
    * Added a new `clear_images_by_default` system property to stop cache clear events from removing processed images [#1481](https://github.com/getgrav/grav/pull/1481)
    * Added new `onTwigLoader()` event to enable utilization of loader methods
    * Added new `Twig::addPath()` and `Twig::prependPath()` methods to wrap loader methods and support namespacing [#1604](https://github.com/getgrav/grav/issues/1604)
    * Added new `array_key_exists()` Twig function wrapper
    * Added a new `Collection::intersect()` method [#1605](https://github.com/getgrav/grav/issues/1605)
1. [](#bugfix)
    * Allow `session.timeout` field to be set to `0` via blueprints [#1598](https://github.com/getgrav/grav/issues/1598)
    * Fixed `Data::exists()` and `Data::raw()` functions breaking if `Data::file()` hasn't been called with non-null value
    * Fixed parent theme auto-loading in child themes of Gantry 5

# v1.3.1
## 07/19/2017

1. [](#bugfix)
    * Fix ordering for Linux + International environments [#1574](https://github.com/getgrav/grav/issues/1574)
    * Check if medium thumbnail exists before resetting
    * Update Travis' auth token

# v1.3.0
## 07/16/2017

1. [](#bugfix)
    * Fixed an undefined variable `$difference` [#1563](https://github.com/getgrav/grav/pull/1563)
    * Fix broken range slider [grav-plugin-admin#1153](https://github.com/getgrav/grav-plugin-admin/issues/1153)
    * Fix natural sort when > 100 pages [#1564](https://github.com/getgrav/grav/pull/1564)

# v1.3.0-rc.5
## 07/05/2017

1. [](#new)
    * Setting `system.session.timeout` to 0 clears the session when the browser session ends [#1538](https://github.com/getgrav/grav/pull/1538)
    * Created a `CODE_OF_CONDUCT.md` so everyone knows how to behave :)
1. [](#improved)
    * Renamed new `media()` Twig function to `media_directory()` to avoid conflict with Page's `media` object
1. [](#bugfix)
    * Fixed global media files disappearing after a reload [#1545](https://github.com/getgrav/grav/issues/1545)
    * Fix for broken regex redirects/routes via `site.yaml`
    * Sanitize the error message in the error handler page

# v1.3.0-rc.4
## 06/22/2017

1. [](#new)
    * Added `lower` and `upper` Twig filters
    * Added `pathinfo()` Twig function
    * Added 165 new thumbnail images for use in `media.yaml`
1. [](#improved)
    * Improved error message when running `bin/grav install` instead of `bin/gpm install`, and also when running on a non-skeleton site [#1027](https://github.com/getgrav/grav/issues/1027)
    * Updated vendor libraries
1. [](#bugfix)
    * Don't rebuild metadata every time, only when file does not exist
    * Restore GravTrait in ConsoleTrait [grav-plugin-login#119](https://github.com/getgrav/grav-plugin-login/issues/119)
    * Fix Windows routing with built-in server [#1502](https://github.com/getgrav/grav/issues/1502)
    * Fix [#1504](https://github.com/getgrav/grav/issues/1504) `process_twig` and `frontmatter.yaml`
    * Nicetime fix: 0 seconds from now -> just now [#1509](https://github.com/getgrav/grav/issues/1509)

# v1.3.0-rc.3
## 05/22/2017

1. [](#new)
    * Added new unified `Utils::getPagePathFromToken()` method which is used by various plugins (Admin, Forms, Downloads, etc.)
1. [](#improved)
    * Optionally remove unpublished pages from the translated languages, move into untranslated list [#1482](https://github.com/getgrav/grav/pull/1482)
    * Improved reliability of `hash` file-check method
1. [](#bugfix)
    * Updated to latest Toolbox library to fix issue with some blueprints rendering in admin plugin [#1117](https://github.com/getgrav/grav-plugin-admin/issues/1117)
    * Fix output handling in RenderProcessor [#1483](https://github.com/getgrav/grav/pull/1483)

# v1.3.0-rc.2
## 05/17/2017

1. [](#new)
    * Added new `media` and `vardump` Twig functions
1. [](#improved)
    * Put in various checks to ensure Exif is available before trying to use it
    * Add timestamp to configuration settings [#1445](https://github.com/getgrav/grav/pull/1445)
1. [](#bugfix)
    * Fix an issue saving YAML textarea fields in expert mode [#1480](https://github.com/getgrav/grav/pull/1480)
    * Moved `onOutputRendered()` back into Grav core

# v1.3.0-rc.1
## 05/16/2017

1. [](#new)
    * Added support for a single array field in the forms
    * Added EXIF support with automatic generation of Page Media metafiles
    * Added Twig function to get EXIF data on any image file
    * Added `Pages::baseUrl()`, `Pages::homeUrl()` and `Pages::url()` functions
    * Added `base32_encode`, `base32_decode`, `base64_encode`, `base64_decode` Twig filters
    * Added `Debugger::getCaller()` to figure out where the method was called from
    * Added support for custom output providers like Slim Framework
    * Added `Grav\Framework\Collection` classes for creating collections
1. [](#improved)
    * Add more controls over HTML5 video attributes (autoplay, poster, loop controls) [#1442](https://github.com/getgrav/grav/pull/1442)
    * Removed logging statement for invalid slug [#1459](https://github.com/getgrav/grav/issues/1459)
    * Groups selection pre-filled in user form
    * Improve error handling in `Folder::move()`
    * Added extra parameter for `Twig::processSite()` to include custom context
    * Updated RocketTheme Toolbox vendor library
1. [](#bugfix)
    * Fix to force route/redirect matching from the start of the route by default [#1446](https://github.com/getgrav/grav/issues/1446)
    * Edit check for valid slug [#1459](https://github.com/getgrav/grav/issues/1459)

# v1.2.4
## 04/24/2017

1. [](#improved)
    * Added optional ignores for `Installer::sophisticatedInstall()` [#1447](https://github.com/getgrav/grav/issues/1447)
1. [](#bugfix)
    * Allow multiple calls to `Themes::initTheme()` without throwing errors
    * Fixed querystrings in root pages with multi-lang enabled [#1436](https://github.com/getgrav/grav/issues/1436)
    * Allow support for `Pages::getList()` with `show_modular` option [#1080](https://github.com/getgrav/grav-plugin-admin/issues/1080)

# v1.2.3
## 04/19/2017

1. [](#improved)
    * Added new `pwd_regex` and `username_regex` system configuration options to allow format modifications
    * Allow `user/accounts.yaml` overrides and implemented more robust theme initialization
    * improved `getList()` method to do more powerful things
    * Fix Typo in GPM [#1427](https://github.com/getgrav/grav/issues/1427)

# v1.2.2
## 04/11/2017

1. [](#bugfix)
    * Fix for redirects breaking [#1420](https://github.com/getgrav/grav/issues/1420)
    * Fix issue in direct-install with github-style dependencies [#1405](https://github.com/getgrav/grav/issues/1405)

# v1.2.1
## 04/10/2017

1. [](#improved)
    * Added various `ancestor` helper methods in Page and Pages classes [#1362](https://github.com/getgrav/grav/pull/1362)
    * Added new `parents` field and switched Page blueprints to use this
    * Added `isajaxrequest()` Twig function [#1400](https://github.com/getgrav/grav/issues/1400)
    * Added ability to inline CSS and JS code via Asset manager [#1377](https://github.com/getgrav/grav/pull/1377)
    * Add query string in lighttpd default config [#1393](https://github.com/getgrav/grav/issues/1393)
    * Add `--all-yes` and `--destination` options for `bin/gpm direct-install` [#1397](https://github.com/getgrav/grav/pull/1397)
1. [](#bugfix)
    * Fix for direct-install of plugins with `languages.yaml` [#1396](https://github.com/getgrav/grav/issues/1396)
    * When determining language from HTTP_ACCEPT_LANGUAGE, also try base language only [#1402](https://github.com/getgrav/grav/issues/1402)
    * Fixed a bad method signature causing warning when running tests on `GPMTest` object

# v1.2.0
## 03/31/2017

1. [](#new)
    * Added file upload for user avatar in user/admin blueprint
1. [](#improved)
    * Analysis fixes
    * Switched to stable composer lib versions

# v1.2.0-rc.3
## 03/22/2017

1. [](#new)
    * Refactored Page re-ordering to handle all siblings at once
    * Added `language_codes` to Twig init to allow for easy language name/code/native-name lookup
1. [](#improved)
    * Added an _Admin Overrides_ section with option to choose the order of children in Pages Management
1. [](#bugfix)
    * Fixed loading issues with improperly named themes (use old broken method first) [#1373](https://github.com/getgrav/grav/issues/1373)
    * Simplified modular/twig processing logic and fixed an issue with system process config [#1351](https://github.com/getgrav/grav/issues/1351)
    * Cleanup package files via GPM install to make them more windows-friendly [#1361](https://github.com/getgrav/grav/pull/1361)
    * Fix for page-level debugger override changing the option site-wide
    * Allow `url()` twig function to pass-through external links

# v1.2.0-rc.2
## 03/17/2017

1. [](#improved)
    * Updated vendor libraries to latest
    * Added the ability to disable debugger on a per-page basis with `debugger: false` in page frontmatter
1. [](#bugfix)
    * Fixed an issue with theme inheritance and hyphenated base themes [#1353](https://github.com/getgrav/grav/issues/1353)
    * Fixed an issue when trying to use an `@2x` derivative on a non-image media file [#1341](https://github.com/getgrav/grav/issues/1341)

# v1.2.0-rc.1
## 03/13/2017

1. [](#new)
    * Added default setting to only allow `direct-installs` from official GPM.  Can be configured in `system.yaml`
    * Added a new `Utils::isValidUrl()` method
    * Added optional parameter to `|markdown(false)` filter to toggle block/line processing (default|true = `block`)
    * Added new `Page::folderExists()` method
1. [](#improved)
    * `Twig::evaluate()` now takes current environment and context into account
    * Genericized `direct-install` so it can be called via Admin plugin
1. [](#bugfix)
    * Fixed a minor bug in Number validation [#1329](https://github.com/getgrav/grav/issues/1329)
    * Fixed exception when trying to find user account and there is no `user://accounts` folder
    * Fixed issue when setting `Page::expires(0)` [Admin #1009](https://github.com/getgrav/grav-plugin-admin/issues/1009)
    * Removed ID from `nonce_field()` Twig function causing validation errors [Form #115](https://github.com/getgrav/grav-plugin-form/issues/115)

# v1.1.17
## 02/17/2017

1. [](#bugfix)
    * Fix for double extensions getting added during some redirects [#1307](https://github.com/getgrav/grav/issues/1307)
    * Fix syntax error in PHP 5.3. Move the version check before requiring the autoloaded deps
    * Fix Whoops displaying error page if there is PHP core warning or error [Admin #980](https://github.com/getgrav/grav-plugin-admin/issues/980)

# v1.1.16
## 02/10/2017

1. [](#new)
    * Exposed the Pages cache ID for use by plugins (e.g. Form) via `Pages::getPagesCacheId()`
    * Added `Languages::resetFallbackPageExtensions()` regarding [#1276](https://github.com/getgrav/grav/pull/1276)
1. [](#improved)
    * Allowed CLI to use non-volatile cache drivers for better integration with CLI and Web caches
    * Added Gantry5-compatible query information to Caddy configuration
    * Added some missing docblocks and type-hints
    * Various code cleanups (return types, missing variables in doclbocks, etc.)
1. [](#bugfix)
    * Fix blueprints slug validation [https://github.com/getgrav/grav-plugin-admin/issues/955](https://github.com/getgrav/grav-plugin-admin/issues/955)

# v1.1.15
## 01/30/2017

1. [](#new)
    * Added a new `Collection::merge()` method to allow merging of multiple collections [#1258](https://github.com/getgrav/grav/pull/1258)
    * Added [OpenCollective](https://opencollective.com/grav) backer/sponsor info to `README.md`
1. [](#improved)
    * Add an additional parameter to GPM::findPackage to avoid throwing an exception, for use in Twig [#1008](https://github.com/getgrav/grav/issues/1008)
    * Skip symlinks if found while clearing cache [#1269](https://github.com/getgrav/grav/issues/1269)
1. [](#bugfix)
    * Fixed an issue when page collection with header-based `sort.by` returns an array [#1264](https://github.com/getgrav/grav/issues/1264)
    * Fix `Response` object to handle `303` redirects when `open_basedir` in effect [#1267](https://github.com/getgrav/grav/issues/1267)
    * Silence `E_WARNING: Zend OPcache API is restricted by "restrict_api" configuration directive`

# v1.1.14
## 01/18/2017

1. [](#bugfix)
    * Fixed `Page::collection()` returning array and not Collection object when header variable did not exist
    * Revert `Content-Encoding: identity` fix, and let you set `cache: allow_webserver_gzip:` option to switch to `identity` [#548](https://github.com/getgrav/grav/issues/548)

# v1.1.13
## 01/17/2017

1. [](#new)
    * Added new `never_cache_twig` page option in `system.yaml` and frontmatter. Allows dynamic Twig logic in regular and modular Twig templates [#1244](https://github.com/getgrav/grav/pull/1244)
1. [](#improved)
    * Several improvements to aid theme development [#232](https://github.com/getgrav/grav/pull/1232)
    * Added `hash` cache check option and made dropdown more descriptive [Admin #923](https://github.com/getgrav/grav-plugin-admin/issues/923)
1. [](#bugfix)
    * Fixed cross volume file system operations [#635](https://github.com/getgrav/grav/issues/635)
    * Fix issue with pages folders validation not accepting uppercase letters
    * Fix renaming the folder name if the page, in the default language, had a custom slug set in its header
    * Fixed issue with `Content-Encoding: none`. It should really be `Content-Encoding: identity` instead
    * Fixed broken `hash` method on page modifications detection
    * Fixed issue with multi-lang pages not caching independently without unique `.md` file [#1211](https://github.com/getgrav/grav/issues/1211)
    * Fixed all `$_GET` parameters missing in Nginx (please update your nginx.conf) [#1245](https://github.com/getgrav/grav/issues/1245)
    * Fixed issue in trying to process broken symlink [#1254](https://github.com/getgrav/grav/issues/1254)

# v1.1.12
## 12/26/2016

1. [](#bugfix)
    * Fixed issue with JSON calls throwing errors due to debugger enabled [#1227](https://github.com/getgrav/grav/issues/1227)

# v1.1.11
## 12/22/2016

1. [](#improved)
    * Fall back properly to HTML if template type not found
1. [](#bugfix)
    * Fix issue with modular pages folders validation [#900](https://github.com/getgrav/grav-plugin-admin/issues/900)

# v1.1.10
## 12/21/2016

1. [](#improved)
    * Improve detection of home path. Also allow `~/.grav` on Windows, drop `ConsoleTrait::isWindows()` method, used only for that [#1204](https://github.com/getgrav/grav/pull/1204)
    * Reworked PHP CLI router [#1219](https://github.com/getgrav/grav/pull/1219)
    * More robust theme/plugin logic in `bin/gpm direct-install`
1. [](#bugfix)
    * Fixed case where extracting a package would cause an error during rename
    * Fix issue with using `Yaml::parse` direcly on a filename, now deprecated
    * Add pattern for frontend validation of folder slugs [#891](https://github.com/getgrav/grav-plugin-admin/issues/891)
    * Fix issue with Inflector when translation is disabled [SimpleSearch #87](https://github.com/getgrav/grav-plugin-simplesearch/issues/87)
    * Explicitly expose `array_unique` Twig filter [Admin #897](https://github.com/getgrav/grav-plugin-admin/issues/897)

# v1.1.9
## 12/13/2016

1. [](#new)
    * RC released as stable
1. [](#improved)
    * Better error handling in cache clear
    * YAML syntax fixes for the future compatibility
    * Added new parameter `remove` for `onBeforeCacheClear` event
    * Add support for calling Media object as function to get medium by filename
1. [](#bugfix)
    * Added checks before accessing admin reference during `Page::blueprints()` call. Allows to access `page.blueprints` from Twig in the frontend

# v1.1.9-rc.3
## 12/07/2016

1. [](#new)
    * Add `ignore_empty` property to be used on array fields, if positive only save options with a value
    * Use new `permissions` field in user account
    * Add `range(int start, int end, int step)` twig function to generate an array of numbers between start and end, inclusive
    * New retina Media image derivatives array support (`![](image.jpg?derivatives=[640,1024,1440])`) [#1147](https://github.com/getgrav/grav/pull/1147)
    * Added stream support for images (`![Sepia Image](image://image.jpg?sepia)`)
    * Added stream support for links (`[Download PDF](user://data/pdf/my.pdf)`)
    * Added new `onBeforeCacheClear` event to add custom paths to cache clearing process
1. [](#improved)
    * Added alias `selfupdate` to the `self-upgrade` `bin/gpm` CLI command
    * Synced `webserver-configs/htaccess.txt` with `.htaccess`
    * Use permissions field in group details.
    * Updated vendor libraries
    * Added a warning on GPM update to update Grav first if needed [#1194](https://github.com/getgrav/grav/pull/1194)
 1. [](#bugfix)
    * Fix page collections problem with `@page.modular` [#1178](https://github.com/getgrav/grav/pull/1178)
    * Fix issue with using a multiple taxonomy filter of which one had no results, thanks to @hughbris [#1184](https://github.com/getgrav/grav/issues/1184)
    * Fix saving permissions in group
    * Fixed issue with redirect of a page getting moved to a different location

# v1.1.9-rc.2
## 11/26/2016

1. [](#new)
    * Added two new sort order options for pages: `publish_date` and `unpublish_date` [#1173](https://github.com/getgrav/grav/pull/1173))
1. [](#improved)
    * Multisite: Create image cache folder if it doesn't exist
    * Add 2 new language values for French [#1174](https://github.com/getgrav/grav/issues/1174)
1. [](#bugfix)
    * Fixed issue when we have a meta file without corresponding media [#1179](https://github.com/getgrav/grav/issues/1179)
    * Update class namespace for Admin class [Admin #874](https://github.com/getgrav/grav-plugin-admin/issues/874)

# v1.1.9-rc.1
## 11/09/2016

1. [](#new)
    * Added a `CompiledJsonFile` object to better handle Json files.
    * Added Base32 encode/decode class
    * Added a new `User::find()` method
1. [](#improved)
    * Moved `messages` object into core Grav from login plugin
    * Added `getTaxonomyItemKeys` to the Taxonomy object [#1124](https://github.com/getgrav/grav/issues/1124)
    * Added a `redirect_me` Twig function [#1124](https://github.com/getgrav/grav/issues/1124)
    * Added a Caddyfile for newer Caddy versions [#1115](https://github.com/getgrav/grav/issues/1115)
    * Allow to override sorting flags for page header-based or default ordering. If the `intl` PHP extension is loaded, only these flags are available: https://secure.php.net/manual/en/collator.asort.php. Otherwise, you can use the PHP standard sorting flags (https://secure.php.net/manual/en/array.constants.php) [#1169](https://github.com/getgrav/grav/issues/1169)
1. [](#bugfix)
    * Fixed an issue with site redirects/routes, not processing with extension (.html, .json, etc.)
    * Don't truncate HTML if content length is less than summary size [#1125](https://github.com/getgrav/grav/issues/1125)
    * Return max available number when calling random() on a collection passing an int > available items [#1135](https://github.com/getgrav/grav/issues/1135)
    * Use correct ratio when applying image filters to image alternatives [#1147](https://github.com/getgrav/grav/issues/1147)
    * Fixed URI path in multi-site when query parameters were used in front page

# v1.1.8
## 10/22/2016

1. [](#bugfix)
    * Fixed warning with unset `ssl` option when using GPM [#1132](https://github.com/getgrav/grav/issues/1132)

# v1.1.7
## 10/22/2016

1. [](#improved)
    * Improved the capabilities of Image derivatives [#1107](https://github.com/getgrav/grav/pull/1107)
1. [](#bugfix)
    * Only pass verify_peer settings to cURL and fopen if the setting is disabled [#1120](https://github.com/getgrav/grav/issues/1120)

# v1.1.6
## 10/19/2016

1. [](#new)
    * Added ability for Page to override the output format (`html`, `xml`, etc..) [#1067](https://github.com/getgrav/grav/issues/1067)
    * Added `Utils::getExtensionByMime()` and cleaned up `Utils::getMimeByExtension` + tests
    * Added a `cache.check.method: 'hash'` option in `system.yaml` that checks all files + dates inclusively
    * Include jQuery 3.x in the Grav assets
    * Added the option to automatically fix orientation on images based on their Exif data, by enabling `system.images.auto_fix_orientation`.
1. [](#improved)
    * Add `batch()` function to Page Collection class
    * Added new `cache.redis.socket` setting that allow to pass a UNIX socket as redis server
    * It is now possible to opt-out of the SSL verification via the new `system.gpm.verify_peer` setting. This is sometimes necessary when receiving a "GPM Unable to Connect" error. More details in ([#1053](https://github.com/getgrav/grav/issues/1053))
    * It is now possible to force the use of either `curl` or `fopen` as `Response` connection method, via the new `system.gpm.method` setting. By default this is set to 'auto' and gives priority to 'fopen' first, curl otherwise.
    * InstallCommand can now handle Licenses
    * Uses more helpful `1x`, `2x`, `3x`, etc names in the Retina derivatives cache files.
    * Added new method `Plugins::isPluginActiveAdmin()` to check if plugin route is active in Admin plugin
    * Added new `Cache::setEnabled` and `Cache::getEnabled` to enable outside control of cache
    * Updated vendor libs including Twig `1.25.0`
    * Avoid git ignoring any vendor folder in a Grav site subfolder (but still ignore the main `vendor/` folder)
    * Added an option to get just a route back from `Uri::convertUrl()` function
    * Added option to control split session [#1096](https://github.com/getgrav/grav/pull/1096)
    * Added new `verbosity` levels to `system.error.display` to allow for system error messages [#1091](https://github.com/getgrav/grav/pull/1091)
    * Improved the API for Grav plugins to access the Parsedown parser directly [#1062](https://github.com/getgrav/grav/pull/1062)
1. [](#bugfix)
    * Fixed missing `progress` method in the DirectInstall Command
    * `Response` class now handles better unsuccessful requests such as 404 and 401
    * Fixed saving of `external` page types [Admin #789](https://github.com/getgrav/grav-plugin-admin/issues/789)
    * Fixed issue deleting parent folder of folder with `param_sep` in the folder name [admin #796](https://github.com/getgrav/grav-plugin-admin/issues/796)
    * Fixed an issue with streams in `bin/plugin`
    * Fixed `jpeg` file format support in Media

# v1.1.5
## 09/09/2016

1. [](#new)
    * Added new `bin/gpm direct-install` command to install local and remote zip archives
1. [](#improved)
    * Refactored `onPageNotFound` event to fire after `onPageInitialized`
    * Follow symlinks in `Folder::all()`
    * Twig variable `base_url` now supports multi-site by path feature
    * Improved `bin/plugin` to list plugins with commands faster by limiting the depth of recursion
1. [](#bugfix)
    * Quietly skip missing streams in `Cache::clearCache()`
    * Fix issue in calling page.summary when no content is present in a page
    * Fix for HUGE session timeouts [#1050](https://github.com/getgrav/grav/issues/1050)

# v1.1.4
## 09/07/2016

1. [](#new)
    * Added new `tmp` folder at root. Accessible via stream `tmp://`. Can be cleared with `bin/grav clear --tmp-only` as well as `--all`.
    * Added support for RTL in `LanguageCodes` so you can determine if a language is RTL or not
    * Ability to set `custom_base_url` in system configuration
    * Added `override` and `force` options for Streams setup
1. [](#improved)
    * Important vendor updates to provide PHP 7.1 beta support!
    * Added a `Util::arrayFlatten()` static function
    * Added support for 'external_url' page header to enable easier external URL based menu items
    * Improved the UI for CLI GPM Index view to use a table
    * Added `@page.modular` Collection type [#988](https://github.com/getgrav/grav/issues/988)
    * Added support for `self@`, `page@`, `taxonomy@`, `root@` Collection syntax for cleaner YAML compatibility
    * Improved GPM commands to allow for `-y` to automate **yes** responses and `-o` for **update** and **selfupgrade** to overwrite installations [#985](https://github.com/getgrav/grav/issues/985)
    * Added randomization to `safe_email` Twig filter for greater security [#998](https://github.com/getgrav/grav/issues/998)
    * Allow `Utils::setDotNotation` to merge data, rather than just set
    * Moved default `Image::filter()` to the `save` action to ensure they are applied last [#984](https://github.com/getgrav/grav/issues/984)
    * Improved the `Truncator` code to be more reliable [#1019](https://github.com/getgrav/grav/issues/1019)
    * Moved media blueprints out of core (now in Admin plugin)
1. [](#bugfix)
    * Removed 307 redirect code option as it is not well supported [#743](https://github.com/getgrav/grav-plugin-admin/issues/743)
    * Fixed issue with folders with name `*.md` are not confused with pages [#995](https://github.com/getgrav/grav/issues/995)
    * Fixed an issue when filtering collections causing null key
    * Fix for invalid HTML when rendering GIF and Vector media [#1001](https://github.com/getgrav/grav/issues/1001)
    * Use pages.markdown.extra in the user's system.yaml [#1007](https://github.com/getgrav/grav/issues/1007)
    * Fix for `Memcached` connection [#1020](https://github.com/getgrav/grav/issues/1020)

# v1.1.3
## 08/14/2016

1. [](#bugfix)
    * Fix for lightbox media function throwing error [#981](https://github.com/getgrav/grav/issues/981)

# v1.1.2
## 08/10/2016

1. [](#new)
    * Allow forcing SSL by setting `system.force_ssl` (Force SSL in the Admin System Config) [#899](https://github.com/getgrav/grav/pull/899)
1. [](#improved)
    * Improved `authorize` Twig extension to accept a nested array of authorizations  [#948](https://github.com/getgrav/grav/issues/948)
    * Don't add timestamps on remote assets as it can cause conflicts
    * Grav now looks at types from `media.yaml` when retrieving page mime types [#966](https://github.com/getgrav/grav/issues/966)
    * Added support for dumping exceptions in the Debugger
1. [](#bugfix)
    * Fixed `Folder::delete` method to recursively remove files and folders and causing Upgrade to fail.
    * Fix [#952](https://github.com/getgrav/grav/issues/952) hyphenize the session name.
    * If no parent is set and siblings collection is called, return a new and empty collection [grav-plugin-sitemap/issues/22](https://github.com/getgrav/grav-plugin-sitemap/issues/22)
    * Prevent exception being thrown when calling the Collator constructor failed in a Windows environment with the Intl PHP Extension enabled [#961](https://github.com/getgrav/grav/issues/961)
    * Fix for markdown images not properly rendering `id` attribute [#956](https://github.com/getgrav/grav/issues/956)

# v1.1.1
## 07/16/2016

1. [](#improved)
    * Made `paramsRegex()` static to allow it to be called statically
1. [](#bugfix)
    * Fixed backup when using very long site titles with invalid characters [grav-plugin-admin#701](https://github.com/getgrav/grav-plugin-admin/issues/701)
    * Fixed a typo in the `webserver-configs/nginx.conf` example

# v1.1.0
## 07/14/2016

1. [](#improved)
    * Added support for validation of multiple email in the `type: email` field [grav-plugin-email#31](https://github.com/getgrav/grav-plugin-email/issues/31)
    * Unified PHP code header styling
    * Added 6 more languages and updated language codes
    * set default "releases" option to `stable`
1. [](#bugfix)
    * Fix backend validation for file fields marked as required [grav-plugin-form#78](https://github.com/getgrav/grav-plugin-form/issues/78)

# v1.1.0-rc.3
## 06/21/2016

1. [](#new)
    * Add a onPageFallBackUrl event when starting the fallbackUrl() method to allow the Login plugin to protect the page media
    * Conveniently allow ability to retrieve user information via config object [#913](https://github.com/getgrav/grav/pull/913) - @Vivalldi
    * Grav served images can now use header caching [#905](https://github.com/getgrav/grav/pull/905)
1. [](#improved)
    * Take asset modification timestamp into consideration in pipelining [#917](https://github.com/getgrav/grav/pull/917) - @Sommerregen
1. [](#bugfix)
    * Respect `enable_asset_timestamp` settings for pipelined Assets [#906](https://github.com/getgrav/grav/issues/906)
    * Fixed collections end dates for 32-bit systems [#902](https://github.com/getgrav/grav/issues/902)
    * Fixed a recent regression (1.1.0-rc1) with parameter separator different than `:`

# v1.1.0-rc.2
## 06/14/2016

1. [](#new)
    * Added getters and setters for Assets to allow manipulation of CSS/JS/Collection based assets via plugins [#876](https://github.com/getgrav/grav/issues/876)
1. [](#improved)
    * Pass the exception to the `onFatalException()` event
    * Updated to latest jQuery 2.2.4 release
    * Moved list items in `system/config/media.yaml` config into a `types:` key which allows you delete default items.
    * Updated `webserver-configs/nginx.conf` with `try_files` fix from @mrhein and @rondlite [#743](https://github.com/getgrav/grav/pull/743)
    * Updated cache references to include `memecache` and `redis` [#887](https://github.com/getgrav/grav/issues/887)
    * Updated composer libraries
1. [](#bugfix)
    * Fixed `Utils::normalizePath()` that was truncating 0's [#882](https://github.com/getgrav/grav/issues/882)

# v1.1.0-rc.1
## 06/01/2016

1. [](#new)
    * Added `Utils::getDotNotation()` and `Utils::setDotNotation()` methods + tests
    * Added support for `xx-XX` locale language lookups in `LanguageCodes` class [#854](https://github.com/getgrav/grav/issues/854)
    * New CSS/JS Minify library that does a more reliable job [#864](https://github.com/getgrav/grav/issues/864)
1. [](#improved)
    * GPM installation of plugins and themes into correct multisite folders [#841](https://github.com/getgrav/grav/issues/841)
    * Use `Page::rawRoute()` in blueprints for more reliable mulit-language support
1. [](#bugfix)
    * Fixes for `zlib.output_compression` as well as `mod_deflate` GZIP compression
    * Fix for corner-case redirect logic causing infinite loops and out-of-memory errors
    * Fix for saving fields in expert mode that have no `Validation::typeX()` methods [#626](https://github.com/getgrav/grav-plugin-admin/issues/626)
    * Detect if user really meant to extend parent blueprint, not another one (fixes old page type blueprints)
    * Fixed a bug in `Page::relativePagePath()` when `Page::$name` is not defined
    * Fix for poor handling of params + query element in `Uri::processParams()` [#859](https://github.com/getgrav/grav/issues/859)
    * Fix for double encoding in markdown links [#860](https://github.com/getgrav/grav/issues/860)
    * Correctly handle language strings to determine if it's in admin or not [#627](https://github.com/getgrav/grav-plugin-admin/issues/627)

# v1.1.0-beta.5
## 05/23/2016

1. [](#improved)
    * Updated jQuery from 2.2.0 to 2.2.3
    * Set `Uri::ip()` to static by default so it can be used in form fields
    * Improved `Session` class with flash storage
    * `Page::getContentMeta()` now supports an optional key.
1. [](#bugfix)
    * Fixed "Invalid slug set in YAML frontmatter" when setting `Page::slug()` with empty string [#580](https://github.com/getgrav/grav-plugin-admin/issues/580)
    * Only `.gitignore` Grav's vendor folder
    * Fix trying to remove Grav with `GPM uninstall` of a plugin with Grav dependency
    * Fix Page Type blueprints not being able to extend their parents
    * `filterFile` validation method always returns an array of files, behaving like `multiple="multiple"`
    * Fixed [#835](https://github.com/getgrav/grav-plugin-admin/issues/835) check for empty image file first to prevent getimagesize() fatal error
    * Avoid throwing an error when Grav's Gzip and mod_deflate are enabled at the same time on a non php-fpm setup

# v1.1.0-beta.4
## 05/09/2016

1. [](#bugfix)
    * Drop dependencies calculations if plugin is installed via symlink
    * Drop Grav from dependencies calculations
    * Send slug name as part of installed packages
    * Fix for summary entities not being properly decoded [#825](https://github.com/getgrav/grav/issues/825)


# v1.1.0-beta.3
## 05/04/2016

1. [](#improved)
    * Pass the Page type when calling `onBlueprintCreated`
    * Changed `Page::cachePageContent()` form **private** to **public** so a page can be recached via plugin
1. [](#bugfix)
    * Fixed handling of `{'loading':'async'}` with Assets Pipeline
    * Fix for new modular page modal `Page` field requiring a value [#529](https://github.com/getgrav/grav-plugin-admin/issues/529)
    * Fix for broken `bin/gpm version` command
    * Fix handling "grav" as a dependency
    * Fix when installing multiple packages and one is the dependency of another, don't try to install it twice
    * Fix using name instead of the slug to determine a package folder. Broke for packages whose name was 2+ words

# v1.1.0-beta.2
## 04/27/2016

1. [](#new)
    * Added new `Plugin::getBlueprint()` and `Theme::getBlueprint()` method
    * Allow **page blueprints** to be added via Plugins.
1. [](#improved)
    * Moved to new `data-*@` format in blueprints
    * Updated composer-based libraries
    * Moved some hard-coded `CACHE_DIR` references to use locator
    * Set `twig.debug: true` by default
1. [](#bugfix)
    * Fixed issue with link rewrites and local assets pipeline with `absolute_urls: true`
    * Allow Cyrillic slugs [#520](https://github.com/getgrav/grav-plugin-admin/issues/520)
    * Fix ordering issue with accented letters [#784](https://github.com/getgrav/grav/issues/784)
    * Fix issue with Assets pipeline and missing newlines causing invalid JavaScript

# v1.1.0-beta.1
## 04/20/2016

1. [](#new)
    * **Blueprint Improvements**: The main improvements to Grav take the form of a major rewrite of our blueprint functionality. Blueprints are an essential piece of functionality within Grav that helps define configuration fields. These allow us to create a definition of a form field that can be rendered in the administrator plugin and allow the input, validation, and storage of values into the various configuration and page files that power Grav. Grav 1.0 had extensive support for building and extending blueprints, but Grav 1.1 takes this even further and adds improvements to our existing system.
    * **Extending Blueprints**: You could extend forms in Grav 1.0, but now you can use a newer `extends@:` default syntax rather than the previous `'@extends'` string that needed to be quoted in YAML. Also this new format allows for the defining of a `context` which lets you define where to look for the base blueprint. Another new feature is the ability to extend from multiple blueprints.
    * **Embedding/Importing Blueprints**: One feature that has been requested is the ability to embed or import one blueprint into another blueprint. This allows you to share fields or sub-form between multiple forms. This is accomplished via the `import@` syntax.
    * **Removing Existing Fields and Properties**: Another new feature is the ability to remove completely existing fields or properties from an extended blueprint. This allows the user a lot more flexibility when creating custom forms by simply using the new `unset@: true` syntax. To remove a field property you would use `unset-<property>@: true` in your extended field definition, for example: `unset-options@: true`.
    * **Replacing Existing Fields and Properties**: Similar to removing, you can now replace an existing field or property with the `replace@: true` syntax for the whole field, and `replace-<property>@: true` for a specific property.
    * **Field Ordering**: Probably the most frequently requested blueprint functionality that we have added is the ability to change field ordering. Imagine that you want to extend the default page blueprint but add a new tab. Previously, this meant your tab would be added at the end of the form, but now you can define that you wish the new tab to be added right after the `content` tab. This works for any field too, so you can extend a blueprint and add your own custom fields anywhere you wish! This is accomplished by using the new `ordering@:` syntax with either an existing property name or an integer.
    * **Configuration Properties**: Another useful new feature is the ability to directly access Grav configuration in blueprints with `config-<property>@` syntax. For example you can set a default for a field via `config-default@: site.author.name` which will use the author.name value from the `site.yaml` file as the `default` value for this field.
    * **Function Calls**: The ability to call PHP functions for values has been improved in Grav 1.1 to be more powerful. You can use the `data-<property>@` syntax to call static methods to obtain values. For example: `data-default@: '\Grav\Plugin\Admin::route'`. You can now even pass parameters to these methods.
    * **Validation Rules**: You can now define a custom blueprint-level validation rule and assign this rule to a form field.
    * **Custom Form Field Types**: This advanced new functionality allows you to create a custom field type via a new plugin event called getFormFieldTypes(). This allows you to provide extra functionality or instructions on how to handle the form form field.
    * **GPM Versioning**: A new feature that we have wanted to add to our GPM package management system is the ability to control dependencies by version. We have opted to use a syntax very similar to the Composer Package Manager that is already familiar to most PHP developers. This new versioning system allows you to define specific minimum version requirements of dependent packages within Grav. This should ensure that we have less (hopefully none!) issues when you update one package that also requires a specific minimum version of another package. The admin plugin for example may have an update that requires a specific version of Grav itself.
    * **GPM Testing Channel**: GPM repository now comes with both a `stable` and `testing` channel. A new setting in `system.gpm.releases` allow to switch between the two channels. Developers will be able to decide whether their resource is going to be in a pre-release state or stable. Only users who switch to the **testing** channel will be able to install a pre-release version.
    * **GPM Events**: Packages (plugins and themes) can now add event handlers to hook in the package GPM events: install, update, uninstall. A package can listen for events before and after each of these events, and can execute any PHP code, and optionally halt the procedure or return a message.
    * Refactor of the process chain breaking out `Processors` into individual classes to allow for easier modification and addition. Thanks to toovy for this work. - [#745](https://github.com/getgrav/grav/pull/745)
    * Added multipart downloads, resumable downloads, download throttling, and video streaming in the `Utils::download()` method.
    * Added optional config to allow Twig processing in page frontmatter - [#788](https://github.com/getgrav/grav/pull/788)
    * Added the ability to provide blueprints via a plugin (previously limited to Themes only).
    * Added Developer CLI Tools to easily create a new theme or plugin
    * Allow authentication for proxies - [#698](https://github.com/getgrav/grav/pull/698)
    * Allow to override the default Parsedown behavior - [#747](https://github.com/getgrav/grav/pull/747)
    * Added an option to allow to exclude external files from the pipeline, and to render the pipeline before/after excluded files
    * Added the possibility to store translations of themes in separate files inside the `languages` folder
    * Added a method to the Uri class to return the base relative URL including the language prefix, or the base relative url if multilanguage is not enabled
    * Added a shortcut for pages.find() alias
1. [](#improved)
    * Now supporting hostnames with localhost environments for better vhost support/development
    * Refactor hard-coded paths to use PHP Streams that allow a setup file to configure where certain parts of Grav are stored in the physical filesystem.
    * If multilanguage is active, include the Intl Twig Extension to allow translating dates automatically (http://twig.sensiolabs.org/doc/extensions/intl.html)
    * Allow having local themes with the same name as GPM themes, by adding `gpm: false` to the theme blueprint - [#767](https://github.com/getgrav/grav/pull/767)
    * Caddyfile and Lighttpd config files updated
    * Removed `node_modules` folder from backups to make them faster
    * Display error when `bin/grav install` hasn't been run instead of throwing exception. Prevents "white page" errors if error display is off
    * Improved command line flow when installing multiple packages: don't reinstall packages if already installed, ask once if should use symlinks if symlinks are found
    * Added more tests to our testing suite
    * Added x-ua-compatible to http_equiv metadata processing
    * Added ability to have a per-page `frontmatter.yaml` file to set header frontmatter defaults. Especially useful for multilang scenarios - [#775](https://github.com/getgrav/grav/pull/775)
    * Removed deprecated `bin/grav newuser` CLI command.  use `bin/plugin login newuser` instead.
    * Added `webm` and `ogv` video types to the default media types list.
1. [](#bugfix)
    * Fix Zend Opcache `opcache.validate_timestamps=0` not detecting changes in compiled yaml and twig files
    * Avoid losing params, query and fragment from the URL when auto-redirecting to a language-specific route - [#759](https://github.com/getgrav/grav/pull/759)
    * Fix for non-pipeline assets getting lost when pipeline is cached to filesystem
    * Fix for double encoding resulting from Markdown Extra
    * Fix for a remote link breaking all CSS rewrites for pipeline
    * Fix an issue with Retina alternatives not clearing properly between repeat uses
    * Fix for non standard http/s external markdown links - [#738](https://github.com/getgrav/grav/issues/738)
    * Fix for `find()` calling redirects via `dispatch()` causing infinite loops - [#781](https://github.com/getgrav/grav/issues/781)

# v1.0.10
## 02/11/2016

1. [](#new)
    * Added new `Page::contentMeta()` mechanism to store content-level meta data alongside content
    * Added Japanese language translation
1. [](#improved)
    * Updated some vendor libraries
1. [](#bugfix)
    * Hide `streams` blueprint from Admin plugin
    * Fix translations of languages with `---` in YAML files

# v1.0.9
## 02/05/2016

1. [](#new)
    * New **Unit Testing** via Codeception http://codeception.com/
    * New **page-level SSL** functionality when using `absolute_urls`
    * Added `reverse_proxy` config option for issues with non-standard ports
    * Added `proxy_url` config option to support GPM behind proxy servers #639
    * New `Pages::parentsRawRoutes()` method
    * Enhanced `bin/gpm info` CLI command with Changelog support #559
    * Ability to add empty *Folder* via admin plugin
    * Added latest `jQuery 2.2.0` library to core
    * Added translations from Crowdin
1. [](#improved)
    * [BC] Metadata now supports only flat arrays. To use open graph metas and the likes (ie, 'og:title'), simply specify it in the key.
    * Refactored `Uri::convertUrl()` method to be more reliable + tests created
    * Date for last update of a modular sub-page sets modified date of modular page itself
    * Split configuration up into two steps
    * Moved Grav-based `base_uri` variables into `Uri::init()`
    * Refactored init in `URI` to better support testing
    * Allow `twig_vars` to be exposed earlier and merged later
    * Avoid setting empty metadata
    * Accept single group access as a string rather than requiring an array
    * Return `$this` in Page constructor and init to allow chaining
    * Added `ext-*` PHP requirements to `composer.json`
    * Use Whoops 2.0 library while supporting old style
    * Removed redundant old default-hash fallback mechanisms
    * Commented out default redirects and routes in `site.yaml`
    * Added `/tests` folder to deny's of all `webserver-configs/*` files
    * Various PS and code style fixes
1. [](#bugfix)
    * Fix default generator metadata
    * Fix for broken image processing caused by `Uri::convertUrl()` bugs
    * Fix loading JS and CSS from collections #623
    * Fix stream overriding
    * Remove the URL extension for home link
    * Fix permissions when the user has no access level set at all
    * Fix issue with user with multiple groups getting denied on first group
    * Fixed an issue with `Pages()` internal cache lookup not being unique enough
    * Fix for bug with `site.redirects` and `site.routes` being an empty list
    * [Markdown] Don't process links for **special protocols**
    * [Whoops] serve JSON errors when request is JSON


# v1.0.8
## 01/08/2016

1. [](#new)
    * Added `rotate`, `flip` and `fixOrientation` image medium methods
1. [](#bugfix)
    * Removed IP from Nonce generation. Should be more reliable in a variety of scenarios

# v1.0.7
## 01/07/2016

1. [](#new)
    * Added `composer create-project` as an additional installation method #585
    * New optional system config setting to strip home from page routs and urls #561
    * Added Greek, Finnish, Norwegian, Polish, Portuguese, and Romanian languages
    * Added new `Page->topParent()` method to return top most parent of a page
    * Added plugins configuration tab to debugger
    * Added support for APCu and PHP7.0 via new Doctrine Cache release
    * Added global setting for `twig_first` processing (false by default)
    * New configuration options for Session settings #553
1. [](#improved)
    * Switched to SSL for GPM calls
    * Use `URI->host()` for session domain
    * Add support for `open_basedir` when installing packages via GPM
    * Improved `Utils::generateNonceString()` method to handle reverse proxies
    * Optimized core thumbnails saving 38% in file size
    * Added new `bin/gpm index --installed-only` option
    * Improved GPM errors to provider more helpful diagnostic of issues
    * Removed old hardcoded PHP version references
    * Moved `onPageContentProcessed()` event so it's fired more reliably
    * Maintain md5 keys during sorting of Assets #566
    * Update to Caddyfile for Caddy web server
1. [](#bugfix)
    * Fixed an issue with cache/config checksum not being set on cache load
    * Fix for page blueprint and theme inheritance issue #534
    * Set `ZipBackup` timeout to 10 minutes if possible
    * Fix case where we only have inline data for CSS or JS  #565
    * Fix `bin/grav sandbox` command to work with new `webserver-config` folder
    * Fix for markdown attributes on external URLs
    * Fixed issue where `data:` page header was acting as `publish_date:`
    * Fix for special characters in URL parameters (e.g. /tag:c++) #541
    * Safety check for an array of nonces to only use the first one

# v1.0.6
## 12/22/2015

1. [](#new)
    * Set minimum requirements to [PHP 5.5.9](http://bit.ly/1Jt9OXO)
    * Added `saveConfig` to Themes
1. [](#improved)
    * Updated Whoops to new 2.0 version (PHP 7.0 compatible)
    * Moved sample web server configs into dedicated directory
    * FastCGI will use Apache's `mod_deflate` if gzip turned off
1. [](#bugfix)
    * Fix broken media image operators
    * Only call extra method of blueprints if blueprints exist
    * Fix lang prefix in url twig variables #523
    * Fix case insensitive HTTPS check #535
    * Field field validation handles case `multiple` missing

# v1.0.5
## 12/18/2015

1. [](#new)
    * Add ability to extend markdown with plugins
    * Added support for plugins to have individual language files
    * Added `7z` to media formats
    * Use Grav's fork of Parsedown until PR is merged
    * New function to persist plugin configuration to disk
    * GPM `selfupgrade` will now check PHP version requirements
1. [](#improved)
    * If the field allows multiple files, return array
    * Handle non-array values in file validation
1. [](#bugfix)
    * Fix when looping `fields` param in a `list` field
    * Properly convert commas to spaces for media attributes
    * Forcing Travis VM to HI timezone to address future files in zip file

# v1.0.4
## 12/12/2015

1. [](#bugfix)
    * Needed to put default image folder permissions for YAML compatibility

# v1.0.3
## 12/11/2015

1. [](#bugfix)
    * Fixed issue when saving config causing incorrect image cache folder perms

# v1.0.2
## 12/11/2015

1. [](#bugfix)
    * Fix for timing display in debugbar

# v1.0.1
## 12/11/2015

1. [](#improved)
    * Reduced package sizes by removing extra vendor dev bits
1. [](#bugfix)
    * Fix issue when you enable debugger from admin plugin

# v1.0.0
## 12/11/2015

1. [](#new)
    * Add new link attributes via markdown media
    * Added setters to set state of CSS/JS pipelining
    * Added `user/accounts` to `.gitignore`
    * Added configurable permissions option for Image cache
1. [](#improved)
    * Hungarian translation updated
    * Refactored Theme initialization for improved flexibility
    * Wrapped security section of account blueprints in an 'super user' authorize check
    * Minor performance optimizations
    * Updated core page blueprints with markdown preview option
    * Added useful cache info output to Debugbar
    * Added `iconv` polyfill library used by Symfony 2.8
    * Force lowercase of username in a few places for case sensitive filesystems
1. [](#bugfix)
    * Fix for GPM problems "Call to a member function set() on null"
    * Fix for individual asset pipeline values not functioning
    * Fix `Page::copy()` and `Page::move()` to support multiple moves at once
    * Fixed page moving of a page with no content
    * Fix for wrong ordering when moving many pages
    * Escape root path in page medium files to work with special characters
    * Add missing parent constructor to Themes class
    * Fix missing file error in `bin/grav sandbox` command
    * Fixed changelog differ when upgrading Grav
    * Fixed a logic error in `Validation->validate()`
    * Make `$container` available in `setup.php` to fix multi-site

# v1.0.0-rc.6
## 12/01/2015

1. [](#new)
    * Refactor Config classes for improved performance!
    * Refactor Data classes to use `NestedArrayAccess` instead of `DataMutatorTrait`
    * Added support for `classes` and `id` on medium objects to set CSS values
    * Data objects: Allow function call chaining
    * Data objects: Lazy load blueprints only if needed
    * Automatically create unique security salt for each configuration
    * Added Hungarian translation
    * Added support for User groups
1. [](#improved)
    * Improved robots.txt to disallow crawling of non-user folders
    * Nonces only generated once per action and process
    * Added IP into Nonce string calculation
    * Nonces now use random string with random salt to improve performance
    * Improved list form handling #475
    * Vendor library updates
1. [](#bugfix)
    * Fixed help output for `bin/plugin`
    * Fix for nested logic for lists and form parsing #273
    * Fix for array form fields and last entry not getting deleted
    * Should not be able to set parent to self #308

# v1.0.0-rc.5
## 11/20/2015

1. [](#new)
    * Added **nonce** functionality for all admin forms for improved security
    * Implemented the ability for Plugins to provide their own CLI commands through `bin/plugin`
    * Added Croatian translation
    * Added missing `umask_fix` property to `system.yaml`
    * Added current theme's config to global config. E.g. `config.theme.dropdown_enabled`
    * Added `append_url_extension` option to system config & page headers
    * Users have a new `state` property to allow disabling/banning
    * Added new `Page.relativePagePath()` helper method
    * Added new `|pad` Twig filter for strings (uses `str_pad()`)
    * Added `lighttpd.conf` for Lightly web server
1. [](#improved)
    * Clear previously applied operations when doing a reset on image media
    * Password no longer required when editing user
    * Improved support for trailing `/` URLs
    * Improved `.nginx.conf` configuration file
    * Improved `.htaccess` security
    * Updated vendor libs
    * Updated `composer.phar`
    * Use streams instead of paths for `clearCache()`
    * Use PCRE_UTF8 so unicode strings can be regexed in Truncator
    * Handle case when login plugin is disabled
    * Improved `quality` functionality in media handling
    * Added some missing translation strings
    * Deprecated `bin/grav newuser` in favor of `bin/plugin login new-user`
    * Moved fallback types to use any valid media type
    * Renamed `system.pages.fallback_types` to `system.media.allowed_fallback_types`
    * Removed version number in default `generator` meta tag
    * Disable time limit in case of slow downloads
    * Removed default hash in `system.yaml`
1. [](#bugfix)
    * Fix for media using absolute URLs causing broken links
    * Fix theme auto-loading #432
    * Don't create empty `<style>` or `<script>` scripts if no data
    * Code cleanups
    * Fix undefined variable in Config class
    * Fix exception message when label is not set
    * Check in `Plugins::get()` to ensure plugins exists
    * Fixed GZip compression making output buffering work correctly with all servers and browsers
    * Fixed date representation in system config

# v1.0.0-rc.4
## 10/29/2015

1. [](#bugfix)
    * Fixed a fatal error if you have a collection with missing or invalid `@page: /route`

# v1.0.0-rc.3
## 10/29/2015

1. [](#new)
    * New Page collection options! `@self.parent, @self.siblings, @self.descendants` + more
    * White list of file types for fallback route functionality (images by default)
1. [](#improved)
    * Assets switched from defines to streams
1. [](#bugfix)
    * README.md typos fixed
    * Fixed issue with routes that have lang string in them (`/en/english`)
    * Trim strings before validation so whitespace is not satisfy 'required'

# v1.0.0-rc.2
## 10/27/2015

1. [](#new)
    * Added support for CSS Asset groups
    * Added a `wrapped_site` system option for themes/plugins to use
    * Pass `Page` object as event to `onTwigPageVariables()` event hook
    * New `Data.items()` method to get all items
1. [](#improved)
    * Missing pipelined remote asset will now fail quietly
    * More reliably handle inline JS and CSS to remove only surrounding HTML tags
    * `Medium.meta` returns new Data object so null checks are possible
    * Improved Medium metadata merging to allow for automatic title/alt/class attributes
    * Moved Grav object to global variable rather than template variable (useful for macros)
    * German language improvements
    * Updated bundled composer
1. [](#bugfix)
    * Accept variety of `true` values in `User.authorize()` method
    * Fix for `Validation` throwing an error if no label set

# v1.0.0-rc.1
## 10/23/2015

1. [](#new)
    * Use native PECL YAML parser if installed for 4X speed boost in parsing YAML files
    * Support for inherited theme class
    * Added new default language prepend system configuration option
    * New `|evaluate` Twig filter to evaluate a string as twig
    * New system option to ignore all **hidden** files and folders
    * New system option for default redirect code
    * Added ability to append specific `[30x]` codes to redirect URLs
    * Added `url_taxonomy_filters` for page collections
    * Added `@root` page and `recurse` flag for page collections
    * Support for **multiple** page collection types as an array
    * Added Dutch language file
    * Added Russian language file
    * Added `remove` method to User object
1. [](#improved)
    * Moved hardcoded mimetypes to `media.yaml` to be treated as Page media files
    * Set `errors: display: false` by default in `system.yaml`
    * Strip out extra slashes in the URI
    * Validate hostname to ensure it is valid
    * Ignore more SCM folders in Backups
    * Removed `home_redirect` settings from `system.yaml`
    * Added Page `media` as root twig object for consistency
    * Updated to latest vendor libraries
    * Optimizations to Asset pipeline logic for minor speed increase
    * Block direct access to a variety of files in `.htaccess` for increased security
    * Debugbar vendor library update
    * Always fallback to english if other translations are not available
1. [](#bugfix)
    * Fix for redirecting external URL with multi-language
    * Fix for Asset pipeline not respecting asset groups
    * Fix language files with child/parent theme relationships
    * Fixed a regression issue resulting in incorrect default language
    * Ensure error handler is initialized before URI is processed
    * Use default language in Twig if active language is not set
    * Fixed issue with `safeEmailFilter()` Twig filter not separating with `;` properly
    * Fixed empty YAML file causing error with native PECL YAML parser
    * Fixed `SVG` mimetype
    * Fixed incorrect `Cache-control: max-age` value format

# v0.9.45
## 10/08/2015

1. [](#bugfix)
    * Fixed a regression issue resulting in incorrect default language

# v0.9.44
## 10/07/2015

1. [](#new)
    * Added Redis back as a supported cache mechanism
    * Allow Twig `nicetime` translations
    * Added `-y` option for 'Yes to all' in `bin/gpm update`
    * Added CSS `media` attribute to the Assets manager
    * New German language support
    * New Czech language support
    * New French language support
    * Added `modulus` twig filter
1. [](#improved)
    * URL decode in medium actions to allow complex syntax
    * Take into account `HTTP_HOST` before `SERVER_NAME` (helpful with Nginx)
    * More friendly cache naming to ease manual management of cache systems
    * Added default Apache resource for `DirectoryIndex`
1. [](#bugfix)
    * Fix GPM failure when offline
    * Fix `open_basedir` error in `bin/gpm install`
    * Fix an HHVM error in Truncator
    * Fix for XSS vulnerability with params
    * Fix chaining for responsive size derivatives
    * Fix for saving pages when removing the page title and all other header elements
    * Fix when saving array fields
    * Fix for ports being included in `HTTP_HOST`
    * Fix for Truncator to handle PHP tags gracefully
    * Fix for locate style lang codes in `getNativeName()`
    * Urldecode image basenames in markdown

# v0.9.43
## 09/16/2015

1. [](#new)
    * Added new `AudioMedium` for HTML5 audio
    * Added ability for Assets to be added and displayed in separate *groups*
    * New support for responsive image derivative sizes
1. [](#improved)
    * GPM theme install now uses a `copy` method so new files are not lost (e.g. `/css/custom.css`)
    * Code analysis improvements and cleanup
    * Removed Twig panel from debugger (no longer supported in Twig 1.20)
    * Updated composer packages
    * Prepend active language to `convertUrl()` when used in markdown links
    * Added some pre/post flight options for installer via blueprints
    * Hyphenize the site name in the backup filename
1. [](#bugfix)
    * Fix broken routable logic
    * Check for `phpinfo()` method in case it is restricted by hosting provider
    * Fixes for windows when running GPM
    * Fix for ampersand (`&`) causing error in `truncateHtml()` via `Page.summary()`

# v0.9.42
## 09/11/2015

1. [](#bugfix)
    * Fixed `User.authorise()` to be backwards compabile

# v0.9.41
## 09/11/2015

1. [](#new)
    * New and improved multibyte-safe TruncateHTML function and filter
    * Added support for custom page date format
    * Added a `string` Twig filter to render as json_encoded string
    * Added `authorize` Twig filter
    * Added support for theme inheritance in the admin
    * Support for multiple content collections on a page
    * Added configurable files/folders ignores for pages
    * Added the ability to set the default PHP locale and override via multi-lang configuration
    * Added ability to save as YAML via admin
    * Added check for `mbstring` support
    * Added new `redirect` header for pages
1. [](#improved)
    * Changed dependencies from `develop` to `master`
    * Updated logging to log everything from `debug` level on (was `warning`)
    * Added missing `accounts/` folder
    * Default to performing a 301 redirect for URIs with trailing slashes
    * Improved Twig error messages
    * Allow validating of forms from anywhere such as plugins
    * Added logic so modular pages are by default non-routable
    * Hide password input in `bin/grav newuser` command
1. [](#bugfix)
    * Fixed `Pages.all()` not returning modular pages
    * Fix for modular template types not getting found
    * Fix for `markdown_extra:` overriding `markdown:extra:` setting
    * Fix for multi-site routing
    * Fix for multi-lang page name error
    * Fixed a redirect loop in `URI` class
    * Fixed a potential error when `unsupported_inline_types` is empty
    * Correctly generate 2x retina image
    * Typo fixes in page publish/unpublish blueprint

# v0.9.40
## 08/31/2015

1. [](#new)
    * Added some new Twig filters: `defined`, `rtrim`, `ltrim`
    * Admin support for customizable page file name + template override
1. [](#improved)
    * Better message for incompatible/unsupported Twig template
    * Improved User blueprints with better help
    * Switched to composer **install** rather than **update** by default
    * Admin autofocus on page title
    * `.htaccess` hardening (`.htaccess` & `htaccess.txt`)
    * Cache safety checks for missing folders
1. [](#bugfix)
    * Fixed issue with unescaped `o` character in date formats

# v0.9.39
## 08/25/2015

1. [](#bugfix)
    * `Page.active()` not triggering on **homepage**
    * Fix for invalid session name in Opera browser

# v0.9.38
## 08/24/2015

1. [](#new)
    * Added `language` to **user** blueprint
    * Added translations to blueprints
    * New extending logic for blueprints
    * Blueprints are now loaded with Streams to allow for better overrides
    * Added new Symfony `dump()` method
1. [](#improved)
    * Catch YAML header parse exception so site doesn't die
    * Better `Page.parent()` logic
    * Improved GPM display layout
    * Tweaked default page layout
    * Unset route and slug for improved reliability of route changes
    * Added requirements to README.md
    * Updated various libraries
    * Allow use of custom page date field for dateRange collections
1. [](#bugfix)
    * Slug fixes with GPM
    * Unset plaintext password on save
    * Fix for trailing `/` not matching active children

# v0.9.37
## 08/12/2015

3. [](#bugfix)
    * Fixed issue when saving `header.process` in page forms via the **admin plugin**
    * Fixed error due to use of `set_time_limit` that might be disabled on some hosts

# v0.9.36
## 08/11/2015

1. [](#new)
    * Added a new `newuser` CLI command to create user accounts
    * Added `default` blueprint for all templates
    * Support `user` and `system` language translation merging
1. [](#improved)
    * Added isSymlink method in GPM to determine if Grav is symbolically linked or not
    * Refactored page recursing
    * Updated blueprints to use new toggles
    * Updated blueprints to use current date for date format fields
    * Updated composer.phar
    * Use sessions for admin even when disabled for site
    * Use `GRAV_ROOT` in session identifier

# v0.9.35
## 08/06/2015

1. [](#new)
    * Added `body_classes` field
    * Added `visiblity` toggle and help tooltips on new page form
    * Added new `Page.unsetRoute()` method to allow admin to regenerate the route
2. [](#improved)
    * User save no longer stores username each time
    * Page list form field now shows all pages except root
    * Removed required option from page title
    * Added configuration settings for running Nginx in sub directory
3. [](#bugfix)
    * Fixed deep translation merging
    * Fixed broken **metadata** merging with site defaults
    * Fixed broken **summary** field
    * Fixed broken robots field
    * Fixed GPM issue when using cURL, throwing an `Undefined offset: 1` exception
    * Removed duplicate hidden page `type` field

# v0.9.34
## 08/04/2015

1. [](#new)
    * Added new `cache_all` system setting + media `cache()` method
    * Added base languages configuration
    * Added property language to page to help plugins identify page language
    * New `Utils::arrayFilterRecursive()` method
2. [](#improved)
    * Improved Session handling to support site and admin independently
    * Allow Twig variables to be modified in other events
    * Blueprint updates in preparation for Admin plugin
    * Changed `Inflector` from static to object and added multi-language support
    * Support for admin override of a page's blueprints
3. [](#bugfix)
    * Removed unused `use` in `VideoMedium` that was causing error
    * Array fix in `User.authorise()` method
    * Fix for typo in `translations_fallback`
    * Fixed moving page to the root

# v0.9.33
## 07/21/2015

1. [](#new)
    * Added new `onImageMediumSaved()` event (useful for post-image processing)
    * Added `Vary: Accept-Encoding` option
2. [](#improved)
    * Multilang-safe delimiter position
    * Refactored Twig classes and added optional umask setting
    * Removed `pageinit()` timing
    * `Page->routable()` now takes `published()` state into account
    * Improved how page extension is set
    * Support `Language->translate()` method taking string and array
3. [](#bugfix)
    * Fixed `backup` command to include empty folders

# v0.9.32
## 07/14/2015

1. [](#new)
    * Detect users preferred language via `http_accept_language` setting
    * Added new `translateArray()` language method
2. [](#improved)
    * Support `en` translations by default for plugins & themes
    * Improved default generator tag
    * Minor language tweaks and fixes
3. [](#bugfix)
    * Fix for session active language and homepage redirects
    * Ignore root-level page rather than throwing error

# v0.9.31
## 07/09/2015

1. [](#new)
    * Added xml, json, css and js to valid media file types
2. [](#improved)
    * Better handling of unsupported media type downloads
    * Improved `bin/grav backup` command to mimic admin plugin location/name
3. [](#bugfix)
    * Critical fix for broken language translations
    * Fix for Twig markdown filter error
    * Safety check for download extension

# v0.9.30
## 07/08/2015

1. [](#new)
    * BIG NEWS! Extensive Multi-Language support is all new in 0.9.30!
    * Translation support via Twig filter/function and PHP method
    * Page specific default route
    * Page specific route aliases
    * Canonical URL route support
    * Added built-in session support
    * New `Page.rawRoute()` to get a consistent folder-based route to a page
    * Added option to always redirect to default page on alias URL
    * Added language safe redirect function for use in core and plugins
2. [](#improved)
    * Improved `Page.active()` and `Page.activeChild()` methods to support route aliases
    * Various spelling corrections in `.php` comments, `.md` and `.yaml` files
    * `Utils::startsWith()` and `Utils::endsWith()` now support needle arrays
    * Added a new timer around `pageInitialized` event
    * Updated jQuery library to v2.1.4
3. [](#bugfix)
    * In-page CSS and JS files are now handled properly
    * Fix for `enable_media_timestamp` not working properly

# v0.9.29
## 06/22/2015

1. [](#new)
    * New and improved Regex-powered redirect and route alias logic
    * Added new `onBuildPagesInitialized` event for memory critical or time-consuming plugins
    * Added a `setSummary()` method for pages
2. [](#improved)
    * Improved `MergeConfig()` logic for more control
    * Travis skeleton build trigger implemented
    * Set composer.json versions to stable versions where possible
    * Disabled `last_modified` and `etag` page headers by default (causing too much page caching)
3. [](#bugfix)
    * Preload classes during `bin/gpm selfupgrade` to avoid issues with updated classes
    * Fix for directory relative _down_ links

# v0.9.28
## 06/16/2015

1. [](#new)
    * Added method to set raw markdown on a page
    * Added ability to enabled system and page level `etag` and `last_modified` headers
2. [](#improved)
    * Improved image path processing
    * Improved query string handling
    * Optimization to image handling supporting URL encoded filenames
    * Use global `composer` when available rather than Grv provided one
    * Use `PHP_BINARY` constant rather than `php` executable
    * Updated Doctrine Cache library
    * Updated Symfony libraries
    * Moved `convertUrl()` method to Uri object
3. [](#bugfix)
    * Fix incorrect slug causing problems with CLI `uninstall`
    * Fix Twig runtime error with assets pipeline in sufolder installations
    * Fix for `+` in image filenames
    * Fix for dot files causing issues with page processing
    * Fix for Uri path detection on Windows platform
    * Fix for alternative media resolutions
    * Fix for modularTypes key properties

# v0.9.27
## 05/09/2015

1. [](#new)
    * Added new composer CLI command
    * Added page-level summary header overrides
    * Added `size` back for Media objects
    * Refactored Backup command in preparation for admin plugin
    * Added a new `parseLinks` method to Plugins class
    * Added `starts_with` and `ends_with` Twig filters
2. [](#improved)
    * Optimized install of vendor libraries for speed improvement
    * Improved configuration handling in preparation for admin plugin
    * Cache optimization: Don't cache Twig templates when you pass dynamic params
    * Moved `Utils::rcopy` to `Folder::rcopy`
    * Improved `Folder::doDelete`
    * Added check for required Curl in GPM
    * Updated included composer.phar to latest version
    * Various blueprint fixes for admin plugin
    * Various PSR and code cleanup tasks
3. [](#bugfix)
    * Fix issue with Gzip not working with `onShutDown()` event
    * Fix for URLs with trailing slashes
    * Handle condition where certain errors resulted in blank page
    * Fix for issue with theme name equal to base_url and asset pipeline
    * Fix to properly normalize font rewrite path
    * Fix for absolute URLs below the current page
    * Fix for `..` page references

# v0.9.26
## 04/24/2015

3. [](#bugfix)
    * Fixed issue with homepage routes failing with 'dirname' error

# v0.9.25
## 04/24/2015

1. [](#new)
    * Added support for E-Tag, Last-Modified, Cache-Control and Page-based expires headers
2. [](#improved)
    * Refactored media image handling to make it more flexible and support absolute paths
    * Refactored page modification check process to make it faster
    * User account improvements in preparation for admin plugin
    * Protect against timing attacks
    * Reset default system expires time to 0 seconds (can override if you need to)
3. [](#bugfix)
    * Fix issues with spaces in webroot when using `bin/grav install`
    * Fix for spaces in relative directory
    * Bug fix in collection filtering

# v0.9.24
## 04/15/2015

1. [](#new)
    * Added support for chunked downloads of Assets
    * Added new `onBeforeDownload()` event
    * Added new `download()` and `getMimeType()` methods to Utils class
    * Added configuration option for supported page types
    * Added assets and media timestamp options (off by default)
    * Added page expires configuration option
2. [](#bugfix)
    * Fixed issue with Nginx/Gzip and `ob_flush()` throwing error
    * Fixed assets actions on 'direct media' URLs
    * Fix for 'direct assets` with any parameters

# v0.9.23
## 04/09/2015

1. [](#bugfix)
    * Fix for broken GPM `selfupgrade` (Grav 0.9.21 and 0.9.22 will need to manually upgrade to this version)

# v0.9.22
## 04/08/2015

1. [](#bugfix)
    * Fix to normalize GRAV_ROOT path for Windows
    * Fix to normalize Media image paths for Windows
    * Fix for GPM `selfupgrade` when you are on latest version

# v0.9.21
## 04/07/2015

1. [](#new)
    * Major Media functionality enhancements: SVG, Animated GIF, Video support!
    * Added ability to configure default image quality in system configuration
    * Added `sizes` attributes for custom retina image breakpoints
2. [](#improved)
    * Don't scale @1x retina images
    * Add filter to Iterator class
    * Updated various composer packages
    * Various PSR fixes

# v0.9.20
## 03/24/2015

1. [](#new)
    * Added `addAsyncJs()` and `addDeferJs()` to Assets manager
    * Added support for extranal URL redirects
2. [](#improved)
    * Fix unpredictable asset ordering when set from plugin/system
    * Updated `nginx.conf` to ensure system assets are accessible
    * Ensure images are served as static files in Nginx
    * Updated vendor libraries to latest versions
    * Updated included composer.phar to latest version
3. [](#bugfix)
    * Fixed issue with markdown links to `#` breaking HTML

# v0.9.19
## 02/28/2015

1. [](#new)
    * Added named assets capability and bundled jQuery into Grav core
    * Added `first()` and `last()` to `Iterator` class
2. [](#improved)
    * Improved page modification routine to skip _dot files_
    * Only use files to calculate page modification dates
    * Broke out Folder iterators into their own classes
    * Various Sensiolabs Insight fixes
3. [](#bugfix)
    * Fixed `Iterator.nth()` method

# v0.9.18
## 02/19/2015

1. [](#new)
    * Added ability for GPM `install` to automatically install `_demo` content if found (w/backup)
    * Added ability for themes and plugins to have dependencies required to install via GPM
    * Added ability to override the system timezone rather than relying on server setting only
    * Added new Twig filter `random_string` for generating random id values
    * Added new Twig filter `markdown` for on-the-fly markdown processing
    * Added new Twig filter `absoluteUrl` to convert relative to absolute URLs
    * Added new `processTemplate()` method to Twig object for on-the-fly processing of twig template
    * Added `rcopy()` and `contains()` helper methods in Utils
2. [](#improved)
    * Provided new `param_sep` variable to better support Apache on Windows
    * Moved parsedown configuration into the trait
    * Added optional **deep-copy** option to `mergeConfig()` for plugins
    * Updated bundled `composer.phar` package
    * Various Sensiolabs Insight fixes - Silver level now!
    * Various PSR Fixes
3. [](#bugfix)
    * Fix for windows platforms not displaying installed themes/plugins via GPM
    * Fix page IDs not picking up folder-only pages

# v0.9.17
## 02/05/2015

1. [](#new)
    * Added **full HHVM support!** Get your speed on with Facebook's crazy fast PHP JIT compiler
2. [](#improved)
    * More flexible page summary control
    * Support **CamelCase** plugin and theme class names. Replaces dashes and underscores
    * Moved summary delimiter into `site.yaml` so it can be configurable
    * Various PSR fixes
3. [](#bugfix)
     * Fix for `mergeConfig()` not falling back to defaults
     * Fix for `addInlineCss()` and `addInlineJs()` Assets not working between Twig tags
     * Fix for Markdown adding HTML tags into inline CSS and JS

# v0.9.16
## 01/30/2015

1. [](#new)
    * Added **Retina** and **Responsive** image support via Grav media and `srcset` image attribute
    * Added image debug option that overlays responsive resolution
    * Added a new image cache stream
2. [](#improved)
    * Improved the markdown Lightbox functionality to better mimic Twig version
    * Fullsize Lightbox can now have filters applied
    * Added a new `mergeConfig()` method to Plugin class to merge system + page header configuration
    * Added a new `disable()` method to Plugin class to programmatically disable a plugin
    * Updated Parsedown and Parsedown Extra to address bugs
    * Various PSR fixes
3. [](#bugfix)
     * Fix bug with image dispatch in traditionally _non-routable_ pages
     * Fix for markdown link not working on non-current pages
     * Fix for markdown images not being found on homepage

# v0.9.15
## 01/23/2015

3. [](#bugfix)
     * Typo in video mime types
     * Fix for old `markdown_extra` system setting not getting picked up
     * Fix in regex for Markdown links with numeric values in path
     * Fix for broken image routing mechanism that got broken at some point
     * Fix for markdown images/links in pages with page slug override

# v0.9.14
## 01/23/2015

1. [](#new)
    * Added **GZip** support
    * Added multiple configurations via `setup.php`
    * Added base structure for unit tests
    * New `onPageContentRaw()` plugin event that processes before any page processing
    * Added ability to dynamically set Metadata on page
    * Added ability to dynamically configure Markdown processing via Parsedown options
2. [](#improved)
    * Refactored `page.content()` method to be more flexible and reliable
    * Various updates and fixes for streams resulting in better multi-site support
    * Updated Twig, Parsedown, ParsedownExtra, DoctrineCache libraries
    * Refactored Parsedown trait
    * Force modular pages to be non-visible in menus
    * Moved RewriteBase before Exploits in `.htaccess`
    * Added standard video formats to Media support
    * Added priority for inline assets
    * Check for uniqueness when adding multiple inline assets
    * Improved support for Twig-based URLs inside Markdown links and images
    * Improved Twig `url()` function
3. [](#bugfix)
    * Fix for HTML entities quotes in Metadata values
    * Fix for `published` setting to have precedent of `publish_date` and `unpublish_date`
    * Fix for `onShutdown()` events not closing connections properly in **php-fpm** environments

# v0.9.13
## 01/09/2015

1. [](#new)
    * Added new published `true|false` state in page headers
    * Added `publish_date` in page headers to automatically publish page
    * Added `unpublish_date` in page headers to automatically unpublish page
    * Added `dateRange()` capability for collections
    * Added ability to dynamically control Cache lifetime programmatically
    * Added ability to sort by anything in the page header. E.g. `sort: header.taxonomy.year`
    * Added various helper methods to collections: `copy, nonVisible, modular, nonModular, published, nonPublished, nonRoutable`
2. [](#improved)
    * Modified all Collection methods so they can be chained together: `$collection->published()->visible()`
    * Set default Cache lifetime to default of 1 week (604800 seconds) - was infinite
    * House-cleaning of some unused methods in Pages object
3. [](#bugfix)
    * Fix `uninstall` GPM command that was broken in last release
    * Fix for intermittent `undefined index` error when working with Collections
    * Fix for date of some pages being set to incorrect future timestamps

# v0.9.12
## 01/06/2015

1. [](#new)
    * Added an all-access robots.txt file for search engines
    * Added new GPM `uninstall` command
    * Added support for **in-page** Twig processing in **modular** pages
    * Added configurable support for `undefined` Twig functions and filters
2. [](#improved)
    * Fall back to default `.html` template if error occurs on non-html pages
    * Added ability to have PSR-1 friendly plugin names (CamelCase, no-dashes)
    * Fix to `composer.json` to deter API rate-limit errors
    * Added **non-exception-throwing** handler for undefined methods on `Medium` objects
3. [](#bugfix)
    * Fix description for `self-upgrade` method of GPM command
    * Fix for incorrect version number when performing GPM `update`
    * Fix for argument description of GPM `install` command
    * Fix for recalcitrant CodeKit mac application

# v0.9.11
## 12/21/2014

1. [](#new)
    * Added support for simple redirects as well as routes
2. [](#improved)
    * Handle Twig errors more cleanly
3. [](#bugfix)
    * Fix for error caused by invalid or missing user agent string
    * Fix for directory relative links and URL fragments (#pagelink)
    * Fix for relative links with no subfolder in `base_url`

# v0.9.10
## 12/12/2014

1. [](#new)
    * Added Facebook-style `nicetime` date Twig filter
2. [](#improved)
    * Moved `clear-cache` functionality into Cache object required for Admin plugin
3. [](#bugfix)
    * Fix for undefined index with previous/next buttons

# v0.9.9
## 12/05/2014

1. [](#new)
    * Added new `@page` collection type
    * Added `ksort` and `contains` Twig filters
    * Added `gist` Twig function
2. [](#improved)
    * Refactored Page previous/next/adjacent functionality
    * Updated to Symfony 2.6 for yaml/console/event-dispatcher libraries
    * More PSR code fixes
3. [](#bugfix)
    * Fix for over-escaped apostrophes in YAML

# v0.9.8
## 12/01/2014

1. [](#new)
    * Added configuration option to set default lifetime on cache saves
    * Added ability to set HTTP status code from page header
    * Implemented simple wild-card custom routing
2. [](#improved)
    * Fixed elusive double load to fully cache issue (crossing fingers...)
    * Ensure Twig tags are treated as block items in markdown
    * Removed some older deprecated methods
    * Ensure onPageContentProcessed() event only fires when not cached
    * More PSR code fixes
3. [](#bugfix)
    * Fix issue with miscalculation of blog separator location `===`

# v0.9.7
## 11/24/2014

1. [](#improved)
    * Nginx configuration updated
    * Added gitter.im badge to README
    * Removed `set_time_limit()` and put checks around `ignore_user_abort`
    * More PSR code fixes
2. [](#bugfix)
    * Fix issue with non-valid asset path showing up when they shouldn't
    * Fix for JS asset pipeline and scripts that don't end in `;`
    * Fix for schema-based markdown URLs broken routes (eg `mailto:`)

# v0.9.6
## 11/17/2014

1. [](#improved)
    * Moved base_url variables into Grav container
    * Forced media sorting to use natural sort order by default
    * Various PSR code tidying
    * Added filename, extension, thumb to all medium objects
2. [](#bugfix)
    * Fix for infinite loop in page.content()
    * Fix hostname for configuration overrides
    * Fix for cached configuration
    * Fix for relative URLs in markdown on installs with no base_url
    * Fix for page media images with uppercase extension

# v0.9.5
## 11/09/2014

1. [](#new)
    * Added quality setting to medium for compression configuration of images
    * Added new onPageContentProcessed() event that is post-content processing but pre-caching
2. [](#improved)
    * Added support for AND and OR taxonomy filtering.  AND by default (was OR)
    * Added specific clearing options for CLI clear-cache command
    * Moved environment method to URI so it can be accessible in plugins and themes
    * Set Grav's output variable to public so it can be manipulated in onOutputGenerated event
    * Updated vendor libraries to latest versions
    * Better handing of 'home' in active menu state detection
    * Various PSR code tidying
    * Improved some error messages and notices
3. [](#bugfix)
    * Force route rebuild when configuration changes
    * Fix for 'installed undefined' error in CLI versions command
    * Do not remove the JSON/Text error handlers
    * Fix for supporting inline JS and CSS when Asset pipeline enabled
    * Fix for Data URLs in CSS being badly formed
    * Fix Markdown links with fragment and query elements

# v0.9.4
## 10/29/2014

1. [](#new)
    * New improved Debugbar with messages, timing, config, twig information
    * New exception handling system utilizing Whoops
    * New logging system utilizing Monolog
    * Support for auto-detecting environment configuration
    * New version command for CLI
    * Integrate Twig dump() calls into Debugbar
2. [](#improved)
    * Selfupgrade now clears cache on successful upgrade
    * Selfupgrade now supports files without extensions
    * Improved error messages when plugin is missing
    * Improved security in .htaccess
    * Support CSS/JS/Image assets in vendor/system folders via .htaccess
    * Add support for system timers
    * Improved and optimized configuration loading
    * Automatically disable Debugbar on non-HTML pages
    * Disable Debugbar by default
3. [](#bugfix)
    * More YAML blueprint fixes
    * Fix potential double // in assets
    * Load debugger as early as possible

# v0.9.3
## 10/09/2014

1. [](#new)
    * GPM (Grav Package Manager) Added
    * Support for multiple Grav configurations
    * Dynamic media support via URL
    * Added inlineCss and inlineJs support for Assets
2. [](#improved)
    * YAML caching for increased performance
    * Use stream wrapper in pages, plugins and themes
    * Switched to RocketTheme toolbox for some core functionality
    * Renamed `setup` CLI command to `sandbox`
    * Broke cache types out into multiple directories in the cache folder
    * Removed vendor libs from github repository
    * Various PSR cleanup of code
    * Various Blueprint updates to support upcoming admin plugin
    * Added ability to filter page children for normal/modular/all
    * Added `sort_by_key` twig filter
    * Added `visible()` and `routable()` filters to page collections
    * Use session class in shutdown process
    * Improvements to modular page loading
    * Various code cleanup and optimizations
3. [](#bugfix)
    * Fixed file checking not updating the last modified time. For real this time!
    * Switched debugger to PRODUCTION mode by default
    * Various fixes in URI class for increased reliability

# v0.9.2
## 09/15/2014

1. [](#new)
    * New flexible site and page metadata support including ObjectGraph and Facebook
    * New method to get user IP address in URI object
    * Added new onShutdown() event that fires after connection is closed for Async features
2. [](#improved)
    * Skip assets pipeline minify on Windows platforms by default due to PHP issue 47689
    * Fixed multiple level menus not highlighting correctly
    * Updated some blueprints in preparation for admin plugin
    * Fail gracefully when theme does not exist
    * Add stream support into ResourceLocator::addPath()
    * Separate themes from plugins, add themes:// stream and onTask events
    * Added barDump() to Debugger
    * Removed stray test page
    * Override modified only if a non-markdown file was modified
    * Added assets attributes support
    * Auto-run composer install when running the Grav CLI
    * Vendor folder removed from repository
    * Minor configuration performance optimizations
    * Minor debugger performance optimizations
3. [](#bugfix)
    * Fix url() twig function when Grav isn't installed at root
    * Workaround for PHP bug 52065
    * Fixed getList() method on Pages object that was not working
    * Fix for open_basedir error
    * index.php now warns if not running on PHP 5.4
    * Removed memcached option (redundant)
    * Removed memcache from auto setup, added memcache server configuration option
    * Fix broken password validation
    * Back to proper PSR-4 Autoloader

# v0.9.1
## 09/02/2014

1. [](#new)
    * Added new `theme://` PHP stream for current theme
2. [](#improved)
    * Default to new `file` modification checking rather than `folder`
    * Added support for various markdown link formats to convert to Grav-friendly URLs
    * Moved configure() from Theme to Themes class
    * Fix autoloading without composer update -o
    * Added support for Twig url method
    * Minor code cleanup
3. [](#bugfix)
    * Fixed issue with page changes not being picked up
    * Fixed Minify to provide `@supports` tag compatibility
    * Fixed ResourceLocator not working with multiple paths
    * Fixed issue with Markdown process not stripping LFs
    * Restrict file type extensions for added security
    * Fixed template inheritance
    * Moved Browser class to proper location

# v0.9.0
## 08/25/2014

1. [](#new)
    * Addition of Dependency Injection Container
    * Refactored plugins to use Symfony Event Dispatcher
    * New Asset Manager to provide unified management of JavaScript and CSS
    * Asset Pipelining to provide unification, minify, and optimization of JavaScript and CSS
    * Grav Media support directly in Markdown syntax
    * Additional Grav Generator meta tag in default themes
    * Added support for PHP Stream Wrapper for resource location
    * Markdown Extra support
    * Browser object for fast browser detection
2. [](#improved)
    * PSR-4 Autoloader mechanism
    * Tracy Debugger new `detect` option to detect running environment
    * Added new `random` collection sort option
    * Make media images progressive by default
    * Additional URI filtering for improved security
    * Safety checks to ensure PHP 5.4.0+
    * Move to Slidebars side navigation in default Antimatter theme
    * Updates to `.htaccess` including section on `RewriteBase` which is needed for some hosting providers
3. [](#bugfix)
    * Fixed issue when installing in an apache userdir (~username) folder
    * Various mobile CSS issues in default themes
    * Various minor bug fixes


# v0.8.0
## 08/13/2014

1. [](#new)
    * Initial Release<|MERGE_RESOLUTION|>--- conflicted
+++ resolved
@@ -1,4 +1,3 @@
-<<<<<<< HEAD
 # v1.7.0-rc.6
 ## mm/dd/2020
 
@@ -273,13 +272,12 @@
     * Added support for Twig 2.11 (compatible with Twig 1.40+)
     * Optimization: Initialize debugbar only after the configuration has been loaded
     * Optimization: Combine some early Grav processors into a single one
-=======
+
 # v1.6.21
 ## mm/dd/2020
 
 1. [](#bugfix)
     * Fixed encoding problems when PHP INI setting `default_charset` is not `utf-8` [#2154](https://github.com/getgrav/grav/issues/2154)
->>>>>>> e55b2395
 
 # v1.6.20
 ## 02/03/2020
