<<<<<<< HEAD
# v1.7.0-rc.17
## mm/dd/2020

1. [](#new)
    * Added a `getAllHeaders()` compatibility function
1. [](#improved)
    * Fall back through various templates scenarios if they don't exist in theme to avoid unhelpful error.
    * Added default templates for `external.html.twig`, `default.html.twig`, and `modular.html.twig`
    * Improve Media classes
1. [](#bugfix)
    * Fixed `Security::sanitizeSVG()` creating an empty file if SVG file cannot be parsed
    * Fixed infinite loop in blueprints with `extend@` to a parent stream
    * Added missing `Stream::create()` method
    * Added missing `onBlueprintCreated` event for Flex Pages
    * Fixed `onBlueprintCreated` firing multiple times recursively
    * Fixed media upload failing with custom folders
    * Fixed `unset()` in `ObjectProperty` class
    * Fixed `FlexObject::freeMedia()` method causing media to become null
    * Fixed bug in `Flex Form` making it impossible to set nested values
    * Fixed `Flex User` avatar when using folder storage, also allow multiple images
    * Fixed Referer reference during GPM calls.
    * Fixed fatal error with toggled lists

# v1.7.0-rc.16
## 09/01/2020

1. [](#new)
    * Added a new `svg_image()` twig function to make it easier to 'include' SVG source in Twig
    * Added a helper `Utils::fullPath()` to get the full path to a file be it stream, relative, etc.
1. [](#improved)
    * Added `themes` to cached blueprints and configuration
1. [](#bugfix)
    * Fixed `Flex Pages` issue with `getRoute()` returning path with language prefix for default language if set not to do that
    * Fixed `Flex Pages` bug where reordering pages causes page content to disappear if default language uses wrong extension (`.md` vs `.en.md`)
    * Fixed `Flex Pages` bug where `onAdminSave` passes page as `$event['page']` instead of `$event['object']` [#2995](https://github.com/getgrav/grav/issues/2995)
    * Fixed `Flex Pages` bug where changing a modular page template added duplicate file [admin#1899](https://github.com/getgrav/grav-plugin-admin/issues/1899)
    * Fixed `Flex Pages` bug where renaming slug causes bad ordering range after save [#2997](https://github.com/getgrav/grav/issues/2997)

# v1.7.0-rc.15
## 07/22/2020

1. [](#bugfix)
    * Fixed Flex index file caching [#2962](https://github.com/getgrav/grav/issues/2962)
    * Fixed various issues with Exif data reading and images being incorrectly rotated [#1923](https://github.com/getgrav/grav-plugin-admin/issues/1923)

# v1.7.0-rc.14
## 07/09/2020

1. [](#improved)
    * Added ability to `noprocess` specific items only in Link/Image Excerpts, e.g. `http://foo.com/page?id=foo&target=_blank&noprocess=id` [#2954](https://github.com/getgrav/grav/pull/2954)
1. [](#bugfix)
    * Regression: Default language fix broke `Language::getLanguageURLPrefix()` and `Language::isIncludeDefaultLanguage()` methods when not using multi-language
    * Reverted `Language::getDefault()` and `Language::getLanguage()` to return false again because of plugin compatibility (updated docblocks)
    * Fixed UTF-8 issue in `Excerpts::getExcerptsFromHtml`
    * Fixed some compatibility issues with recent Changes to `Assets` handling
    * Fixed issue with `CSS_IMPORTS_REGEX` breaking with complex URLs [#2958](https://github.com/getgrav/grav/issues/2958)
    * Moved duplicated `CSS_IMPORT_REGEX` to local variable in `AssetUtilsTrait::moveImports()`
    * Fixed page media only accepting images [#2943](https://github.com/getgrav/grav/issues/2943)

# v1.7.0-rc.13
## 07/01/2020

1. [](#new)
    * Added support for uploading and deleting images directly in `Media`
    * Added new `onAfterCacheClear` event
1. [](#improved)
    * Improved `CvsFormatter` to attempt to encode non-scalar variables into JSON before giving up
    * Moved image loading into its own trait to be used by images+static images
    * Adjusted asset types to enable extension of assets in class [#2937](https://github.com/getgrav/grav/pull/2937)
    * Composer update for vendor library updates
    * Updated bundled `composer.phar` to `2.0.0-dev`
1. [](#bugfix)
    * Fixed `MediaUploadTrait::copyUploadedFile()` not adding uploaded media to the collection
    * Fixed regression in saving media to a new Flex Object [admin#1867](https://github.com/getgrav/grav-plugin-admin/issues/1867)
    * Fixed `Trying to get property 'username' of non-object` error in Flex [flex-objects#62](https://github.com/trilbymedia/grav-plugin-flex-objects/issues/62)
    * Fixed retina images not working in Flex [flex-objects#64](https://github.com/trilbymedia/grav-plugin-flex-objects/issues/64)
    * Fixed plugin initialization in CLI
    * Fixed broken logic in `Page::topParent()` when dealing with first-level pages
    * Fixed broken `Flex Page` authorization for groups
    * Fixed missing `onAdminSave` and `onAdminAfterSave` events when using `Flex Pages` and `Flex Users` [flex-objects#58](https://github.com/trilbymedia/grav-plugin-flex-objects/issues/58)
    * Fixed new `User Group` allowing bad group name to be saved [admin#1917](https://github.com/getgrav/grav-plugin-admin/issues/1917)
    * Fixed `Language::getDefault()` returning false and not 'en'
    * Fixed non-text links in `Excerpts::getExcerptFromHtml`
    * Fixed CLI commands not properly intializing Plugins so events can fire

# v1.7.0-rc.12
## 06/08/2020

1. [](#improved)
    * Changed `Folder::hasChildren` to `Folder::countChildren`
    * Added `Content Editor` option to user account blueprint
1. [](#bugfix)
    * Fixed new `Flex Page` not having correct form fields for the page type
    * Fixed new `Flex User` erroring out on save (thanks @mikebi42)
    * Fixed `Flex Object` request cache clear when saving object
    * Fixed blueprint value filtering in lists [#2923](https://github.com/getgrav/grav/issues/2923)
    * Fixed blueprint for `system.pages.hide_empty_folders` [#1925](https://github.com/getgrav/grav/issues/2925)
    * Fixed file field in `Flex Objects` (use `Grav\Common\Flex\Types\GenericObject` instead of `FlexObject`) [flex-objects#37](https://github.com/trilbymedia/grav-plugin-flex-objects/issues/37)
    * Fixed saving nested file fields in `Flex Objects` [flex-objects#34](https://github.com/trilbymedia/grav-plugin-flex-objects/issues/34)
    * JSON Route of homepage with no ‘route’ set is valid [form#425](https://github.com/getgrav/grav-plugin-form/issues/425)

# v1.7.0-rc.11
## 05/14/2020

1. [](#new)
    * Added support for native `loading=lazy` attributes on images.  Can be set in `system.images.defaults` or per md image with `?loading=lazy` [#2910](https://github.com/getgrav/grav/issues/2910)
1. [](#improved)
    * Added `PageCollection::all()` to mimic Pages class
    * Added system configuration support for `HTTP_X_Forwarded` headers (host disabled by default)
    * Updated `PHPUserAgentParser` to 1.0.0
    * Improved docblocks
    * Fixed some phpstan issues
    * Tighten vendor requirements
1. [](#bugfix)
    * Fix for uppercase image extensions
    * Fix for `&` errors in HTML when passed to `Excerpts.php`

# v1.7.0-rc.10
## 04/30/2020

1. [](#new)
    * Changed `Response::get()` used by **GPM/Admin** to use [Symfony HttpClient v4.4](https://symfony.com/doc/current/components/http_client.html) (`composer install --nodev` required for Git installations)
    * Added new `Excerpts::processLinkHtml()` method
1. [](#bugfix)
    * Fixed `Flex Pages` admin with PHP `intl` extension enabled when using custom page order
    * Fixed saving non-numeric-prefix `Flex Page` changing to numeric-prefix [flex-objects#56](https://github.com/trilbymedia/grav-plugin-flex-objects/issues/56)
    * Copying `Flex Page` in admin does nothing [flex-objects#55](https://github.com/trilbymedia/grav-plugin-flex-objects/issues/55)
    * Force GPM progress to be between 0-100%

# v1.7.0-rc.9
## 04/27/2020

1. [](#new)
    * Support for `webp` image format in Page Media [#1168](https://github.com/getgrav/grav/issues/1168)
    * Added `Route::getBase()` method
1. [](#improved)
    * Support symlinks when saving `File`
1. [](#bugfix)
    * Fixed flex objects with integer keys not working [#2863](https://github.com/getgrav/grav/issues/2863)
    * Fixed `Pages::instances()` returning null values when using `Flex Pages` [#2889](https://github.com/getgrav/grav/issues/2889)
    * Fixed Flex Page parent `header.admin.children_display_order` setting being ignored in Admin [#2881](https://github.com/getgrav/grav/issues/2881)
    * Implemented missing Flex `$pageCollection->batch()` and `$pageCollection->order()` methods
    * Fixed user avatar creation for new `Flex Users` when using folder storage
    * Fixed `Trying to access array offset on value of type null` PHP 7.4 error in `Plugin.php`
    * Fixed Gregwar Image library using `.jpeg` for cached images, rather use `.jpg`
    * Fixed `Flex Pages` with `00.home` page not having ordering set
    * Fixed `Flex Pages` not updating empty content on save [#2890](https://github.com/getgrav/grav/issues/2890)
    * Fixed creating new Flex User with file storage
    * Fixed saving new `Flex Object` with custom key
    * Fixed broken `Plugin::config()` method

# v1.7.0-rc.8
## 03/19/2020

1. [](#new)
    * Added `MediaTrait::freeMedia()` method to free media (and memory)
    * Added `Folder::hasChildren()` method to determine if a folder has child folders
1. [](#improved)
    * Save memory when updating large flex indexes
    * Better `Content-Encoding` handling in Apache when content compression is disabled [#2619](https://github.com/getgrav/grav/issues/2619)
1. [](#bugfix)
    * Fixed creating new `Flex User` when folder storage has been selected
    * Fixed some bugs in Flex root page methods
    * Fixed bad default redirect code in `ControllerResponseTrait::createRedirectResponse()`
    * Fixed issue with PHP `HTTP_X_HTTP_METHOD_OVERRIDE` [#2847](https://github.com/getgrav/grav/issues/2847)
    * Fixed numeric usernames not working in `Flex Users`
    * Implemented missing Flex `$page->move()` method

# v1.7.0-rc.7
## 03/05/2020

1. [](#new)
    * Added `Session::regenerateId()` method to properly prevent session fixation issues
    * Added configuration option `system.strict_mode.blueprint_compat` to maintain old `validation: strict` behavior [#1273](https://github.com/getgrav/grav/issues/1273)
1. [](#improved)
    * Improved Flex events
    * Updated CLI commands to use the new methods to initialize Grav
1. [](#bugfix)
    * Fixed Flex Pages having broken `isFirst()`, `isLast()`, `prevSibling()`, `nextSibling()` and `adjacentSibling()`
    * Fixed broken ordering sometimes when saving/moving visible `Flex Page` [#2837](https://github.com/getgrav/grav/issues/2837)
    * Fixed ordering being lost when saving modular `Flex Page`
    * Fixed `validation: strict` not working in blueprints (see `system.strict_mode.blueprint_compat` setting) [#1273](https://github.com/getgrav/grav/issues/1273)
    * Fixed `Blueprint::extend()` and `Blueprint::embed()` not initializing dynamic properties
    * Fixed fatal error on storing flex flash using new object without a key
    * Regression: Fixed unchecking toggleable having no effect in Flex forms
    * Fixed changing page template in Flex Pages [#2828](https://github.com/getgrav/grav/issues/2828)

# v1.7.0-rc.6
## 02/11/2020

1. [](#new)
    * Plugins & Themes: Call `$plugin->autoload()` and `$theme->autoload()` automatically when object gets initialized
    * CLI: Added `$grav->initializeCli()` method
    * Flex Directory: Implemented customizable configuration
    * Flex Storages: Added support for renaming directory entries
1. [](#improved)
    * Vendor updates to latest
1. [](#bugfix)
    * Regression: Fixed fatal error in blueprints [#2811](https://github.com/getgrav/grav/issues/2811)
    * Regression: Fixed bad method call in FlexDirectory::getAuthorizeRule()
    * Regression: Fixed fatal error in admin if the site has custom permissions in `onAdminRegisterPermissions`
    * Regression: Fixed flex user index with folder storage
    * Regression: Fixed fatal error in `bin/plugin` command
    * Fixed `FlexObject::triggerEvent()` not emitting events [#2816](https://github.com/getgrav/grav/issues/2816)
    * Grav 1.7: Fixed saving Flex configuration with ignored values becoming null
    * Grav 1.7: Fixed `bin/plugin` initialization
    * Grav 1.7: Fixed Flex Page cache key not taking account active language

# v1.7.0-rc.5
## 02/03/2020

1. [](#bugfix)
    * Regression: Flex not working in PHP 7.2 or older
    * Fixed creating first user from admin not clearing Flex User directory cache [#2809](https://github.com/getgrav/grav/issues/2809)
    * Fixed Flex Pages allowing root page to be deleted

# v1.7.0-rc.4
## 02/03/2020

1. [](#new)
    * _POTENTIAL BREAKING CHANGE:_ Upgraded Parsedown to 1.7 for Parsedown-Extra 0.8. Plugins that extend Parsedown may need a fix to render as HTML
    * Added `$grav['flex']` to access all registered Flex Directories
    * Added `$grav->dispatchEvent()` method for PSR-14 events
    * Added `FlexRegisterEvent` which triggers when `$grav['flex']` is being accessed the first time
    * Added Flex cache configuration options
    * Added `PluginsLoadedEvent` which triggers after plugins have been loaded but not yet initialized
    * Added `SessionStartEvent` which triggers when session is started
    * Added `PermissionsRegisterEvent` which triggers when `$grav['permissions']` is being accessed the first time
    * Added support for Flex Directory specific configuration
    * Added support for more advanced ACL
    * Added `flatten_array` filter to form field validation
    * Added support for `security@: or: [admin.super, admin.pages]` in blueprints (nested AND/OR mode support)
1. [](#improved)
    * Blueprint validation: Added `validate: value_type: bool|int|float|string|trim` to `array` to filter all the values inside the array
    * Twig `url()` takes now third parameter (`true`) to return URL on non-existing file instead of returning false
1. [](#bugfix)
    * Grav 1.7: Fixed blueprint loading issues [#2782](https://github.com/getgrav/grav/issues/2782)
    * Fixed PHP 7.4 compatibility issue with `Stream`
    * Fixed new `Flex Users` being stored with wrong filename, login issues [#2785](https://github.com/getgrav/grav/issues/2785)
    * Fixed `ignore_empty: true` not removing empty values in blueprint filtering
    * Fixed `{{ false|string }}` twig to return '0' instead of ''
    * Fixed twig `url()` failing if stream has extra slash in it (e.g. `user:///data`)
    * Fixed `Blueprint::filter()` returning null instead of array if there is nothing to return
    * Fixed `Cannot use a scalar value as an array` error in `Utils::arrayUnflattenDotNotation()`, ignore nested structure instead
    * Fixed `Route` instance in multi-site setups
    * Fixed `system.translations: false` breaking `Inflector` methods
    * Fixed filtering ignored (eg. `security@: admin.super`) fields causing `Flex Objects` to lose data on save
    * Grav 1.7: Fixed `Flex Pages` unserialize issues if Flex-Objects Plugin has not been installed
    * Grav 1.7: Require Flex-Objects Plugin to edit Flex Accounts
    * Grav 1.7: Fixed bad result on testing `isPage()` when using Flex Pages

# v1.7.0-rc.3
## 01/02/2020

1. [](#new)
    * Added root page support for `Flex Pages`
1. [](#improved)
    * Twig filter `|yaml_serialize`: added support for `JsonSerializable` objects and other array-like objects
    * Added support for returning Flex Page specific permissions for admin and testing
    * Updated copyright dates to `2020`
    * Various vendor updates
1. [](#bugfix)
    * Grav 1.7: Fixed error on page initialization [#2753](https://github.com/getgrav/grav/issues/2753)
    * Fixed checking ACL for another user (who is not currently logged in) in a Flex Object or Directory
    * Fixed bug in Windows where `Filesystem::dirname()` returns backslashes
    * Fixed Flex object issues in Windows [#2773](https://github.com/getgrav/grav/issues/2773)

# v1.7.0-rc.2
## 12/04/2019

1. [](#new)
    * Updated Symfony Components to 4.4
    * Added support for page specific CRUD permissions (`Flex Pages` only)
    * Added new `-r <job-id>` option for Scheduler CLI command to force-run a job [#2720](https://github.com/getgrav/grav/issues/2720)
    * Added `Utils::isAssoc()` and `Utils::isNegative()` helper methods
    * Changed `UserInterface::authorize()` to return `null` having the same meaning as `false` if access is denied because of no matching rule
    * Changed `FlexAuthorizeInterface::isAuthorized()` to return `null` having the same meaning as `false` if access is denied because of no matching rule
    * Moved all Flex type classes under `Grav\Common\Flex`
    * DEPRECATED `Grav\Common\User\Group` in favor of `$grav['user_groups']`, which contains Flex UserGroup collection
    * DEPRECATED `$page->modular()` in favor of `$page->isModule()` for better readability
    * Fixed phpstan issues in all code up to level 3
1. [](#improved)
    * Improved twig `|array` filter to work with iterators and objects with `toArray()` method
    * Updated Flex `SimpleStorage` code to feature match the other storages
    * Improved user and group ACL to support deny permissions (`Flex Users` only)
    * Improved twig `authorize()` function to work better with nested rule parameters
    * Output the current username that Scheduler is using if crontab not setup
    * Translations: rename MODULAR to MODULE everywhere
    * Optimized `Flex Pages` collection filtering
    * Frontend optimizations for `Flex Pages`
1. [](#bugfix)
    * Regression: Fixed Grav update bug [#2722](https://github.com/getgrav/grav/issues/2722)
    * Fixed fatal error when calling `{{ grav.undefined }}`
    * Grav 1.7: Reverted `$object->getStorageKey()` interface as it was not a good idea, added `getMasterKey()` for pages
    * Grav 1.7: Fixed logged in user being able to delete his own account from admin account manager

# v1.7.0-rc.1
## 11/06/2019

1. [](#new)
    * Added `Flex Pages` to Grav core and removed Flex Objects plugin dependency
    * Added `Utils::simpleTemplate()` method for very simple variable templating
    * Added `array_diff()` twig function
    * Added `template_from_string()` twig function
    * Updated Symfony Components to 4.3
1. [](#improved)
    * Improved `Scheduler` cron command check and more useful CLI information
    * Improved `Flex Users`: obey blueprints and allow Flex to be used in admin only
    * Improved `Flex` to support custom site template paths
    * Changed Twig `{% cache %}` tag to not need unique key, and `lifetime` is now optional
    * Added mime support for file formatters
    * Updated built-in `composer.phar` to latest `1.9.0`
    * Updated vendor libraries
    * Use `Symfony EventDispatcher` directly and not rockettheme/toolbox wrapper
1. [](#bugfix)
    * Fixed exception caused by missing template type based on `Accept:` header [#2705](https://github.com/getgrav/grav/issues/2705)
    * Fixed `Page::untranslatedLanguages()` not being symmetrical to `Page::translatedLanguages()`
    * Fixed `Flex Pages` not calling `onPageProcessed` event when cached
    * Fixed phpstan issues in Framework up to level 7
    * Fixed issue with duplicate configuration settings in Flex Directory
    * Fixed fatal error if there are numeric folders in `Flex Pages`
    * Fixed error on missing `Flex` templates in if `Flex Objects` plugin isn't installed
    * Fixed `PageTranslateTrait::getAllLanguages()` and `getAllLanguages()` to include default language
    * Fixed multi-language saving issues with default language in `Flex Pages`
    * Selfupgrade CLI: Fixed broken selfupgrade assets reference [#2681](https://github.com/getgrav/grav/issues/2681)
    * Grav 1.7: Fixed PHP 7.1 compatibility issues
    * Grav 1.7: Fixed fatal error in multi-site setups
    * Grav 1.7: Fixed `Flex Pages` routing if using translated slugs or `system.hide_in_urls` setting
    * Grav 1.7: Fixed bug where Flex index file couldn't be disabled

# v1.7.0-beta.10
## 10/03/2019

1. [](#improved)
    * Flex: Removed extra exists check when creating object (messes up "non-existing" pages)
    * Support customizable null character replacement in `CSVFormatter::decode()`
1. [](#bugfix)
    * Fixed wrong Grav param separator when using `Route` class
    * Fixed Flex User Avatar not fully backwards compatible with old user
    * Grav 1.7: Fixed prev/next page missing pages if pagination was turned on in page header
    * Grav 1.7: Reverted setting language for every page during initialization
    * Grav 1.7: Fixed numeric language inconsistencies

# v1.7.0-beta.9
## 09/26/2019

1. [](#new)
    * Added a new `{% cache %}` Twig tag eliminating need for `twigcache` extension.
1. [](#improved)
    * Improved blueprint initialization in Flex Objects (fixes content aware fields)
    * Improved Flex FolderStorage class to better hide storage specific logic
    * Exception will output a badly formatted line in `CsvFormatter::decode()`
1. [](#bugfix)
    * Fixed error when activating Flex Accounts in GRAV system configuration (PHP 7.1)
    * Fixed Grav parameter handling in `RouteFactory::createFromString()`

# v1.7.0-beta.8
## 09/19/2019

1. [](#new)
    * Added new `Security::sanitizeSVG()` function
    * Backwards compatibility break: `FlexStorageInterface::getStoragePath()` and `getMediaPath()` can now return null
1. [](#improved)
    * Several FlexObject loading improvements
    * Added `bin/grav page-system-validator [-r|--record] [-c|--check]` to test Flex Pages
    * Improved language support for `Route` class
1. [](#bugfix)
    * Regression: Fixed language fallback
    * Regression: Fixed translations when language code is used for non-language purposes
    * Regression: Allow SVG avatar images for users
    * Fixed error in `Session::getFlashObject()` if Flex Form is being used
    * Fixed broken Twig `dump()`
    * Fixed `Page::modular()` and `Page::modularTwig()` returning `null` for folders and other non-initialized pages
    * Fixed 404 error when you click to non-routable menu item with children: redirect to the first child instead
    * Fixed wrong `Pages::dispatch()` calls (with redirect) when we really meant to call `Pages::find()`
    * Fixed avatars not being displayed with flex users [#2431](https://github.com/getgrav/grav/issues/2431)
    * Fixed initial Flex Object state when creating a new objects in a form

# v1.7.0-beta.7
## 08/30/2019

1. [](#improved)
    * Improved language support
1. [](#bugfix)
    * `FlexForm`: Fixed some compatibility issues with Form plugin

# v1.7.0-beta.6
## 08/29/2019

1. [](#new)
    * Added experimental support for `Flex Pages` (**Flex Objects** plugin required)
1. [](#improved)
    * Improved `bin/grav yamllinter` CLI command by adding an option to find YAML Linting issues from the whole site or custom folder
    * Added support for not instantiating pages, useful to speed up tasks
    * Greatly improved speed of loading Flex collections
1. [](#bugfix)
    * Fixed `$page->summary()` always striping HTML tags if the summary was set by `$page->setSummary()`
    * Fixed `Flex->getObject()` when using Flex Key
    * Grav 1.7: Fixed enabling PHP Debug Bar causes fatal error in Gantry [#2634](https://github.com/getgrav/grav/issues/2634)
    * Grav 1.7: Fixed broken taxonomies [#2633](https://github.com/getgrav/grav/issues/2633)
    * Grav 1.7: Fixed unpublished blog posts being displayed on the front-end [#2650](https://github.com/getgrav/grav/issues/2650)

# v1.7.0-beta.5
## 08/11/2019

1. [](#new)
    * Added a new `bin/grav server` CLI command to easily run Symfony or PHP built-in webservers
    * Added `hasFlexFeature()` method to test if `FlexObject` or `FlexCollection` implements a given feature
    * Added `getFlexFeatures()` method to return all features that `FlexObject` or `FlexCollection` implements
    * DEPRECATED `FlexDirectory::update()` and `FlexDirectory::remove()`
    * Added `FlexStorage::getMetaData()` to get updated object meta information for listed keys
    * Added `Language::getPageExtensions()` to get full list of supported page language extensions
    * Added `$grav->close()` method to properly terminate the request with a response
    * Added `Pages::getCollection()` method
1. [](#improved)
    * Better support for Symfony local server `symfony server:start`
    * Make `Route` objects immutable
    * `FlexDirectory::getObject()` can now be called without any parameters to create a new object
    * Flex objects no longer return temporary key if they do not have one; empty key is returned instead
    * Updated vendor libraries
    * Moved `collection()` and `evaluate()` logic from `Page` class into `Pages` class
1. [](#bugfix)
    * Fixed `Form` not to use deleted flash object until the end of the request fixing issues with reset
    * Fixed `FlexForm` to allow multiple form instances with non-existing objects
    * Fixed `FlexObject` search by using `key`
    * Grav 1.7: Fixed clockwork messages with arrays and objects

# v1.7.0-beta.4
## 07/01/2019

1. [](#new)
    * Updated with Grav 1.6.12 features, improvements & fixes
    * Added new configuration option `system.debugger.censored` to hide potentially sensitive information
    * Added new configuration option `system.languages.include_default_lang_file_extension` to keep default language in `.md` files if set to `false`
    * Added configuration option to set fallback content languages individually for every language
1. [](#improved)
    * Updated Vendor libraries
1. [](#bugfix)
    * Fixed `.md` page to be assigned to the default language and to be listed in translated/untranslated page list
    * Fixed `Language::getFallbackPageExtensions()` to fall back only to default language instead of going through all languages
    * Fixed `Language::getFallbackPageExtensions()` returning wrong file extensions when passing custom page extension

# v1.7.0-beta.3
## 06/24/2019

1. [](#bugfix)
    * Fixed Clockwork on Windows machines
    * Fixed parent field issues on Windows machines
    * Fixed unreliable Clockwork calls in sub-folders

# v1.7.0-beta.2
## 06/21/2019

1. [](#new)
    * Updated with Grav 1.6.11 fixes
1. [](#improved)
    * Updated the Clockwork text

# v1.7.0-beta.1
## 06/14/2019

1. [](#new)
    * Added support for [Clockwork](https://underground.works/clockwork) developer tools (now default debugger)
    * Added support for [Tideways XHProf](https://github.com/tideways/php-xhprof-extension) PHP Extension for profiling method calls
    * Added Twig profiling for Clockwork debugger
    * Added support for Twig 2.11 (compatible with Twig 1.40+)
    * Optimization: Initialize debugbar only after the configuration has been loaded
    * Optimization: Combine some early Grav processors into a single one


=======
# v1.6.28
## mm/dd/2020

1. [](#new)
    * Back-ported twig `{% cache %}` tag from Grav 1.7
    * Back-ported `Utils::fullPath()` helper function from Grav 1.7
    * Back-ported `{{ svg_image() }}` Twig function from Grav .17
1. [](#improved)
    * Use new `{{ theme_var() }}` enhanced logic from Grav 1.7
    * Ensure `onBlueprintCreated()` is initialized first
1. [](#bugfix)
    * Fixed Referer reference during GPM calls.
    * Fixed fatal error with toggled lists

>>>>>>> f344a816
# v1.6.27
## 09/01/2020

1. [](#improved)
    * Right trim route for safety
    * Use the proper ellipsis for summary [#2939](https://github.com/getgrav/grav/pull/2939)
    * Left pad schedule times with zeros [#2921](https://github.com/getgrav/grav/pull/2921)

# v1.6.26
## 06/08/2020

1. [](#improved)
    * Added new configuration option to control the supported attributes in markdown links [#2882](https://github.com/getgrav/grav/issues/2882)
1. [](#bugfix)
    * Fixed blueprint for `system.pages.hide_empty_folders` [#1925](https://github.com/getgrav/grav/issues/2925)
    * JSON Route of homepage with no ‘route’ set is valid
    * Fix case-insensitive search of location header [form#425](https://github.com/getgrav/grav-plugin-form/issues/425)


# v1.6.25
## 05/14/2020

1. [](#improved)
    * Added system configuration support for `HTTP_X_Forwarded` headers (host disabled by default)
    * Updated `PHPUserAgentParser` to 1.0.0
    * Bump `Go` to version 1.13 in `travis.yaml`

# v1.6.24
## 04/27/2020

1. [](#improved)
    * Added support for `X-Forwarded-Host` [#2891](https://github.com/getgrav/grav/pull/2891)
    * Disable XDebug in Travis builds

# v1.6.23
## 03/19/2020

1. [](#new)
    * Moved `Parsedown` 1.6 and `ParsedownExtra` 0.7 into `Grav\Framework\Parsedown` to allow fixes
    * Added `aliases.php` with references to direct `\Parsedown` and `\ParsedownExtra` references
1. [](#improved)
    * Upgraded `jQuery` to latest 3.4.1 version [#2859](https://github.com/getgrav/grav/issues/2859)
1. [](#bugfix)
    * Fixed PHP 7.4 issue in ParsedownExtra [#2832](https://github.com/getgrav/grav/issues/2832)
    * Fix for [user reported](https://twitter.com/OriginalSicksec) CVE path-based open redirect
    * Fix for `stream_set_option` error with PHP 7.4 via Toolbox#28 [#2850](https://github.com/getgrav/grav/issues/2850)

# v1.6.22
## 03/05/2020

1. [](#new)
    * Added `Pages::reset()` method
1. [](#improved)
    * Updated Negotiation library to address issues [#2513](https://github.com/getgrav/grav/issues/2513)
1. [](#bugfix)
    * Fixed issue with search plugins not being able to switch between page translations
    * Fixed issues with `Pages::baseRoute()` not picking up active language reliably
    * Reverted `validation: strict` fix as it breaks sites, see [#1273](https://github.com/getgrav/grav/issues/1273)

# v1.6.21
## 02/11/2020

1. [](#new)
    * Added `ConsoleCommand::setLanguage()` method to set language to be used from CLI
    * Added `ConsoleCommand::initializeGrav()` method to properly set up Grav instance to be used from CLI
    * Added `ConsoleCommand::initializePlugins()`method to properly set up all plugins to be used from CLI
    * Added `ConsoleCommand::initializeThemes()`method to properly set up current theme to be used from CLI
    * Added `ConsoleCommand::initializePages()` method to properly set up pages to be used from CLI
1. [](#improved)
    * Vendor updates
1. [](#bugfix)
    * Fixed `bin/plugin` CLI calling `$themes->init()` way too early (removed it, use above methods instead)
    * Fixed call to `$grav['page']` crashing CLI
    * Fixed encoding problems when PHP INI setting `default_charset` is not `utf-8` [#2154](https://github.com/getgrav/grav/issues/2154)

# v1.6.20
## 02/03/2020

1. [](#bugfix)
    * Fixed incorrect routing caused by `str_replace()` in `Uri::init()` [#2754](https://github.com/getgrav/grav/issues/2754)
    * Fixed session cookie is being set twice in the HTTP header [#2745](https://github.com/getgrav/grav/issues/2745)
    * Fixed session not restarting if user was invalid (downgrading from Grav 1.7)
    * Fixed filesystem iterator calls with non-existing folders
    * Fixed `checkbox` field not being saved, requires also Form v4.0.2 [#1225](https://github.com/getgrav/grav/issues/1225)
    * Fixed `validation: strict` not working in blueprints [#1273](https://github.com/getgrav/grav/issues/1273)
    * Fixed `Data::filter()` removing empty fields (such as empty list) by default [#2805](https://github.com/getgrav/grav/issues/2805)
    * Fixed fatal error with non-integer page param value [#2803](https://github.com/getgrav/grav/issues/2803)
    * Fixed `Assets::addInlineJs()` parameter type mismatch between v1.5 and v1.6 [#2659](https://github.com/getgrav/grav/issues/2659)
    * Fixed `site.metadata` saving issues [#2615](https://github.com/getgrav/grav/issues/2615)

# v1.6.19
## 12/04/2019

1. [](#new)
    * Catch PHP 7.4 deprecation messages and report them in debugbar instead of throwing fatal error
1. [](#bugfix)
    * Fixed fatal error when calling `{{ grav.undefined }}`
    * Fixed multiple issues when there are no pages in the site
    * PHP 7.4 fix for [#2750](https://github.com/getgrav/grav/issues/2750)

# v1.6.18
## 12/02/2019

1. [](#bugfix)
    * PHP 7.4 fix in `Pages::buildSort()`
    * Updated vendor libraries for PHP 7.4 fixes in Twig and other libraries
    * Fixed fatal error when `$page->id()` is null [#2731](https://github.com/getgrav/grav/pull/2731)
    * Fixed cache conflicts on pages with no set id
    * Fix rewrite rule for for `lighttpd` default config [#721](https://github.com/getgrav/grav/pull/2721)

# v1.6.17
## 11/06/2019

1. [](#new)
    * Added working ETag (304 Not Modified) support based on the final rendered HTML
1. [](#improved)
    * Safer file handling + customizable null char replacement in `CsvFormatter::decode()`
    * Change of Behavior: `Inflector::hyphenize` will now automatically trim dashes at beginning and end of a string.
    * Change in Behavior for `Folder::all()` so no longer fails if trying to copy non-existent dot file [#2581](https://github.com/getgrav/grav/pull/2581)
    * renamed composer `test-plugins` script to `phpstan-plugins` to be more explicit [#2637](https://github.com/getgrav/grav/pull/2637)
1. [](#bugfix)
    * Fixed PHP 7.1 bug in FlexMedia
    * Fix cache image generation when using cropResize [#2639](https://github.com/getgrav/grav/pull/2639)
    * Fix `array_merge()` exception with non-array page header metadata [#2701](https://github.com/getgrav/grav/pull/2701)

# v1.6.16
## 09/19/2019

1. [](#bugfix)
    * Fixed Flex user creation if file storage is being used [#2444](https://github.com/getgrav/grav/issues/2444)
    * Fixed `Badly encoded JSON data` warning when uploading files [#2663](https://github.com/getgrav/grav/issues/2663)

# v1.6.15
## 08/20/2019

1. [](#improved)
    * Improved robots.txt [#2632](https://github.com/getgrav/grav/issues/2632)
1. [](#bugfix)
    * Fixed broken markdown Twig tag [#2635](https://github.com/getgrav/grav/issues/2635)
    * Force Symfony 4.2 in Grav 1.6 to remove a bunch of deprecated messages

# v1.6.14
## 08/18/2019

1. [](#bugfix)
    * Actually include fix for `system\router.php` [#2627](https://github.com/getgrav/grav/issues/2627)

# v1.6.13
## 08/16/2019

1. [](#bugfix)
    * Regression fix for `system\router.php` [#2627](https://github.com/getgrav/grav/issues/2627)

# v1.6.12
## 08/14/2019

1. [](#new)
    * Added support for custom `FormFlash` save locations
    * Added a new `Utils::arrayLower()` method for lowercasing arrays
    * Support new GRAV_BASEDIR environment variable [#2541](https://github.com/getgrav/grav/pull/2541)
    * Allow users to override plugin handler priorities [#2165](https://github.com/getgrav/grav/pull/2165)
1. [](#improved)
    * Use new `Utils::getSupportedPageTypes()` to enforce `html,htm` at the front of the list [#2531](https://github.com/getgrav/grav/issues/2531)
    * Updated vendor libraries
    * Markdown filter is now page-aware so that it works with modular references [admin#1731](https://github.com/getgrav/grav-plugin-admin/issues/1731)
    * Check of `GRAV_USER_INSTANCE` constant is already defined [#2621](https://github.com/getgrav/grav/pull/2621)
1. [](#bugfix)
    * Fixed some potential issues when `$grav['user']` is not set
    * Fixed error when calling `Media::add($name, null)`
    * Fixed `url()` returning wrong path if using stream with grav root path in it, eg: `user-data://shop` when Grav is in `/shop`
    * Fixed `url()` not returning a path to non-existing file (`user-data://shop` => `/user/data/shop`) if it is set to fail gracefully
    * Fixed `url()` returning false on unknown streams, such as `ftp://domain.com`, they should be treated as external URL
    * Fixed Flex User to have permissions to save and delete his own user
    * Fixed new Flex User creation not being possible because of username could not be given
    * Fixed fatal error 'Expiration date must be an integer, a DateInterval or null, "double" given' [#2529](https://github.com/getgrav/grav/issues/2529)
    * Fixed non-existing Flex object having a bad media folder
    * Fixed collections using `page@.self:` should allow modular pages if requested
    * Fixed an error when trying to delete a file from non-existing Flex Object
    * Fixed `FlexObject::exists()` failing sometimes just after the object has been saved
    * Fixed CSV formatter not encoding strings with `"` and `,` properly
    * Fixed var order in `Validation.php` [#2610](https://github.com/getgrav/grav/issues/2610)

# v1.6.11
## 06/21/2019

1. [](#new)
    * Added `FormTrait::getAllFlashes()` method to get all the available form flash objects for the form
    * Added creation and update timestamps to `FormFlash` objects
1. [](#improved)
    * Added `FormFlashInterface`, changed constructor to take `$config` array
1. [](#bugfix)
    * Fixed error in `ImageMedium::url()` if the image cache folder does not exist
    * Fixed empty form flash name after file upload or form state update
    * Fixed a bug in `Route::withParam()` method
    * Fixed issue with `FormFlash` objects when there is no session initialized

# v1.6.10
## 06/14/2019

1. [](#improved)
    * Added **page blueprints** to `YamlLinter` CLI and Admin reports
    * Removed `Gitter` and `Slack` [#2502](https://github.com/getgrav/grav/issues/2502)
    * Optimizations for Plugin/Theme loading
    * Generalized markdown classes so they can be used outside of `Page` scope with a custom `Excerpts` class instance
    * Change minimal port number to 0 (unix socket) [#2452](https://github.com/getgrav/grav/issues/2452)
1. [](#bugfix)
    * Force question to install demo content in theme update [#2493](https://github.com/getgrav/grav/issues/2493)
    * Fixed GPM errors from blueprints not being logged [#2505](https://github.com/getgrav/grav/issues/2505)
    * Don't error when IP is invalid [#2507](https://github.com/getgrav/grav/issues/2507)
    * Fixed regression with `bin/plugin` not listing the plugins available (1c725c0)
    * Fixed bitwise operator in `TwigExtension::exifFunc()` [#2518](https://github.com/getgrav/grav/issues/2518)
    * Fixed issue with lang prefix incorrectly identifying as admin [#2511](https://github.com/getgrav/grav/issues/2511)
    * Fixed issue with `U0ils::pathPrefixedBYLanguageCode()` and trailing slash [#2510](https://github.com/getgrav/grav/issues/2511)
    * Fixed regresssion issue of `Utils::Url()` not returning `false` on failure. Added new optional `fail_gracefully` 3rd attribute to return string that caused failure [#2524](https://github.com/getgrav/grav/issues/2524)

# v1.6.9
## 05/09/2019

1. [](#new)
    * Added `Route::withoutParams()` methods
    * Added `Pages::setCheckMethod()` method to override page configuration in Admin Plugin
    * Added `Cache::clearCache('invalidate')` parameter for just invalidating the cache without deleting any cached files
    * Made `UserCollectionInderface` to extend `Countable` to get the count of existing users
1. [](#improved)
    * Flex admin: added default search options for flex objects
    * Flex collection and object now fall back to the default template if template file doesn't exist
    * Updated Vendor libraries including Twig 1.40.1
    * Updated language files from `https://crowdin.com/project/grav-core`
1. [](#bugfix)
    * Fixed `$grav['route']` from being modified when the route instance gets modified
    * Fixed Assets options array mixed with standalone priority [#2477](https://github.com/getgrav/grav/issues/2477)
    * Fix for `avatar_url` provided by 3rd party providers
    * Fixed non standard `lang` code lengths in `Utils` and `Session` detection
    * Fixed saving a new object in Flex `SimpleStorage`
    * Fixed exception in `Flex::getDirectories()` if the first parameter is set
    * Output correct "Last Updated" in `bin/gpm info` command
    * Checkbox getting interpreted as string, so created new `Validation::filterCheckbox()`
    * Fixed backwards compatibility to `select` field with `selectize.create` set to true [git-sync#141](https://github.com/trilbymedia/grav-plugin-git-sync/issues/141)
    * Fixed `YamlFormatter::decode()` to always return array [#2494](https://github.com/getgrav/grav/pull/2494)
    * Fixed empty `$grav['request']->getAttribute('route')->getExtension()`

# v1.6.8
## 04/23/2019

1. [](#new)
    * Added `FlexCollection::filterBy()` method
1. [](#bugfix)
    * Revert `Use Null Coalesce Operator` [#2466](https://github.com/getgrav/grav/pull/2466)
    * Fixed `FormTrait::render()` not providing config variable
    * Updated `bin/grav clean` to clear `cache/compiled` and `user/config/security.yaml`

# v1.6.7
## 04/22/2019

1. [](#new)
    * Added a new `bin/grav yamllinter` CLI command to find YAML Linting issues [#2468](https://github.com/getgrav/grav/issues/2468#issuecomment-485151681)
1. [](#improved)
    * Improve `FormTrait` backwards compatibility with existing forms
    * Added a new `Utils::getSubnet()` function for IPv4/IPv6 parsing [#2465](https://github.com/getgrav/grav/pull/2465)
1. [](#bugfix)
    * Remove disabled fields from the form schema
    * Fix issue when excluding `inlineJs` and `inlineCss` from Assets pipeline [#2468](https://github.com/getgrav/grav/issues/2468)
    * Fix for manually set position on external URLs [#2470](https://github.com/getgrav/grav/issues/2470)

# v1.6.6
## 04/17/2019

1. [](#new)
    * `FormInterface` now implements `RenderInterface`
    * Added new `FormInterface::getTask()` method which reads the task from `form.task` in the blueprint
1. [](#improved)
    * Updated vendor libraries to latest
1. [](#bugfix)
    * Rollback `redirect_default_route` logic as it has issues with multi-lang [#2459](https://github.com/getgrav/grav/issues/2459)
    * Fix potential issue with `|contains` Twig filter on PHP 7.3
    * Fixed bug in text field filtering: return empty string if value isn't a string or number [#2460](https://github.com/getgrav/grav/issues/2460)
    * Force Asset `priority` to be an integer and not throw error if invalid string passed [#2461](https://github.com/getgrav/grav/issues/2461)
    * Fixed bug in text field filtering: return empty string if value isn't a string or number
    * Fixed `FlexForm` missing getter methods for defining form variables

# v1.6.5
## 04/15/2019

1. [](#bugfix)
    * Backwards compatiblity with old `Uri::__toString()` output

# v1.6.4
## 04/15/2019

1. [](#bugfix)
    * Improved `redirect_default_route` logic as well as `Uri::toArray()` to take into account `root_path` and `extension`
    * Rework logic to pull out excluded files from pipeline more reliably [#2445](https://github.com/getgrav/grav/issues/2445)
    * Better logic in `Utils::normalizePath` to handle externals properly [#2216](https://github.com/getgrav/grav/issues/2216)
    * Fixed to force all `Page::taxonomy` to be treated as strings [#2446](https://github.com/getgrav/grav/issues/2446)
    * Fixed issue with `Grav['user']` not being available [form#332](https://github.com/getgrav/grav-plugin-form/issues/332)
    * Updated rounding logic for `Utils::parseSize()` [#2394](https://github.com/getgrav/grav/issues/2394)
    * Fixed Flex simple storage not being properly initialized if used with caching

# v1.6.3
## 04/12/2019

1. [](#new)
    * Added `Blueprint::addDynamicHandler()` method to allow custom dynamic handlers, for example `custom-options@: getCustomOptions`
1. [](#bugfix)
    * Missed a `CacheCommand` reference in `bin/grav` [#2442](https://github.com/getgrav/grav/issues/2442)
    * Fixed issue with `Utils::normalizePath` messing with external URLs [#2216](https://github.com/getgrav/grav/issues/2216)
    * Fix for `vUndefined` versions when upgrading

# v1.6.2
## 04/11/2019

1. [](#bugfix)
    * Revert renaming of `ClearCacheCommand` to ensure CLI GPM upgrades go smoothly

# v1.6.1
## 04/11/2019

1. [](#improved)
    * Improved CSS for the bottom filter bar of DebugBar
1. [](#bugfix)
    * Fixed issue with `@import` not being added to top of pipelined css [#2440](https://github.com/getgrav/grav/issues/2440)

# v1.6.0
## 04/11/2019

1. [](#new)
    * Set minimum requirements to [PHP 7.1.3](https://getgrav.org/blog/raising-php-requirements-2018)
    * New `Scheduler` functionality for periodic jobs
    * New `Backup` functionality with multiple backup profiles and scheduler integration
    * Refactored `Assets Manager` to be more powerful and flexible
    * Updated Doctrine Collections to 1.6
    * Updated Doctrine Cache to 1.8
    * Updated Symfony Components to 4.2
    * Added new Cache purge functionality old cache manually via CLI/Admin as well as scheduler integration
    * Added new `{% throw 404 'Not Found' %}` twig tag (with custom code/message)
    * Added `Grav\Framework\File` classes for handling YAML, Markdown, JSON, INI and PHP serialized files
    * Added `Grav\Framework\Collection\AbstractIndexCollection` class
    * Added `Grav\Framework\Object\ObjectIndex` class
    * Added `Grav\Framework\Flex` classes
    * Added support for hiding form fields in blueprints by using dynamic property like `security@: admin.foobar`, `scope@: object` or `scope-ignore@: object` to any field
    * New experimental **FlexObjects** powered `Users` for increased performance and capability (**disabled** by default)
    * Added PSR-7 and PSR-15 classes
    * Added `Grav\Framework\DI\Container` class
    * Added `Grav\Framework\RequestHandler\RequestHandler` class
    * Added `Page::httpResponseCode()` and `Page::httpHeaders()` methods
    * Added `Grav\Framework\Form\Interfaces\FormInterface`
    * Added `Grav\Framework\Form\Interfaces\FormFactoryInterface`
    * Added `Grav\Framework\Form\FormTrait`
    * Added `Page::forms()` method to get normalized list of all form headers defined in the page
    * Added `onPageAction`, `onPageTask`, `onPageAction.{$action}` and `onPageTask.{$task}` events
    * Added `Blueprint::processForm()` method to filter form inputs
    * Move `processMarkdown()` method from `TwigExtension` to more general `Utils` class
    * Added support to include extra files into `Media` (such as uploaded files)
    * Added form preview support for `FlexObject`, including a way to render newly uploaded files before saving them
    * Added `FlexObject::getChanges()` to determine what fields change during an update
    * Added `arrayDiffMultidimensional`, `arrayIsAssociative`, `arrayCombine` Util functions
    * New `$grav['users']` service to allow custom user classes implementing `UserInterface`
    * Added `LogViewer` helper class and CLI command: `bin/grav logviewer`
    * Added `select()` and `unselect()` methods to `CollectionInterface` and its base classes
    * Added `orderBy()` and `limit()` methods to `ObjectCollectionInterface` and its base classes
    * Added `user-data://` which is a writable stream (`user://data` is not and should be avoided)
    * Added support for `/action:{$action}` (like task but used without nonce when only receiving data)
    * Added `onAction.{$action}` event
    * Added `Grav\Framework\Form\FormFlash` class to contain AJAX uploaded files in more reliable way
    * Added `Grav\Framework\Form\FormFlashFile` class which implements `UploadedFileInterface` from PSR-7
    * Added `Grav\Framework\Filesystem\Filesystem` class with methods to manipulate stream URLs
    * Added new `$grav['filesystem']` service using an instance of the new `Filesystem` object
    * Added `{% render object layout: 'default' with { variable: true } %}` for Flex objects and collections
    * Added `$grav->setup()` to simplify CLI and custom access points
    * Added `CsvFormatter` and `CsvFile` classes
    * Added new system config option to `pages.hide_empty_folders` if a folder has no valid `.md` file available. Default behavior is `false` for compatibility.
    * Added new system config option for `languages.pages_fallback_only` forcing only 'fallback' to find page content through supported languages, default behavior is to display any language found if active language is missing
    * Added `Utils::arrayFlattenDotNotation()` and `Utils::arrayUnflattenDotNotation()` helper methods
1. [](#improved)
    * Add the page to onMarkdownInitialized event [#2412](https://github.com/getgrav/grav/issues/2412)
    * Doctrine filecache is now namespaced with prefix to support purging
    * Register all page types into `blueprint://pages` stream
    * Removed `apc` and `xcache` support, made `apc` alias of `apcu`
    * Support admin and regular translations via the `|t` twig filter and `t()` twig function
    * Improved Grav Core installer/updater to run installer script
    * Updated vendor libraries including Symfony `4.2.3`
    * Renamed old `User` class to `Grav\Common\User\DataUser\User` with multiple improvements and small fixes
    * `User` class now acts as a compatibility layer to older versions of Grav
    * Deprecated `new User()`, `User::load()`, `User::find()` and `User::delete()` in favor of `$grav['users']` service
    * `Media` constructor has now support to not to initialize the media objects
    * Cleanly handle session corruption due to changing Flex object types
    * Added `FlexObjectInterface::getDefaultValue()` and `FormInterface::getDefaultValue()`
    * Added new `onPageContent()` event for every call to `Page::content()`
    * Added phpstan: PHP Static Analysis Tool [#2393](https://github.com/getgrav/grav/pull/2393)
    * Added `composer test-plugins` to test plugin issues with the current version of Grav
    * Added `Flex::getObjects()` and `Flex::getMixedCollection()` methods for co-mingled collections
    * Added support to use single Flex key parameter in `Flex::getObject()` method
    * Added `FlexObjectInterface::search()` and `FlexCollectionInterface::search()` methods
    * Override `system.media.upload_limit` with PHP's `post_max_size` or `upload_max_filesize`
    * Class `Grav\Common\Page\Medium\AbstractMedia` now use array traits instead of extending `Grav\Common\Getters`
    * Implemented `Grav\Framework\Psr7` classes as `Nyholm/psr7` decorators
    * Added a new `cache-clear` scheduled job to go along with `cache-purge`
    * Renamed `Grav\Framework\File\Formatter\FormatterInterface` to `Grav\Framework\File\Interfaces\FileFormatterInterface`
    * Improved `File::save()` to use a temporary file if file isn't locked
    * Improved `|t` filter to better support admin `|tu` style filter if in admin
    * Update all classes to rely on `PageInterface` instead of `Page` class
    * Better error checking in `bin/plugin` for existence and enabled
    * Removed `media.upload_limit` references
    * Twig `nicenumber`: do not use 0 + string casting hack
    * Converted Twig tags to use namespaced Twig classes
    * Site shows error on page rather than hard-crash when page has invalid frontmatter [#2343](https://github.com/getgrav/grav/issues/2343)
    * Added `languages.default_lang` option to override the default lang (usually first supported language)
    * Added `Content-Type: application/json` body support for PSR-7 `ServerRequest`
    * Remove PHP time limit in `ZipArchive`
    * DebugBar: Resolve twig templates in deprecated backtraces in order to help locating Twig issues
    * Added `$grav['cache']->getSimpleCache()` method for getting PSR-16 compatible cache
    * MediaTrait: Use PSR-16 cache
    * Improved `Utils::normalizePath()` to support non-protocol URLs
    * Added ability to reset `Page::metadata` to allow rebuilding from automatically generated values
    * Added back missing `page.types` field in system content configuration [admin#1612](https://github.com/getgrav/grav-plugin-admin/issues/1612)
    * Console commands: add method for invalidating cache
    * Updated languages
    * Improved `$page->forms()` call, added `$page->addForms()`
    * Updated languages from crowdin
    * Fixed `ImageMedium` constructor warning when file does not exist
    * Improved `Grav\Common\User` class; added `$user->update()` method
    * Added trim support for text input fields `validate: trim: true`
    * Improved `Grav\Framework\File\Formatter` classes to have abstract parent class and some useful methods
    * Support negotiated content types set via the Request `Accept:` header
    * Support negotiated language types set via the Request `Accept-Language:` header
    * Cleaned up and sorted the Service `idMap`
    * Updated `Grav` container object to implement PSR-11 `ContainerInterface`
    * Updated Grav `Processor` classes to implement PSR-15 `MiddlewareInterface`
    * Make `Data` class to extend `JsonSerializable`
    * Modified debugger icon to use retina space-dude version
    * Added missing `Video::preload()` method
    * Set session name based on `security.salt` rather than `GRAV_ROOT` [#2242](https://github.com/getgrav/grav/issues/2242)
    * Added option to configure list of `xss_invalid_protocols` in `Security` config [#2250](https://github.com/getgrav/grav/issues/2250)
    * Smarter `security.salt` checking now we use `security.yaml` for other options
    * Added apcu autoloader optimization
    * Additional helper methods in `Language`, `Languages`, and `LanguageCodes` classes
    * Call `onFatalException` event also on internal PHP errors
    * Built-in PHP Webserver: log requests before handling them
    * Added support for syslog and syslog facility logging (default: 'file')
    * Improved usability of `System` configuration blueprint with side-tabs
 1. [](#bugfix)
    * Fixed issue with `Truncator::truncateWords` and `Truncator::truncateLetters` when string not wrapped in tags [#2432](https://github.com/getgrav/grav/issues/2432)
    * Fixed `Undefined method closure::fields()` when getting avatar for user, thanks @Romarain [#2422](https://github.com/getgrav/grav/issues/2422)
    * Fixed cached images not being updated when source image is modified
    * Fixed deleting last list item in the form
    * Fixed issue with `Utils::url()` method would append extra `base_url` if URL already included it
    * Fixed `mkdir(...)` race condition
    * Fixed `Obtaining write lock failed on file...`
    * Fixed potential undefined property in `onPageNotFound` event handling
    * Fixed some potential issues/bugs found by phpstan
    * Fixed regression in GPM packages casted to Array (ref, getgrav/grav-plugin-admin@e3fc4ce)
    * Fixed session_start(): Setting option 'session.name' failed [#2408](https://github.com/getgrav/grav/issues/2408)
    * Fixed validation for select field type with selectize
    * Fixed validation for boolean toggles
    * Fixed non-namespaced exceptions in scheduler
    * Fixed trailing slash redirect in multlang environment [#2350](https://github.com/getgrav/grav/issues/2350)
    * Fixed some issues related to Medium objects losing query string attributes
    * Broke out Medium timestamp so it's not cleared on `reset()`s
    * Fixed issue with `redirect_trailing_slash` losing query string [#2269](https://github.com/getgrav/grav/issues/2269)
    * Fixed failed login if user attempts to log in with upper case non-english letters
    * Removed extra authenticated/authorized fields when saving existing user from a form
    * Fixed `Grav\Framework\Route::__toString()` returning relative URL, not relative route
    * Fixed handling of `append_url_extension` inside of `Page::templateFormat()` [#2264](https://github.com/getgrav/grav/issues/2264)
    * Fixed a broken language string [#2261](https://github.com/getgrav/grav/issues/2261)
    * Fixed clearing cache having no effect on Doctrine cache
    * Fixed `Medium::relativePath()` for streams
    * Fixed `Object` serialization breaking if overriding `jsonSerialize()` method
    * Fixed `YamlFormatter::decode()` when calling `init_set()` with integer
    * Fixed session throwing error in CLI if initialized
    * Fixed `Uri::hasStandardPort()` to support reverse proxy configurations [#1786](https://github.com/getgrav/grav/issues/1786)
    * Use `append_url_extension` from page header to set template format if set [#2604](https://github.com/getgrav/grav/pull/2064)
    * Fixed some bugs in Grav environment selection logic
    * Use login provider User avatar if set
    * Fixed `Folder::doDelete($folder, false)` removing symlink when it should not
    * Fixed asset manager to not add empty assets when they don't exist in the filesystem
    * Update `script` and `style` Twig tags to use the new `Assets` classes
    * Fixed asset pipeline to rewrite remote URLs as well as local [#2216](https://github.com/getgrav/grav/issues/2216)

# v1.5.10
## 03/21/2019

1. [](#new)
    * Added new `deferred` Twig extension

# v1.5.9
## 03/20/2019

1. [](#new)
    * Added new `onPageContent()` event for every call to `Page::content()`
1. [](#improved)
    * Fixed phpdoc generation
    * Updated vendor libraries
    * Force Toolbox v1.4.2
1. [](#bugfix)
    * EXIF fix for streams
    * Fix for User avatar not working due to uppercase or spaces in email [#2403](https://github.com/getgrav/grav/pull/2403)

# v1.5.8
## 02/07/2019

1. [](#improved)
    * Improved `User` unserialize to not to break the object if serialized data is not what expected
    * Removed unused parameter [#2357](https://github.com/getgrav/grav/pull/2357)

# v1.5.7
## 01/25/2019

1. [](#new)
    * Support for AWS Cloudfront forwarded scheme header [#2297](https://github.com/getgrav/grav/pull/2297)
1. [](#improved)
    * Set homepage with `https://` protocol [#2299](https://github.com/getgrav/grav/pull/2299)
    * Preserve accents in fields containing Twig expr. using unicode [#2279](https://github.com/getgrav/grav/pull/2279)
    * Updated vendor libraries
1. [](#bugfix)
    * Support spaces with filenames in responsive images [#2300](https://github.com/getgrav/grav/pull/2300)

# v1.5.6
## 12/14/2018

1. [](#improved)
    * Updated InitializeProcessor.php to use lang-safe redirect [#2268](https://github.com/getgrav/grav/pull/2268)
    * Improved user serialization to use less memory in the session

# v1.5.5
## 11/12/2018

1. [](#new)
    * Register theme prefixes as namespaces in Twig [#2210](https://github.com/getgrav/grav/pull/2210)
1. [](#improved)
    * Propogate error code between 400 and 600 for production sites [#2181](https://github.com/getgrav/grav/pull/2181)
1. [](#bugfix)
    * Remove hardcoded `302` when redirecting trailing slash [#2155](https://github.com/getgrav/grav/pull/2155)

# v1.5.4
## 11/05/2018

1. [](#improved)
    * Updated default page `index.md` with some consistency fixes [#2245](https://github.com/getgrav/grav/pull/2245)
1. [](#bugfix)
    * Fixed fatal error if calling `$session->invalidate()` when there's no active session
    * Fixed typo in media.yaml for `webm` extension [#2220](https://github.com/getgrav/grav/pull/2220)
    * Fixed markdown processing for telephone links [#2235](https://github.com/getgrav/grav/pull/2235)

# v1.5.3
## 10/08/2018

1. [](#new)
    * Added `Utils::getMimeByFilename()`, `Utils::getMimeByLocalFile()` and `Utils::checkFilename()` methods
    * Added configurable dangerous upload extensions in `security.yaml`
1. [](#improved)
    * Updated vendor libraries to latest

# v1.5.2
## 10/01/2018

1. [](#new)
    * Added new `Security` class for Grav security functionality including XSS checks
    * Added new `bin/grav security` command to scan for security issues
    * Added new `xss()` Twig function to allow for XSS checks on strings and arrays
    * Added `onHttpPostFilter` event to allow plugins to globally clean up XSS in the forms and tasks
    * Added `Deprecated` tab to DebugBar to catch future incompatibilities with later Grav versions
    * Added deprecation notices for features which will be removed in Grav 2.0
1. [](#improved)
    * Updated vendor libraries to latest
1. [](#bugfix)
    * Allow `$page->slug()` to be called before `$page->init()` without breaking the page
    * Fix for `Page::translatedLanguages()` to use routes always [#2163](https://github.com/getgrav/grav/issues/2163)
    * Fixed `nicetime()` twig function
    * Allow twig tags `{% script %}`, `{% style %}` and `{% switch %}` to be placed outside of blocks
    * Session expires in 30 mins independent from config settings [login#178](https://github.com/getgrav/grav-plugin-login/issues/178)

# v1.5.1
## 08/23/2018

1. [](#new)
    * Added static `Grav\Common\Yaml` class which should be used instead of `Symfony\Component\Yaml\Yaml`
1. [](#improved)
    * Updated deprecated Twig code so it works in both in Twig 1.34+ and Twig 2.4+
    * Switched to new Grav Yaml class to support Native + Fallback YAML libraries
1. [](#bugfix)
    * Broken handling of user folder in Grav URI object [#2151](https://github.com/getgrav/grav/issues/2151)

# v1.5.0
## 08/17/2018

1. [](#new)
    * Set minimum requirements to [PHP 5.6.4](https://getgrav.org/blog/raising-php-requirements-2018)
    * Updated Doctrine Collections to 1.4
    * Updated Symfony Components to 3.4 (with compatibility mode to fall back to Symfony YAML 2.8)
    * Added `Uri::method()` to get current HTTP method (GET/POST etc)
    * `FormatterInterface`: Added `getSupportedFileExtensions()` and `getDefaultFileExtension()` methods
    * Added option to disable `SimpleCache` key validation
    * Added support for multiple repo locations for `bin/grav install` command
    * Added twig filters for casting values: `|string`, `|int`, `|bool`, `|float`, `|array`
    * Made `ObjectCollection::matching()` criteria expressions to behave more like in Twig
    * Criteria: Added support for `LENGTH()`, `LOWER()`, `UPPER()`, `LTRIM()`, `RTRIM()` and `TRIM()`
    * Added `Grav\Framework\File\Formatter` classes for encoding/decoding YAML, Markdown, JSON, INI and PHP serialized strings
    * Added `Grav\Framework\Session` class to replace `RocketTheme\Toolbox\Session\Session`
    * Added `Grav\Common\Media` interfaces and trait; use those in `Page` and `Media` classes
    * Added `Grav\Common\Page` interface to allow custom page types in the future
    * Added setting to disable sessions from the site [#2013](https://github.com/getgrav/grav/issues/2013)
    * Added new `strict_mode` settings in `system.yaml` for compatibility
1. [](#improved)
    * Improved `Utils::url()` to support query strings
    * Display better exception message if Grav fails to initialize
    * Added `muted` and `playsinline` support to videos [#2124](https://github.com/getgrav/grav/pull/2124)
    * Added `MediaTrait::clearMediaCache()` to allow cache to be cleared
    * Added `MediaTrait::getMediaCache()` to allow custom caching
    * Improved session handling, allow all session configuration options in `system.session.options`
1. [](#bugfix)
    * Fix broken form nonce logic [#2121](https://github.com/getgrav/grav/pull/2121)
    * Fixed issue with uppercase extensions and fallback media URLs [#2133](https://github.com/getgrav/grav/issues/2133)
    * Fixed theme inheritance issue with `camel-case` that includes numbers [#2134](https://github.com/getgrav/grav/issues/2134)
    * Typo in demo typography page [#2136](https://github.com/getgrav/grav/pull/2136)
    * Fix for incorrect plugin order in debugger panel
    * Made `|markdown` filter HTML safe
    * Fixed bug in `ContentBlock` serialization
    * Fixed `Route::withQueryParam()` to accept array values
    * Fixed typo in truncate function [#1943](https://github.com/getgrav/grav/issues/1943)
    * Fixed blueprint field validation: Allow numeric inputs in text fields

# v1.4.8
## 07/31/2018

1. [](#improved)
    * Add Grav version to debug bar messages tab [#2106](https://github.com/getgrav/grav/pull/2106)
    * Add Nginx config for ddev project to `webserver-configs` [#2117](https://github.com/getgrav/grav/pull/2117)
    * Vendor library updates
1. [](#bugfix)
    * Don't allow `null` to be set as Page content

# v1.4.7
## 07/13/2018

1. [](#improved)
    * Use `getFilename` instead of `getBasename` [#2087](https://github.com/getgrav/grav/issues/2087)
1. [](#bugfix)
    * Fix for modular page preview [#2066](https://github.com/getgrav/grav/issues/2066)
    * `Page::routeCanonical()` should be string not array [#2069](https://github.com/getgrav/grav/issues/2069)

# v1.4.6
## 06/20/2018

1. [](#improved)
    * Manually re-added the improved SSL off-loading that was lost with Grav v1.4.0 merge [#1888](https://github.com/getgrav/grav/pull/1888)
    * Handle multibyte strings in `truncateLetters()` [#2007](https://github.com/getgrav/grav/pull/2007)
    * Updated robots.txt to include `/user/images/` folder [#2043](https://github.com/getgrav/grav/pull/2043)
    * Add getter methods for original and action to the Page object [#2005](https://github.com/getgrav/grav/pull/2005)
    * Modular template extension follows the master page extension [#2044](https://github.com/getgrav/grav/pull/2044)
    * Vendor library updates
1. [](#bugfix)
    * Handle `errors.display` system property better in admin plugin [admin#1452](https://github.com/getgrav/grav-plugin-admin/issues/1452)
    * Fix classes on non-http based protocol links [#2034](https://github.com/getgrav/grav/issues/2034)
    * Fixed crash on IIS (Windows) with open_basedir in effect [#2053](https://github.com/getgrav/grav/issues/2053)
    * Fixed incorrect routing with setup.php based base [#1892](https://github.com/getgrav/grav/issues/1892)
    * Fixed image resource memory deallocation [#2045](https://github.com/getgrav/grav/pull/2045)
    * Fixed issue with Errors `display:` option not handling integers properly [admin#1452](https://github.com/getgrav/grav-plugin-admin/issues/1452)

# v1.4.5
## 05/15/2018

1. [](#bugfix)
    * Fixed an issue with some users getting **2FA** prompt after upgrade [admin#1442](https://github.com/getgrav/grav-plugin-admin/issues/1442)
    * Do not crash when generating URLs with arrays as parameters [#2018](https://github.com/getgrav/grav/pull/2018)
    * Utils::truncateHTML removes whitespace when generating summaries [#2004](https://github.com/getgrav/grav/pull/2004)

# v1.4.4
## 05/11/2018

1. [](#new)
    * Added support for `Uri::post()` and `Uri::getConentType()`
    * Added a new `Medium:thumbnailExists()` function [#1966](https://github.com/getgrav/grav/issues/1966)
    * Added `authorized` support for 2FA
1. [](#improved)
    * Added default configuration for images [#1979](https://github.com/getgrav/grav/pull/1979)
    * Added dedicated PHPUnit assertions [#1990](https://github.com/getgrav/grav/pull/1990)
1. [](#bugfix)
    * Use `array_key_exists` instead of `in_array + array_keys` [#1991](https://github.com/getgrav/grav/pull/1991)
    * Fixed an issue with `custom_base_url` always causing 404 errors
    * Improve support for regex redirects with query and params [#1983](https://github.com/getgrav/grav/issues/1983)
    * Changed collection-based date sorting to `SORT_REGULAR` for better server compatibility [#1910](https://github.com/getgrav/grav/issues/1910)
    * Fix hardcoded string in modular blueprint [#1933](https://github.com/getgrav/grav/pull/1993)

# v1.4.3
## 04/12/2018

1. [](#new)
    * moved Twig `sortArrayByKey` logic into `Utils::` class
1. [](#improved)
    * Rolled back Parsedown library to stable `1.6.4` until a better solution for `1.8.0` compatibility can fe found
    * Updated vendor libraries to latest versions
1. [](#bugfix)
    * Fix for bad reference to `ZipArchive` in `GPM::Installer`

# v1.4.2
## 03/21/2018

1. [](#new)
    * Added new `|nicefilesize` Twig filter for pretty file (auto converts to bytes, kB, MB, GB, etc)
    * Added new `regex_filter()` Twig function to values in arrays
1. [](#improved)
    * Added bosnian to lang codes [#1917](﻿https://github.com/getgrav/grav/issues/1917)
    * Improved Zip extraction error codes [#1922](﻿https://github.com/getgrav/grav/issues/1922)
1. [](#bugfix)
    * Fixed an issue with Markdown Video and Audio that broke after Parsedown 1.7.0 Security updates [#1924](﻿https://github.com/getgrav/grav/issues/1924)
    * Fix for case-sensitive page metadata [admin#1370](https://github.com/getgrav/grav-plugin-admin/issues/1370)
    * Fixed missing composer requirements for the new `Grav\Framework\Uri` classes
    * Added missing PSR-7 vendor library required for URI additions in Grav 1.4.0

# v1.4.1
## 03/11/2018

1. [](#bugfix)
    * Fixed session timing out because of session cookie was not being sent

# v1.4.0
## 03/09/2018

1. [](#new)
    * Added `Grav\Framework\Uri` classes extending PSR-7 `HTTP message UriInterface` implementation
    * Added `Grav\Framework\Route` classes to allow route/link manipulation
    * Added `$grav['uri]->getCurrentUri()` method to get `Grav\Framework\Uri\Uri` instance for the current URL
    * Added `$grav['uri]->getCurrentRoute()` method to get `Grav\Framework\Route\Route` instance for the current URL
    * Added ability to have `php` version dependencies in GPM assets
    * Added new `{% switch %}` twig tag for more elegant if statements
    * Added new `{% markdown %}` twig tag
    * Added **Route Overrides** to the default page blueprint
    * Added new `Collection::toExtendedArray()` method that's particularly useful for Json output of data
    * Added new `|yaml_encode` and `|yaml_decode` Twig filter to convert to and from YAML
    * Added new `read_file()` Twig function to allow you to load and display a file in Twig (Supports streams and regular paths)
    * Added a new `Medium::exists()` method to check for file existence
    * Moved Twig `urlFunc()` to `Utils::url()` as its so darn handy
    * Transferred overall copyright from RocketTheme, LLC, to Trilby Media LLC
    * Added `theme_var`, `header_var` and `body_class` Twig functions for themes
    * Added `Grav\Framework\Cache` classes providing PSR-16 `Simple Cache` implementation
    * Added `Grav\Framework\ContentBlock` classes for nested HTML blocks with CSS/JS assets
    * Added `Grav\Framework\Object` classes for creating collections of objects
    * Added `|nicenumber` Twig filter
    * Added `{% try %} ... {% catch %} Error: {{ e.message }} {% endcatch %}` tag to allow basic exception handling inside Twig
    * Added `{% script %}` and `{% style %}` tags for Twig templates
    * Deprecated GravTrait
1. [](#improved)
    * Improved `Session` initialization
    * Added ability to set a `theme_var()` option in page frontmatter
    * Force clearing PHP `clearstatcache` and `opcache-reset` on `Cache::clear()`
    * Better `Page.collection()` filtering support including ability to have non-published pages in collections
    * Stopped Chrome from auto-completing admin user profile form [#1847](https://github.com/getgrav/grav/issues/1847)
    * Support for empty `switch` field like a `checkbox`
    * Made `modular` blueprint more flexible
    * Code optimizations to `Utils` class [#1830](https://github.com/getgrav/grav/pull/1830)
    * Objects: Add protected function `getElement()` to get serialized value for a single property
    * `ObjectPropertyTrait`: Added protected functions `isPropertyLoaded()`, `offsetLoad()`, `offsetPrepare()` and `offsetSerialize()`
    * `Grav\Framework\Cache`: Allow unlimited TTL
    * Optimizations & refactoring to the test suite [#1779](https://github.com/getgrav/grav/pull/1779)
    * Slight modification of Whoops error colors
    * Added new configuration option `system.session.initialize` to delay session initialization if needed by a plugin
    * Updated vendor libraries to latest versions
    * Removed constructor from `ObjectInterface`
    * Make it possible to include debug bar also into non-HTML responses
    * Updated built-in JQuery to latest 3.3.1
1. [](#bugfix)
    * Fixed issue with image alt tag always getting empted out unless set in markdown
    * Fixed issue with remote PHP version determination for Grav updates [#1883](https://github.com/getgrav/grav/issues/1883)
    * Fixed issue with _illegal scheme offset_ in `Uri::convertUrl()` [page-inject#8](https://github.com/getgrav/grav-plugin-page-inject/issues/8)
    * Properly validate YAML blueprint fields so admin can save as proper YAML now  [addresses many issues]
    * Fixed OpenGraph metatags so only Twitter uses `name=`, and all others use `property=` [#1849](https://github.com/getgrav/grav/issues/1849)
    * Fixed an issue with `evaluate()` and `evaluate_twig()` Twig functions that throws invalid template error
    * Fixed issue with `|sort_by_key` twig filter if the input was null or not an array
    * Date ordering should always be numeric [#1810](https://github.com/getgrav/grav/issues/1810)
    * Fix for base paths containing special characters [#1799](https://github.com/getgrav/grav/issues/1799)
    * Fix for session cookies in paths containing special characters
    * Fix for `vundefined` error for version numbers in GPM [form#222](https://github.com/getgrav/grav-plugin-form/issues/222)
    * Fixed `BadMethodCallException` thrown in GPM updates [#1784](https://github.com/getgrav/grav/issues/1784)
    * NOTE: Parsedown security release now escapes `&` to `&amp;` in Markdown links

# v1.3.10
## 12/06/2017

1. [](#bugfix)
    * Reverted GPM Local pull request as it broken admin [#1742](https://github.com/getgrav/grav/issues/1742)

# v1.3.9
## 12/05/2017

1. [](#new)
    * Added new core Twig templates for `partials/metadata.html.twig` and `partials/messages.html.twig`
    * Added ability to work with GPM locally [#1742](https://github.com/getgrav/grav/issues/1742)
    * Added new HTML5 audio controls [#1756](https://github.com/getgrav/grav/issues/1756)
    * Added `Medium::copy()` method to create a copy of a medium object
    * Added new `force_lowercase_urls` functionality on routes and slugs
    * Added new `item-list` filter type to remove empty items
    * Added new `setFlashCookieObject()` and `getFlashCookieObject()` methods to `Session` object
    * Added new `intl_enabled` option to disable PHP intl module collation when not needed
1. [](#bugfix)
    * Fixed an issue with checkbox field validation [form#216](https://github.com/getgrav/grav-plugin-form/issues/216)
    * Fixed issue with multibyte Markdown link URLs [#1749](https://github.com/getgrav/grav/issues/1749)
    * Fixed issue with multibyte folder names [#1751](https://github.com/getgrav/grav/issues/1751)
    * Fixed several issues related to `system.custom_base_url` that were broken [#1736](https://github.com/getgrav/grav/issues/1736)
    * Dynamically added pages via `Pages::addPage()` were not firing `onPageProcessed()` event causing forms not to be processed
    * Fixed `Page::active()` and `Page::activeChild()` to work with UTF-8 characters in the URL [#1727](https://github.com/getgrav/grav/issues/1727)
    * Fixed typo in `modular.yaml` causing media to be ignored [#1725](https://github.com/getgrav/grav/issues/1725)
    * Reverted `case_insensitive_urls` option as it was causing issues with taxonomy [#1733](https://github.com/getgrav/grav/pull/1733)
    * Removed an extra `/` in `CompileFile.php` [#1693](https://github.com/getgrav/grav/pull/1693)
    * Uri::Encode user and password to prevent issues in browsers
    * Fixed "Invalid AJAX response" When using Built-in PHP Webserver in Windows [#1258](https://github.com/getgrav/grav-plugin-admin/issues/1258)
    * Remove support for `config.user`, it was broken and bad practise
    * Make sure that `clean cache` uses valid path [#1745](https://github.com/getgrav/grav/pull/1745)
    * Fixed token creation issue with `Uri` params like `/id:3`
    * Fixed CSS Pipeline failing with Google remote fonts if the file was minified [#1261](https://github.com/getgrav/grav-plugin-admin/issues/1261)
    * Forced `field.multiple: true` to allow use of min/max options in `checkboxes.validate`

# v1.3.8
## 10/26/2017

1. [](#new)
    * Added Page `media_order` capability to manually order page media via a page header
1. [](#bugfix)
    * Fixed GPM update issue with filtered slugs [#1711](https://github.com/getgrav/grav/issues/1711)
    * Fixed issue with missing image file not throwing 404 properly [#1713](https://github.com/getgrav/grav/issues/1713)

# v1.3.7
## 10/18/2017

1. [](#bugfix)
    * Regression Uri: `base_url_absolute` always has the port number [#1690](https://github.com/getgrav/grav-plugin-admin/issues/1690)
    * Uri: Prefer using REQUEST_SCHEME instead of HTTPS [#1698](https://github.com/getgrav/grav-plugin-admin/issues/1698)
    * Fixed routing paths with urlencoded spaces and non-latin letters [#1688](https://github.com/getgrav/grav-plugin-admin/issues/1688)

# v1.3.6
## 10/12/2017

1. [](#bugfix)
    * Regression: Ajax error in Nginx [admin#1244](https://github.com/getgrav/grav-plugin-admin/issues/1244)
    * Remove the `_url=$uri` portion of the the Nginx `try_files` command [admin#1244](https://github.com/getgrav/grav-plugin-admin/issues/1244)

# v1.3.5
## 10/11/2017

1. [](#improved)
    * Refactored `URI` class with numerous bug fixes, and optimizations
    * Override `system.media.upload_limit` with PHP's `post_max_size` or `upload_max_filesize`
    * Updated `bin/grav clean` command to remove unnecessary vendor files (save some bytes)
    * Added a `http_status_code` Twig function to allow setting HTTP status codes from Twig directly.
    * Deter XSS attacks via URI path/uri methods (credit:newbthenewbd)
    * Added support for `$uri->toArray()` and `(string)$uri`
    * Added support for `type` on `Asstes::addInlineJs()` [#1683](https://github.com/getgrav/grav/pull/1683)
1. [](#bugfix)
    * Fixed method signature error with `GPM\InstallCommand::processPackage()` [#1682](https://github.com/getgrav/grav/pull/1682)

# v1.3.4
## 09/29/2017

1. [](#new)
    * Added filter support for Page collections (routable/visible/type/access/etc.)
1. [](#improved)
    * Implemented `Composer\CaBundle` for SSL Certs [#1241](https://github.com/getgrav/grav/issues/1241)
    * Refactored the Assets sorting logic
    * Improved language overrides to merge only 'extra' translations [#1514](https://github.com/getgrav/grav/issues/1514)
    * Improved support for Assets with query strings [#1451](https://github.com/getgrav/grav/issues/1451)
    * Twig extension cleanup
1. [](#bugfix)
    * Fixed an issue where fallback was not supporting dynamic page generation
    * Fixed issue with Image query string not being fully URL encoded [#1622](https://github.com/getgrav/grav/issues/1622)
    * Fixed `Page::summary()` when using delimiter and multibyte UTF8 Characters [#1644](https://github.com/getgrav/grav/issues/1644)
    * Fixed missing `.json` thumbnail throwing error when adding media [grav-plugin-admin#1156](https://github.com/getgrav/grav-plugin-admin/issues/1156)
    * Fixed insecure session cookie initialization [#1656](https://github.com/getgrav/grav/pull/1656)

# v1.3.3
## 09/07/2017

1. [](#new)
    * Added support for 2-Factor Authentication in admin profile
    * Added `gaussianBlur` media method [#1623](https://github.com/getgrav/grav/pull/1623)
    * Added new `|chunk_split()`, `|basename`, and `|dirname` Twig filter
    * Added new `tl` Twig filter/function to support specific translations [#1618](https://github.com/getgrav/grav/issues/1618)
1. [](#improved)
    * User `authorization` now requires a check for `authenticated` - REQUIRED: `Login v2.4.0`
    * Added options to `Page::summary()` to support size without HTML tags [#1554](https://github.com/getgrav/grav/issues/1554)
    * Forced `natsort` on plugins to ensure consistent plugin load ordering across platforms [#1614](https://github.com/getgrav/grav/issues/1614)
    * Use new `multilevel` field to handle Asset Collections [#1201](https://github.com/getgrav/grav-plugin-admin/issues/1201)
    * Added support for redis `password` option [#1620](https://github.com/getgrav/grav/issues/1620)
    * Use 302 rather than 301 redirects by default [#1619](https://github.com/getgrav/grav/issues/1619)
    * GPM Installer will try to load alphanumeric version of the class if no standard class found [#1630](https://github.com/getgrav/grav/issues/1630)
    * Add current page position to `User` class [#1632](https://github.com/getgrav/grav/issues/1632)
    * Added option to enable case insensitive URLs [#1638](https://github.com/getgrav/grav/issues/1638)
    * Updated vendor libraries
    * Updated `travis.yml` to add support for PHP 7.1 as well as 7.0.21 for test suite
1. [](#bugfix)
    * Fixed UTF8 multibyte UTF8 character support in `Page::summary()` [#1554](https://github.com/getgrav/grav/issues/1554)

# v1.3.2
## 08/16/2017

1. [](#new)
    * Added a new `cache_control` system and page level property [#1591](https://github.com/getgrav/grav/issues/1591)
    * Added a new `clear_images_by_default` system property to stop cache clear events from removing processed images [#1481](https://github.com/getgrav/grav/pull/1481)
    * Added new `onTwigLoader()` event to enable utilization of loader methods
    * Added new `Twig::addPath()` and `Twig::prependPath()` methods to wrap loader methods and support namespacing [#1604](https://github.com/getgrav/grav/issues/1604)
    * Added new `array_key_exists()` Twig function wrapper
    * Added a new `Collection::intersect()` method [#1605](https://github.com/getgrav/grav/issues/1605)
1. [](#bugfix)
    * Allow `session.timeout` field to be set to `0` via blueprints [#1598](https://github.com/getgrav/grav/issues/1598)
    * Fixed `Data::exists()` and `Data::raw()` functions breaking if `Data::file()` hasn't been called with non-null value
    * Fixed parent theme auto-loading in child themes of Gantry 5

# v1.3.1
## 07/19/2017

1. [](#bugfix)
    * Fix ordering for Linux + International environments [#1574](https://github.com/getgrav/grav/issues/1574)
    * Check if medium thumbnail exists before resetting
    * Update Travis' auth token

# v1.3.0
## 07/16/2017

1. [](#bugfix)
    * Fixed an undefined variable `$difference` [#1563](https://github.com/getgrav/grav/pull/1563)
    * Fix broken range slider [grav-plugin-admin#1153](https://github.com/getgrav/grav-plugin-admin/issues/1153)
    * Fix natural sort when > 100 pages [#1564](https://github.com/getgrav/grav/pull/1564)

# v1.3.0-rc.5
## 07/05/2017

1. [](#new)
    * Setting `system.session.timeout` to 0 clears the session when the browser session ends [#1538](https://github.com/getgrav/grav/pull/1538)
    * Created a `CODE_OF_CONDUCT.md` so everyone knows how to behave :)
1. [](#improved)
    * Renamed new `media()` Twig function to `media_directory()` to avoid conflict with Page's `media` object
1. [](#bugfix)
    * Fixed global media files disappearing after a reload [#1545](https://github.com/getgrav/grav/issues/1545)
    * Fix for broken regex redirects/routes via `site.yaml`
    * Sanitize the error message in the error handler page

# v1.3.0-rc.4
## 06/22/2017

1. [](#new)
    * Added `lower` and `upper` Twig filters
    * Added `pathinfo()` Twig function
    * Added 165 new thumbnail images for use in `media.yaml`
1. [](#improved)
    * Improved error message when running `bin/grav install` instead of `bin/gpm install`, and also when running on a non-skeleton site [#1027](https://github.com/getgrav/grav/issues/1027)
    * Updated vendor libraries
1. [](#bugfix)
    * Don't rebuild metadata every time, only when file does not exist
    * Restore GravTrait in ConsoleTrait [grav-plugin-login#119](https://github.com/getgrav/grav-plugin-login/issues/119)
    * Fix Windows routing with built-in server [#1502](https://github.com/getgrav/grav/issues/1502)
    * Fix [#1504](https://github.com/getgrav/grav/issues/1504) `process_twig` and `frontmatter.yaml`
    * Nicetime fix: 0 seconds from now -> just now [#1509](https://github.com/getgrav/grav/issues/1509)

# v1.3.0-rc.3
## 05/22/2017

1. [](#new)
    * Added new unified `Utils::getPagePathFromToken()` method which is used by various plugins (Admin, Forms, Downloads, etc.)
1. [](#improved)
    * Optionally remove unpublished pages from the translated languages, move into untranslated list [#1482](https://github.com/getgrav/grav/pull/1482)
    * Improved reliability of `hash` file-check method
1. [](#bugfix)
    * Updated to latest Toolbox library to fix issue with some blueprints rendering in admin plugin [#1117](https://github.com/getgrav/grav-plugin-admin/issues/1117)
    * Fix output handling in RenderProcessor [#1483](https://github.com/getgrav/grav/pull/1483)

# v1.3.0-rc.2
## 05/17/2017

1. [](#new)
    * Added new `media` and `vardump` Twig functions
1. [](#improved)
    * Put in various checks to ensure Exif is available before trying to use it
    * Add timestamp to configuration settings [#1445](https://github.com/getgrav/grav/pull/1445)
1. [](#bugfix)
    * Fix an issue saving YAML textarea fields in expert mode [#1480](https://github.com/getgrav/grav/pull/1480)
    * Moved `onOutputRendered()` back into Grav core

# v1.3.0-rc.1
## 05/16/2017

1. [](#new)
    * Added support for a single array field in the forms
    * Added EXIF support with automatic generation of Page Media metafiles
    * Added Twig function to get EXIF data on any image file
    * Added `Pages::baseUrl()`, `Pages::homeUrl()` and `Pages::url()` functions
    * Added `base32_encode`, `base32_decode`, `base64_encode`, `base64_decode` Twig filters
    * Added `Debugger::getCaller()` to figure out where the method was called from
    * Added support for custom output providers like Slim Framework
    * Added `Grav\Framework\Collection` classes for creating collections
1. [](#improved)
    * Add more controls over HTML5 video attributes (autoplay, poster, loop controls) [#1442](https://github.com/getgrav/grav/pull/1442)
    * Removed logging statement for invalid slug [#1459](https://github.com/getgrav/grav/issues/1459)
    * Groups selection pre-filled in user form
    * Improve error handling in `Folder::move()`
    * Added extra parameter for `Twig::processSite()` to include custom context
    * Updated RocketTheme Toolbox vendor library
1. [](#bugfix)
    * Fix to force route/redirect matching from the start of the route by default [#1446](https://github.com/getgrav/grav/issues/1446)
    * Edit check for valid slug [#1459](https://github.com/getgrav/grav/issues/1459)

# v1.2.4
## 04/24/2017

1. [](#improved)
    * Added optional ignores for `Installer::sophisticatedInstall()` [#1447](https://github.com/getgrav/grav/issues/1447)
1. [](#bugfix)
    * Allow multiple calls to `Themes::initTheme()` without throwing errors
    * Fixed querystrings in root pages with multi-lang enabled [#1436](https://github.com/getgrav/grav/issues/1436)
    * Allow support for `Pages::getList()` with `show_modular` option [#1080](https://github.com/getgrav/grav-plugin-admin/issues/1080)

# v1.2.3
## 04/19/2017

1. [](#improved)
    * Added new `pwd_regex` and `username_regex` system configuration options to allow format modifications
    * Allow `user/accounts.yaml` overrides and implemented more robust theme initialization
    * improved `getList()` method to do more powerful things
    * Fix Typo in GPM [#1427](https://github.com/getgrav/grav/issues/1427)

# v1.2.2
## 04/11/2017

1. [](#bugfix)
    * Fix for redirects breaking [#1420](https://github.com/getgrav/grav/issues/1420)
    * Fix issue in direct-install with github-style dependencies [#1405](https://github.com/getgrav/grav/issues/1405)

# v1.2.1
## 04/10/2017

1. [](#improved)
    * Added various `ancestor` helper methods in Page and Pages classes [#1362](https://github.com/getgrav/grav/pull/1362)
    * Added new `parents` field and switched Page blueprints to use this
    * Added `isajaxrequest()` Twig function [#1400](https://github.com/getgrav/grav/issues/1400)
    * Added ability to inline CSS and JS code via Asset manager [#1377](https://github.com/getgrav/grav/pull/1377)
    * Add query string in lighttpd default config [#1393](https://github.com/getgrav/grav/issues/1393)
    * Add `--all-yes` and `--destination` options for `bin/gpm direct-install` [#1397](https://github.com/getgrav/grav/pull/1397)
1. [](#bugfix)
    * Fix for direct-install of plugins with `languages.yaml` [#1396](https://github.com/getgrav/grav/issues/1396)
    * When determining language from HTTP_ACCEPT_LANGUAGE, also try base language only [#1402](https://github.com/getgrav/grav/issues/1402)
    * Fixed a bad method signature causing warning when running tests on `GPMTest` object

# v1.2.0
## 03/31/2017

1. [](#new)
    * Added file upload for user avatar in user/admin blueprint
1. [](#improved)
    * Analysis fixes
    * Switched to stable composer lib versions

# v1.2.0-rc.3
## 03/22/2017

1. [](#new)
    * Refactored Page re-ordering to handle all siblings at once
    * Added `language_codes` to Twig init to allow for easy language name/code/native-name lookup
1. [](#improved)
    * Added an _Admin Overrides_ section with option to choose the order of children in Pages Management
1. [](#bugfix)
    * Fixed loading issues with improperly named themes (use old broken method first) [#1373](https://github.com/getgrav/grav/issues/1373)
    * Simplified modular/twig processing logic and fixed an issue with system process config [#1351](https://github.com/getgrav/grav/issues/1351)
    * Cleanup package files via GPM install to make them more windows-friendly [#1361](https://github.com/getgrav/grav/pull/1361)
    * Fix for page-level debugger override changing the option site-wide
    * Allow `url()` twig function to pass-through external links

# v1.2.0-rc.2
## 03/17/2017

1. [](#improved)
    * Updated vendor libraries to latest
    * Added the ability to disable debugger on a per-page basis with `debugger: false` in page frontmatter
1. [](#bugfix)
    * Fixed an issue with theme inheritance and hyphenated base themes [#1353](https://github.com/getgrav/grav/issues/1353)
    * Fixed an issue when trying to use an `@2x` derivative on a non-image media file [#1341](https://github.com/getgrav/grav/issues/1341)

# v1.2.0-rc.1
## 03/13/2017

1. [](#new)
    * Added default setting to only allow `direct-installs` from official GPM.  Can be configured in `system.yaml`
    * Added a new `Utils::isValidUrl()` method
    * Added optional parameter to `|markdown(false)` filter to toggle block/line processing (default|true = `block`)
    * Added new `Page::folderExists()` method
1. [](#improved)
    * `Twig::evaluate()` now takes current environment and context into account
    * Genericized `direct-install` so it can be called via Admin plugin
1. [](#bugfix)
    * Fixed a minor bug in Number validation [#1329](https://github.com/getgrav/grav/issues/1329)
    * Fixed exception when trying to find user account and there is no `user://accounts` folder
    * Fixed issue when setting `Page::expires(0)` [Admin #1009](https://github.com/getgrav/grav-plugin-admin/issues/1009)
    * Removed ID from `nonce_field()` Twig function causing validation errors [Form #115](https://github.com/getgrav/grav-plugin-form/issues/115)

# v1.1.17
## 02/17/2017

1. [](#bugfix)
    * Fix for double extensions getting added during some redirects [#1307](https://github.com/getgrav/grav/issues/1307)
    * Fix syntax error in PHP 5.3. Move the version check before requiring the autoloaded deps
    * Fix Whoops displaying error page if there is PHP core warning or error [Admin #980](https://github.com/getgrav/grav-plugin-admin/issues/980)

# v1.1.16
## 02/10/2017

1. [](#new)
    * Exposed the Pages cache ID for use by plugins (e.g. Form) via `Pages::getPagesCacheId()`
    * Added `Languages::resetFallbackPageExtensions()` regarding [#1276](https://github.com/getgrav/grav/pull/1276)
1. [](#improved)
    * Allowed CLI to use non-volatile cache drivers for better integration with CLI and Web caches
    * Added Gantry5-compatible query information to Caddy configuration
    * Added some missing docblocks and type-hints
    * Various code cleanups (return types, missing variables in doclbocks, etc.)
1. [](#bugfix)
    * Fix blueprints slug validation [https://github.com/getgrav/grav-plugin-admin/issues/955](https://github.com/getgrav/grav-plugin-admin/issues/955)

# v1.1.15
## 01/30/2017

1. [](#new)
    * Added a new `Collection::merge()` method to allow merging of multiple collections [#1258](https://github.com/getgrav/grav/pull/1258)
    * Added [OpenCollective](https://opencollective.com/grav) backer/sponsor info to `README.md`
1. [](#improved)
    * Add an additional parameter to GPM::findPackage to avoid throwing an exception, for use in Twig [#1008](https://github.com/getgrav/grav/issues/1008)
    * Skip symlinks if found while clearing cache [#1269](https://github.com/getgrav/grav/issues/1269)
1. [](#bugfix)
    * Fixed an issue when page collection with header-based `sort.by` returns an array [#1264](https://github.com/getgrav/grav/issues/1264)
    * Fix `Response` object to handle `303` redirects when `open_basedir` in effect [#1267](https://github.com/getgrav/grav/issues/1267)
    * Silence `E_WARNING: Zend OPcache API is restricted by "restrict_api" configuration directive`

# v1.1.14
## 01/18/2017

1. [](#bugfix)
    * Fixed `Page::collection()` returning array and not Collection object when header variable did not exist
    * Revert `Content-Encoding: identity` fix, and let you set `cache: allow_webserver_gzip:` option to switch to `identity` [#548](https://github.com/getgrav/grav/issues/548)

# v1.1.13
## 01/17/2017

1. [](#new)
    * Added new `never_cache_twig` page option in `system.yaml` and frontmatter. Allows dynamic Twig logic in regular and modular Twig templates [#1244](https://github.com/getgrav/grav/pull/1244)
1. [](#improved)
    * Several improvements to aid theme development [#232](https://github.com/getgrav/grav/pull/1232)
    * Added `hash` cache check option and made dropdown more descriptive [Admin #923](https://github.com/getgrav/grav-plugin-admin/issues/923)
1. [](#bugfix)
    * Fixed cross volume file system operations [#635](https://github.com/getgrav/grav/issues/635)
    * Fix issue with pages folders validation not accepting uppercase letters
    * Fix renaming the folder name if the page, in the default language, had a custom slug set in its header
    * Fixed issue with `Content-Encoding: none`. It should really be `Content-Encoding: identity` instead
    * Fixed broken `hash` method on page modifications detection
    * Fixed issue with multi-lang pages not caching independently without unique `.md` file [#1211](https://github.com/getgrav/grav/issues/1211)
    * Fixed all `$_GET` parameters missing in Nginx (please update your nginx.conf) [#1245](https://github.com/getgrav/grav/issues/1245)
    * Fixed issue in trying to process broken symlink [#1254](https://github.com/getgrav/grav/issues/1254)

# v1.1.12
## 12/26/2016

1. [](#bugfix)
    * Fixed issue with JSON calls throwing errors due to debugger enabled [#1227](https://github.com/getgrav/grav/issues/1227)

# v1.1.11
## 12/22/2016

1. [](#improved)
    * Fall back properly to HTML if template type not found
1. [](#bugfix)
    * Fix issue with modular pages folders validation [#900](https://github.com/getgrav/grav-plugin-admin/issues/900)

# v1.1.10
## 12/21/2016

1. [](#improved)
    * Improve detection of home path. Also allow `~/.grav` on Windows, drop `ConsoleTrait::isWindows()` method, used only for that [#1204](https://github.com/getgrav/grav/pull/1204)
    * Reworked PHP CLI router [#1219](https://github.com/getgrav/grav/pull/1219)
    * More robust theme/plugin logic in `bin/gpm direct-install`
1. [](#bugfix)
    * Fixed case where extracting a package would cause an error during rename
    * Fix issue with using `Yaml::parse` direcly on a filename, now deprecated
    * Add pattern for frontend validation of folder slugs [#891](https://github.com/getgrav/grav-plugin-admin/issues/891)
    * Fix issue with Inflector when translation is disabled [SimpleSearch #87](https://github.com/getgrav/grav-plugin-simplesearch/issues/87)
    * Explicitly expose `array_unique` Twig filter [Admin #897](https://github.com/getgrav/grav-plugin-admin/issues/897)

# v1.1.9
## 12/13/2016

1. [](#new)
    * RC released as stable
1. [](#improved)
    * Better error handling in cache clear
    * YAML syntax fixes for the future compatibility
    * Added new parameter `remove` for `onBeforeCacheClear` event
    * Add support for calling Media object as function to get medium by filename
1. [](#bugfix)
    * Added checks before accessing admin reference during `Page::blueprints()` call. Allows to access `page.blueprints` from Twig in the frontend

# v1.1.9-rc.3
## 12/07/2016

1. [](#new)
    * Add `ignore_empty` property to be used on array fields, if positive only save options with a value
    * Use new `permissions` field in user account
    * Add `range(int start, int end, int step)` twig function to generate an array of numbers between start and end, inclusive
    * New retina Media image derivatives array support (`![](image.jpg?derivatives=[640,1024,1440])`) [#1147](https://github.com/getgrav/grav/pull/1147)
    * Added stream support for images (`![Sepia Image](image://image.jpg?sepia)`)
    * Added stream support for links (`[Download PDF](user://data/pdf/my.pdf)`)
    * Added new `onBeforeCacheClear` event to add custom paths to cache clearing process
1. [](#improved)
    * Added alias `selfupdate` to the `self-upgrade` `bin/gpm` CLI command
    * Synced `webserver-configs/htaccess.txt` with `.htaccess`
    * Use permissions field in group details.
    * Updated vendor libraries
    * Added a warning on GPM update to update Grav first if needed [#1194](https://github.com/getgrav/grav/pull/1194)
 1. [](#bugfix)
    * Fix page collections problem with `@page.modular` [#1178](https://github.com/getgrav/grav/pull/1178)
    * Fix issue with using a multiple taxonomy filter of which one had no results, thanks to @hughbris [#1184](https://github.com/getgrav/grav/issues/1184)
    * Fix saving permissions in group
    * Fixed issue with redirect of a page getting moved to a different location

# v1.1.9-rc.2
## 11/26/2016

1. [](#new)
    * Added two new sort order options for pages: `publish_date` and `unpublish_date` [#1173](https://github.com/getgrav/grav/pull/1173))
1. [](#improved)
    * Multisite: Create image cache folder if it doesn't exist
    * Add 2 new language values for French [#1174](https://github.com/getgrav/grav/issues/1174)
1. [](#bugfix)
    * Fixed issue when we have a meta file without corresponding media [#1179](https://github.com/getgrav/grav/issues/1179)
    * Update class namespace for Admin class [Admin #874](https://github.com/getgrav/grav-plugin-admin/issues/874)

# v1.1.9-rc.1
## 11/09/2016

1. [](#new)
    * Added a `CompiledJsonFile` object to better handle Json files.
    * Added Base32 encode/decode class
    * Added a new `User::find()` method
1. [](#improved)
    * Moved `messages` object into core Grav from login plugin
    * Added `getTaxonomyItemKeys` to the Taxonomy object [#1124](https://github.com/getgrav/grav/issues/1124)
    * Added a `redirect_me` Twig function [#1124](https://github.com/getgrav/grav/issues/1124)
    * Added a Caddyfile for newer Caddy versions [#1115](https://github.com/getgrav/grav/issues/1115)
    * Allow to override sorting flags for page header-based or default ordering. If the `intl` PHP extension is loaded, only these flags are available: https://secure.php.net/manual/en/collator.asort.php. Otherwise, you can use the PHP standard sorting flags (https://secure.php.net/manual/en/array.constants.php) [#1169](https://github.com/getgrav/grav/issues/1169)
1. [](#bugfix)
    * Fixed an issue with site redirects/routes, not processing with extension (.html, .json, etc.)
    * Don't truncate HTML if content length is less than summary size [#1125](https://github.com/getgrav/grav/issues/1125)
    * Return max available number when calling random() on a collection passing an int > available items [#1135](https://github.com/getgrav/grav/issues/1135)
    * Use correct ratio when applying image filters to image alternatives [#1147](https://github.com/getgrav/grav/issues/1147)
    * Fixed URI path in multi-site when query parameters were used in front page

# v1.1.8
## 10/22/2016

1. [](#bugfix)
    * Fixed warning with unset `ssl` option when using GPM [#1132](https://github.com/getgrav/grav/issues/1132)

# v1.1.7
## 10/22/2016

1. [](#improved)
    * Improved the capabilities of Image derivatives [#1107](https://github.com/getgrav/grav/pull/1107)
1. [](#bugfix)
    * Only pass verify_peer settings to cURL and fopen if the setting is disabled [#1120](https://github.com/getgrav/grav/issues/1120)

# v1.1.6
## 10/19/2016

1. [](#new)
    * Added ability for Page to override the output format (`html`, `xml`, etc..) [#1067](https://github.com/getgrav/grav/issues/1067)
    * Added `Utils::getExtensionByMime()` and cleaned up `Utils::getMimeByExtension` + tests
    * Added a `cache.check.method: 'hash'` option in `system.yaml` that checks all files + dates inclusively
    * Include jQuery 3.x in the Grav assets
    * Added the option to automatically fix orientation on images based on their Exif data, by enabling `system.images.auto_fix_orientation`.
1. [](#improved)
    * Add `batch()` function to Page Collection class
    * Added new `cache.redis.socket` setting that allow to pass a UNIX socket as redis server
    * It is now possible to opt-out of the SSL verification via the new `system.gpm.verify_peer` setting. This is sometimes necessary when receiving a "GPM Unable to Connect" error. More details in ([#1053](https://github.com/getgrav/grav/issues/1053))
    * It is now possible to force the use of either `curl` or `fopen` as `Response` connection method, via the new `system.gpm.method` setting. By default this is set to 'auto' and gives priority to 'fopen' first, curl otherwise.
    * InstallCommand can now handle Licenses
    * Uses more helpful `1x`, `2x`, `3x`, etc names in the Retina derivatives cache files.
    * Added new method `Plugins::isPluginActiveAdmin()` to check if plugin route is active in Admin plugin
    * Added new `Cache::setEnabled` and `Cache::getEnabled` to enable outside control of cache
    * Updated vendor libs including Twig `1.25.0`
    * Avoid git ignoring any vendor folder in a Grav site subfolder (but still ignore the main `vendor/` folder)
    * Added an option to get just a route back from `Uri::convertUrl()` function
    * Added option to control split session [#1096](https://github.com/getgrav/grav/pull/1096)
    * Added new `verbosity` levels to `system.error.display` to allow for system error messages [#1091](https://github.com/getgrav/grav/pull/1091)
    * Improved the API for Grav plugins to access the Parsedown parser directly [#1062](https://github.com/getgrav/grav/pull/1062)
1. [](#bugfix)
    * Fixed missing `progress` method in the DirectInstall Command
    * `Response` class now handles better unsuccessful requests such as 404 and 401
    * Fixed saving of `external` page types [Admin #789](https://github.com/getgrav/grav-plugin-admin/issues/789)
    * Fixed issue deleting parent folder of folder with `param_sep` in the folder name [admin #796](https://github.com/getgrav/grav-plugin-admin/issues/796)
    * Fixed an issue with streams in `bin/plugin`
    * Fixed `jpeg` file format support in Media

# v1.1.5
## 09/09/2016

1. [](#new)
    * Added new `bin/gpm direct-install` command to install local and remote zip archives
1. [](#improved)
    * Refactored `onPageNotFound` event to fire after `onPageInitialized`
    * Follow symlinks in `Folder::all()`
    * Twig variable `base_url` now supports multi-site by path feature
    * Improved `bin/plugin` to list plugins with commands faster by limiting the depth of recursion
1. [](#bugfix)
    * Quietly skip missing streams in `Cache::clearCache()`
    * Fix issue in calling page.summary when no content is present in a page
    * Fix for HUGE session timeouts [#1050](https://github.com/getgrav/grav/issues/1050)

# v1.1.4
## 09/07/2016

1. [](#new)
    * Added new `tmp` folder at root. Accessible via stream `tmp://`. Can be cleared with `bin/grav clear --tmp-only` as well as `--all`.
    * Added support for RTL in `LanguageCodes` so you can determine if a language is RTL or not
    * Ability to set `custom_base_url` in system configuration
    * Added `override` and `force` options for Streams setup
1. [](#improved)
    * Important vendor updates to provide PHP 7.1 beta support!
    * Added a `Util::arrayFlatten()` static function
    * Added support for 'external_url' page header to enable easier external URL based menu items
    * Improved the UI for CLI GPM Index view to use a table
    * Added `@page.modular` Collection type [#988](https://github.com/getgrav/grav/issues/988)
    * Added support for `self@`, `page@`, `taxonomy@`, `root@` Collection syntax for cleaner YAML compatibility
    * Improved GPM commands to allow for `-y` to automate **yes** responses and `-o` for **update** and **selfupgrade** to overwrite installations [#985](https://github.com/getgrav/grav/issues/985)
    * Added randomization to `safe_email` Twig filter for greater security [#998](https://github.com/getgrav/grav/issues/998)
    * Allow `Utils::setDotNotation` to merge data, rather than just set
    * Moved default `Image::filter()` to the `save` action to ensure they are applied last [#984](https://github.com/getgrav/grav/issues/984)
    * Improved the `Truncator` code to be more reliable [#1019](https://github.com/getgrav/grav/issues/1019)
    * Moved media blueprints out of core (now in Admin plugin)
1. [](#bugfix)
    * Removed 307 redirect code option as it is not well supported [#743](https://github.com/getgrav/grav-plugin-admin/issues/743)
    * Fixed issue with folders with name `*.md` are not confused with pages [#995](https://github.com/getgrav/grav/issues/995)
    * Fixed an issue when filtering collections causing null key
    * Fix for invalid HTML when rendering GIF and Vector media [#1001](https://github.com/getgrav/grav/issues/1001)
    * Use pages.markdown.extra in the user's system.yaml [#1007](https://github.com/getgrav/grav/issues/1007)
    * Fix for `Memcached` connection [#1020](https://github.com/getgrav/grav/issues/1020)

# v1.1.3
## 08/14/2016

1. [](#bugfix)
    * Fix for lightbox media function throwing error [#981](https://github.com/getgrav/grav/issues/981)

# v1.1.2
## 08/10/2016

1. [](#new)
    * Allow forcing SSL by setting `system.force_ssl` (Force SSL in the Admin System Config) [#899](https://github.com/getgrav/grav/pull/899)
1. [](#improved)
    * Improved `authorize` Twig extension to accept a nested array of authorizations  [#948](https://github.com/getgrav/grav/issues/948)
    * Don't add timestamps on remote assets as it can cause conflicts
    * Grav now looks at types from `media.yaml` when retrieving page mime types [#966](https://github.com/getgrav/grav/issues/966)
    * Added support for dumping exceptions in the Debugger
1. [](#bugfix)
    * Fixed `Folder::delete` method to recursively remove files and folders and causing Upgrade to fail.
    * Fix [#952](https://github.com/getgrav/grav/issues/952) hyphenize the session name.
    * If no parent is set and siblings collection is called, return a new and empty collection [grav-plugin-sitemap/issues/22](https://github.com/getgrav/grav-plugin-sitemap/issues/22)
    * Prevent exception being thrown when calling the Collator constructor failed in a Windows environment with the Intl PHP Extension enabled [#961](https://github.com/getgrav/grav/issues/961)
    * Fix for markdown images not properly rendering `id` attribute [#956](https://github.com/getgrav/grav/issues/956)

# v1.1.1
## 07/16/2016

1. [](#improved)
    * Made `paramsRegex()` static to allow it to be called statically
1. [](#bugfix)
    * Fixed backup when using very long site titles with invalid characters [grav-plugin-admin#701](https://github.com/getgrav/grav-plugin-admin/issues/701)
    * Fixed a typo in the `webserver-configs/nginx.conf` example

# v1.1.0
## 07/14/2016

1. [](#improved)
    * Added support for validation of multiple email in the `type: email` field [grav-plugin-email#31](https://github.com/getgrav/grav-plugin-email/issues/31)
    * Unified PHP code header styling
    * Added 6 more languages and updated language codes
    * set default "releases" option to `stable`
1. [](#bugfix)
    * Fix backend validation for file fields marked as required [grav-plugin-form#78](https://github.com/getgrav/grav-plugin-form/issues/78)

# v1.1.0-rc.3
## 06/21/2016

1. [](#new)
    * Add a onPageFallBackUrl event when starting the fallbackUrl() method to allow the Login plugin to protect the page media
    * Conveniently allow ability to retrieve user information via config object [#913](https://github.com/getgrav/grav/pull/913) - @Vivalldi
    * Grav served images can now use header caching [#905](https://github.com/getgrav/grav/pull/905)
1. [](#improved)
    * Take asset modification timestamp into consideration in pipelining [#917](https://github.com/getgrav/grav/pull/917) - @Sommerregen
1. [](#bugfix)
    * Respect `enable_asset_timestamp` settings for pipelined Assets [#906](https://github.com/getgrav/grav/issues/906)
    * Fixed collections end dates for 32-bit systems [#902](https://github.com/getgrav/grav/issues/902)
    * Fixed a recent regression (1.1.0-rc1) with parameter separator different than `:`

# v1.1.0-rc.2
## 06/14/2016

1. [](#new)
    * Added getters and setters for Assets to allow manipulation of CSS/JS/Collection based assets via plugins [#876](https://github.com/getgrav/grav/issues/876)
1. [](#improved)
    * Pass the exception to the `onFatalException()` event
    * Updated to latest jQuery 2.2.4 release
    * Moved list items in `system/config/media.yaml` config into a `types:` key which allows you delete default items.
    * Updated `webserver-configs/nginx.conf` with `try_files` fix from @mrhein and @rondlite [#743](https://github.com/getgrav/grav/pull/743)
    * Updated cache references to include `memecache` and `redis` [#887](https://github.com/getgrav/grav/issues/887)
    * Updated composer libraries
1. [](#bugfix)
    * Fixed `Utils::normalizePath()` that was truncating 0's [#882](https://github.com/getgrav/grav/issues/882)

# v1.1.0-rc.1
## 06/01/2016

1. [](#new)
    * Added `Utils::getDotNotation()` and `Utils::setDotNotation()` methods + tests
    * Added support for `xx-XX` locale language lookups in `LanguageCodes` class [#854](https://github.com/getgrav/grav/issues/854)
    * New CSS/JS Minify library that does a more reliable job [#864](https://github.com/getgrav/grav/issues/864)
1. [](#improved)
    * GPM installation of plugins and themes into correct multisite folders [#841](https://github.com/getgrav/grav/issues/841)
    * Use `Page::rawRoute()` in blueprints for more reliable mulit-language support
1. [](#bugfix)
    * Fixes for `zlib.output_compression` as well as `mod_deflate` GZIP compression
    * Fix for corner-case redirect logic causing infinite loops and out-of-memory errors
    * Fix for saving fields in expert mode that have no `Validation::typeX()` methods [#626](https://github.com/getgrav/grav-plugin-admin/issues/626)
    * Detect if user really meant to extend parent blueprint, not another one (fixes old page type blueprints)
    * Fixed a bug in `Page::relativePagePath()` when `Page::$name` is not defined
    * Fix for poor handling of params + query element in `Uri::processParams()` [#859](https://github.com/getgrav/grav/issues/859)
    * Fix for double encoding in markdown links [#860](https://github.com/getgrav/grav/issues/860)
    * Correctly handle language strings to determine if it's in admin or not [#627](https://github.com/getgrav/grav-plugin-admin/issues/627)

# v1.1.0-beta.5
## 05/23/2016

1. [](#improved)
    * Updated jQuery from 2.2.0 to 2.2.3
    * Set `Uri::ip()` to static by default so it can be used in form fields
    * Improved `Session` class with flash storage
    * `Page::getContentMeta()` now supports an optional key.
1. [](#bugfix)
    * Fixed "Invalid slug set in YAML frontmatter" when setting `Page::slug()` with empty string [#580](https://github.com/getgrav/grav-plugin-admin/issues/580)
    * Only `.gitignore` Grav's vendor folder
    * Fix trying to remove Grav with `GPM uninstall` of a plugin with Grav dependency
    * Fix Page Type blueprints not being able to extend their parents
    * `filterFile` validation method always returns an array of files, behaving like `multiple="multiple"`
    * Fixed [#835](https://github.com/getgrav/grav-plugin-admin/issues/835) check for empty image file first to prevent getimagesize() fatal error
    * Avoid throwing an error when Grav's Gzip and mod_deflate are enabled at the same time on a non php-fpm setup

# v1.1.0-beta.4
## 05/09/2016

1. [](#bugfix)
    * Drop dependencies calculations if plugin is installed via symlink
    * Drop Grav from dependencies calculations
    * Send slug name as part of installed packages
    * Fix for summary entities not being properly decoded [#825](https://github.com/getgrav/grav/issues/825)


# v1.1.0-beta.3
## 05/04/2016

1. [](#improved)
    * Pass the Page type when calling `onBlueprintCreated`
    * Changed `Page::cachePageContent()` form **private** to **public** so a page can be recached via plugin
1. [](#bugfix)
    * Fixed handling of `{'loading':'async'}` with Assets Pipeline
    * Fix for new modular page modal `Page` field requiring a value [#529](https://github.com/getgrav/grav-plugin-admin/issues/529)
    * Fix for broken `bin/gpm version` command
    * Fix handling "grav" as a dependency
    * Fix when installing multiple packages and one is the dependency of another, don't try to install it twice
    * Fix using name instead of the slug to determine a package folder. Broke for packages whose name was 2+ words

# v1.1.0-beta.2
## 04/27/2016

1. [](#new)
    * Added new `Plugin::getBlueprint()` and `Theme::getBlueprint()` method
    * Allow **page blueprints** to be added via Plugins.
1. [](#improved)
    * Moved to new `data-*@` format in blueprints
    * Updated composer-based libraries
    * Moved some hard-coded `CACHE_DIR` references to use locator
    * Set `twig.debug: true` by default
1. [](#bugfix)
    * Fixed issue with link rewrites and local assets pipeline with `absolute_urls: true`
    * Allow Cyrillic slugs [#520](https://github.com/getgrav/grav-plugin-admin/issues/520)
    * Fix ordering issue with accented letters [#784](https://github.com/getgrav/grav/issues/784)
    * Fix issue with Assets pipeline and missing newlines causing invalid JavaScript

# v1.1.0-beta.1
## 04/20/2016

1. [](#new)
    * **Blueprint Improvements**: The main improvements to Grav take the form of a major rewrite of our blueprint functionality. Blueprints are an essential piece of functionality within Grav that helps define configuration fields. These allow us to create a definition of a form field that can be rendered in the administrator plugin and allow the input, validation, and storage of values into the various configuration and page files that power Grav. Grav 1.0 had extensive support for building and extending blueprints, but Grav 1.1 takes this even further and adds improvements to our existing system.
    * **Extending Blueprints**: You could extend forms in Grav 1.0, but now you can use a newer `extends@:` default syntax rather than the previous `'@extends'` string that needed to be quoted in YAML. Also this new format allows for the defining of a `context` which lets you define where to look for the base blueprint. Another new feature is the ability to extend from multiple blueprints.
    * **Embedding/Importing Blueprints**: One feature that has been requested is the ability to embed or import one blueprint into another blueprint. This allows you to share fields or sub-form between multiple forms. This is accomplished via the `import@` syntax.
    * **Removing Existing Fields and Properties**: Another new feature is the ability to remove completely existing fields or properties from an extended blueprint. This allows the user a lot more flexibility when creating custom forms by simply using the new `unset@: true` syntax. To remove a field property you would use `unset-<property>@: true` in your extended field definition, for example: `unset-options@: true`.
    * **Replacing Existing Fields and Properties**: Similar to removing, you can now replace an existing field or property with the `replace@: true` syntax for the whole field, and `replace-<property>@: true` for a specific property.
    * **Field Ordering**: Probably the most frequently requested blueprint functionality that we have added is the ability to change field ordering. Imagine that you want to extend the default page blueprint but add a new tab. Previously, this meant your tab would be added at the end of the form, but now you can define that you wish the new tab to be added right after the `content` tab. This works for any field too, so you can extend a blueprint and add your own custom fields anywhere you wish! This is accomplished by using the new `ordering@:` syntax with either an existing property name or an integer.
    * **Configuration Properties**: Another useful new feature is the ability to directly access Grav configuration in blueprints with `config-<property>@` syntax. For example you can set a default for a field via `config-default@: site.author.name` which will use the author.name value from the `site.yaml` file as the `default` value for this field.
    * **Function Calls**: The ability to call PHP functions for values has been improved in Grav 1.1 to be more powerful. You can use the `data-<property>@` syntax to call static methods to obtain values. For example: `data-default@: '\Grav\Plugin\Admin::route'`. You can now even pass parameters to these methods.
    * **Validation Rules**: You can now define a custom blueprint-level validation rule and assign this rule to a form field.
    * **Custom Form Field Types**: This advanced new functionality allows you to create a custom field type via a new plugin event called getFormFieldTypes(). This allows you to provide extra functionality or instructions on how to handle the form form field.
    * **GPM Versioning**: A new feature that we have wanted to add to our GPM package management system is the ability to control dependencies by version. We have opted to use a syntax very similar to the Composer Package Manager that is already familiar to most PHP developers. This new versioning system allows you to define specific minimum version requirements of dependent packages within Grav. This should ensure that we have less (hopefully none!) issues when you update one package that also requires a specific minimum version of another package. The admin plugin for example may have an update that requires a specific version of Grav itself.
    * **GPM Testing Channel**: GPM repository now comes with both a `stable` and `testing` channel. A new setting in `system.gpm.releases` allow to switch between the two channels. Developers will be able to decide whether their resource is going to be in a pre-release state or stable. Only users who switch to the **testing** channel will be able to install a pre-release version.
    * **GPM Events**: Packages (plugins and themes) can now add event handlers to hook in the package GPM events: install, update, uninstall. A package can listen for events before and after each of these events, and can execute any PHP code, and optionally halt the procedure or return a message.
    * Refactor of the process chain breaking out `Processors` into individual classes to allow for easier modification and addition. Thanks to toovy for this work. - [#745](https://github.com/getgrav/grav/pull/745)
    * Added multipart downloads, resumable downloads, download throttling, and video streaming in the `Utils::download()` method.
    * Added optional config to allow Twig processing in page frontmatter - [#788](https://github.com/getgrav/grav/pull/788)
    * Added the ability to provide blueprints via a plugin (previously limited to Themes only).
    * Added Developer CLI Tools to easily create a new theme or plugin
    * Allow authentication for proxies - [#698](https://github.com/getgrav/grav/pull/698)
    * Allow to override the default Parsedown behavior - [#747](https://github.com/getgrav/grav/pull/747)
    * Added an option to allow to exclude external files from the pipeline, and to render the pipeline before/after excluded files
    * Added the possibility to store translations of themes in separate files inside the `languages` folder
    * Added a method to the Uri class to return the base relative URL including the language prefix, or the base relative url if multilanguage is not enabled
    * Added a shortcut for pages.find() alias
1. [](#improved)
    * Now supporting hostnames with localhost environments for better vhost support/development
    * Refactor hard-coded paths to use PHP Streams that allow a setup file to configure where certain parts of Grav are stored in the physical filesystem.
    * If multilanguage is active, include the Intl Twig Extension to allow translating dates automatically (http://twig.sensiolabs.org/doc/extensions/intl.html)
    * Allow having local themes with the same name as GPM themes, by adding `gpm: false` to the theme blueprint - [#767](https://github.com/getgrav/grav/pull/767)
    * Caddyfile and Lighttpd config files updated
    * Removed `node_modules` folder from backups to make them faster
    * Display error when `bin/grav install` hasn't been run instead of throwing exception. Prevents "white page" errors if error display is off
    * Improved command line flow when installing multiple packages: don't reinstall packages if already installed, ask once if should use symlinks if symlinks are found
    * Added more tests to our testing suite
    * Added x-ua-compatible to http_equiv metadata processing
    * Added ability to have a per-page `frontmatter.yaml` file to set header frontmatter defaults. Especially useful for multilang scenarios - [#775](https://github.com/getgrav/grav/pull/775)
    * Removed deprecated `bin/grav newuser` CLI command.  use `bin/plugin login newuser` instead.
    * Added `webm` and `ogv` video types to the default media types list.
1. [](#bugfix)
    * Fix Zend Opcache `opcache.validate_timestamps=0` not detecting changes in compiled yaml and twig files
    * Avoid losing params, query and fragment from the URL when auto-redirecting to a language-specific route - [#759](https://github.com/getgrav/grav/pull/759)
    * Fix for non-pipeline assets getting lost when pipeline is cached to filesystem
    * Fix for double encoding resulting from Markdown Extra
    * Fix for a remote link breaking all CSS rewrites for pipeline
    * Fix an issue with Retina alternatives not clearing properly between repeat uses
    * Fix for non standard http/s external markdown links - [#738](https://github.com/getgrav/grav/issues/738)
    * Fix for `find()` calling redirects via `dispatch()` causing infinite loops - [#781](https://github.com/getgrav/grav/issues/781)

# v1.0.10
## 02/11/2016

1. [](#new)
    * Added new `Page::contentMeta()` mechanism to store content-level meta data alongside content
    * Added Japanese language translation
1. [](#improved)
    * Updated some vendor libraries
1. [](#bugfix)
    * Hide `streams` blueprint from Admin plugin
    * Fix translations of languages with `---` in YAML files

# v1.0.9
## 02/05/2016

1. [](#new)
    * New **Unit Testing** via Codeception http://codeception.com/
    * New **page-level SSL** functionality when using `absolute_urls`
    * Added `reverse_proxy` config option for issues with non-standard ports
    * Added `proxy_url` config option to support GPM behind proxy servers #639
    * New `Pages::parentsRawRoutes()` method
    * Enhanced `bin/gpm info` CLI command with Changelog support #559
    * Ability to add empty *Folder* via admin plugin
    * Added latest `jQuery 2.2.0` library to core
    * Added translations from Crowdin
1. [](#improved)
    * [BC] Metadata now supports only flat arrays. To use open graph metas and the likes (ie, 'og:title'), simply specify it in the key.
    * Refactored `Uri::convertUrl()` method to be more reliable + tests created
    * Date for last update of a modular sub-page sets modified date of modular page itself
    * Split configuration up into two steps
    * Moved Grav-based `base_uri` variables into `Uri::init()`
    * Refactored init in `URI` to better support testing
    * Allow `twig_vars` to be exposed earlier and merged later
    * Avoid setting empty metadata
    * Accept single group access as a string rather than requiring an array
    * Return `$this` in Page constructor and init to allow chaining
    * Added `ext-*` PHP requirements to `composer.json`
    * Use Whoops 2.0 library while supporting old style
    * Removed redundant old default-hash fallback mechanisms
    * Commented out default redirects and routes in `site.yaml`
    * Added `/tests` folder to deny's of all `webserver-configs/*` files
    * Various PS and code style fixes
1. [](#bugfix)
    * Fix default generator metadata
    * Fix for broken image processing caused by `Uri::convertUrl()` bugs
    * Fix loading JS and CSS from collections #623
    * Fix stream overriding
    * Remove the URL extension for home link
    * Fix permissions when the user has no access level set at all
    * Fix issue with user with multiple groups getting denied on first group
    * Fixed an issue with `Pages()` internal cache lookup not being unique enough
    * Fix for bug with `site.redirects` and `site.routes` being an empty list
    * [Markdown] Don't process links for **special protocols**
    * [Whoops] serve JSON errors when request is JSON


# v1.0.8
## 01/08/2016

1. [](#new)
    * Added `rotate`, `flip` and `fixOrientation` image medium methods
1. [](#bugfix)
    * Removed IP from Nonce generation. Should be more reliable in a variety of scenarios

# v1.0.7
## 01/07/2016

1. [](#new)
    * Added `composer create-project` as an additional installation method #585
    * New optional system config setting to strip home from page routs and urls #561
    * Added Greek, Finnish, Norwegian, Polish, Portuguese, and Romanian languages
    * Added new `Page->topParent()` method to return top most parent of a page
    * Added plugins configuration tab to debugger
    * Added support for APCu and PHP7.0 via new Doctrine Cache release
    * Added global setting for `twig_first` processing (false by default)
    * New configuration options for Session settings #553
1. [](#improved)
    * Switched to SSL for GPM calls
    * Use `URI->host()` for session domain
    * Add support for `open_basedir` when installing packages via GPM
    * Improved `Utils::generateNonceString()` method to handle reverse proxies
    * Optimized core thumbnails saving 38% in file size
    * Added new `bin/gpm index --installed-only` option
    * Improved GPM errors to provider more helpful diagnostic of issues
    * Removed old hardcoded PHP version references
    * Moved `onPageContentProcessed()` event so it's fired more reliably
    * Maintain md5 keys during sorting of Assets #566
    * Update to Caddyfile for Caddy web server
1. [](#bugfix)
    * Fixed an issue with cache/config checksum not being set on cache load
    * Fix for page blueprint and theme inheritance issue #534
    * Set `ZipBackup` timeout to 10 minutes if possible
    * Fix case where we only have inline data for CSS or JS  #565
    * Fix `bin/grav sandbox` command to work with new `webserver-config` folder
    * Fix for markdown attributes on external URLs
    * Fixed issue where `data:` page header was acting as `publish_date:`
    * Fix for special characters in URL parameters (e.g. /tag:c++) #541
    * Safety check for an array of nonces to only use the first one

# v1.0.6
## 12/22/2015

1. [](#new)
    * Set minimum requirements to [PHP 5.5.9](http://bit.ly/1Jt9OXO)
    * Added `saveConfig` to Themes
1. [](#improved)
    * Updated Whoops to new 2.0 version (PHP 7.0 compatible)
    * Moved sample web server configs into dedicated directory
    * FastCGI will use Apache's `mod_deflate` if gzip turned off
1. [](#bugfix)
    * Fix broken media image operators
    * Only call extra method of blueprints if blueprints exist
    * Fix lang prefix in url twig variables #523
    * Fix case insensitive HTTPS check #535
    * Field field validation handles case `multiple` missing

# v1.0.5
## 12/18/2015

1. [](#new)
    * Add ability to extend markdown with plugins
    * Added support for plugins to have individual language files
    * Added `7z` to media formats
    * Use Grav's fork of Parsedown until PR is merged
    * New function to persist plugin configuration to disk
    * GPM `selfupgrade` will now check PHP version requirements
1. [](#improved)
    * If the field allows multiple files, return array
    * Handle non-array values in file validation
1. [](#bugfix)
    * Fix when looping `fields` param in a `list` field
    * Properly convert commas to spaces for media attributes
    * Forcing Travis VM to HI timezone to address future files in zip file

# v1.0.4
## 12/12/2015

1. [](#bugfix)
    * Needed to put default image folder permissions for YAML compatibility

# v1.0.3
## 12/11/2015

1. [](#bugfix)
    * Fixed issue when saving config causing incorrect image cache folder perms

# v1.0.2
## 12/11/2015

1. [](#bugfix)
    * Fix for timing display in debugbar

# v1.0.1
## 12/11/2015

1. [](#improved)
    * Reduced package sizes by removing extra vendor dev bits
1. [](#bugfix)
    * Fix issue when you enable debugger from admin plugin

# v1.0.0
## 12/11/2015

1. [](#new)
    * Add new link attributes via markdown media
    * Added setters to set state of CSS/JS pipelining
    * Added `user/accounts` to `.gitignore`
    * Added configurable permissions option for Image cache
1. [](#improved)
    * Hungarian translation updated
    * Refactored Theme initialization for improved flexibility
    * Wrapped security section of account blueprints in an 'super user' authorize check
    * Minor performance optimizations
    * Updated core page blueprints with markdown preview option
    * Added useful cache info output to Debugbar
    * Added `iconv` polyfill library used by Symfony 2.8
    * Force lowercase of username in a few places for case sensitive filesystems
1. [](#bugfix)
    * Fix for GPM problems "Call to a member function set() on null"
    * Fix for individual asset pipeline values not functioning
    * Fix `Page::copy()` and `Page::move()` to support multiple moves at once
    * Fixed page moving of a page with no content
    * Fix for wrong ordering when moving many pages
    * Escape root path in page medium files to work with special characters
    * Add missing parent constructor to Themes class
    * Fix missing file error in `bin/grav sandbox` command
    * Fixed changelog differ when upgrading Grav
    * Fixed a logic error in `Validation->validate()`
    * Make `$container` available in `setup.php` to fix multi-site

# v1.0.0-rc.6
## 12/01/2015

1. [](#new)
    * Refactor Config classes for improved performance!
    * Refactor Data classes to use `NestedArrayAccess` instead of `DataMutatorTrait`
    * Added support for `classes` and `id` on medium objects to set CSS values
    * Data objects: Allow function call chaining
    * Data objects: Lazy load blueprints only if needed
    * Automatically create unique security salt for each configuration
    * Added Hungarian translation
    * Added support for User groups
1. [](#improved)
    * Improved robots.txt to disallow crawling of non-user folders
    * Nonces only generated once per action and process
    * Added IP into Nonce string calculation
    * Nonces now use random string with random salt to improve performance
    * Improved list form handling #475
    * Vendor library updates
1. [](#bugfix)
    * Fixed help output for `bin/plugin`
    * Fix for nested logic for lists and form parsing #273
    * Fix for array form fields and last entry not getting deleted
    * Should not be able to set parent to self #308

# v1.0.0-rc.5
## 11/20/2015

1. [](#new)
    * Added **nonce** functionality for all admin forms for improved security
    * Implemented the ability for Plugins to provide their own CLI commands through `bin/plugin`
    * Added Croatian translation
    * Added missing `umask_fix` property to `system.yaml`
    * Added current theme's config to global config. E.g. `config.theme.dropdown_enabled`
    * Added `append_url_extension` option to system config & page headers
    * Users have a new `state` property to allow disabling/banning
    * Added new `Page.relativePagePath()` helper method
    * Added new `|pad` Twig filter for strings (uses `str_pad()`)
    * Added `lighttpd.conf` for Lightly web server
1. [](#improved)
    * Clear previously applied operations when doing a reset on image media
    * Password no longer required when editing user
    * Improved support for trailing `/` URLs
    * Improved `.nginx.conf` configuration file
    * Improved `.htaccess` security
    * Updated vendor libs
    * Updated `composer.phar`
    * Use streams instead of paths for `clearCache()`
    * Use PCRE_UTF8 so unicode strings can be regexed in Truncator
    * Handle case when login plugin is disabled
    * Improved `quality` functionality in media handling
    * Added some missing translation strings
    * Deprecated `bin/grav newuser` in favor of `bin/plugin login new-user`
    * Moved fallback types to use any valid media type
    * Renamed `system.pages.fallback_types` to `system.media.allowed_fallback_types`
    * Removed version number in default `generator` meta tag
    * Disable time limit in case of slow downloads
    * Removed default hash in `system.yaml`
1. [](#bugfix)
    * Fix for media using absolute URLs causing broken links
    * Fix theme auto-loading #432
    * Don't create empty `<style>` or `<script>` scripts if no data
    * Code cleanups
    * Fix undefined variable in Config class
    * Fix exception message when label is not set
    * Check in `Plugins::get()` to ensure plugins exists
    * Fixed GZip compression making output buffering work correctly with all servers and browsers
    * Fixed date representation in system config

# v1.0.0-rc.4
## 10/29/2015

1. [](#bugfix)
    * Fixed a fatal error if you have a collection with missing or invalid `@page: /route`

# v1.0.0-rc.3
## 10/29/2015

1. [](#new)
    * New Page collection options! `@self.parent, @self.siblings, @self.descendants` + more
    * White list of file types for fallback route functionality (images by default)
1. [](#improved)
    * Assets switched from defines to streams
1. [](#bugfix)
    * README.md typos fixed
    * Fixed issue with routes that have lang string in them (`/en/english`)
    * Trim strings before validation so whitespace is not satisfy 'required'

# v1.0.0-rc.2
## 10/27/2015

1. [](#new)
    * Added support for CSS Asset groups
    * Added a `wrapped_site` system option for themes/plugins to use
    * Pass `Page` object as event to `onTwigPageVariables()` event hook
    * New `Data.items()` method to get all items
1. [](#improved)
    * Missing pipelined remote asset will now fail quietly
    * More reliably handle inline JS and CSS to remove only surrounding HTML tags
    * `Medium.meta` returns new Data object so null checks are possible
    * Improved Medium metadata merging to allow for automatic title/alt/class attributes
    * Moved Grav object to global variable rather than template variable (useful for macros)
    * German language improvements
    * Updated bundled composer
1. [](#bugfix)
    * Accept variety of `true` values in `User.authorize()` method
    * Fix for `Validation` throwing an error if no label set

# v1.0.0-rc.1
## 10/23/2015

1. [](#new)
    * Use native PECL YAML parser if installed for 4X speed boost in parsing YAML files
    * Support for inherited theme class
    * Added new default language prepend system configuration option
    * New `|evaluate` Twig filter to evaluate a string as twig
    * New system option to ignore all **hidden** files and folders
    * New system option for default redirect code
    * Added ability to append specific `[30x]` codes to redirect URLs
    * Added `url_taxonomy_filters` for page collections
    * Added `@root` page and `recurse` flag for page collections
    * Support for **multiple** page collection types as an array
    * Added Dutch language file
    * Added Russian language file
    * Added `remove` method to User object
1. [](#improved)
    * Moved hardcoded mimetypes to `media.yaml` to be treated as Page media files
    * Set `errors: display: false` by default in `system.yaml`
    * Strip out extra slashes in the URI
    * Validate hostname to ensure it is valid
    * Ignore more SCM folders in Backups
    * Removed `home_redirect` settings from `system.yaml`
    * Added Page `media` as root twig object for consistency
    * Updated to latest vendor libraries
    * Optimizations to Asset pipeline logic for minor speed increase
    * Block direct access to a variety of files in `.htaccess` for increased security
    * Debugbar vendor library update
    * Always fallback to english if other translations are not available
1. [](#bugfix)
    * Fix for redirecting external URL with multi-language
    * Fix for Asset pipeline not respecting asset groups
    * Fix language files with child/parent theme relationships
    * Fixed a regression issue resulting in incorrect default language
    * Ensure error handler is initialized before URI is processed
    * Use default language in Twig if active language is not set
    * Fixed issue with `safeEmailFilter()` Twig filter not separating with `;` properly
    * Fixed empty YAML file causing error with native PECL YAML parser
    * Fixed `SVG` mimetype
    * Fixed incorrect `Cache-control: max-age` value format

# v0.9.45
## 10/08/2015

1. [](#bugfix)
    * Fixed a regression issue resulting in incorrect default language

# v0.9.44
## 10/07/2015

1. [](#new)
    * Added Redis back as a supported cache mechanism
    * Allow Twig `nicetime` translations
    * Added `-y` option for 'Yes to all' in `bin/gpm update`
    * Added CSS `media` attribute to the Assets manager
    * New German language support
    * New Czech language support
    * New French language support
    * Added `modulus` twig filter
1. [](#improved)
    * URL decode in medium actions to allow complex syntax
    * Take into account `HTTP_HOST` before `SERVER_NAME` (helpful with Nginx)
    * More friendly cache naming to ease manual management of cache systems
    * Added default Apache resource for `DirectoryIndex`
1. [](#bugfix)
    * Fix GPM failure when offline
    * Fix `open_basedir` error in `bin/gpm install`
    * Fix an HHVM error in Truncator
    * Fix for XSS vulnerability with params
    * Fix chaining for responsive size derivatives
    * Fix for saving pages when removing the page title and all other header elements
    * Fix when saving array fields
    * Fix for ports being included in `HTTP_HOST`
    * Fix for Truncator to handle PHP tags gracefully
    * Fix for locate style lang codes in `getNativeName()`
    * Urldecode image basenames in markdown

# v0.9.43
## 09/16/2015

1. [](#new)
    * Added new `AudioMedium` for HTML5 audio
    * Added ability for Assets to be added and displayed in separate *groups*
    * New support for responsive image derivative sizes
1. [](#improved)
    * GPM theme install now uses a `copy` method so new files are not lost (e.g. `/css/custom.css`)
    * Code analysis improvements and cleanup
    * Removed Twig panel from debugger (no longer supported in Twig 1.20)
    * Updated composer packages
    * Prepend active language to `convertUrl()` when used in markdown links
    * Added some pre/post flight options for installer via blueprints
    * Hyphenize the site name in the backup filename
1. [](#bugfix)
    * Fix broken routable logic
    * Check for `phpinfo()` method in case it is restricted by hosting provider
    * Fixes for windows when running GPM
    * Fix for ampersand (`&`) causing error in `truncateHtml()` via `Page.summary()`

# v0.9.42
## 09/11/2015

1. [](#bugfix)
    * Fixed `User.authorise()` to be backwards compabile

# v0.9.41
## 09/11/2015

1. [](#new)
    * New and improved multibyte-safe TruncateHTML function and filter
    * Added support for custom page date format
    * Added a `string` Twig filter to render as json_encoded string
    * Added `authorize` Twig filter
    * Added support for theme inheritance in the admin
    * Support for multiple content collections on a page
    * Added configurable files/folders ignores for pages
    * Added the ability to set the default PHP locale and override via multi-lang configuration
    * Added ability to save as YAML via admin
    * Added check for `mbstring` support
    * Added new `redirect` header for pages
1. [](#improved)
    * Changed dependencies from `develop` to `master`
    * Updated logging to log everything from `debug` level on (was `warning`)
    * Added missing `accounts/` folder
    * Default to performing a 301 redirect for URIs with trailing slashes
    * Improved Twig error messages
    * Allow validating of forms from anywhere such as plugins
    * Added logic so modular pages are by default non-routable
    * Hide password input in `bin/grav newuser` command
1. [](#bugfix)
    * Fixed `Pages.all()` not returning modular pages
    * Fix for modular template types not getting found
    * Fix for `markdown_extra:` overriding `markdown:extra:` setting
    * Fix for multi-site routing
    * Fix for multi-lang page name error
    * Fixed a redirect loop in `URI` class
    * Fixed a potential error when `unsupported_inline_types` is empty
    * Correctly generate 2x retina image
    * Typo fixes in page publish/unpublish blueprint

# v0.9.40
## 08/31/2015

1. [](#new)
    * Added some new Twig filters: `defined`, `rtrim`, `ltrim`
    * Admin support for customizable page file name + template override
1. [](#improved)
    * Better message for incompatible/unsupported Twig template
    * Improved User blueprints with better help
    * Switched to composer **install** rather than **update** by default
    * Admin autofocus on page title
    * `.htaccess` hardening (`.htaccess` & `htaccess.txt`)
    * Cache safety checks for missing folders
1. [](#bugfix)
    * Fixed issue with unescaped `o` character in date formats

# v0.9.39
## 08/25/2015

1. [](#bugfix)
    * `Page.active()` not triggering on **homepage**
    * Fix for invalid session name in Opera browser

# v0.9.38
## 08/24/2015

1. [](#new)
    * Added `language` to **user** blueprint
    * Added translations to blueprints
    * New extending logic for blueprints
    * Blueprints are now loaded with Streams to allow for better overrides
    * Added new Symfony `dump()` method
1. [](#improved)
    * Catch YAML header parse exception so site doesn't die
    * Better `Page.parent()` logic
    * Improved GPM display layout
    * Tweaked default page layout
    * Unset route and slug for improved reliability of route changes
    * Added requirements to README.md
    * Updated various libraries
    * Allow use of custom page date field for dateRange collections
1. [](#bugfix)
    * Slug fixes with GPM
    * Unset plaintext password on save
    * Fix for trailing `/` not matching active children

# v0.9.37
## 08/12/2015

3. [](#bugfix)
    * Fixed issue when saving `header.process` in page forms via the **admin plugin**
    * Fixed error due to use of `set_time_limit` that might be disabled on some hosts

# v0.9.36
## 08/11/2015

1. [](#new)
    * Added a new `newuser` CLI command to create user accounts
    * Added `default` blueprint for all templates
    * Support `user` and `system` language translation merging
1. [](#improved)
    * Added isSymlink method in GPM to determine if Grav is symbolically linked or not
    * Refactored page recursing
    * Updated blueprints to use new toggles
    * Updated blueprints to use current date for date format fields
    * Updated composer.phar
    * Use sessions for admin even when disabled for site
    * Use `GRAV_ROOT` in session identifier

# v0.9.35
## 08/06/2015

1. [](#new)
    * Added `body_classes` field
    * Added `visiblity` toggle and help tooltips on new page form
    * Added new `Page.unsetRoute()` method to allow admin to regenerate the route
2. [](#improved)
    * User save no longer stores username each time
    * Page list form field now shows all pages except root
    * Removed required option from page title
    * Added configuration settings for running Nginx in sub directory
3. [](#bugfix)
    * Fixed deep translation merging
    * Fixed broken **metadata** merging with site defaults
    * Fixed broken **summary** field
    * Fixed broken robots field
    * Fixed GPM issue when using cURL, throwing an `Undefined offset: 1` exception
    * Removed duplicate hidden page `type` field

# v0.9.34
## 08/04/2015

1. [](#new)
    * Added new `cache_all` system setting + media `cache()` method
    * Added base languages configuration
    * Added property language to page to help plugins identify page language
    * New `Utils::arrayFilterRecursive()` method
2. [](#improved)
    * Improved Session handling to support site and admin independently
    * Allow Twig variables to be modified in other events
    * Blueprint updates in preparation for Admin plugin
    * Changed `Inflector` from static to object and added multi-language support
    * Support for admin override of a page's blueprints
3. [](#bugfix)
    * Removed unused `use` in `VideoMedium` that was causing error
    * Array fix in `User.authorise()` method
    * Fix for typo in `translations_fallback`
    * Fixed moving page to the root

# v0.9.33
## 07/21/2015

1. [](#new)
    * Added new `onImageMediumSaved()` event (useful for post-image processing)
    * Added `Vary: Accept-Encoding` option
2. [](#improved)
    * Multilang-safe delimiter position
    * Refactored Twig classes and added optional umask setting
    * Removed `pageinit()` timing
    * `Page->routable()` now takes `published()` state into account
    * Improved how page extension is set
    * Support `Language->translate()` method taking string and array
3. [](#bugfix)
    * Fixed `backup` command to include empty folders

# v0.9.32
## 07/14/2015

1. [](#new)
    * Detect users preferred language via `http_accept_language` setting
    * Added new `translateArray()` language method
2. [](#improved)
    * Support `en` translations by default for plugins & themes
    * Improved default generator tag
    * Minor language tweaks and fixes
3. [](#bugfix)
    * Fix for session active language and homepage redirects
    * Ignore root-level page rather than throwing error

# v0.9.31
## 07/09/2015

1. [](#new)
    * Added xml, json, css and js to valid media file types
2. [](#improved)
    * Better handling of unsupported media type downloads
    * Improved `bin/grav backup` command to mimic admin plugin location/name
3. [](#bugfix)
    * Critical fix for broken language translations
    * Fix for Twig markdown filter error
    * Safety check for download extension

# v0.9.30
## 07/08/2015

1. [](#new)
    * BIG NEWS! Extensive Multi-Language support is all new in 0.9.30!
    * Translation support via Twig filter/function and PHP method
    * Page specific default route
    * Page specific route aliases
    * Canonical URL route support
    * Added built-in session support
    * New `Page.rawRoute()` to get a consistent folder-based route to a page
    * Added option to always redirect to default page on alias URL
    * Added language safe redirect function for use in core and plugins
2. [](#improved)
    * Improved `Page.active()` and `Page.activeChild()` methods to support route aliases
    * Various spelling corrections in `.php` comments, `.md` and `.yaml` files
    * `Utils::startsWith()` and `Utils::endsWith()` now support needle arrays
    * Added a new timer around `pageInitialized` event
    * Updated jQuery library to v2.1.4
3. [](#bugfix)
    * In-page CSS and JS files are now handled properly
    * Fix for `enable_media_timestamp` not working properly

# v0.9.29
## 06/22/2015

1. [](#new)
    * New and improved Regex-powered redirect and route alias logic
    * Added new `onBuildPagesInitialized` event for memory critical or time-consuming plugins
    * Added a `setSummary()` method for pages
2. [](#improved)
    * Improved `MergeConfig()` logic for more control
    * Travis skeleton build trigger implemented
    * Set composer.json versions to stable versions where possible
    * Disabled `last_modified` and `etag` page headers by default (causing too much page caching)
3. [](#bugfix)
    * Preload classes during `bin/gpm selfupgrade` to avoid issues with updated classes
    * Fix for directory relative _down_ links

# v0.9.28
## 06/16/2015

1. [](#new)
    * Added method to set raw markdown on a page
    * Added ability to enabled system and page level `etag` and `last_modified` headers
2. [](#improved)
    * Improved image path processing
    * Improved query string handling
    * Optimization to image handling supporting URL encoded filenames
    * Use global `composer` when available rather than Grv provided one
    * Use `PHP_BINARY` constant rather than `php` executable
    * Updated Doctrine Cache library
    * Updated Symfony libraries
    * Moved `convertUrl()` method to Uri object
3. [](#bugfix)
    * Fix incorrect slug causing problems with CLI `uninstall`
    * Fix Twig runtime error with assets pipeline in sufolder installations
    * Fix for `+` in image filenames
    * Fix for dot files causing issues with page processing
    * Fix for Uri path detection on Windows platform
    * Fix for alternative media resolutions
    * Fix for modularTypes key properties

# v0.9.27
## 05/09/2015

1. [](#new)
    * Added new composer CLI command
    * Added page-level summary header overrides
    * Added `size` back for Media objects
    * Refactored Backup command in preparation for admin plugin
    * Added a new `parseLinks` method to Plugins class
    * Added `starts_with` and `ends_with` Twig filters
2. [](#improved)
    * Optimized install of vendor libraries for speed improvement
    * Improved configuration handling in preparation for admin plugin
    * Cache optimization: Don't cache Twig templates when you pass dynamic params
    * Moved `Utils::rcopy` to `Folder::rcopy`
    * Improved `Folder::doDelete`
    * Added check for required Curl in GPM
    * Updated included composer.phar to latest version
    * Various blueprint fixes for admin plugin
    * Various PSR and code cleanup tasks
3. [](#bugfix)
    * Fix issue with Gzip not working with `onShutDown()` event
    * Fix for URLs with trailing slashes
    * Handle condition where certain errors resulted in blank page
    * Fix for issue with theme name equal to base_url and asset pipeline
    * Fix to properly normalize font rewrite path
    * Fix for absolute URLs below the current page
    * Fix for `..` page references

# v0.9.26
## 04/24/2015

3. [](#bugfix)
    * Fixed issue with homepage routes failing with 'dirname' error

# v0.9.25
## 04/24/2015

1. [](#new)
    * Added support for E-Tag, Last-Modified, Cache-Control and Page-based expires headers
2. [](#improved)
    * Refactored media image handling to make it more flexible and support absolute paths
    * Refactored page modification check process to make it faster
    * User account improvements in preparation for admin plugin
    * Protect against timing attacks
    * Reset default system expires time to 0 seconds (can override if you need to)
3. [](#bugfix)
    * Fix issues with spaces in webroot when using `bin/grav install`
    * Fix for spaces in relative directory
    * Bug fix in collection filtering

# v0.9.24
## 04/15/2015

1. [](#new)
    * Added support for chunked downloads of Assets
    * Added new `onBeforeDownload()` event
    * Added new `download()` and `getMimeType()` methods to Utils class
    * Added configuration option for supported page types
    * Added assets and media timestamp options (off by default)
    * Added page expires configuration option
2. [](#bugfix)
    * Fixed issue with Nginx/Gzip and `ob_flush()` throwing error
    * Fixed assets actions on 'direct media' URLs
    * Fix for 'direct assets` with any parameters

# v0.9.23
## 04/09/2015

1. [](#bugfix)
    * Fix for broken GPM `selfupgrade` (Grav 0.9.21 and 0.9.22 will need to manually upgrade to this version)

# v0.9.22
## 04/08/2015

1. [](#bugfix)
    * Fix to normalize GRAV_ROOT path for Windows
    * Fix to normalize Media image paths for Windows
    * Fix for GPM `selfupgrade` when you are on latest version

# v0.9.21
## 04/07/2015

1. [](#new)
    * Major Media functionality enhancements: SVG, Animated GIF, Video support!
    * Added ability to configure default image quality in system configuration
    * Added `sizes` attributes for custom retina image breakpoints
2. [](#improved)
    * Don't scale @1x retina images
    * Add filter to Iterator class
    * Updated various composer packages
    * Various PSR fixes

# v0.9.20
## 03/24/2015

1. [](#new)
    * Added `addAsyncJs()` and `addDeferJs()` to Assets manager
    * Added support for extranal URL redirects
2. [](#improved)
    * Fix unpredictable asset ordering when set from plugin/system
    * Updated `nginx.conf` to ensure system assets are accessible
    * Ensure images are served as static files in Nginx
    * Updated vendor libraries to latest versions
    * Updated included composer.phar to latest version
3. [](#bugfix)
    * Fixed issue with markdown links to `#` breaking HTML

# v0.9.19
## 02/28/2015

1. [](#new)
    * Added named assets capability and bundled jQuery into Grav core
    * Added `first()` and `last()` to `Iterator` class
2. [](#improved)
    * Improved page modification routine to skip _dot files_
    * Only use files to calculate page modification dates
    * Broke out Folder iterators into their own classes
    * Various Sensiolabs Insight fixes
3. [](#bugfix)
    * Fixed `Iterator.nth()` method

# v0.9.18
## 02/19/2015

1. [](#new)
    * Added ability for GPM `install` to automatically install `_demo` content if found (w/backup)
    * Added ability for themes and plugins to have dependencies required to install via GPM
    * Added ability to override the system timezone rather than relying on server setting only
    * Added new Twig filter `random_string` for generating random id values
    * Added new Twig filter `markdown` for on-the-fly markdown processing
    * Added new Twig filter `absoluteUrl` to convert relative to absolute URLs
    * Added new `processTemplate()` method to Twig object for on-the-fly processing of twig template
    * Added `rcopy()` and `contains()` helper methods in Utils
2. [](#improved)
    * Provided new `param_sep` variable to better support Apache on Windows
    * Moved parsedown configuration into the trait
    * Added optional **deep-copy** option to `mergeConfig()` for plugins
    * Updated bundled `composer.phar` package
    * Various Sensiolabs Insight fixes - Silver level now!
    * Various PSR Fixes
3. [](#bugfix)
    * Fix for windows platforms not displaying installed themes/plugins via GPM
    * Fix page IDs not picking up folder-only pages

# v0.9.17
## 02/05/2015

1. [](#new)
    * Added **full HHVM support!** Get your speed on with Facebook's crazy fast PHP JIT compiler
2. [](#improved)
    * More flexible page summary control
    * Support **CamelCase** plugin and theme class names. Replaces dashes and underscores
    * Moved summary delimiter into `site.yaml` so it can be configurable
    * Various PSR fixes
3. [](#bugfix)
     * Fix for `mergeConfig()` not falling back to defaults
     * Fix for `addInlineCss()` and `addInlineJs()` Assets not working between Twig tags
     * Fix for Markdown adding HTML tags into inline CSS and JS

# v0.9.16
## 01/30/2015

1. [](#new)
    * Added **Retina** and **Responsive** image support via Grav media and `srcset` image attribute
    * Added image debug option that overlays responsive resolution
    * Added a new image cache stream
2. [](#improved)
    * Improved the markdown Lightbox functionality to better mimic Twig version
    * Fullsize Lightbox can now have filters applied
    * Added a new `mergeConfig()` method to Plugin class to merge system + page header configuration
    * Added a new `disable()` method to Plugin class to programmatically disable a plugin
    * Updated Parsedown and Parsedown Extra to address bugs
    * Various PSR fixes
3. [](#bugfix)
     * Fix bug with image dispatch in traditionally _non-routable_ pages
     * Fix for markdown link not working on non-current pages
     * Fix for markdown images not being found on homepage

# v0.9.15
## 01/23/2015

3. [](#bugfix)
     * Typo in video mime types
     * Fix for old `markdown_extra` system setting not getting picked up
     * Fix in regex for Markdown links with numeric values in path
     * Fix for broken image routing mechanism that got broken at some point
     * Fix for markdown images/links in pages with page slug override

# v0.9.14
## 01/23/2015

1. [](#new)
    * Added **GZip** support
    * Added multiple configurations via `setup.php`
    * Added base structure for unit tests
    * New `onPageContentRaw()` plugin event that processes before any page processing
    * Added ability to dynamically set Metadata on page
    * Added ability to dynamically configure Markdown processing via Parsedown options
2. [](#improved)
    * Refactored `page.content()` method to be more flexible and reliable
    * Various updates and fixes for streams resulting in better multi-site support
    * Updated Twig, Parsedown, ParsedownExtra, DoctrineCache libraries
    * Refactored Parsedown trait
    * Force modular pages to be non-visible in menus
    * Moved RewriteBase before Exploits in `.htaccess`
    * Added standard video formats to Media support
    * Added priority for inline assets
    * Check for uniqueness when adding multiple inline assets
    * Improved support for Twig-based URLs inside Markdown links and images
    * Improved Twig `url()` function
3. [](#bugfix)
    * Fix for HTML entities quotes in Metadata values
    * Fix for `published` setting to have precedent of `publish_date` and `unpublish_date`
    * Fix for `onShutdown()` events not closing connections properly in **php-fpm** environments

# v0.9.13
## 01/09/2015

1. [](#new)
    * Added new published `true|false` state in page headers
    * Added `publish_date` in page headers to automatically publish page
    * Added `unpublish_date` in page headers to automatically unpublish page
    * Added `dateRange()` capability for collections
    * Added ability to dynamically control Cache lifetime programmatically
    * Added ability to sort by anything in the page header. E.g. `sort: header.taxonomy.year`
    * Added various helper methods to collections: `copy, nonVisible, modular, nonModular, published, nonPublished, nonRoutable`
2. [](#improved)
    * Modified all Collection methods so they can be chained together: `$collection->published()->visible()`
    * Set default Cache lifetime to default of 1 week (604800 seconds) - was infinite
    * House-cleaning of some unused methods in Pages object
3. [](#bugfix)
    * Fix `uninstall` GPM command that was broken in last release
    * Fix for intermittent `undefined index` error when working with Collections
    * Fix for date of some pages being set to incorrect future timestamps

# v0.9.12
## 01/06/2015

1. [](#new)
    * Added an all-access robots.txt file for search engines
    * Added new GPM `uninstall` command
    * Added support for **in-page** Twig processing in **modular** pages
    * Added configurable support for `undefined` Twig functions and filters
2. [](#improved)
    * Fall back to default `.html` template if error occurs on non-html pages
    * Added ability to have PSR-1 friendly plugin names (CamelCase, no-dashes)
    * Fix to `composer.json` to deter API rate-limit errors
    * Added **non-exception-throwing** handler for undefined methods on `Medium` objects
3. [](#bugfix)
    * Fix description for `self-upgrade` method of GPM command
    * Fix for incorrect version number when performing GPM `update`
    * Fix for argument description of GPM `install` command
    * Fix for recalcitrant CodeKit mac application

# v0.9.11
## 12/21/2014

1. [](#new)
    * Added support for simple redirects as well as routes
2. [](#improved)
    * Handle Twig errors more cleanly
3. [](#bugfix)
    * Fix for error caused by invalid or missing user agent string
    * Fix for directory relative links and URL fragments (#pagelink)
    * Fix for relative links with no subfolder in `base_url`

# v0.9.10
## 12/12/2014

1. [](#new)
    * Added Facebook-style `nicetime` date Twig filter
2. [](#improved)
    * Moved `clear-cache` functionality into Cache object required for Admin plugin
3. [](#bugfix)
    * Fix for undefined index with previous/next buttons

# v0.9.9
## 12/05/2014

1. [](#new)
    * Added new `@page` collection type
    * Added `ksort` and `contains` Twig filters
    * Added `gist` Twig function
2. [](#improved)
    * Refactored Page previous/next/adjacent functionality
    * Updated to Symfony 2.6 for yaml/console/event-dispatcher libraries
    * More PSR code fixes
3. [](#bugfix)
    * Fix for over-escaped apostrophes in YAML

# v0.9.8
## 12/01/2014

1. [](#new)
    * Added configuration option to set default lifetime on cache saves
    * Added ability to set HTTP status code from page header
    * Implemented simple wild-card custom routing
2. [](#improved)
    * Fixed elusive double load to fully cache issue (crossing fingers...)
    * Ensure Twig tags are treated as block items in markdown
    * Removed some older deprecated methods
    * Ensure onPageContentProcessed() event only fires when not cached
    * More PSR code fixes
3. [](#bugfix)
    * Fix issue with miscalculation of blog separator location `===`

# v0.9.7
## 11/24/2014

1. [](#improved)
    * Nginx configuration updated
    * Added gitter.im badge to README
    * Removed `set_time_limit()` and put checks around `ignore_user_abort`
    * More PSR code fixes
2. [](#bugfix)
    * Fix issue with non-valid asset path showing up when they shouldn't
    * Fix for JS asset pipeline and scripts that don't end in `;`
    * Fix for schema-based markdown URLs broken routes (eg `mailto:`)

# v0.9.6
## 11/17/2014

1. [](#improved)
    * Moved base_url variables into Grav container
    * Forced media sorting to use natural sort order by default
    * Various PSR code tidying
    * Added filename, extension, thumb to all medium objects
2. [](#bugfix)
    * Fix for infinite loop in page.content()
    * Fix hostname for configuration overrides
    * Fix for cached configuration
    * Fix for relative URLs in markdown on installs with no base_url
    * Fix for page media images with uppercase extension

# v0.9.5
## 11/09/2014

1. [](#new)
    * Added quality setting to medium for compression configuration of images
    * Added new onPageContentProcessed() event that is post-content processing but pre-caching
2. [](#improved)
    * Added support for AND and OR taxonomy filtering.  AND by default (was OR)
    * Added specific clearing options for CLI clear-cache command
    * Moved environment method to URI so it can be accessible in plugins and themes
    * Set Grav's output variable to public so it can be manipulated in onOutputGenerated event
    * Updated vendor libraries to latest versions
    * Better handing of 'home' in active menu state detection
    * Various PSR code tidying
    * Improved some error messages and notices
3. [](#bugfix)
    * Force route rebuild when configuration changes
    * Fix for 'installed undefined' error in CLI versions command
    * Do not remove the JSON/Text error handlers
    * Fix for supporting inline JS and CSS when Asset pipeline enabled
    * Fix for Data URLs in CSS being badly formed
    * Fix Markdown links with fragment and query elements

# v0.9.4
## 10/29/2014

1. [](#new)
    * New improved Debugbar with messages, timing, config, twig information
    * New exception handling system utilizing Whoops
    * New logging system utilizing Monolog
    * Support for auto-detecting environment configuration
    * New version command for CLI
    * Integrate Twig dump() calls into Debugbar
2. [](#improved)
    * Selfupgrade now clears cache on successful upgrade
    * Selfupgrade now supports files without extensions
    * Improved error messages when plugin is missing
    * Improved security in .htaccess
    * Support CSS/JS/Image assets in vendor/system folders via .htaccess
    * Add support for system timers
    * Improved and optimized configuration loading
    * Automatically disable Debugbar on non-HTML pages
    * Disable Debugbar by default
3. [](#bugfix)
    * More YAML blueprint fixes
    * Fix potential double // in assets
    * Load debugger as early as possible

# v0.9.3
## 10/09/2014

1. [](#new)
    * GPM (Grav Package Manager) Added
    * Support for multiple Grav configurations
    * Dynamic media support via URL
    * Added inlineCss and inlineJs support for Assets
2. [](#improved)
    * YAML caching for increased performance
    * Use stream wrapper in pages, plugins and themes
    * Switched to RocketTheme toolbox for some core functionality
    * Renamed `setup` CLI command to `sandbox`
    * Broke cache types out into multiple directories in the cache folder
    * Removed vendor libs from github repository
    * Various PSR cleanup of code
    * Various Blueprint updates to support upcoming admin plugin
    * Added ability to filter page children for normal/modular/all
    * Added `sort_by_key` twig filter
    * Added `visible()` and `routable()` filters to page collections
    * Use session class in shutdown process
    * Improvements to modular page loading
    * Various code cleanup and optimizations
3. [](#bugfix)
    * Fixed file checking not updating the last modified time. For real this time!
    * Switched debugger to PRODUCTION mode by default
    * Various fixes in URI class for increased reliability

# v0.9.2
## 09/15/2014

1. [](#new)
    * New flexible site and page metadata support including ObjectGraph and Facebook
    * New method to get user IP address in URI object
    * Added new onShutdown() event that fires after connection is closed for Async features
2. [](#improved)
    * Skip assets pipeline minify on Windows platforms by default due to PHP issue 47689
    * Fixed multiple level menus not highlighting correctly
    * Updated some blueprints in preparation for admin plugin
    * Fail gracefully when theme does not exist
    * Add stream support into ResourceLocator::addPath()
    * Separate themes from plugins, add themes:// stream and onTask events
    * Added barDump() to Debugger
    * Removed stray test page
    * Override modified only if a non-markdown file was modified
    * Added assets attributes support
    * Auto-run composer install when running the Grav CLI
    * Vendor folder removed from repository
    * Minor configuration performance optimizations
    * Minor debugger performance optimizations
3. [](#bugfix)
    * Fix url() twig function when Grav isn't installed at root
    * Workaround for PHP bug 52065
    * Fixed getList() method on Pages object that was not working
    * Fix for open_basedir error
    * index.php now warns if not running on PHP 5.4
    * Removed memcached option (redundant)
    * Removed memcache from auto setup, added memcache server configuration option
    * Fix broken password validation
    * Back to proper PSR-4 Autoloader

# v0.9.1
## 09/02/2014

1. [](#new)
    * Added new `theme://` PHP stream for current theme
2. [](#improved)
    * Default to new `file` modification checking rather than `folder`
    * Added support for various markdown link formats to convert to Grav-friendly URLs
    * Moved configure() from Theme to Themes class
    * Fix autoloading without composer update -o
    * Added support for Twig url method
    * Minor code cleanup
3. [](#bugfix)
    * Fixed issue with page changes not being picked up
    * Fixed Minify to provide `@supports` tag compatibility
    * Fixed ResourceLocator not working with multiple paths
    * Fixed issue with Markdown process not stripping LFs
    * Restrict file type extensions for added security
    * Fixed template inheritance
    * Moved Browser class to proper location

# v0.9.0
## 08/25/2014

1. [](#new)
    * Addition of Dependency Injection Container
    * Refactored plugins to use Symfony Event Dispatcher
    * New Asset Manager to provide unified management of JavaScript and CSS
    * Asset Pipelining to provide unification, minify, and optimization of JavaScript and CSS
    * Grav Media support directly in Markdown syntax
    * Additional Grav Generator meta tag in default themes
    * Added support for PHP Stream Wrapper for resource location
    * Markdown Extra support
    * Browser object for fast browser detection
2. [](#improved)
    * PSR-4 Autoloader mechanism
    * Tracy Debugger new `detect` option to detect running environment
    * Added new `random` collection sort option
    * Make media images progressive by default
    * Additional URI filtering for improved security
    * Safety checks to ensure PHP 5.4.0+
    * Move to Slidebars side navigation in default Antimatter theme
    * Updates to `.htaccess` including section on `RewriteBase` which is needed for some hosting providers
3. [](#bugfix)
    * Fixed issue when installing in an apache userdir (~username) folder
    * Various mobile CSS issues in default themes
    * Various minor bug fixes


# v0.8.0
## 08/13/2014

1. [](#new)
    * Initial Release<|MERGE_RESOLUTION|>--- conflicted
+++ resolved
@@ -1,4 +1,3 @@
-<<<<<<< HEAD
 # v1.7.0-rc.17
 ## mm/dd/2020
 
@@ -468,8 +467,6 @@
     * Optimization: Initialize debugbar only after the configuration has been loaded
     * Optimization: Combine some early Grav processors into a single one
 
-
-=======
 # v1.6.28
 ## mm/dd/2020
 
@@ -484,7 +481,6 @@
     * Fixed Referer reference during GPM calls.
     * Fixed fatal error with toggled lists
 
->>>>>>> f344a816
 # v1.6.27
 ## 09/01/2020
 
