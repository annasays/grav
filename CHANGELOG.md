<<<<<<< HEAD
# v1.7.0-rc.2
## mm/dd/2019

1. [](#new)
    * Updated Symfony Components to 4.4
    * Added support for page specific CRUD permissions (`Flex Pages` only)
    * Added new `-r <job-id>` option for Scheduler CLI command to force-run a job [#2720](https://github.com/getgrav/grav/issues/2720)
    * Added `Utils::isAssoc()` and `Utils::isNegative()` helper methods
    * Changed `UserInterface::authorize()` to return `null` having the same meaning as `false` if access is denied because of no matching rule
    * Changed `FlexAuthorizeInterface::isAuthorized()` to return `null` having the same meaning as `false` if access is denied because of no matching rule
    * Moved all Flex type classes under `Grav\Common\Flex`
    * DEPRECATED `Grav\Common\User\Group` in favor of `$grav['user_groups']`, which contains Flex UserGroup collection
    * DEPRECATED `$page->modular()` in favor of `$page->isModule()` for better readability
    * Fixed phpstan issues in all code up to level 3
1. [](#improved)
    * Improved twig `|array` filter to work with iterators and objects with `toArray()` method
    * Updated Flex `SimpleStorage` code to feature match the other storages
    * Improved user and group ACL to support deny permissions (`Flex Users` only)
    * Improved twig `authorize()` function to work better with nested rule parameters
    * Output the current username that Scheduler is using if crontab not setup
    * Translations: rename MODULAR to MODULE everywhere
    * Optimized `Flex Pages` collection filtering
1. [](#bugfix)
    * Regression: Fixed Grav update bug [#2722](https://github.com/getgrav/grav/issues/2722)
    * Fixed fatal error when calling `{{ grav.undefined }}`
    * Grav 1.7: Reverted `$object->getStorageKey()` interface as it was not a good idea, added `getMasterKey()` for pages
    * Grav 1.7: Fixed logged in user being able to delete his own account from admin account manager

# v1.7.0-rc.1
## 11/06/2019

1. [](#new)
    * Added `Flex Pages` to Grav core and removed Flex Objects plugin dependency
    * Added `Utils::simpleTemplate()` method for very simple variable templating
    * Added `array_diff()` twig function
    * Added `template_from_string()` twig function
    * Updated Symfony Components to 4.3
1. [](#improved)
    * Improved `Scheduler` cron command check and more useful CLI information
    * Improved `Flex Users`: obey blueprints and allow Flex to be used in admin only
    * Improved `Flex` to support custom site template paths
    * Changed Twig `{% cache %}` tag to not need unique key, and `lifetime` is now optional
    * Added mime support for file formatters
    * Updated built-in `composer.phar` to latest `1.9.0`
    * Updated vendor libraries
    * Use `Symfony EventDispatcher` directly and not rockettheme/toolbox wrapper
1. [](#bugfix)
    * Fixed exception caused by missing template type based on `Accept:` header [#2705](https://github.com/getgrav/grav/issues/2705)
    * Fixed `Page::untranslatedLanguages()` not being symmetrical to `Page::translatedLanguages()`
    * Fixed `Flex Pages` not calling `onPageProcessed` event when cached
    * Fixed phpstan issues in Framework up to level 7
    * Fixed issue with duplicate configuration settings in Flex Directory
    * Fixed fatal error if there are numeric folders in `Flex Pages`
    * Fixed error on missing `Flex` templates in if `Flex Objects` plugin isn't installed
    * Fixed `PageTranslateTrait::getAllLanguages()` and `getAllLanguages()` to include default language
    * Fixed multi-language saving issues with default language in `Flex Pages`
    * Selfupgrade CLI: Fixed broken selfupgrade assets reference [#2681](https://github.com/getgrav/grav/issues/2681)
    * Grav 1.7: Fixed PHP 7.1 compatibility issues
    * Grav 1.7: Fixed fatal error in multi-site setups
    * Grav 1.7: Fixed `Flex Pages` routing if using translated slugs or `system.hide_in_urls` setting
    * Grav 1.7: Fixed bug where Flex index file couldn't be disabled

# v1.7.0-beta.10
## 10/03/2019

1. [](#improved)
    * Flex: Removed extra exists check when creating object (messes up "non-existing" pages)
    * Support customizable null character replacement in `CSVFormatter::decode()`
1. [](#bugfix)
    * Fixed wrong Grav param separator when using `Route` class
    * Fixed Flex User Avatar not fully backwards compatible with old user
    * Grav 1.7: Fixed prev/next page missing pages if pagination was turned on in page header
    * Grav 1.7: Reverted setting language for every page during initialization
    * Grav 1.7: Fixed numeric language inconsistencies

# v1.7.0-beta.9
## 09/26/2019

1. [](#new)
    * Added a new `{% cache %}` Twig tag eliminating need for `twigcache` extension.
1. [](#improved)
    * Improved blueprint initialization in Flex Objects (fixes content aware fields)
    * Improved Flex FolderStorage class to better hide storage specific logic
    * Exception will output a badly formatted line in `CsvFormatter::decode()`
1. [](#bugfix)
    * Fixed error when activating Flex Accounts in GRAV system configuration (PHP 7.1)
    * Fixed Grav parameter handling in `RouteFactory::createFromString()`

# v1.7.0-beta.8
## 09/19/2019

1. [](#new)
    * Added new `Security::sanitizeSVG()` function
    * Backwards compatibility break: `FlexStorageInterface::getStoragePath()` and `getMediaPath()` can now return null
1. [](#improved)
    * Several FlexObject loading improvements
    * Added `bin/grav page-system-validator [-r|--record] [-c|--check]` to test Flex Pages
    * Improved language support for `Route` class
1. [](#bugfix)
    * Regression: Fixed language fallback
    * Regression: Fixed translations when language code is used for non-language purposes
    * Regression: Allow SVG avatar images for users
    * Fixed error in `Session::getFlashObject()` if Flex Form is being used
    * Fixed broken Twig `dump()`
    * Fixed `Page::modular()` and `Page::modularTwig()` returning `null` for folders and other non-initialized pages
    * Fixed 404 error when you click to non-routable menu item with children: redirect to the first child instead
    * Fixed wrong `Pages::dispatch()` calls (with redirect) when we really meant to call `Pages::find()`
    * Fixed avatars not being displayed with flex users [#2431](https://github.com/getgrav/grav/issues/2431)
    * Fixed initial Flex Object state when creating a new objects in a form

# v1.7.0-beta.7
## 08/30/2019

1. [](#improved)
    * Improved language support
1. [](#bugfix)
    * `FlexForm`: Fixed some compatibility issues with Form plugin

# v1.7.0-beta.6
## 08/29/2019

1. [](#new)
    * Added experimental support for `Flex Pages` (**Flex Objects** plugin required)
1. [](#improved)
    * Improved `bin/grav yamllinter` CLI command by adding an option to find YAML Linting issues from the whole site or custom folder
    * Added support for not instantiating pages, useful to speed up tasks
    * Greatly improved speed of loading Flex collections
1. [](#bugfix)
    * Fixed `$page->summary()` always striping HTML tags if the summary was set by `$page->setSummary()`
    * Fixed `Flex->getObject()` when using Flex Key
    * Grav 1.7: Fixed enabling PHP Debug Bar causes fatal error in Gantry [#2634](https://github.com/getgrav/grav/issues/2634)
    * Grav 1.7: Fixed broken taxonomies [#2633](https://github.com/getgrav/grav/issues/2633)
    * Grav 1.7: Fixed unpublished blog posts being displayed on the front-end [#2650](https://github.com/getgrav/grav/issues/2650)

# v1.7.0-beta.5
## 08/11/2019

1. [](#new)
    * Added a new `bin/grav server` CLI command to easily run Symfony or PHP built-in webservers
    * Added `hasFlexFeature()` method to test if `FlexObject` or `FlexCollection` implements a given feature
    * Added `getFlexFeatures()` method to return all features that `FlexObject` or `FlexCollection` implements
    * DEPRECATED `FlexDirectory::update()` and `FlexDirectory::remove()`
    * Added `FlexStorage::getMetaData()` to get updated object meta information for listed keys
    * Added `Language::getPageExtensions()` to get full list of supported page language extensions
    * Added `$grav->close()` method to properly terminate the request with a response
    * Added `Pages::getCollection()` method
1. [](#improved)
    * Better support for Symfony local server `symfony server:start`
    * Make `Route` objects immutable
    * `FlexDirectory::getObject()` can now be called without any parameters to create a new object
    * Flex objects no longer return temporary key if they do not have one; empty key is returned instead
    * Updated vendor libraries
    * Moved `collection()` and `evaluate()` logic from `Page` class into `Pages` class
1. [](#bugfix)
    * Fixed `Form` not to use deleted flash object until the end of the request fixing issues with reset
    * Fixed `FlexForm` to allow multiple form instances with non-existing objects
    * Fixed `FlexObject` search by using `key`
    * Grav 1.7: Fixed clockwork messages with arrays and objects

# v1.7.0-beta.4
## 07/01/2019

1. [](#new)
    * Updated with Grav 1.6.12 features, improvements & fixes
    * Added new configuration option `system.debugger.censored` to hide potentially sensitive information
    * Added new configuration option `system.languages.include_default_lang_file_extension` to keep default language in `.md` files if set to `false`
    * Added configuration option to set fallback content languages individually for every language
1. [](#improved)
    * Updated Vendor libraries
1. [](#bugfix)
    * Fixed `.md` page to be assigned to the default language and to be listed in translated/untranslated page list
    * Fixed `Language::getFallbackPageExtensions()` to fall back only to default language instead of going through all languages
    * Fixed `Language::getFallbackPageExtensions()` returning wrong file extensions when passing custom page extension

# v1.7.0-beta.3
## 06/24/2019

1. [](#bugfix)
    * Fixed Clockwork on Windows machines
    * Fixed parent field issues on Windows machines
    * Fixed unreliable Clockwork calls in sub-folders

# v1.7.0-beta.2
## 06/21/2019

1. [](#new)
    * Updated with Grav 1.6.11 fixes
1. [](#improved)
    * Updated the Clockwork text

# v1.7.0-beta.1
## 06/14/2019

1. [](#new)
    * Added support for [Clockwork](https://underground.works/clockwork) developer tools (now default debugger)
    * Added support for [Tideways XHProf](https://github.com/tideways/php-xhprof-extension) PHP Extension for profiling method calls
    * Added Twig profiling for Clockwork debugger
    * Added support for Twig 2.11 (compatible with Twig 1.40+)
    * Optimization: Initialize debugbar only after the configuration has been loaded
    * Optimization: Combine some early Grav processors into a single one
=======
# v1.6.19
## mm/dd/2019

1. [](#new)
    * Catch PHP 7.4 deprecation messages and report them in debugbar instead of throwing fatal error
1. [](#bugfix)
    * Fixed fatal error when calling `{{ grav.undefined }}`
    * Fixed multiple issues when there are no pages in the site
    *  PHP 7.4 fix for [#2750](https://github.com/getgrav/grav/issues/2750)
>>>>>>> 4a1e1644

# v1.6.18
## 12/02/2019

1. [](#bugfix)
    * PHP 7.4 fix in `Pages::buildSort()`
    * Updated vendor libraries for PHP 7.4 fixes in Twig and other libraries
    * Fixed fatal error when `$page->id()` is null [#2731](https://github.com/getgrav/grav/pull/2731)
    * Fixed cache conflicts on pages with no set id
    * Fix rewrite rule for for `lighttpd` default config [#721](https://github.com/getgrav/grav/pull/2721)

# v1.6.17
## 11/06/2019

1. [](#new)
    * Added working ETag (304 Not Modified) support based on the final rendered HTML
1. [](#improved)
    * Safer file handling + customizable null char replacement in `CsvFormatter::decode()`
    * Change of Behavior: `Inflector::hyphenize` will now automatically trim dashes at beginning and end of a string.
    * Change in Behavior for `Folder::all()` so no longer fails if trying to copy non-existent dot file [#2581](https://github.com/getgrav/grav/pull/2581)
    * renamed composer `test-plugins` script to `phpstan-plugins` to be more explicit [#2637](https://github.com/getgrav/grav/pull/2637)
1. [](#bugfix)
    * Fixed PHP 7.1 bug in FlexMedia
    * Fix cache image generation when using cropResize [#2639](https://github.com/getgrav/grav/pull/2639)
    * Fix `array_merge()` exception with non-array page header metadata [#2701](https://github.com/getgrav/grav/pull/2701)

# v1.6.16
## 09/19/2019

1. [](#bugfix)
    * Fixed Flex user creation if file storage is being used [#2444](https://github.com/getgrav/grav/issues/2444)
    * Fixed `Badly encoded JSON data` warning when uploading files [#2663](https://github.com/getgrav/grav/issues/2663)

# v1.6.15
## 08/20/2019

1. [](#improved)
    * Improved robots.txt [#2632](https://github.com/getgrav/grav/issues/2632)
1. [](#bugfix)
    * Fixed broken markdown Twig tag [#2635](https://github.com/getgrav/grav/issues/2635)
    * Force Symfony 4.2 in Grav 1.6 to remove a bunch of deprecated messages

# v1.6.14
## 08/18/2019

1. [](#bugfix)
    * Actually include fix for `system\router.php` [#2627](https://github.com/getgrav/grav/issues/2627)

# v1.6.13
## 08/16/2019

1. [](#bugfix)
    * Regression fix for `system\router.php` [#2627](https://github.com/getgrav/grav/issues/2627)

# v1.6.12
## 08/14/2019

1. [](#new)
    * Added support for custom `FormFlash` save locations
    * Added a new `Utils::arrayLower()` method for lowercasing arrays
    * Support new GRAV_BASEDIR environment variable [#2541](https://github.com/getgrav/grav/pull/2541)
    * Allow users to override plugin handler priorities [#2165](https://github.com/getgrav/grav/pull/2165)
1. [](#improved)
    * Use new `Utils::getSupportedPageTypes()` to enforce `html,htm` at the front of the list [#2531](https://github.com/getgrav/grav/issues/2531)
    * Updated vendor libraries
    * Markdown filter is now page-aware so that it works with modular references [admin#1731](https://github.com/getgrav/grav-plugin-admin/issues/1731)
    * Check of `GRAV_USER_INSTANCE` constant is already defined [#2621](https://github.com/getgrav/grav/pull/2621)
1. [](#bugfix)
    * Fixed some potential issues when `$grav['user']` is not set
    * Fixed error when calling `Media::add($name, null)`
    * Fixed `url()` returning wrong path if using stream with grav root path in it, eg: `user-data://shop` when Grav is in `/shop`
    * Fixed `url()` not returning a path to non-existing file (`user-data://shop` => `/user/data/shop`) if it is set to fail gracefully
    * Fixed `url()` returning false on unknown streams, such as `ftp://domain.com`, they should be treated as external URL
    * Fixed Flex User to have permissions to save and delete his own user
    * Fixed new Flex User creation not being possible because of username could not be given
    * Fixed fatal error 'Expiration date must be an integer, a DateInterval or null, "double" given' [#2529](https://github.com/getgrav/grav/issues/2529)
    * Fixed non-existing Flex object having a bad media folder
    * Fixed collections using `page@.self:` should allow modular pages if requested
    * Fixed an error when trying to delete a file from non-existing Flex Object
    * Fixed `FlexObject::exists()` failing sometimes just after the object has been saved
    * Fixed CSV formatter not encoding strings with `"` and `,` properly
    * Fixed var order in `Validation.php` [#2610](https://github.com/getgrav/grav/issues/2610)

# v1.6.11
## 06/21/2019

1. [](#new)
    * Added `FormTrait::getAllFlashes()` method to get all the available form flash objects for the form
    * Added creation and update timestamps to `FormFlash` objects
1. [](#improved)
    * Added `FormFlashInterface`, changed constructor to take `$config` array
1. [](#bugfix)
    * Fixed error in `ImageMedium::url()` if the image cache folder does not exist
    * Fixed empty form flash name after file upload or form state update
    * Fixed a bug in `Route::withParam()` method
    * Fixed issue with `FormFlash` objects when there is no session initialized

# v1.6.10
## 06/14/2019

1. [](#improved)
    * Added **page blueprints** to `YamlLinter` CLI and Admin reports
    * Removed `Gitter` and `Slack` [#2502](https://github.com/getgrav/grav/issues/2502)
    * Optimizations for Plugin/Theme loading
    * Generalized markdown classes so they can be used outside of `Page` scope with a custom `Excerpts` class instance
    * Change minimal port number to 0 (unix socket) [#2452](https://github.com/getgrav/grav/issues/2452)
1. [](#bugfix)
    * Force question to install demo content in theme update [#2493](https://github.com/getgrav/grav/issues/2493)
    * Fixed GPM errors from blueprints not being logged [#2505](https://github.com/getgrav/grav/issues/2505)
    * Don't error when IP is invalid [#2507](https://github.com/getgrav/grav/issues/2507)
    * Fixed regression with `bin/plugin` not listing the plugins available (1c725c0)
    * Fixed bitwise operator in `TwigExtension::exifFunc()` [#2518](https://github.com/getgrav/grav/issues/2518)
    * Fixed issue with lang prefix incorrectly identifying as admin [#2511](https://github.com/getgrav/grav/issues/2511)
    * Fixed issue with `U0ils::pathPrefixedBYLanguageCode()` and trailing slash [#2510](https://github.com/getgrav/grav/issues/2511)
    * Fixed regresssion issue of `Utils::Url()` not returning `false` on failure. Added new optional `fail_gracefully` 3rd attribute to return string that caused failure [#2524](https://github.com/getgrav/grav/issues/2524)

# v1.6.9
## 05/09/2019

1. [](#new)
    * Added `Route::withoutParams()` methods
    * Added `Pages::setCheckMethod()` method to override page configuration in Admin Plugin
    * Added `Cache::clearCache('invalidate')` parameter for just invalidating the cache without deleting any cached files
    * Made `UserCollectionInderface` to extend `Countable` to get the count of existing users
1. [](#improved)
    * Flex admin: added default search options for flex objects
    * Flex collection and object now fall back to the default template if template file doesn't exist
    * Updated Vendor libraries including Twig 1.40.1
    * Updated language files from `https://crowdin.com/project/grav-core`
1. [](#bugfix)
    * Fixed `$grav['route']` from being modified when the route instance gets modified
    * Fixed Assets options array mixed with standalone priority [#2477](https://github.com/getgrav/grav/issues/2477)
    * Fix for `avatar_url` provided by 3rd party providers
    * Fixed non standard `lang` code lengths in `Utils` and `Session` detection
    * Fixed saving a new object in Flex `SimpleStorage`
    * Fixed exception in `Flex::getDirectories()` if the first parameter is set
    * Output correct "Last Updated" in `bin/gpm info` command
    * Checkbox getting interpreted as string, so created new `Validation::filterCheckbox()`
    * Fixed backwards compatibility to `select` field with `selectize.create` set to true [git-sync#141](https://github.com/trilbymedia/grav-plugin-git-sync/issues/141)
    * Fixed `YamlFormatter::decode()` to always return array [#2494](https://github.com/getgrav/grav/pull/2494)
    * Fixed empty `$grav['request']->getAttribute('route')->getExtension()`

# v1.6.8
## 04/23/2019

1. [](#new)
    * Added `FlexCollection::filterBy()` method
1. [](#bugfix)
    * Revert `Use Null Coalesce Operator` [#2466](https://github.com/getgrav/grav/pull/2466)
    * Fixed `FormTrait::render()` not providing config variable
    * Updated `bin/grav clean` to clear `cache/compiled` and `user/config/security.yaml`

# v1.6.7
## 04/22/2019

1. [](#new)
    * Added a new `bin/grav yamllinter` CLI command to find YAML Linting issues [#2468](https://github.com/getgrav/grav/issues/2468#issuecomment-485151681)
1. [](#improved)
    * Improve `FormTrait` backwards compatibility with existing forms
    * Added a new `Utils::getSubnet()` function for IPv4/IPv6 parsing [#2465](https://github.com/getgrav/grav/pull/2465)
1. [](#bugfix)
    * Remove disabled fields from the form schema
    * Fix issue when excluding `inlineJs` and `inlineCss` from Assets pipeline [#2468](https://github.com/getgrav/grav/issues/2468)
    * Fix for manually set position on external URLs [#2470](https://github.com/getgrav/grav/issues/2470)

# v1.6.6
## 04/17/2019

1. [](#new)
    * `FormInterface` now implements `RenderInterface`
    * Added new `FormInterface::getTask()` method which reads the task from `form.task` in the blueprint
1. [](#improved)
    * Updated vendor libraries to latest
1. [](#bugfix)
    * Rollback `redirect_default_route` logic as it has issues with multi-lang [#2459](https://github.com/getgrav/grav/issues/2459)
    * Fix potential issue with `|contains` Twig filter on PHP 7.3
    * Fixed bug in text field filtering: return empty string if value isn't a string or number [#2460](https://github.com/getgrav/grav/issues/2460)
    * Force Asset `priority` to be an integer and not throw error if invalid string passed [#2461](https://github.com/getgrav/grav/issues/2461)
    * Fixed bug in text field filtering: return empty string if value isn't a string or number
    * Fixed `FlexForm` missing getter methods for defining form variables

# v1.6.5
## 04/15/2019

1. [](#bugfix)
    * Backwards compatiblity with old `Uri::__toString()` output

# v1.6.4
## 04/15/2019

1. [](#bugfix)
    * Improved `redirect_default_route` logic as well as `Uri::toArray()` to take into account `root_path` and `extension`
    * Rework logic to pull out excluded files from pipeline more reliably [#2445](https://github.com/getgrav/grav/issues/2445)
    * Better logic in `Utils::normalizePath` to handle externals properly [#2216](https://github.com/getgrav/grav/issues/2216)
    * Fixed to force all `Page::taxonomy` to be treated as strings [#2446](https://github.com/getgrav/grav/issues/2446)
    * Fixed issue with `Grav['user']` not being available [form#332](https://github.com/getgrav/grav-plugin-form/issues/332)
    * Updated rounding logic for `Utils::parseSize()` [#2394](https://github.com/getgrav/grav/issues/2394)
    * Fixed Flex simple storage not being properly initialized if used with caching

# v1.6.3
## 04/12/2019

1. [](#new)
    * Added `Blueprint::addDynamicHandler()` method to allow custom dynamic handlers, for example `custom-options@: getCustomOptions`
1. [](#bugfix)
    * Missed a `CacheCommand` reference in `bin/grav` [#2442](https://github.com/getgrav/grav/issues/2442)
    * Fixed issue with `Utils::normalizePath` messing with external URLs [#2216](https://github.com/getgrav/grav/issues/2216)
    * Fix for `vUndefined` versions when upgrading

# v1.6.2
## 04/11/2019

1. [](#bugfix)
    * Revert renaming of `ClearCacheCommand` to ensure CLI GPM upgrades go smoothly

# v1.6.1
## 04/11/2019

1. [](#improved)
    * Improved CSS for the bottom filter bar of DebugBar
1. [](#bugfix)
    * Fixed issue with `@import` not being added to top of pipelined css [#2440](https://github.com/getgrav/grav/issues/2440)

# v1.6.0
## 04/11/2019

1. [](#new)
    * Set minimum requirements to [PHP 7.1.3](https://getgrav.org/blog/raising-php-requirements-2018)
    * New `Scheduler` functionality for periodic jobs
    * New `Backup` functionality with multiple backup profiles and scheduler integration
    * Refactored `Assets Manager` to be more powerful and flexible
    * Updated Doctrine Collections to 1.6
    * Updated Doctrine Cache to 1.8
    * Updated Symfony Components to 4.2
    * Added new Cache purge functionality old cache manually via CLI/Admin as well as scheduler integration
    * Added new `{% throw 404 'Not Found' %}` twig tag (with custom code/message)
    * Added `Grav\Framework\File` classes for handling YAML, Markdown, JSON, INI and PHP serialized files
    * Added `Grav\Framework\Collection\AbstractIndexCollection` class
    * Added `Grav\Framework\Object\ObjectIndex` class
    * Added `Grav\Framework\Flex` classes
    * Added support for hiding form fields in blueprints by using dynamic property like `security@: admin.foobar`, `scope@: object` or `scope-ignore@: object` to any field
    * New experimental **FlexObjects** powered `Users` for increased performance and capability (**disabled** by default)
    * Added PSR-7 and PSR-15 classes
    * Added `Grav\Framework\DI\Container` class
    * Added `Grav\Framework\RequestHandler\RequestHandler` class
    * Added `Page::httpResponseCode()` and `Page::httpHeaders()` methods
    * Added `Grav\Framework\Form\Interfaces\FormInterface`
    * Added `Grav\Framework\Form\Interfaces\FormFactoryInterface`
    * Added `Grav\Framework\Form\FormTrait`
    * Added `Page::forms()` method to get normalized list of all form headers defined in the page
    * Added `onPageAction`, `onPageTask`, `onPageAction.{$action}` and `onPageTask.{$task}` events
    * Added `Blueprint::processForm()` method to filter form inputs
    * Move `processMarkdown()` method from `TwigExtension` to more general `Utils` class
    * Added support to include extra files into `Media` (such as uploaded files)
    * Added form preview support for `FlexObject`, including a way to render newly uploaded files before saving them
    * Added `FlexObject::getChanges()` to determine what fields change during an update
    * Added `arrayDiffMultidimensional`, `arrayIsAssociative`, `arrayCombine` Util functions
    * New `$grav['users']` service to allow custom user classes implementing `UserInterface`
    * Added `LogViewer` helper class and CLI command: `bin/grav logviewer`
    * Added `select()` and `unselect()` methods to `CollectionInterface` and its base classes
    * Added `orderBy()` and `limit()` methods to `ObjectCollectionInterface` and its base classes
    * Added `user-data://` which is a writable stream (`user://data` is not and should be avoided)
    * Added support for `/action:{$action}` (like task but used without nonce when only receiving data)
    * Added `onAction.{$action}` event
    * Added `Grav\Framework\Form\FormFlash` class to contain AJAX uploaded files in more reliable way
    * Added `Grav\Framework\Form\FormFlashFile` class which implements `UploadedFileInterface` from PSR-7
    * Added `Grav\Framework\Filesystem\Filesystem` class with methods to manipulate stream URLs
    * Added new `$grav['filesystem']` service using an instance of the new `Filesystem` object
    * Added `{% render object layout: 'default' with { variable: true } %}` for Flex objects and collections
    * Added `$grav->setup()` to simplify CLI and custom access points
    * Added `CsvFormatter` and `CsvFile` classes
    * Added new system config option to `pages.hide_empty_folders` if a folder has no valid `.md` file available. Default behavior is `false` for compatibility.
    * Added new system config option for `languages.pages_fallback_only` forcing only 'fallback' to find page content through supported languages, default behavior is to display any language found if active language is missing
    * Added `Utils::arrayFlattenDotNotation()` and `Utils::arrayUnflattenDotNotation()` helper methods
1. [](#improved)
    * Add the page to onMarkdownInitialized event [#2412](https://github.com/getgrav/grav/issues/2412)
    * Doctrine filecache is now namespaced with prefix to support purging
    * Register all page types into `blueprint://pages` stream
    * Removed `apc` and `xcache` support, made `apc` alias of `apcu`
    * Support admin and regular translations via the `|t` twig filter and `t()` twig function
    * Improved Grav Core installer/updater to run installer script
    * Updated vendor libraries including Symfony `4.2.3`
    * Renamed old `User` class to `Grav\Common\User\DataUser\User` with multiple improvements and small fixes
    * `User` class now acts as a compatibility layer to older versions of Grav
    * Deprecated `new User()`, `User::load()`, `User::find()` and `User::delete()` in favor of `$grav['users']` service
    * `Media` constructor has now support to not to initialize the media objects
    * Cleanly handle session corruption due to changing Flex object types
    * Added `FlexObjectInterface::getDefaultValue()` and `FormInterface::getDefaultValue()`
    * Added new `onPageContent()` event for every call to `Page::content()`
    * Added phpstan: PHP Static Analysis Tool [#2393](https://github.com/getgrav/grav/pull/2393)
    * Added `composer test-plugins` to test plugin issues with the current version of Grav
    * Added `Flex::getObjects()` and `Flex::getMixedCollection()` methods for co-mingled collections
    * Added support to use single Flex key parameter in `Flex::getObject()` method
    * Added `FlexObjectInterface::search()` and `FlexCollectionInterface::search()` methods
    * Override `system.media.upload_limit` with PHP's `post_max_size` or `upload_max_filesize`
    * Class `Grav\Common\Page\Medium\AbstractMedia` now use array traits instead of extending `Grav\Common\Getters`
    * Implemented `Grav\Framework\Psr7` classes as `Nyholm/psr7` decorators
    * Added a new `cache-clear` scheduled job to go along with `cache-purge`
    * Renamed `Grav\Framework\File\Formatter\FormatterInterface` to `Grav\Framework\File\Interfaces\FileFormatterInterface`
    * Improved `File::save()` to use a temporary file if file isn't locked
    * Improved `|t` filter to better support admin `|tu` style filter if in admin
    * Update all classes to rely on `PageInterface` instead of `Page` class
    * Better error checking in `bin/plugin` for existence and enabled
    * Removed `media.upload_limit` references
    * Twig `nicenumber`: do not use 0 + string casting hack
    * Converted Twig tags to use namespaced Twig classes
    * Site shows error on page rather than hard-crash when page has invalid frontmatter [#2343](https://github.com/getgrav/grav/issues/2343)
    * Added `languages.default_lang` option to override the default lang (usually first supported language)
    * Added `Content-Type: application/json` body support for PSR-7 `ServerRequest`
    * Remove PHP time limit in `ZipArchive`
    * DebugBar: Resolve twig templates in deprecated backtraces in order to help locating Twig issues
    * Added `$grav['cache']->getSimpleCache()` method for getting PSR-16 compatible cache
    * MediaTrait: Use PSR-16 cache
    * Improved `Utils::normalizePath()` to support non-protocol URLs
    * Added ability to reset `Page::metadata` to allow rebuilding from automatically generated values
    * Added back missing `page.types` field in system content configuration [admin#1612](https://github.com/getgrav/grav-plugin-admin/issues/1612)
    * Console commands: add method for invalidating cache
    * Updated languages
    * Improved `$page->forms()` call, added `$page->addForms()`
    * Updated languages from crowdin
    * Fixed `ImageMedium` constructor warning when file does not exist
    * Improved `Grav\Common\User` class; added `$user->update()` method
    * Added trim support for text input fields `validate: trim: true`
    * Improved `Grav\Framework\File\Formatter` classes to have abstract parent class and some useful methods
    * Support negotiated content types set via the Request `Accept:` header
    * Support negotiated language types set via the Request `Accept-Language:` header
    * Cleaned up and sorted the Service `idMap`
    * Updated `Grav` container object to implement PSR-11 `ContainerInterface`
    * Updated Grav `Processor` classes to implement PSR-15 `MiddlewareInterface`
    * Make `Data` class to extend `JsonSerializable`
    * Modified debugger icon to use retina space-dude version
    * Added missing `Video::preload()` method
    * Set session name based on `security.salt` rather than `GRAV_ROOT` [#2242](https://github.com/getgrav/grav/issues/2242)
    * Added option to configure list of `xss_invalid_protocols` in `Security` config [#2250](https://github.com/getgrav/grav/issues/2250)
    * Smarter `security.salt` checking now we use `security.yaml` for other options
    * Added apcu autoloader optimization
    * Additional helper methods in `Language`, `Languages`, and `LanguageCodes` classes
    * Call `onFatalException` event also on internal PHP errors
    * Built-in PHP Webserver: log requests before handling them
    * Added support for syslog and syslog facility logging (default: 'file')
    * Improved usability of `System` configuration blueprint with side-tabs
 1. [](#bugfix)
    * Fixed issue with `Truncator::truncateWords` and `Truncator::truncateLetters` when string not wrapped in tags [#2432](https://github.com/getgrav/grav/issues/2432)
    * Fixed `Undefined method closure::fields()` when getting avatar for user, thanks @Romarain [#2422](https://github.com/getgrav/grav/issues/2422)
    * Fixed cached images not being updated when source image is modified
    * Fixed deleting last list item in the form
    * Fixed issue with `Utils::url()` method would append extra `base_url` if URL already included it
    * Fixed `mkdir(...)` race condition
    * Fixed `Obtaining write lock failed on file...`
    * Fixed potential undefined property in `onPageNotFound` event handling
    * Fixed some potential issues/bugs found by phpstan
    * Fixed regression in GPM packages casted to Array (ref, getgrav/grav-plugin-admin@e3fc4ce)
    * Fixed session_start(): Setting option 'session.name' failed [#2408](https://github.com/getgrav/grav/issues/2408)
    * Fixed validation for select field type with selectize
    * Fixed validation for boolean toggles
    * Fixed non-namespaced exceptions in scheduler
    * Fixed trailing slash redirect in multlang environment [#2350](https://github.com/getgrav/grav/issues/2350)
    * Fixed some issues related to Medium objects losing query string attributes
    * Broke out Medium timestamp so it's not cleared on `reset()`s
    * Fixed issue with `redirect_trailing_slash` losing query string [#2269](https://github.com/getgrav/grav/issues/2269)
    * Fixed failed login if user attempts to log in with upper case non-english letters
    * Removed extra authenticated/authorized fields when saving existing user from a form
    * Fixed `Grav\Framework\Route::__toString()` returning relative URL, not relative route
    * Fixed handling of `append_url_extension` inside of `Page::templateFormat()` [#2264](https://github.com/getgrav/grav/issues/2264)
    * Fixed a broken language string [#2261](https://github.com/getgrav/grav/issues/2261)
    * Fixed clearing cache having no effect on Doctrine cache
    * Fixed `Medium::relativePath()` for streams
    * Fixed `Object` serialization breaking if overriding `jsonSerialize()` method
    * Fixed `YamlFormatter::decode()` when calling `init_set()` with integer
    * Fixed session throwing error in CLI if initialized
    * Fixed `Uri::hasStandardPort()` to support reverse proxy configurations [#1786](https://github.com/getgrav/grav/issues/1786)
    * Use `append_url_extension` from page header to set template format if set [#2604](https://github.com/getgrav/grav/pull/2064)
    * Fixed some bugs in Grav environment selection logic
    * Use login provider User avatar if set
    * Fixed `Folder::doDelete($folder, false)` removing symlink when it should not
    * Fixed asset manager to not add empty assets when they don't exist in the filesystem
    * Update `script` and `style` Twig tags to use the new `Assets` classes
    * Fixed asset pipeline to rewrite remote URLs as well as local [#2216](https://github.com/getgrav/grav/issues/2216)

# v1.5.10
## 03/21/2019

1. [](#new)
    * Added new `deferred` Twig extension

# v1.5.9
## 03/20/2019

1. [](#new)
    * Added new `onPageContent()` event for every call to `Page::content()`
1. [](#improved)
    * Fixed phpdoc generation
    * Updated vendor libraries
    * Force Toolbox v1.4.2
1. [](#bugfix)
    * EXIF fix for streams
    * Fix for User avatar not working due to uppercase or spaces in email [#2403](https://github.com/getgrav/grav/pull/2403)

# v1.5.8
## 02/07/2019

1. [](#improved)
    * Improved `User` unserialize to not to break the object if serialized data is not what expected
    * Removed unused parameter [#2357](https://github.com/getgrav/grav/pull/2357)

# v1.5.7
## 01/25/2019

1. [](#new)
    * Support for AWS Cloudfront forwarded scheme header [#2297](https://github.com/getgrav/grav/pull/2297)
1. [](#improved)
    * Set homepage with `https://` protocol [#2299](https://github.com/getgrav/grav/pull/2299)
    * Preserve accents in fields containing Twig expr. using unicode [#2279](https://github.com/getgrav/grav/pull/2279)
    * Updated vendor libraries
1. [](#bugfix)
    * Support spaces with filenames in responsive images [#2300](https://github.com/getgrav/grav/pull/2300)

# v1.5.6
## 12/14/2018

1. [](#improved)
    * Updated InitializeProcessor.php to use lang-safe redirect [#2268](https://github.com/getgrav/grav/pull/2268)
    * Improved user serialization to use less memory in the session

# v1.5.5
## 11/12/2018

1. [](#new)
    * Register theme prefixes as namespaces in Twig [#2210](https://github.com/getgrav/grav/pull/2210)
1. [](#improved)
    * Propogate error code between 400 and 600 for production sites [#2181](https://github.com/getgrav/grav/pull/2181)
1. [](#bugfix)
    * Remove hardcoded `302` when redirecting trailing slash [#2155](https://github.com/getgrav/grav/pull/2155)

# v1.5.4
## 11/05/2018

1. [](#improved)
    * Updated default page `index.md` with some consistency fixes [#2245](https://github.com/getgrav/grav/pull/2245)
1. [](#bugfix)
    * Fixed fatal error if calling `$session->invalidate()` when there's no active session
    * Fixed typo in media.yaml for `webm` extension [#2220](https://github.com/getgrav/grav/pull/2220)
    * Fixed markdown processing for telephone links [#2235](https://github.com/getgrav/grav/pull/2235)

# v1.5.3
## 10/08/2018

1. [](#new)
    * Added `Utils::getMimeByFilename()`, `Utils::getMimeByLocalFile()` and `Utils::checkFilename()` methods
    * Added configurable dangerous upload extensions in `security.yaml`
1. [](#improved)
    * Updated vendor libraries to latest

# v1.5.2
## 10/01/2018

1. [](#new)
    * Added new `Security` class for Grav security functionality including XSS checks
    * Added new `bin/grav security` command to scan for security issues
    * Added new `xss()` Twig function to allow for XSS checks on strings and arrays
    * Added `onHttpPostFilter` event to allow plugins to globally clean up XSS in the forms and tasks
    * Added `Deprecated` tab to DebugBar to catch future incompatibilities with later Grav versions
    * Added deprecation notices for features which will be removed in Grav 2.0
1. [](#improved)
    * Updated vendor libraries to latest
1. [](#bugfix)
    * Allow `$page->slug()` to be called before `$page->init()` without breaking the page
    * Fix for `Page::translatedLanguages()` to use routes always [#2163](https://github.com/getgrav/grav/issues/2163)
    * Fixed `nicetime()` twig function
    * Allow twig tags `{% script %}`, `{% style %}` and `{% switch %}` to be placed outside of blocks
    * Session expires in 30 mins independent from config settings [login#178](https://github.com/getgrav/grav-plugin-login/issues/178)

# v1.5.1
## 08/23/2018

1. [](#new)
    * Added static `Grav\Common\Yaml` class which should be used instead of `Symfony\Component\Yaml\Yaml`
1. [](#improved)
    * Updated deprecated Twig code so it works in both in Twig 1.34+ and Twig 2.4+
    * Switched to new Grav Yaml class to support Native + Fallback YAML libraries
1. [](#bugfix)
    * Broken handling of user folder in Grav URI object [#2151](https://github.com/getgrav/grav/issues/2151)

# v1.5.0
## 08/17/2018

1. [](#new)
    * Set minimum requirements to [PHP 5.6.4](https://getgrav.org/blog/raising-php-requirements-2018)
    * Updated Doctrine Collections to 1.4
    * Updated Symfony Components to 3.4 (with compatibility mode to fall back to Symfony YAML 2.8)
    * Added `Uri::method()` to get current HTTP method (GET/POST etc)
    * `FormatterInterface`: Added `getSupportedFileExtensions()` and `getDefaultFileExtension()` methods
    * Added option to disable `SimpleCache` key validation
    * Added support for multiple repo locations for `bin/grav install` command
    * Added twig filters for casting values: `|string`, `|int`, `|bool`, `|float`, `|array`
    * Made `ObjectCollection::matching()` criteria expressions to behave more like in Twig
    * Criteria: Added support for `LENGTH()`, `LOWER()`, `UPPER()`, `LTRIM()`, `RTRIM()` and `TRIM()`
    * Added `Grav\Framework\File\Formatter` classes for encoding/decoding YAML, Markdown, JSON, INI and PHP serialized strings
    * Added `Grav\Framework\Session` class to replace `RocketTheme\Toolbox\Session\Session`
    * Added `Grav\Common\Media` interfaces and trait; use those in `Page` and `Media` classes
    * Added `Grav\Common\Page` interface to allow custom page types in the future
    * Added setting to disable sessions from the site [#2013](https://github.com/getgrav/grav/issues/2013)
    * Added new `strict_mode` settings in `system.yaml` for compatibility
1. [](#improved)
    * Improved `Utils::url()` to support query strings
    * Display better exception message if Grav fails to initialize
    * Added `muted` and `playsinline` support to videos [#2124](https://github.com/getgrav/grav/pull/2124)
    * Added `MediaTrait::clearMediaCache()` to allow cache to be cleared
    * Added `MediaTrait::getMediaCache()` to allow custom caching
    * Improved session handling, allow all session configuration options in `system.session.options`
1. [](#bugfix)
    * Fix broken form nonce logic [#2121](https://github.com/getgrav/grav/pull/2121)
    * Fixed issue with uppercase extensions and fallback media URLs [#2133](https://github.com/getgrav/grav/issues/2133)
    * Fixed theme inheritance issue with `camel-case` that includes numbers [#2134](https://github.com/getgrav/grav/issues/2134)
    * Typo in demo typography page [#2136](https://github.com/getgrav/grav/pull/2136)
    * Fix for incorrect plugin order in debugger panel
    * Made `|markdown` filter HTML safe
    * Fixed bug in `ContentBlock` serialization
    * Fixed `Route::withQueryParam()` to accept array values
    * Fixed typo in truncate function [#1943](https://github.com/getgrav/grav/issues/1943)
    * Fixed blueprint field validation: Allow numeric inputs in text fields

# v1.4.8
## 07/31/2018

1. [](#improved)
    * Add Grav version to debug bar messages tab [#2106](https://github.com/getgrav/grav/pull/2106)
    * Add Nginx config for ddev project to `webserver-configs` [#2117](https://github.com/getgrav/grav/pull/2117)
    * Vendor library updates
1. [](#bugfix)
    * Don't allow `null` to be set as Page content

# v1.4.7
## 07/13/2018

1. [](#improved)
    * Use `getFilename` instead of `getBasename` [#2087](https://github.com/getgrav/grav/issues/2087)
1. [](#bugfix)
    * Fix for modular page preview [#2066](https://github.com/getgrav/grav/issues/2066)
    * `Page::routeCanonical()` should be string not array [#2069](https://github.com/getgrav/grav/issues/2069)

# v1.4.6
## 06/20/2018

1. [](#improved)
    * Manually re-added the improved SSL off-loading that was lost with Grav v1.4.0 merge [#1888](https://github.com/getgrav/grav/pull/1888)
    * Handle multibyte strings in `truncateLetters()` [#2007](https://github.com/getgrav/grav/pull/2007)
    * Updated robots.txt to include `/user/images/` folder [#2043](https://github.com/getgrav/grav/pull/2043)
    * Add getter methods for original and action to the Page object [#2005](https://github.com/getgrav/grav/pull/2005)
    * Modular template extension follows the master page extension [#2044](https://github.com/getgrav/grav/pull/2044)
    * Vendor library updates
1. [](#bugfix)
    * Handle `errors.display` system property better in admin plugin [admin#1452](https://github.com/getgrav/grav-plugin-admin/issues/1452)
    * Fix classes on non-http based protocol links [#2034](https://github.com/getgrav/grav/issues/2034)
    * Fixed crash on IIS (Windows) with open_basedir in effect [#2053](https://github.com/getgrav/grav/issues/2053)
    * Fixed incorrect routing with setup.php based base [#1892](https://github.com/getgrav/grav/issues/1892)
    * Fixed image resource memory deallocation [#2045](https://github.com/getgrav/grav/pull/2045)
    * Fixed issue with Errors `display:` option not handling integers properly [admin#1452](https://github.com/getgrav/grav-plugin-admin/issues/1452)

# v1.4.5
## 05/15/2018

1. [](#bugfix)
    * Fixed an issue with some users getting **2FA** prompt after upgrade [admin#1442](https://github.com/getgrav/grav-plugin-admin/issues/1442)
    * Do not crash when generating URLs with arrays as parameters [#2018](https://github.com/getgrav/grav/pull/2018)
    * Utils::truncateHTML removes whitespace when generating summaries [#2004](https://github.com/getgrav/grav/pull/2004)

# v1.4.4
## 05/11/2018

1. [](#new)
    * Added support for `Uri::post()` and `Uri::getConentType()`
    * Added a new `Medium:thumbnailExists()` function [#1966](https://github.com/getgrav/grav/issues/1966)
    * Added `authorized` support for 2FA
1. [](#improved)
    * Added default configuration for images [#1979](https://github.com/getgrav/grav/pull/1979)
    * Added dedicated PHPUnit assertions [#1990](https://github.com/getgrav/grav/pull/1990)
1. [](#bugfix)
    * Use `array_key_exists` instead of `in_array + array_keys` [#1991](https://github.com/getgrav/grav/pull/1991)
    * Fixed an issue with `custom_base_url` always causing 404 errors
    * Improve support for regex redirects with query and params [#1983](https://github.com/getgrav/grav/issues/1983)
    * Changed collection-based date sorting to `SORT_REGULAR` for better server compatibility [#1910](https://github.com/getgrav/grav/issues/1910)
    * Fix hardcoded string in modular blueprint [#1933](https://github.com/getgrav/grav/pull/1993)

# v1.4.3
## 04/12/2018

1. [](#new)
    * moved Twig `sortArrayByKey` logic into `Utils::` class
1. [](#improved)
    * Rolled back Parsedown library to stable `1.6.4` until a better solution for `1.8.0` compatibility can fe found
    * Updated vendor libraries to latest versions
1. [](#bugfix)
    * Fix for bad reference to `ZipArchive` in `GPM::Installer`

# v1.4.2
## 03/21/2018

1. [](#new)
    * Added new `|nicefilesize` Twig filter for pretty file (auto converts to bytes, kB, MB, GB, etc)
    * Added new `regex_filter()` Twig function to values in arrays
1. [](#improved)
    * Added bosnian to lang codes [#1917](﻿https://github.com/getgrav/grav/issues/1917)
    * Improved Zip extraction error codes [#1922](﻿https://github.com/getgrav/grav/issues/1922)
1. [](#bugfix)
    * Fixed an issue with Markdown Video and Audio that broke after Parsedown 1.7.0 Security updates [#1924](﻿https://github.com/getgrav/grav/issues/1924)
    * Fix for case-sensitive page metadata [admin#1370](https://github.com/getgrav/grav-plugin-admin/issues/1370)
    * Fixed missing composer requirements for the new `Grav\Framework\Uri` classes
    * Added missing PSR-7 vendor library required for URI additions in Grav 1.4.0

# v1.4.1
## 03/11/2018

1. [](#bugfix)
    * Fixed session timing out because of session cookie was not being sent

# v1.4.0
## 03/09/2018

1. [](#new)
    * Added `Grav\Framework\Uri` classes extending PSR-7 `HTTP message UriInterface` implementation
    * Added `Grav\Framework\Route` classes to allow route/link manipulation
    * Added `$grav['uri]->getCurrentUri()` method to get `Grav\Framework\Uri\Uri` instance for the current URL
    * Added `$grav['uri]->getCurrentRoute()` method to get `Grav\Framework\Route\Route` instance for the current URL
    * Added ability to have `php` version dependencies in GPM assets
    * Added new `{% switch %}` twig tag for more elegant if statements
    * Added new `{% markdown %}` twig tag
    * Added **Route Overrides** to the default page blueprint
    * Added new `Collection::toExtendedArray()` method that's particularly useful for Json output of data
    * Added new `|yaml_encode` and `|yaml_decode` Twig filter to convert to and from YAML
    * Added new `read_file()` Twig function to allow you to load and display a file in Twig (Supports streams and regular paths)
    * Added a new `Medium::exists()` method to check for file existence
    * Moved Twig `urlFunc()` to `Utils::url()` as its so darn handy
    * Transferred overall copyright from RocketTheme, LLC, to Trilby Media LLC
    * Added `theme_var`, `header_var` and `body_class` Twig functions for themes
    * Added `Grav\Framework\Cache` classes providing PSR-16 `Simple Cache` implementation
    * Added `Grav\Framework\ContentBlock` classes for nested HTML blocks with CSS/JS assets
    * Added `Grav\Framework\Object` classes for creating collections of objects
    * Added `|nicenumber` Twig filter
    * Added `{% try %} ... {% catch %} Error: {{ e.message }} {% endcatch %}` tag to allow basic exception handling inside Twig
    * Added `{% script %}` and `{% style %}` tags for Twig templates
    * Deprecated GravTrait
1. [](#improved)
    * Improved `Session` initialization
    * Added ability to set a `theme_var()` option in page frontmatter
    * Force clearing PHP `clearstatcache` and `opcache-reset` on `Cache::clear()`
    * Better `Page.collection()` filtering support including ability to have non-published pages in collections
    * Stopped Chrome from auto-completing admin user profile form [#1847](https://github.com/getgrav/grav/issues/1847)
    * Support for empty `switch` field like a `checkbox`
    * Made `modular` blueprint more flexible
    * Code optimizations to `Utils` class [#1830](https://github.com/getgrav/grav/pull/1830)
    * Objects: Add protected function `getElement()` to get serialized value for a single property
    * `ObjectPropertyTrait`: Added protected functions `isPropertyLoaded()`, `offsetLoad()`, `offsetPrepare()` and `offsetSerialize()`
    * `Grav\Framework\Cache`: Allow unlimited TTL
    * Optimizations & refactoring to the test suite [#1779](https://github.com/getgrav/grav/pull/1779)
    * Slight modification of Whoops error colors
    * Added new configuration option `system.session.initialize` to delay session initialization if needed by a plugin
    * Updated vendor libraries to latest versions
    * Removed constructor from `ObjectInterface`
    * Make it possible to include debug bar also into non-HTML responses
    * Updated built-in JQuery to latest 3.3.1
1. [](#bugfix)
    * Fixed issue with image alt tag always getting empted out unless set in markdown
    * Fixed issue with remote PHP version determination for Grav updates [#1883](https://github.com/getgrav/grav/issues/1883)
    * Fixed issue with _illegal scheme offset_ in `Uri::convertUrl()` [page-inject#8](https://github.com/getgrav/grav-plugin-page-inject/issues/8)
    * Properly validate YAML blueprint fields so admin can save as proper YAML now  [addresses many issues]
    * Fixed OpenGraph metatags so only Twitter uses `name=`, and all others use `property=` [#1849](https://github.com/getgrav/grav/issues/1849)
    * Fixed an issue with `evaluate()` and `evaluate_twig()` Twig functions that throws invalid template error
    * Fixed issue with `|sort_by_key` twig filter if the input was null or not an array
    * Date ordering should always be numeric [#1810](https://github.com/getgrav/grav/issues/1810)
    * Fix for base paths containing special characters [#1799](https://github.com/getgrav/grav/issues/1799)
    * Fix for session cookies in paths containing special characters
    * Fix for `vundefined` error for version numbers in GPM [form#222](https://github.com/getgrav/grav-plugin-form/issues/222)
    * Fixed `BadMethodCallException` thrown in GPM updates [#1784](https://github.com/getgrav/grav/issues/1784)
    * NOTE: Parsedown security release now escapes `&` to `&amp;` in Markdown links

# v1.3.10
## 12/06/2017

1. [](#bugfix)
    * Reverted GPM Local pull request as it broken admin [#1742](https://github.com/getgrav/grav/issues/1742)

# v1.3.9
## 12/05/2017

1. [](#new)
    * Added new core Twig templates for `partials/metadata.html.twig` and `partials/messages.html.twig`
    * Added ability to work with GPM locally [#1742](https://github.com/getgrav/grav/issues/1742)
    * Added new HTML5 audio controls [#1756](https://github.com/getgrav/grav/issues/1756)
    * Added `Medium::copy()` method to create a copy of a medium object
    * Added new `force_lowercase_urls` functionality on routes and slugs
    * Added new `item-list` filter type to remove empty items
    * Added new `setFlashCookieObject()` and `getFlashCookieObject()` methods to `Session` object
    * Added new `intl_enabled` option to disable PHP intl module collation when not needed
1. [](#bugfix)
    * Fixed an issue with checkbox field validation [form#216](https://github.com/getgrav/grav-plugin-form/issues/216)
    * Fixed issue with multibyte Markdown link URLs [#1749](https://github.com/getgrav/grav/issues/1749)
    * Fixed issue with multibyte folder names [#1751](https://github.com/getgrav/grav/issues/1751)
    * Fixed several issues related to `system.custom_base_url` that were broken [#1736](https://github.com/getgrav/grav/issues/1736)
    * Dynamically added pages via `Pages::addPage()` were not firing `onPageProcessed()` event causing forms not to be processed
    * Fixed `Page::active()` and `Page::activeChild()` to work with UTF-8 characters in the URL [#1727](https://github.com/getgrav/grav/issues/1727)
    * Fixed typo in `modular.yaml` causing media to be ignored [#1725](https://github.com/getgrav/grav/issues/1725)
    * Reverted `case_insensitive_urls` option as it was causing issues with taxonomy [#1733](https://github.com/getgrav/grav/pull/1733)
    * Removed an extra `/` in `CompileFile.php` [#1693](https://github.com/getgrav/grav/pull/1693)
    * Uri::Encode user and password to prevent issues in browsers
    * Fixed "Invalid AJAX response" When using Built-in PHP Webserver in Windows [#1258](https://github.com/getgrav/grav-plugin-admin/issues/1258)
    * Remove support for `config.user`, it was broken and bad practise
    * Make sure that `clean cache` uses valid path [#1745](https://github.com/getgrav/grav/pull/1745)
    * Fixed token creation issue with `Uri` params like `/id:3`
    * Fixed CSS Pipeline failing with Google remote fonts if the file was minified [#1261](https://github.com/getgrav/grav-plugin-admin/issues/1261)
    * Forced `field.multiple: true` to allow use of min/max options in `checkboxes.validate`

# v1.3.8
## 10/26/2017

1. [](#new)
    * Added Page `media_order` capability to manually order page media via a page header
1. [](#bugfix)
    * Fixed GPM update issue with filtered slugs [#1711](https://github.com/getgrav/grav/issues/1711)
    * Fixed issue with missing image file not throwing 404 properly [#1713](https://github.com/getgrav/grav/issues/1713)

# v1.3.7
## 10/18/2017

1. [](#bugfix)
    * Regression Uri: `base_url_absolute` always has the port number [#1690](https://github.com/getgrav/grav-plugin-admin/issues/1690)
    * Uri: Prefer using REQUEST_SCHEME instead of HTTPS [#1698](https://github.com/getgrav/grav-plugin-admin/issues/1698)
    * Fixed routing paths with urlencoded spaces and non-latin letters [#1688](https://github.com/getgrav/grav-plugin-admin/issues/1688)

# v1.3.6
## 10/12/2017

1. [](#bugfix)
    * Regression: Ajax error in Nginx [admin#1244](https://github.com/getgrav/grav-plugin-admin/issues/1244)
    * Remove the `_url=$uri` portion of the the Nginx `try_files` command [admin#1244](https://github.com/getgrav/grav-plugin-admin/issues/1244)

# v1.3.5
## 10/11/2017

1. [](#improved)
    * Refactored `URI` class with numerous bug fixes, and optimizations
    * Override `system.media.upload_limit` with PHP's `post_max_size` or `upload_max_filesize`
    * Updated `bin/grav clean` command to remove unnecessary vendor files (save some bytes)
    * Added a `http_status_code` Twig function to allow setting HTTP status codes from Twig directly.
    * Deter XSS attacks via URI path/uri methods (credit:newbthenewbd)
    * Added support for `$uri->toArray()` and `(string)$uri`
    * Added support for `type` on `Asstes::addInlineJs()` [#1683](https://github.com/getgrav/grav/pull/1683)
1. [](#bugfix)
    * Fixed method signature error with `GPM\InstallCommand::processPackage()` [#1682](https://github.com/getgrav/grav/pull/1682)

# v1.3.4
## 09/29/2017

1. [](#new)
    * Added filter support for Page collections (routable/visible/type/access/etc.)
1. [](#improved)
    * Implemented `Composer\CaBundle` for SSL Certs [#1241](https://github.com/getgrav/grav/issues/1241)
    * Refactored the Assets sorting logic
    * Improved language overrides to merge only 'extra' translations [#1514](https://github.com/getgrav/grav/issues/1514)
    * Improved support for Assets with query strings [#1451](https://github.com/getgrav/grav/issues/1451)
    * Twig extension cleanup
1. [](#bugfix)
    * Fixed an issue where fallback was not supporting dynamic page generation
    * Fixed issue with Image query string not being fully URL encoded [#1622](https://github.com/getgrav/grav/issues/1622)
    * Fixed `Page::summary()` when using delimiter and multibyte UTF8 Characters [#1644](https://github.com/getgrav/grav/issues/1644)
    * Fixed missing `.json` thumbnail throwing error when adding media [grav-plugin-admin#1156](https://github.com/getgrav/grav-plugin-admin/issues/1156)
    * Fixed insecure session cookie initialization [#1656](https://github.com/getgrav/grav/pull/1656)

# v1.3.3
## 09/07/2017

1. [](#new)
    * Added support for 2-Factor Authentication in admin profile
    * Added `gaussianBlur` media method [#1623](https://github.com/getgrav/grav/pull/1623)
    * Added new `|chunk_split()`, `|basename`, and `|dirname` Twig filter
    * Added new `tl` Twig filter/function to support specific translations [#1618](https://github.com/getgrav/grav/issues/1618)
1. [](#improved)
    * User `authorization` now requires a check for `authenticated` - REQUIRED: `Login v2.4.0`
    * Added options to `Page::summary()` to support size without HTML tags [#1554](https://github.com/getgrav/grav/issues/1554)
    * Forced `natsort` on plugins to ensure consistent plugin load ordering across platforms [#1614](https://github.com/getgrav/grav/issues/1614)
    * Use new `multilevel` field to handle Asset Collections [#1201](https://github.com/getgrav/grav-plugin-admin/issues/1201)
    * Added support for redis `password` option [#1620](https://github.com/getgrav/grav/issues/1620)
    * Use 302 rather than 301 redirects by default [#1619](https://github.com/getgrav/grav/issues/1619)
    * GPM Installer will try to load alphanumeric version of the class if no standard class found [#1630](https://github.com/getgrav/grav/issues/1630)
    * Add current page position to `User` class [#1632](https://github.com/getgrav/grav/issues/1632)
    * Added option to enable case insensitive URLs [#1638](https://github.com/getgrav/grav/issues/1638)
    * Updated vendor libraries
    * Updated `travis.yml` to add support for PHP 7.1 as well as 7.0.21 for test suite
1. [](#bugfix)
    * Fixed UTF8 multibyte UTF8 character support in `Page::summary()` [#1554](https://github.com/getgrav/grav/issues/1554)

# v1.3.2
## 08/16/2017

1. [](#new)
    * Added a new `cache_control` system and page level property [#1591](https://github.com/getgrav/grav/issues/1591)
    * Added a new `clear_images_by_default` system property to stop cache clear events from removing processed images [#1481](https://github.com/getgrav/grav/pull/1481)
    * Added new `onTwigLoader()` event to enable utilization of loader methods
    * Added new `Twig::addPath()` and `Twig::prependPath()` methods to wrap loader methods and support namespacing [#1604](https://github.com/getgrav/grav/issues/1604)
    * Added new `array_key_exists()` Twig function wrapper
    * Added a new `Collection::intersect()` method [#1605](https://github.com/getgrav/grav/issues/1605)
1. [](#bugfix)
    * Allow `session.timeout` field to be set to `0` via blueprints [#1598](https://github.com/getgrav/grav/issues/1598)
    * Fixed `Data::exists()` and `Data::raw()` functions breaking if `Data::file()` hasn't been called with non-null value
    * Fixed parent theme auto-loading in child themes of Gantry 5

# v1.3.1
## 07/19/2017

1. [](#bugfix)
    * Fix ordering for Linux + International environments [#1574](https://github.com/getgrav/grav/issues/1574)
    * Check if medium thumbnail exists before resetting
    * Update Travis' auth token

# v1.3.0
## 07/16/2017

1. [](#bugfix)
    * Fixed an undefined variable `$difference` [#1563](https://github.com/getgrav/grav/pull/1563)
    * Fix broken range slider [grav-plugin-admin#1153](https://github.com/getgrav/grav-plugin-admin/issues/1153)
    * Fix natural sort when > 100 pages [#1564](https://github.com/getgrav/grav/pull/1564)

# v1.3.0-rc.5
## 07/05/2017

1. [](#new)
    * Setting `system.session.timeout` to 0 clears the session when the browser session ends [#1538](https://github.com/getgrav/grav/pull/1538)
    * Created a `CODE_OF_CONDUCT.md` so everyone knows how to behave :)
1. [](#improved)
    * Renamed new `media()` Twig function to `media_directory()` to avoid conflict with Page's `media` object
1. [](#bugfix)
    * Fixed global media files disappearing after a reload [#1545](https://github.com/getgrav/grav/issues/1545)
    * Fix for broken regex redirects/routes via `site.yaml`
    * Sanitize the error message in the error handler page

# v1.3.0-rc.4
## 06/22/2017

1. [](#new)
    * Added `lower` and `upper` Twig filters
    * Added `pathinfo()` Twig function
    * Added 165 new thumbnail images for use in `media.yaml`
1. [](#improved)
    * Improved error message when running `bin/grav install` instead of `bin/gpm install`, and also when running on a non-skeleton site [#1027](https://github.com/getgrav/grav/issues/1027)
    * Updated vendor libraries
1. [](#bugfix)
    * Don't rebuild metadata every time, only when file does not exist
    * Restore GravTrait in ConsoleTrait [grav-plugin-login#119](https://github.com/getgrav/grav-plugin-login/issues/119)
    * Fix Windows routing with built-in server [#1502](https://github.com/getgrav/grav/issues/1502)
    * Fix [#1504](https://github.com/getgrav/grav/issues/1504) `process_twig` and `frontmatter.yaml`
    * Nicetime fix: 0 seconds from now -> just now [#1509](https://github.com/getgrav/grav/issues/1509)

# v1.3.0-rc.3
## 05/22/2017

1. [](#new)
    * Added new unified `Utils::getPagePathFromToken()` method which is used by various plugins (Admin, Forms, Downloads, etc.)
1. [](#improved)
    * Optionally remove unpublished pages from the translated languages, move into untranslated list [#1482](https://github.com/getgrav/grav/pull/1482)
    * Improved reliability of `hash` file-check method
1. [](#bugfix)
    * Updated to latest Toolbox library to fix issue with some blueprints rendering in admin plugin [#1117](https://github.com/getgrav/grav-plugin-admin/issues/1117)
    * Fix output handling in RenderProcessor [#1483](https://github.com/getgrav/grav/pull/1483)

# v1.3.0-rc.2
## 05/17/2017

1. [](#new)
    * Added new `media` and `vardump` Twig functions
1. [](#improved)
    * Put in various checks to ensure Exif is available before trying to use it
    * Add timestamp to configuration settings [#1445](https://github.com/getgrav/grav/pull/1445)
1. [](#bugfix)
    * Fix an issue saving YAML textarea fields in expert mode [#1480](https://github.com/getgrav/grav/pull/1480)
    * Moved `onOutputRendered()` back into Grav core

# v1.3.0-rc.1
## 05/16/2017

1. [](#new)
    * Added support for a single array field in the forms
    * Added EXIF support with automatic generation of Page Media metafiles
    * Added Twig function to get EXIF data on any image file
    * Added `Pages::baseUrl()`, `Pages::homeUrl()` and `Pages::url()` functions
    * Added `base32_encode`, `base32_decode`, `base64_encode`, `base64_decode` Twig filters
    * Added `Debugger::getCaller()` to figure out where the method was called from
    * Added support for custom output providers like Slim Framework
    * Added `Grav\Framework\Collection` classes for creating collections
1. [](#improved)
    * Add more controls over HTML5 video attributes (autoplay, poster, loop controls) [#1442](https://github.com/getgrav/grav/pull/1442)
    * Removed logging statement for invalid slug [#1459](https://github.com/getgrav/grav/issues/1459)
    * Groups selection pre-filled in user form
    * Improve error handling in `Folder::move()`
    * Added extra parameter for `Twig::processSite()` to include custom context
    * Updated RocketTheme Toolbox vendor library
1. [](#bugfix)
    * Fix to force route/redirect matching from the start of the route by default [#1446](https://github.com/getgrav/grav/issues/1446)
    * Edit check for valid slug [#1459](https://github.com/getgrav/grav/issues/1459)

# v1.2.4
## 04/24/2017

1. [](#improved)
    * Added optional ignores for `Installer::sophisticatedInstall()` [#1447](https://github.com/getgrav/grav/issues/1447)
1. [](#bugfix)
    * Allow multiple calls to `Themes::initTheme()` without throwing errors
    * Fixed querystrings in root pages with multi-lang enabled [#1436](https://github.com/getgrav/grav/issues/1436)
    * Allow support for `Pages::getList()` with `show_modular` option [#1080](https://github.com/getgrav/grav-plugin-admin/issues/1080)

# v1.2.3
## 04/19/2017

1. [](#improved)
    * Added new `pwd_regex` and `username_regex` system configuration options to allow format modifications
    * Allow `user/accounts.yaml` overrides and implemented more robust theme initialization
    * improved `getList()` method to do more powerful things
    * Fix Typo in GPM [#1427](https://github.com/getgrav/grav/issues/1427)

# v1.2.2
## 04/11/2017

1. [](#bugfix)
    * Fix for redirects breaking [#1420](https://github.com/getgrav/grav/issues/1420)
    * Fix issue in direct-install with github-style dependencies [#1405](https://github.com/getgrav/grav/issues/1405)

# v1.2.1
## 04/10/2017

1. [](#improved)
    * Added various `ancestor` helper methods in Page and Pages classes [#1362](https://github.com/getgrav/grav/pull/1362)
    * Added new `parents` field and switched Page blueprints to use this
    * Added `isajaxrequest()` Twig function [#1400](https://github.com/getgrav/grav/issues/1400)
    * Added ability to inline CSS and JS code via Asset manager [#1377](https://github.com/getgrav/grav/pull/1377)
    * Add query string in lighttpd default config [#1393](https://github.com/getgrav/grav/issues/1393)
    * Add `--all-yes` and `--destination` options for `bin/gpm direct-install` [#1397](https://github.com/getgrav/grav/pull/1397)
1. [](#bugfix)
    * Fix for direct-install of plugins with `languages.yaml` [#1396](https://github.com/getgrav/grav/issues/1396)
    * When determining language from HTTP_ACCEPT_LANGUAGE, also try base language only [#1402](https://github.com/getgrav/grav/issues/1402)
    * Fixed a bad method signature causing warning when running tests on `GPMTest` object

# v1.2.0
## 03/31/2017

1. [](#new)
    * Added file upload for user avatar in user/admin blueprint
1. [](#improved)
    * Analysis fixes
    * Switched to stable composer lib versions

# v1.2.0-rc.3
## 03/22/2017

1. [](#new)
    * Refactored Page re-ordering to handle all siblings at once
    * Added `language_codes` to Twig init to allow for easy language name/code/native-name lookup
1. [](#improved)
    * Added an _Admin Overrides_ section with option to choose the order of children in Pages Management
1. [](#bugfix)
    * Fixed loading issues with improperly named themes (use old broken method first) [#1373](https://github.com/getgrav/grav/issues/1373)
    * Simplified modular/twig processing logic and fixed an issue with system process config [#1351](https://github.com/getgrav/grav/issues/1351)
    * Cleanup package files via GPM install to make them more windows-friendly [#1361](https://github.com/getgrav/grav/pull/1361)
    * Fix for page-level debugger override changing the option site-wide
    * Allow `url()` twig function to pass-through external links

# v1.2.0-rc.2
## 03/17/2017

1. [](#improved)
    * Updated vendor libraries to latest
    * Added the ability to disable debugger on a per-page basis with `debugger: false` in page frontmatter
1. [](#bugfix)
    * Fixed an issue with theme inheritance and hyphenated base themes [#1353](https://github.com/getgrav/grav/issues/1353)
    * Fixed an issue when trying to use an `@2x` derivative on a non-image media file [#1341](https://github.com/getgrav/grav/issues/1341)

# v1.2.0-rc.1
## 03/13/2017

1. [](#new)
    * Added default setting to only allow `direct-installs` from official GPM.  Can be configured in `system.yaml`
    * Added a new `Utils::isValidUrl()` method
    * Added optional parameter to `|markdown(false)` filter to toggle block/line processing (default|true = `block`)
    * Added new `Page::folderExists()` method
1. [](#improved)
    * `Twig::evaluate()` now takes current environment and context into account
    * Genericized `direct-install` so it can be called via Admin plugin
1. [](#bugfix)
    * Fixed a minor bug in Number validation [#1329](https://github.com/getgrav/grav/issues/1329)
    * Fixed exception when trying to find user account and there is no `user://accounts` folder
    * Fixed issue when setting `Page::expires(0)` [Admin #1009](https://github.com/getgrav/grav-plugin-admin/issues/1009)
    * Removed ID from `nonce_field()` Twig function causing validation errors [Form #115](https://github.com/getgrav/grav-plugin-form/issues/115)

# v1.1.17
## 02/17/2017

1. [](#bugfix)
    * Fix for double extensions getting added during some redirects [#1307](https://github.com/getgrav/grav/issues/1307)
    * Fix syntax error in PHP 5.3. Move the version check before requiring the autoloaded deps
    * Fix Whoops displaying error page if there is PHP core warning or error [Admin #980](https://github.com/getgrav/grav-plugin-admin/issues/980)

# v1.1.16
## 02/10/2017

1. [](#new)
    * Exposed the Pages cache ID for use by plugins (e.g. Form) via `Pages::getPagesCacheId()`
    * Added `Languages::resetFallbackPageExtensions()` regarding [#1276](https://github.com/getgrav/grav/pull/1276)
1. [](#improved)
    * Allowed CLI to use non-volatile cache drivers for better integration with CLI and Web caches
    * Added Gantry5-compatible query information to Caddy configuration
    * Added some missing docblocks and type-hints
    * Various code cleanups (return types, missing variables in doclbocks, etc.)
1. [](#bugfix)
    * Fix blueprints slug validation [https://github.com/getgrav/grav-plugin-admin/issues/955](https://github.com/getgrav/grav-plugin-admin/issues/955)

# v1.1.15
## 01/30/2017

1. [](#new)
    * Added a new `Collection::merge()` method to allow merging of multiple collections [#1258](https://github.com/getgrav/grav/pull/1258)
    * Added [OpenCollective](https://opencollective.com/grav) backer/sponsor info to `README.md`
1. [](#improved)
    * Add an additional parameter to GPM::findPackage to avoid throwing an exception, for use in Twig [#1008](https://github.com/getgrav/grav/issues/1008)
    * Skip symlinks if found while clearing cache [#1269](https://github.com/getgrav/grav/issues/1269)
1. [](#bugfix)
    * Fixed an issue when page collection with header-based `sort.by` returns an array [#1264](https://github.com/getgrav/grav/issues/1264)
    * Fix `Response` object to handle `303` redirects when `open_basedir` in effect [#1267](https://github.com/getgrav/grav/issues/1267)
    * Silence `E_WARNING: Zend OPcache API is restricted by "restrict_api" configuration directive`

# v1.1.14
## 01/18/2017

1. [](#bugfix)
    * Fixed `Page::collection()` returning array and not Collection object when header variable did not exist
    * Revert `Content-Encoding: identity` fix, and let you set `cache: allow_webserver_gzip:` option to switch to `identity` [#548](https://github.com/getgrav/grav/issues/548)

# v1.1.13
## 01/17/2017

1. [](#new)
    * Added new `never_cache_twig` page option in `system.yaml` and frontmatter. Allows dynamic Twig logic in regular and modular Twig templates [#1244](https://github.com/getgrav/grav/pull/1244)
1. [](#improved)
    * Several improvements to aid theme development [#232](https://github.com/getgrav/grav/pull/1232)
    * Added `hash` cache check option and made dropdown more descriptive [Admin #923](https://github.com/getgrav/grav-plugin-admin/issues/923)
1. [](#bugfix)
    * Fixed cross volume file system operations [#635](https://github.com/getgrav/grav/issues/635)
    * Fix issue with pages folders validation not accepting uppercase letters
    * Fix renaming the folder name if the page, in the default language, had a custom slug set in its header
    * Fixed issue with `Content-Encoding: none`. It should really be `Content-Encoding: identity` instead
    * Fixed broken `hash` method on page modifications detection
    * Fixed issue with multi-lang pages not caching independently without unique `.md` file [#1211](https://github.com/getgrav/grav/issues/1211)
    * Fixed all `$_GET` parameters missing in Nginx (please update your nginx.conf) [#1245](https://github.com/getgrav/grav/issues/1245)
    * Fixed issue in trying to process broken symlink [#1254](https://github.com/getgrav/grav/issues/1254)

# v1.1.12
## 12/26/2016

1. [](#bugfix)
    * Fixed issue with JSON calls throwing errors due to debugger enabled [#1227](https://github.com/getgrav/grav/issues/1227)

# v1.1.11
## 12/22/2016

1. [](#improved)
    * Fall back properly to HTML if template type not found
1. [](#bugfix)
    * Fix issue with modular pages folders validation [#900](https://github.com/getgrav/grav-plugin-admin/issues/900)

# v1.1.10
## 12/21/2016

1. [](#improved)
    * Improve detection of home path. Also allow `~/.grav` on Windows, drop `ConsoleTrait::isWindows()` method, used only for that [#1204](https://github.com/getgrav/grav/pull/1204)
    * Reworked PHP CLI router [#1219](https://github.com/getgrav/grav/pull/1219)
    * More robust theme/plugin logic in `bin/gpm direct-install`
1. [](#bugfix)
    * Fixed case where extracting a package would cause an error during rename
    * Fix issue with using `Yaml::parse` direcly on a filename, now deprecated
    * Add pattern for frontend validation of folder slugs [#891](https://github.com/getgrav/grav-plugin-admin/issues/891)
    * Fix issue with Inflector when translation is disabled [SimpleSearch #87](https://github.com/getgrav/grav-plugin-simplesearch/issues/87)
    * Explicitly expose `array_unique` Twig filter [Admin #897](https://github.com/getgrav/grav-plugin-admin/issues/897)

# v1.1.9
## 12/13/2016

1. [](#new)
    * RC released as stable
1. [](#improved)
    * Better error handling in cache clear
    * YAML syntax fixes for the future compatibility
    * Added new parameter `remove` for `onBeforeCacheClear` event
    * Add support for calling Media object as function to get medium by filename
1. [](#bugfix)
    * Added checks before accessing admin reference during `Page::blueprints()` call. Allows to access `page.blueprints` from Twig in the frontend

# v1.1.9-rc.3
## 12/07/2016

1. [](#new)
    * Add `ignore_empty` property to be used on array fields, if positive only save options with a value
    * Use new `permissions` field in user account
    * Add `range(int start, int end, int step)` twig function to generate an array of numbers between start and end, inclusive
    * New retina Media image derivatives array support (`![](image.jpg?derivatives=[640,1024,1440])`) [#1147](https://github.com/getgrav/grav/pull/1147)
    * Added stream support for images (`![Sepia Image](image://image.jpg?sepia)`)
    * Added stream support for links (`[Download PDF](user://data/pdf/my.pdf)`)
    * Added new `onBeforeCacheClear` event to add custom paths to cache clearing process
1. [](#improved)
    * Added alias `selfupdate` to the `self-upgrade` `bin/gpm` CLI command
    * Synced `webserver-configs/htaccess.txt` with `.htaccess`
    * Use permissions field in group details.
    * Updated vendor libraries
    * Added a warning on GPM update to update Grav first if needed [#1194](https://github.com/getgrav/grav/pull/1194)
 1. [](#bugfix)
    * Fix page collections problem with `@page.modular` [#1178](https://github.com/getgrav/grav/pull/1178)
    * Fix issue with using a multiple taxonomy filter of which one had no results, thanks to @hughbris [#1184](https://github.com/getgrav/grav/issues/1184)
    * Fix saving permissions in group
    * Fixed issue with redirect of a page getting moved to a different location

# v1.1.9-rc.2
## 11/26/2016

1. [](#new)
    * Added two new sort order options for pages: `publish_date` and `unpublish_date` [#1173](https://github.com/getgrav/grav/pull/1173))
1. [](#improved)
    * Multisite: Create image cache folder if it doesn't exist
    * Add 2 new language values for French [#1174](https://github.com/getgrav/grav/issues/1174)
1. [](#bugfix)
    * Fixed issue when we have a meta file without corresponding media [#1179](https://github.com/getgrav/grav/issues/1179)
    * Update class namespace for Admin class [Admin #874](https://github.com/getgrav/grav-plugin-admin/issues/874)

# v1.1.9-rc.1
## 11/09/2016

1. [](#new)
    * Added a `CompiledJsonFile` object to better handle Json files.
    * Added Base32 encode/decode class
    * Added a new `User::find()` method
1. [](#improved)
    * Moved `messages` object into core Grav from login plugin
    * Added `getTaxonomyItemKeys` to the Taxonomy object [#1124](https://github.com/getgrav/grav/issues/1124)
    * Added a `redirect_me` Twig function [#1124](https://github.com/getgrav/grav/issues/1124)
    * Added a Caddyfile for newer Caddy versions [#1115](https://github.com/getgrav/grav/issues/1115)
    * Allow to override sorting flags for page header-based or default ordering. If the `intl` PHP extension is loaded, only these flags are available: https://secure.php.net/manual/en/collator.asort.php. Otherwise, you can use the PHP standard sorting flags (https://secure.php.net/manual/en/array.constants.php) [#1169](https://github.com/getgrav/grav/issues/1169)
1. [](#bugfix)
    * Fixed an issue with site redirects/routes, not processing with extension (.html, .json, etc.)
    * Don't truncate HTML if content length is less than summary size [#1125](https://github.com/getgrav/grav/issues/1125)
    * Return max available number when calling random() on a collection passing an int > available items [#1135](https://github.com/getgrav/grav/issues/1135)
    * Use correct ratio when applying image filters to image alternatives [#1147](https://github.com/getgrav/grav/issues/1147)
    * Fixed URI path in multi-site when query parameters were used in front page

# v1.1.8
## 10/22/2016

1. [](#bugfix)
    * Fixed warning with unset `ssl` option when using GPM [#1132](https://github.com/getgrav/grav/issues/1132)

# v1.1.7
## 10/22/2016

1. [](#improved)
    * Improved the capabilities of Image derivatives [#1107](https://github.com/getgrav/grav/pull/1107)
1. [](#bugfix)
    * Only pass verify_peer settings to cURL and fopen if the setting is disabled [#1120](https://github.com/getgrav/grav/issues/1120)

# v1.1.6
## 10/19/2016

1. [](#new)
    * Added ability for Page to override the output format (`html`, `xml`, etc..) [#1067](https://github.com/getgrav/grav/issues/1067)
    * Added `Utils::getExtensionByMime()` and cleaned up `Utils::getMimeByExtension` + tests
    * Added a `cache.check.method: 'hash'` option in `system.yaml` that checks all files + dates inclusively
    * Include jQuery 3.x in the Grav assets
    * Added the option to automatically fix orientation on images based on their Exif data, by enabling `system.images.auto_fix_orientation`.
1. [](#improved)
    * Add `batch()` function to Page Collection class
    * Added new `cache.redis.socket` setting that allow to pass a UNIX socket as redis server
    * It is now possible to opt-out of the SSL verification via the new `system.gpm.verify_peer` setting. This is sometimes necessary when receiving a "GPM Unable to Connect" error. More details in ([#1053](https://github.com/getgrav/grav/issues/1053))
    * It is now possible to force the use of either `curl` or `fopen` as `Response` connection method, via the new `system.gpm.method` setting. By default this is set to 'auto' and gives priority to 'fopen' first, curl otherwise.
    * InstallCommand can now handle Licenses
    * Uses more helpful `1x`, `2x`, `3x`, etc names in the Retina derivatives cache files.
    * Added new method `Plugins::isPluginActiveAdmin()` to check if plugin route is active in Admin plugin
    * Added new `Cache::setEnabled` and `Cache::getEnabled` to enable outside control of cache
    * Updated vendor libs including Twig `1.25.0`
    * Avoid git ignoring any vendor folder in a Grav site subfolder (but still ignore the main `vendor/` folder)
    * Added an option to get just a route back from `Uri::convertUrl()` function
    * Added option to control split session [#1096](https://github.com/getgrav/grav/pull/1096)
    * Added new `verbosity` levels to `system.error.display` to allow for system error messages [#1091](https://github.com/getgrav/grav/pull/1091)
    * Improved the API for Grav plugins to access the Parsedown parser directly [#1062](https://github.com/getgrav/grav/pull/1062)
1. [](#bugfix)
    * Fixed missing `progress` method in the DirectInstall Command
    * `Response` class now handles better unsuccessful requests such as 404 and 401
    * Fixed saving of `external` page types [Admin #789](https://github.com/getgrav/grav-plugin-admin/issues/789)
    * Fixed issue deleting parent folder of folder with `param_sep` in the folder name [admin #796](https://github.com/getgrav/grav-plugin-admin/issues/796)
    * Fixed an issue with streams in `bin/plugin`
    * Fixed `jpeg` file format support in Media

# v1.1.5
## 09/09/2016

1. [](#new)
    * Added new `bin/gpm direct-install` command to install local and remote zip archives
1. [](#improved)
    * Refactored `onPageNotFound` event to fire after `onPageInitialized`
    * Follow symlinks in `Folder::all()`
    * Twig variable `base_url` now supports multi-site by path feature
    * Improved `bin/plugin` to list plugins with commands faster by limiting the depth of recursion
1. [](#bugfix)
    * Quietly skip missing streams in `Cache::clearCache()`
    * Fix issue in calling page.summary when no content is present in a page
    * Fix for HUGE session timeouts [#1050](https://github.com/getgrav/grav/issues/1050)

# v1.1.4
## 09/07/2016

1. [](#new)
    * Added new `tmp` folder at root. Accessible via stream `tmp://`. Can be cleared with `bin/grav clear --tmp-only` as well as `--all`.
    * Added support for RTL in `LanguageCodes` so you can determine if a language is RTL or not
    * Ability to set `custom_base_url` in system configuration
    * Added `override` and `force` options for Streams setup
1. [](#improved)
    * Important vendor updates to provide PHP 7.1 beta support!
    * Added a `Util::arrayFlatten()` static function
    * Added support for 'external_url' page header to enable easier external URL based menu items
    * Improved the UI for CLI GPM Index view to use a table
    * Added `@page.modular` Collection type [#988](https://github.com/getgrav/grav/issues/988)
    * Added support for `self@`, `page@`, `taxonomy@`, `root@` Collection syntax for cleaner YAML compatibility
    * Improved GPM commands to allow for `-y` to automate **yes** responses and `-o` for **update** and **selfupgrade** to overwrite installations [#985](https://github.com/getgrav/grav/issues/985)
    * Added randomization to `safe_email` Twig filter for greater security [#998](https://github.com/getgrav/grav/issues/998)
    * Allow `Utils::setDotNotation` to merge data, rather than just set
    * Moved default `Image::filter()` to the `save` action to ensure they are applied last [#984](https://github.com/getgrav/grav/issues/984)
    * Improved the `Truncator` code to be more reliable [#1019](https://github.com/getgrav/grav/issues/1019)
    * Moved media blueprints out of core (now in Admin plugin)
1. [](#bugfix)
    * Removed 307 redirect code option as it is not well supported [#743](https://github.com/getgrav/grav-plugin-admin/issues/743)
    * Fixed issue with folders with name `*.md` are not confused with pages [#995](https://github.com/getgrav/grav/issues/995)
    * Fixed an issue when filtering collections causing null key
    * Fix for invalid HTML when rendering GIF and Vector media [#1001](https://github.com/getgrav/grav/issues/1001)
    * Use pages.markdown.extra in the user's system.yaml [#1007](https://github.com/getgrav/grav/issues/1007)
    * Fix for `Memcached` connection [#1020](https://github.com/getgrav/grav/issues/1020)

# v1.1.3
## 08/14/2016

1. [](#bugfix)
    * Fix for lightbox media function throwing error [#981](https://github.com/getgrav/grav/issues/981)

# v1.1.2
## 08/10/2016

1. [](#new)
    * Allow forcing SSL by setting `system.force_ssl` (Force SSL in the Admin System Config) [#899](https://github.com/getgrav/grav/pull/899)
1. [](#improved)
    * Improved `authorize` Twig extension to accept a nested array of authorizations  [#948](https://github.com/getgrav/grav/issues/948)
    * Don't add timestamps on remote assets as it can cause conflicts
    * Grav now looks at types from `media.yaml` when retrieving page mime types [#966](https://github.com/getgrav/grav/issues/966)
    * Added support for dumping exceptions in the Debugger
1. [](#bugfix)
    * Fixed `Folder::delete` method to recursively remove files and folders and causing Upgrade to fail.
    * Fix [#952](https://github.com/getgrav/grav/issues/952) hyphenize the session name.
    * If no parent is set and siblings collection is called, return a new and empty collection [grav-plugin-sitemap/issues/22](https://github.com/getgrav/grav-plugin-sitemap/issues/22)
    * Prevent exception being thrown when calling the Collator constructor failed in a Windows environment with the Intl PHP Extension enabled [#961](https://github.com/getgrav/grav/issues/961)
    * Fix for markdown images not properly rendering `id` attribute [#956](https://github.com/getgrav/grav/issues/956)

# v1.1.1
## 07/16/2016

1. [](#improved)
    * Made `paramsRegex()` static to allow it to be called statically
1. [](#bugfix)
    * Fixed backup when using very long site titles with invalid characters [grav-plugin-admin#701](https://github.com/getgrav/grav-plugin-admin/issues/701)
    * Fixed a typo in the `webserver-configs/nginx.conf` example

# v1.1.0
## 07/14/2016

1. [](#improved)
    * Added support for validation of multiple email in the `type: email` field [grav-plugin-email#31](https://github.com/getgrav/grav-plugin-email/issues/31)
    * Unified PHP code header styling
    * Added 6 more languages and updated language codes
    * set default "releases" option to `stable`
1. [](#bugfix)
    * Fix backend validation for file fields marked as required [grav-plugin-form#78](https://github.com/getgrav/grav-plugin-form/issues/78)

# v1.1.0-rc.3
## 06/21/2016

1. [](#new)
    * Add a onPageFallBackUrl event when starting the fallbackUrl() method to allow the Login plugin to protect the page media
    * Conveniently allow ability to retrieve user information via config object [#913](https://github.com/getgrav/grav/pull/913) - @Vivalldi
    * Grav served images can now use header caching [#905](https://github.com/getgrav/grav/pull/905)
1. [](#improved)
    * Take asset modification timestamp into consideration in pipelining [#917](https://github.com/getgrav/grav/pull/917) - @Sommerregen
1. [](#bugfix)
    * Respect `enable_asset_timestamp` settings for pipelined Assets [#906](https://github.com/getgrav/grav/issues/906)
    * Fixed collections end dates for 32-bit systems [#902](https://github.com/getgrav/grav/issues/902)
    * Fixed a recent regression (1.1.0-rc1) with parameter separator different than `:`

# v1.1.0-rc.2
## 06/14/2016

1. [](#new)
    * Added getters and setters for Assets to allow manipulation of CSS/JS/Collection based assets via plugins [#876](https://github.com/getgrav/grav/issues/876)
1. [](#improved)
    * Pass the exception to the `onFatalException()` event
    * Updated to latest jQuery 2.2.4 release
    * Moved list items in `system/config/media.yaml` config into a `types:` key which allows you delete default items.
    * Updated `webserver-configs/nginx.conf` with `try_files` fix from @mrhein and @rondlite [#743](https://github.com/getgrav/grav/pull/743)
    * Updated cache references to include `memecache` and `redis` [#887](https://github.com/getgrav/grav/issues/887)
    * Updated composer libraries
1. [](#bugfix)
    * Fixed `Utils::normalizePath()` that was truncating 0's [#882](https://github.com/getgrav/grav/issues/882)

# v1.1.0-rc.1
## 06/01/2016

1. [](#new)
    * Added `Utils::getDotNotation()` and `Utils::setDotNotation()` methods + tests
    * Added support for `xx-XX` locale language lookups in `LanguageCodes` class [#854](https://github.com/getgrav/grav/issues/854)
    * New CSS/JS Minify library that does a more reliable job [#864](https://github.com/getgrav/grav/issues/864)
1. [](#improved)
    * GPM installation of plugins and themes into correct multisite folders [#841](https://github.com/getgrav/grav/issues/841)
    * Use `Page::rawRoute()` in blueprints for more reliable mulit-language support
1. [](#bugfix)
    * Fixes for `zlib.output_compression` as well as `mod_deflate` GZIP compression
    * Fix for corner-case redirect logic causing infinite loops and out-of-memory errors
    * Fix for saving fields in expert mode that have no `Validation::typeX()` methods [#626](https://github.com/getgrav/grav-plugin-admin/issues/626)
    * Detect if user really meant to extend parent blueprint, not another one (fixes old page type blueprints)
    * Fixed a bug in `Page::relativePagePath()` when `Page::$name` is not defined
    * Fix for poor handling of params + query element in `Uri::processParams()` [#859](https://github.com/getgrav/grav/issues/859)
    * Fix for double encoding in markdown links [#860](https://github.com/getgrav/grav/issues/860)
    * Correctly handle language strings to determine if it's in admin or not [#627](https://github.com/getgrav/grav-plugin-admin/issues/627)

# v1.1.0-beta.5
## 05/23/2016

1. [](#improved)
    * Updated jQuery from 2.2.0 to 2.2.3
    * Set `Uri::ip()` to static by default so it can be used in form fields
    * Improved `Session` class with flash storage
    * `Page::getContentMeta()` now supports an optional key.
1. [](#bugfix)
    * Fixed "Invalid slug set in YAML frontmatter" when setting `Page::slug()` with empty string [#580](https://github.com/getgrav/grav-plugin-admin/issues/580)
    * Only `.gitignore` Grav's vendor folder
    * Fix trying to remove Grav with `GPM uninstall` of a plugin with Grav dependency
    * Fix Page Type blueprints not being able to extend their parents
    * `filterFile` validation method always returns an array of files, behaving like `multiple="multiple"`
    * Fixed [#835](https://github.com/getgrav/grav-plugin-admin/issues/835) check for empty image file first to prevent getimagesize() fatal error
    * Avoid throwing an error when Grav's Gzip and mod_deflate are enabled at the same time on a non php-fpm setup

# v1.1.0-beta.4
## 05/09/2016

1. [](#bugfix)
    * Drop dependencies calculations if plugin is installed via symlink
    * Drop Grav from dependencies calculations
    * Send slug name as part of installed packages
    * Fix for summary entities not being properly decoded [#825](https://github.com/getgrav/grav/issues/825)


# v1.1.0-beta.3
## 05/04/2016

1. [](#improved)
    * Pass the Page type when calling `onBlueprintCreated`
    * Changed `Page::cachePageContent()` form **private** to **public** so a page can be recached via plugin
1. [](#bugfix)
    * Fixed handling of `{'loading':'async'}` with Assets Pipeline
    * Fix for new modular page modal `Page` field requiring a value [#529](https://github.com/getgrav/grav-plugin-admin/issues/529)
    * Fix for broken `bin/gpm version` command
    * Fix handling "grav" as a dependency
    * Fix when installing multiple packages and one is the dependency of another, don't try to install it twice
    * Fix using name instead of the slug to determine a package folder. Broke for packages whose name was 2+ words

# v1.1.0-beta.2
## 04/27/2016

1. [](#new)
    * Added new `Plugin::getBlueprint()` and `Theme::getBlueprint()` method
    * Allow **page blueprints** to be added via Plugins.
1. [](#improved)
    * Moved to new `data-*@` format in blueprints
    * Updated composer-based libraries
    * Moved some hard-coded `CACHE_DIR` references to use locator
    * Set `twig.debug: true` by default
1. [](#bugfix)
    * Fixed issue with link rewrites and local assets pipeline with `absolute_urls: true`
    * Allow Cyrillic slugs [#520](https://github.com/getgrav/grav-plugin-admin/issues/520)
    * Fix ordering issue with accented letters [#784](https://github.com/getgrav/grav/issues/784)
    * Fix issue with Assets pipeline and missing newlines causing invalid JavaScript

# v1.1.0-beta.1
## 04/20/2016

1. [](#new)
    * **Blueprint Improvements**: The main improvements to Grav take the form of a major rewrite of our blueprint functionality. Blueprints are an essential piece of functionality within Grav that helps define configuration fields. These allow us to create a definition of a form field that can be rendered in the administrator plugin and allow the input, validation, and storage of values into the various configuration and page files that power Grav. Grav 1.0 had extensive support for building and extending blueprints, but Grav 1.1 takes this even further and adds improvements to our existing system.
    * **Extending Blueprints**: You could extend forms in Grav 1.0, but now you can use a newer `extends@:` default syntax rather than the previous `'@extends'` string that needed to be quoted in YAML. Also this new format allows for the defining of a `context` which lets you define where to look for the base blueprint. Another new feature is the ability to extend from multiple blueprints.
    * **Embedding/Importing Blueprints**: One feature that has been requested is the ability to embed or import one blueprint into another blueprint. This allows you to share fields or sub-form between multiple forms. This is accomplished via the `import@` syntax.
    * **Removing Existing Fields and Properties**: Another new feature is the ability to remove completely existing fields or properties from an extended blueprint. This allows the user a lot more flexibility when creating custom forms by simply using the new `unset@: true` syntax. To remove a field property you would use `unset-<property>@: true` in your extended field definition, for example: `unset-options@: true`.
    * **Replacing Existing Fields and Properties**: Similar to removing, you can now replace an existing field or property with the `replace@: true` syntax for the whole field, and `replace-<property>@: true` for a specific property.
    * **Field Ordering**: Probably the most frequently requested blueprint functionality that we have added is the ability to change field ordering. Imagine that you want to extend the default page blueprint but add a new tab. Previously, this meant your tab would be added at the end of the form, but now you can define that you wish the new tab to be added right after the `content` tab. This works for any field too, so you can extend a blueprint and add your own custom fields anywhere you wish! This is accomplished by using the new `ordering@:` syntax with either an existing property name or an integer.
    * **Configuration Properties**: Another useful new feature is the ability to directly access Grav configuration in blueprints with `config-<property>@` syntax. For example you can set a default for a field via `config-default@: site.author.name` which will use the author.name value from the `site.yaml` file as the `default` value for this field.
    * **Function Calls**: The ability to call PHP functions for values has been improved in Grav 1.1 to be more powerful. You can use the `data-<property>@` syntax to call static methods to obtain values. For example: `data-default@: '\Grav\Plugin\Admin::route'`. You can now even pass parameters to these methods.
    * **Validation Rules**: You can now define a custom blueprint-level validation rule and assign this rule to a form field.
    * **Custom Form Field Types**: This advanced new functionality allows you to create a custom field type via a new plugin event called getFormFieldTypes(). This allows you to provide extra functionality or instructions on how to handle the form form field.
    * **GPM Versioning**: A new feature that we have wanted to add to our GPM package management system is the ability to control dependencies by version. We have opted to use a syntax very similar to the Composer Package Manager that is already familiar to most PHP developers. This new versioning system allows you to define specific minimum version requirements of dependent packages within Grav. This should ensure that we have less (hopefully none!) issues when you update one package that also requires a specific minimum version of another package. The admin plugin for example may have an update that requires a specific version of Grav itself.
    * **GPM Testing Channel**: GPM repository now comes with both a `stable` and `testing` channel. A new setting in `system.gpm.releases` allow to switch between the two channels. Developers will be able to decide whether their resource is going to be in a pre-release state or stable. Only users who switch to the **testing** channel will be able to install a pre-release version.
    * **GPM Events**: Packages (plugins and themes) can now add event handlers to hook in the package GPM events: install, update, uninstall. A package can listen for events before and after each of these events, and can execute any PHP code, and optionally halt the procedure or return a message.
    * Refactor of the process chain breaking out `Processors` into individual classes to allow for easier modification and addition. Thanks to toovy for this work. - [#745](https://github.com/getgrav/grav/pull/745)
    * Added multipart downloads, resumable downloads, download throttling, and video streaming in the `Utils::download()` method.
    * Added optional config to allow Twig processing in page frontmatter - [#788](https://github.com/getgrav/grav/pull/788)
    * Added the ability to provide blueprints via a plugin (previously limited to Themes only).
    * Added Developer CLI Tools to easily create a new theme or plugin
    * Allow authentication for proxies - [#698](https://github.com/getgrav/grav/pull/698)
    * Allow to override the default Parsedown behavior - [#747](https://github.com/getgrav/grav/pull/747)
    * Added an option to allow to exclude external files from the pipeline, and to render the pipeline before/after excluded files
    * Added the possibility to store translations of themes in separate files inside the `languages` folder
    * Added a method to the Uri class to return the base relative URL including the language prefix, or the base relative url if multilanguage is not enabled
    * Added a shortcut for pages.find() alias
1. [](#improved)
    * Now supporting hostnames with localhost environments for better vhost support/development
    * Refactor hard-coded paths to use PHP Streams that allow a setup file to configure where certain parts of Grav are stored in the physical filesystem.
    * If multilanguage is active, include the Intl Twig Extension to allow translating dates automatically (http://twig.sensiolabs.org/doc/extensions/intl.html)
    * Allow having local themes with the same name as GPM themes, by adding `gpm: false` to the theme blueprint - [#767](https://github.com/getgrav/grav/pull/767)
    * Caddyfile and Lighttpd config files updated
    * Removed `node_modules` folder from backups to make them faster
    * Display error when `bin/grav install` hasn't been run instead of throwing exception. Prevents "white page" errors if error display is off
    * Improved command line flow when installing multiple packages: don't reinstall packages if already installed, ask once if should use symlinks if symlinks are found
    * Added more tests to our testing suite
    * Added x-ua-compatible to http_equiv metadata processing
    * Added ability to have a per-page `frontmatter.yaml` file to set header frontmatter defaults. Especially useful for multilang scenarios - [#775](https://github.com/getgrav/grav/pull/775)
    * Removed deprecated `bin/grav newuser` CLI command.  use `bin/plugin login newuser` instead.
    * Added `webm` and `ogv` video types to the default media types list.
1. [](#bugfix)
    * Fix Zend Opcache `opcache.validate_timestamps=0` not detecting changes in compiled yaml and twig files
    * Avoid losing params, query and fragment from the URL when auto-redirecting to a language-specific route - [#759](https://github.com/getgrav/grav/pull/759)
    * Fix for non-pipeline assets getting lost when pipeline is cached to filesystem
    * Fix for double encoding resulting from Markdown Extra
    * Fix for a remote link breaking all CSS rewrites for pipeline
    * Fix an issue with Retina alternatives not clearing properly between repeat uses
    * Fix for non standard http/s external markdown links - [#738](https://github.com/getgrav/grav/issues/738)
    * Fix for `find()` calling redirects via `dispatch()` causing infinite loops - [#781](https://github.com/getgrav/grav/issues/781)

# v1.0.10
## 02/11/2016

1. [](#new)
    * Added new `Page::contentMeta()` mechanism to store content-level meta data alongside content
    * Added Japanese language translation
1. [](#improved)
    * Updated some vendor libraries
1. [](#bugfix)
    * Hide `streams` blueprint from Admin plugin
    * Fix translations of languages with `---` in YAML files

# v1.0.9
## 02/05/2016

1. [](#new)
    * New **Unit Testing** via Codeception http://codeception.com/
    * New **page-level SSL** functionality when using `absolute_urls`
    * Added `reverse_proxy` config option for issues with non-standard ports
    * Added `proxy_url` config option to support GPM behind proxy servers #639
    * New `Pages::parentsRawRoutes()` method
    * Enhanced `bin/gpm info` CLI command with Changelog support #559
    * Ability to add empty *Folder* via admin plugin
    * Added latest `jQuery 2.2.0` library to core
    * Added translations from Crowdin
1. [](#improved)
    * [BC] Metadata now supports only flat arrays. To use open graph metas and the likes (ie, 'og:title'), simply specify it in the key.
    * Refactored `Uri::convertUrl()` method to be more reliable + tests created
    * Date for last update of a modular sub-page sets modified date of modular page itself
    * Split configuration up into two steps
    * Moved Grav-based `base_uri` variables into `Uri::init()`
    * Refactored init in `URI` to better support testing
    * Allow `twig_vars` to be exposed earlier and merged later
    * Avoid setting empty metadata
    * Accept single group access as a string rather than requiring an array
    * Return `$this` in Page constructor and init to allow chaining
    * Added `ext-*` PHP requirements to `composer.json`
    * Use Whoops 2.0 library while supporting old style
    * Removed redundant old default-hash fallback mechanisms
    * Commented out default redirects and routes in `site.yaml`
    * Added `/tests` folder to deny's of all `webserver-configs/*` files
    * Various PS and code style fixes
1. [](#bugfix)
    * Fix default generator metadata
    * Fix for broken image processing caused by `Uri::convertUrl()` bugs
    * Fix loading JS and CSS from collections #623
    * Fix stream overriding
    * Remove the URL extension for home link
    * Fix permissions when the user has no access level set at all
    * Fix issue with user with multiple groups getting denied on first group
    * Fixed an issue with `Pages()` internal cache lookup not being unique enough
    * Fix for bug with `site.redirects` and `site.routes` being an empty list
    * [Markdown] Don't process links for **special protocols**
    * [Whoops] serve JSON errors when request is JSON


# v1.0.8
## 01/08/2016

1. [](#new)
    * Added `rotate`, `flip` and `fixOrientation` image medium methods
1. [](#bugfix)
    * Removed IP from Nonce generation. Should be more reliable in a variety of scenarios

# v1.0.7
## 01/07/2016

1. [](#new)
    * Added `composer create-project` as an additional installation method #585
    * New optional system config setting to strip home from page routs and urls #561
    * Added Greek, Finnish, Norwegian, Polish, Portuguese, and Romanian languages
    * Added new `Page->topParent()` method to return top most parent of a page
    * Added plugins configuration tab to debugger
    * Added support for APCu and PHP7.0 via new Doctrine Cache release
    * Added global setting for `twig_first` processing (false by default)
    * New configuration options for Session settings #553
1. [](#improved)
    * Switched to SSL for GPM calls
    * Use `URI->host()` for session domain
    * Add support for `open_basedir` when installing packages via GPM
    * Improved `Utils::generateNonceString()` method to handle reverse proxies
    * Optimized core thumbnails saving 38% in file size
    * Added new `bin/gpm index --installed-only` option
    * Improved GPM errors to provider more helpful diagnostic of issues
    * Removed old hardcoded PHP version references
    * Moved `onPageContentProcessed()` event so it's fired more reliably
    * Maintain md5 keys during sorting of Assets #566
    * Update to Caddyfile for Caddy web server
1. [](#bugfix)
    * Fixed an issue with cache/config checksum not being set on cache load
    * Fix for page blueprint and theme inheritance issue #534
    * Set `ZipBackup` timeout to 10 minutes if possible
    * Fix case where we only have inline data for CSS or JS  #565
    * Fix `bin/grav sandbox` command to work with new `webserver-config` folder
    * Fix for markdown attributes on external URLs
    * Fixed issue where `data:` page header was acting as `publish_date:`
    * Fix for special characters in URL parameters (e.g. /tag:c++) #541
    * Safety check for an array of nonces to only use the first one

# v1.0.6
## 12/22/2015

1. [](#new)
    * Set minimum requirements to [PHP 5.5.9](http://bit.ly/1Jt9OXO)
    * Added `saveConfig` to Themes
1. [](#improved)
    * Updated Whoops to new 2.0 version (PHP 7.0 compatible)
    * Moved sample web server configs into dedicated directory
    * FastCGI will use Apache's `mod_deflate` if gzip turned off
1. [](#bugfix)
    * Fix broken media image operators
    * Only call extra method of blueprints if blueprints exist
    * Fix lang prefix in url twig variables #523
    * Fix case insensitive HTTPS check #535
    * Field field validation handles case `multiple` missing

# v1.0.5
## 12/18/2015

1. [](#new)
    * Add ability to extend markdown with plugins
    * Added support for plugins to have individual language files
    * Added `7z` to media formats
    * Use Grav's fork of Parsedown until PR is merged
    * New function to persist plugin configuration to disk
    * GPM `selfupgrade` will now check PHP version requirements
1. [](#improved)
    * If the field allows multiple files, return array
    * Handle non-array values in file validation
1. [](#bugfix)
    * Fix when looping `fields` param in a `list` field
    * Properly convert commas to spaces for media attributes
    * Forcing Travis VM to HI timezone to address future files in zip file

# v1.0.4
## 12/12/2015

1. [](#bugfix)
    * Needed to put default image folder permissions for YAML compatibility

# v1.0.3
## 12/11/2015

1. [](#bugfix)
    * Fixed issue when saving config causing incorrect image cache folder perms

# v1.0.2
## 12/11/2015

1. [](#bugfix)
    * Fix for timing display in debugbar

# v1.0.1
## 12/11/2015

1. [](#improved)
    * Reduced package sizes by removing extra vendor dev bits
1. [](#bugfix)
    * Fix issue when you enable debugger from admin plugin

# v1.0.0
## 12/11/2015

1. [](#new)
    * Add new link attributes via markdown media
    * Added setters to set state of CSS/JS pipelining
    * Added `user/accounts` to `.gitignore`
    * Added configurable permissions option for Image cache
1. [](#improved)
    * Hungarian translation updated
    * Refactored Theme initialization for improved flexibility
    * Wrapped security section of account blueprints in an 'super user' authorize check
    * Minor performance optimizations
    * Updated core page blueprints with markdown preview option
    * Added useful cache info output to Debugbar
    * Added `iconv` polyfill library used by Symfony 2.8
    * Force lowercase of username in a few places for case sensitive filesystems
1. [](#bugfix)
    * Fix for GPM problems "Call to a member function set() on null"
    * Fix for individual asset pipeline values not functioning
    * Fix `Page::copy()` and `Page::move()` to support multiple moves at once
    * Fixed page moving of a page with no content
    * Fix for wrong ordering when moving many pages
    * Escape root path in page medium files to work with special characters
    * Add missing parent constructor to Themes class
    * Fix missing file error in `bin/grav sandbox` command
    * Fixed changelog differ when upgrading Grav
    * Fixed a logic error in `Validation->validate()`
    * Make `$container` available in `setup.php` to fix multi-site

# v1.0.0-rc.6
## 12/01/2015

1. [](#new)
    * Refactor Config classes for improved performance!
    * Refactor Data classes to use `NestedArrayAccess` instead of `DataMutatorTrait`
    * Added support for `classes` and `id` on medium objects to set CSS values
    * Data objects: Allow function call chaining
    * Data objects: Lazy load blueprints only if needed
    * Automatically create unique security salt for each configuration
    * Added Hungarian translation
    * Added support for User groups
1. [](#improved)
    * Improved robots.txt to disallow crawling of non-user folders
    * Nonces only generated once per action and process
    * Added IP into Nonce string calculation
    * Nonces now use random string with random salt to improve performance
    * Improved list form handling #475
    * Vendor library updates
1. [](#bugfix)
    * Fixed help output for `bin/plugin`
    * Fix for nested logic for lists and form parsing #273
    * Fix for array form fields and last entry not getting deleted
    * Should not be able to set parent to self #308

# v1.0.0-rc.5
## 11/20/2015

1. [](#new)
    * Added **nonce** functionality for all admin forms for improved security
    * Implemented the ability for Plugins to provide their own CLI commands through `bin/plugin`
    * Added Croatian translation
    * Added missing `umask_fix` property to `system.yaml`
    * Added current theme's config to global config. E.g. `config.theme.dropdown_enabled`
    * Added `append_url_extension` option to system config & page headers
    * Users have a new `state` property to allow disabling/banning
    * Added new `Page.relativePagePath()` helper method
    * Added new `|pad` Twig filter for strings (uses `str_pad()`)
    * Added `lighttpd.conf` for Lightly web server
1. [](#improved)
    * Clear previously applied operations when doing a reset on image media
    * Password no longer required when editing user
    * Improved support for trailing `/` URLs
    * Improved `.nginx.conf` configuration file
    * Improved `.htaccess` security
    * Updated vendor libs
    * Updated `composer.phar`
    * Use streams instead of paths for `clearCache()`
    * Use PCRE_UTF8 so unicode strings can be regexed in Truncator
    * Handle case when login plugin is disabled
    * Improved `quality` functionality in media handling
    * Added some missing translation strings
    * Deprecated `bin/grav newuser` in favor of `bin/plugin login new-user`
    * Moved fallback types to use any valid media type
    * Renamed `system.pages.fallback_types` to `system.media.allowed_fallback_types`
    * Removed version number in default `generator` meta tag
    * Disable time limit in case of slow downloads
    * Removed default hash in `system.yaml`
1. [](#bugfix)
    * Fix for media using absolute URLs causing broken links
    * Fix theme auto-loading #432
    * Don't create empty `<style>` or `<script>` scripts if no data
    * Code cleanups
    * Fix undefined variable in Config class
    * Fix exception message when label is not set
    * Check in `Plugins::get()` to ensure plugins exists
    * Fixed GZip compression making output buffering work correctly with all servers and browsers
    * Fixed date representation in system config

# v1.0.0-rc.4
## 10/29/2015

1. [](#bugfix)
    * Fixed a fatal error if you have a collection with missing or invalid `@page: /route`

# v1.0.0-rc.3
## 10/29/2015

1. [](#new)
    * New Page collection options! `@self.parent, @self.siblings, @self.descendants` + more
    * White list of file types for fallback route functionality (images by default)
1. [](#improved)
    * Assets switched from defines to streams
1. [](#bugfix)
    * README.md typos fixed
    * Fixed issue with routes that have lang string in them (`/en/english`)
    * Trim strings before validation so whitespace is not satisfy 'required'

# v1.0.0-rc.2
## 10/27/2015

1. [](#new)
    * Added support for CSS Asset groups
    * Added a `wrapped_site` system option for themes/plugins to use
    * Pass `Page` object as event to `onTwigPageVariables()` event hook
    * New `Data.items()` method to get all items
1. [](#improved)
    * Missing pipelined remote asset will now fail quietly
    * More reliably handle inline JS and CSS to remove only surrounding HTML tags
    * `Medium.meta` returns new Data object so null checks are possible
    * Improved Medium metadata merging to allow for automatic title/alt/class attributes
    * Moved Grav object to global variable rather than template variable (useful for macros)
    * German language improvements
    * Updated bundled composer
1. [](#bugfix)
    * Accept variety of `true` values in `User.authorize()` method
    * Fix for `Validation` throwing an error if no label set

# v1.0.0-rc.1
## 10/23/2015

1. [](#new)
    * Use native PECL YAML parser if installed for 4X speed boost in parsing YAML files
    * Support for inherited theme class
    * Added new default language prepend system configuration option
    * New `|evaluate` Twig filter to evaluate a string as twig
    * New system option to ignore all **hidden** files and folders
    * New system option for default redirect code
    * Added ability to append specific `[30x]` codes to redirect URLs
    * Added `url_taxonomy_filters` for page collections
    * Added `@root` page and `recurse` flag for page collections
    * Support for **multiple** page collection types as an array
    * Added Dutch language file
    * Added Russian language file
    * Added `remove` method to User object
1. [](#improved)
    * Moved hardcoded mimetypes to `media.yaml` to be treated as Page media files
    * Set `errors: display: false` by default in `system.yaml`
    * Strip out extra slashes in the URI
    * Validate hostname to ensure it is valid
    * Ignore more SCM folders in Backups
    * Removed `home_redirect` settings from `system.yaml`
    * Added Page `media` as root twig object for consistency
    * Updated to latest vendor libraries
    * Optimizations to Asset pipeline logic for minor speed increase
    * Block direct access to a variety of files in `.htaccess` for increased security
    * Debugbar vendor library update
    * Always fallback to english if other translations are not available
1. [](#bugfix)
    * Fix for redirecting external URL with multi-language
    * Fix for Asset pipeline not respecting asset groups
    * Fix language files with child/parent theme relationships
    * Fixed a regression issue resulting in incorrect default language
    * Ensure error handler is initialized before URI is processed
    * Use default language in Twig if active language is not set
    * Fixed issue with `safeEmailFilter()` Twig filter not separating with `;` properly
    * Fixed empty YAML file causing error with native PECL YAML parser
    * Fixed `SVG` mimetype
    * Fixed incorrect `Cache-control: max-age` value format

# v0.9.45
## 10/08/2015

1. [](#bugfix)
    * Fixed a regression issue resulting in incorrect default language

# v0.9.44
## 10/07/2015

1. [](#new)
    * Added Redis back as a supported cache mechanism
    * Allow Twig `nicetime` translations
    * Added `-y` option for 'Yes to all' in `bin/gpm update`
    * Added CSS `media` attribute to the Assets manager
    * New German language support
    * New Czech language support
    * New French language support
    * Added `modulus` twig filter
1. [](#improved)
    * URL decode in medium actions to allow complex syntax
    * Take into account `HTTP_HOST` before `SERVER_NAME` (helpful with Nginx)
    * More friendly cache naming to ease manual management of cache systems
    * Added default Apache resource for `DirectoryIndex`
1. [](#bugfix)
    * Fix GPM failure when offline
    * Fix `open_basedir` error in `bin/gpm install`
    * Fix an HHVM error in Truncator
    * Fix for XSS vulnerability with params
    * Fix chaining for responsive size derivatives
    * Fix for saving pages when removing the page title and all other header elements
    * Fix when saving array fields
    * Fix for ports being included in `HTTP_HOST`
    * Fix for Truncator to handle PHP tags gracefully
    * Fix for locate style lang codes in `getNativeName()`
    * Urldecode image basenames in markdown

# v0.9.43
## 09/16/2015

1. [](#new)
    * Added new `AudioMedium` for HTML5 audio
    * Added ability for Assets to be added and displayed in separate *groups*
    * New support for responsive image derivative sizes
1. [](#improved)
    * GPM theme install now uses a `copy` method so new files are not lost (e.g. `/css/custom.css`)
    * Code analysis improvements and cleanup
    * Removed Twig panel from debugger (no longer supported in Twig 1.20)
    * Updated composer packages
    * Prepend active language to `convertUrl()` when used in markdown links
    * Added some pre/post flight options for installer via blueprints
    * Hyphenize the site name in the backup filename
1. [](#bugfix)
    * Fix broken routable logic
    * Check for `phpinfo()` method in case it is restricted by hosting provider
    * Fixes for windows when running GPM
    * Fix for ampersand (`&`) causing error in `truncateHtml()` via `Page.summary()`

# v0.9.42
## 09/11/2015

1. [](#bugfix)
    * Fixed `User.authorise()` to be backwards compabile

# v0.9.41
## 09/11/2015

1. [](#new)
    * New and improved multibyte-safe TruncateHTML function and filter
    * Added support for custom page date format
    * Added a `string` Twig filter to render as json_encoded string
    * Added `authorize` Twig filter
    * Added support for theme inheritance in the admin
    * Support for multiple content collections on a page
    * Added configurable files/folders ignores for pages
    * Added the ability to set the default PHP locale and override via multi-lang configuration
    * Added ability to save as YAML via admin
    * Added check for `mbstring` support
    * Added new `redirect` header for pages
1. [](#improved)
    * Changed dependencies from `develop` to `master`
    * Updated logging to log everything from `debug` level on (was `warning`)
    * Added missing `accounts/` folder
    * Default to performing a 301 redirect for URIs with trailing slashes
    * Improved Twig error messages
    * Allow validating of forms from anywhere such as plugins
    * Added logic so modular pages are by default non-routable
    * Hide password input in `bin/grav newuser` command
1. [](#bugfix)
    * Fixed `Pages.all()` not returning modular pages
    * Fix for modular template types not getting found
    * Fix for `markdown_extra:` overriding `markdown:extra:` setting
    * Fix for multi-site routing
    * Fix for multi-lang page name error
    * Fixed a redirect loop in `URI` class
    * Fixed a potential error when `unsupported_inline_types` is empty
    * Correctly generate 2x retina image
    * Typo fixes in page publish/unpublish blueprint

# v0.9.40
## 08/31/2015

1. [](#new)
    * Added some new Twig filters: `defined`, `rtrim`, `ltrim`
    * Admin support for customizable page file name + template override
1. [](#improved)
    * Better message for incompatible/unsupported Twig template
    * Improved User blueprints with better help
    * Switched to composer **install** rather than **update** by default
    * Admin autofocus on page title
    * `.htaccess` hardening (`.htaccess` & `htaccess.txt`)
    * Cache safety checks for missing folders
1. [](#bugfix)
    * Fixed issue with unescaped `o` character in date formats

# v0.9.39
## 08/25/2015

1. [](#bugfix)
    * `Page.active()` not triggering on **homepage**
    * Fix for invalid session name in Opera browser

# v0.9.38
## 08/24/2015

1. [](#new)
    * Added `language` to **user** blueprint
    * Added translations to blueprints
    * New extending logic for blueprints
    * Blueprints are now loaded with Streams to allow for better overrides
    * Added new Symfony `dump()` method
1. [](#improved)
    * Catch YAML header parse exception so site doesn't die
    * Better `Page.parent()` logic
    * Improved GPM display layout
    * Tweaked default page layout
    * Unset route and slug for improved reliability of route changes
    * Added requirements to README.md
    * Updated various libraries
    * Allow use of custom page date field for dateRange collections
1. [](#bugfix)
    * Slug fixes with GPM
    * Unset plaintext password on save
    * Fix for trailing `/` not matching active children

# v0.9.37
## 08/12/2015

3. [](#bugfix)
    * Fixed issue when saving `header.process` in page forms via the **admin plugin**
    * Fixed error due to use of `set_time_limit` that might be disabled on some hosts

# v0.9.36
## 08/11/2015

1. [](#new)
    * Added a new `newuser` CLI command to create user accounts
    * Added `default` blueprint for all templates
    * Support `user` and `system` language translation merging
1. [](#improved)
    * Added isSymlink method in GPM to determine if Grav is symbolically linked or not
    * Refactored page recursing
    * Updated blueprints to use new toggles
    * Updated blueprints to use current date for date format fields
    * Updated composer.phar
    * Use sessions for admin even when disabled for site
    * Use `GRAV_ROOT` in session identifier

# v0.9.35
## 08/06/2015

1. [](#new)
    * Added `body_classes` field
    * Added `visiblity` toggle and help tooltips on new page form
    * Added new `Page.unsetRoute()` method to allow admin to regenerate the route
2. [](#improved)
    * User save no longer stores username each time
    * Page list form field now shows all pages except root
    * Removed required option from page title
    * Added configuration settings for running Nginx in sub directory
3. [](#bugfix)
    * Fixed deep translation merging
    * Fixed broken **metadata** merging with site defaults
    * Fixed broken **summary** field
    * Fixed broken robots field
    * Fixed GPM issue when using cURL, throwing an `Undefined offset: 1` exception
    * Removed duplicate hidden page `type` field

# v0.9.34
## 08/04/2015

1. [](#new)
    * Added new `cache_all` system setting + media `cache()` method
    * Added base languages configuration
    * Added property language to page to help plugins identify page language
    * New `Utils::arrayFilterRecursive()` method
2. [](#improved)
    * Improved Session handling to support site and admin independently
    * Allow Twig variables to be modified in other events
    * Blueprint updates in preparation for Admin plugin
    * Changed `Inflector` from static to object and added multi-language support
    * Support for admin override of a page's blueprints
3. [](#bugfix)
    * Removed unused `use` in `VideoMedium` that was causing error
    * Array fix in `User.authorise()` method
    * Fix for typo in `translations_fallback`
    * Fixed moving page to the root

# v0.9.33
## 07/21/2015

1. [](#new)
    * Added new `onImageMediumSaved()` event (useful for post-image processing)
    * Added `Vary: Accept-Encoding` option
2. [](#improved)
    * Multilang-safe delimiter position
    * Refactored Twig classes and added optional umask setting
    * Removed `pageinit()` timing
    * `Page->routable()` now takes `published()` state into account
    * Improved how page extension is set
    * Support `Language->translate()` method taking string and array
3. [](#bugfix)
    * Fixed `backup` command to include empty folders

# v0.9.32
## 07/14/2015

1. [](#new)
    * Detect users preferred language via `http_accept_language` setting
    * Added new `translateArray()` language method
2. [](#improved)
    * Support `en` translations by default for plugins & themes
    * Improved default generator tag
    * Minor language tweaks and fixes
3. [](#bugfix)
    * Fix for session active language and homepage redirects
    * Ignore root-level page rather than throwing error

# v0.9.31
## 07/09/2015

1. [](#new)
    * Added xml, json, css and js to valid media file types
2. [](#improved)
    * Better handling of unsupported media type downloads
    * Improved `bin/grav backup` command to mimic admin plugin location/name
3. [](#bugfix)
    * Critical fix for broken language translations
    * Fix for Twig markdown filter error
    * Safety check for download extension

# v0.9.30
## 07/08/2015

1. [](#new)
    * BIG NEWS! Extensive Multi-Language support is all new in 0.9.30!
    * Translation support via Twig filter/function and PHP method
    * Page specific default route
    * Page specific route aliases
    * Canonical URL route support
    * Added built-in session support
    * New `Page.rawRoute()` to get a consistent folder-based route to a page
    * Added option to always redirect to default page on alias URL
    * Added language safe redirect function for use in core and plugins
2. [](#improved)
    * Improved `Page.active()` and `Page.activeChild()` methods to support route aliases
    * Various spelling corrections in `.php` comments, `.md` and `.yaml` files
    * `Utils::startsWith()` and `Utils::endsWith()` now support needle arrays
    * Added a new timer around `pageInitialized` event
    * Updated jQuery library to v2.1.4
3. [](#bugfix)
    * In-page CSS and JS files are now handled properly
    * Fix for `enable_media_timestamp` not working properly

# v0.9.29
## 06/22/2015

1. [](#new)
    * New and improved Regex-powered redirect and route alias logic
    * Added new `onBuildPagesInitialized` event for memory critical or time-consuming plugins
    * Added a `setSummary()` method for pages
2. [](#improved)
    * Improved `MergeConfig()` logic for more control
    * Travis skeleton build trigger implemented
    * Set composer.json versions to stable versions where possible
    * Disabled `last_modified` and `etag` page headers by default (causing too much page caching)
3. [](#bugfix)
    * Preload classes during `bin/gpm selfupgrade` to avoid issues with updated classes
    * Fix for directory relative _down_ links

# v0.9.28
## 06/16/2015

1. [](#new)
    * Added method to set raw markdown on a page
    * Added ability to enabled system and page level `etag` and `last_modified` headers
2. [](#improved)
    * Improved image path processing
    * Improved query string handling
    * Optimization to image handling supporting URL encoded filenames
    * Use global `composer` when available rather than Grv provided one
    * Use `PHP_BINARY` constant rather than `php` executable
    * Updated Doctrine Cache library
    * Updated Symfony libraries
    * Moved `convertUrl()` method to Uri object
3. [](#bugfix)
    * Fix incorrect slug causing problems with CLI `uninstall`
    * Fix Twig runtime error with assets pipeline in sufolder installations
    * Fix for `+` in image filenames
    * Fix for dot files causing issues with page processing
    * Fix for Uri path detection on Windows platform
    * Fix for alternative media resolutions
    * Fix for modularTypes key properties

# v0.9.27
## 05/09/2015

1. [](#new)
    * Added new composer CLI command
    * Added page-level summary header overrides
    * Added `size` back for Media objects
    * Refactored Backup command in preparation for admin plugin
    * Added a new `parseLinks` method to Plugins class
    * Added `starts_with` and `ends_with` Twig filters
2. [](#improved)
    * Optimized install of vendor libraries for speed improvement
    * Improved configuration handling in preparation for admin plugin
    * Cache optimization: Don't cache Twig templates when you pass dynamic params
    * Moved `Utils::rcopy` to `Folder::rcopy`
    * Improved `Folder::doDelete`
    * Added check for required Curl in GPM
    * Updated included composer.phar to latest version
    * Various blueprint fixes for admin plugin
    * Various PSR and code cleanup tasks
3. [](#bugfix)
    * Fix issue with Gzip not working with `onShutDown()` event
    * Fix for URLs with trailing slashes
    * Handle condition where certain errors resulted in blank page
    * Fix for issue with theme name equal to base_url and asset pipeline
    * Fix to properly normalize font rewrite path
    * Fix for absolute URLs below the current page
    * Fix for `..` page references

# v0.9.26
## 04/24/2015

3. [](#bugfix)
    * Fixed issue with homepage routes failing with 'dirname' error

# v0.9.25
## 04/24/2015

1. [](#new)
    * Added support for E-Tag, Last-Modified, Cache-Control and Page-based expires headers
2. [](#improved)
    * Refactored media image handling to make it more flexible and support absolute paths
    * Refactored page modification check process to make it faster
    * User account improvements in preparation for admin plugin
    * Protect against timing attacks
    * Reset default system expires time to 0 seconds (can override if you need to)
3. [](#bugfix)
    * Fix issues with spaces in webroot when using `bin/grav install`
    * Fix for spaces in relative directory
    * Bug fix in collection filtering

# v0.9.24
## 04/15/2015

1. [](#new)
    * Added support for chunked downloads of Assets
    * Added new `onBeforeDownload()` event
    * Added new `download()` and `getMimeType()` methods to Utils class
    * Added configuration option for supported page types
    * Added assets and media timestamp options (off by default)
    * Added page expires configuration option
2. [](#bugfix)
    * Fixed issue with Nginx/Gzip and `ob_flush()` throwing error
    * Fixed assets actions on 'direct media' URLs
    * Fix for 'direct assets` with any parameters

# v0.9.23
## 04/09/2015

1. [](#bugfix)
    * Fix for broken GPM `selfupgrade` (Grav 0.9.21 and 0.9.22 will need to manually upgrade to this version)

# v0.9.22
## 04/08/2015

1. [](#bugfix)
    * Fix to normalize GRAV_ROOT path for Windows
    * Fix to normalize Media image paths for Windows
    * Fix for GPM `selfupgrade` when you are on latest version

# v0.9.21
## 04/07/2015

1. [](#new)
    * Major Media functionality enhancements: SVG, Animated GIF, Video support!
    * Added ability to configure default image quality in system configuration
    * Added `sizes` attributes for custom retina image breakpoints
2. [](#improved)
    * Don't scale @1x retina images
    * Add filter to Iterator class
    * Updated various composer packages
    * Various PSR fixes

# v0.9.20
## 03/24/2015

1. [](#new)
    * Added `addAsyncJs()` and `addDeferJs()` to Assets manager
    * Added support for extranal URL redirects
2. [](#improved)
    * Fix unpredictable asset ordering when set from plugin/system
    * Updated `nginx.conf` to ensure system assets are accessible
    * Ensure images are served as static files in Nginx
    * Updated vendor libraries to latest versions
    * Updated included composer.phar to latest version
3. [](#bugfix)
    * Fixed issue with markdown links to `#` breaking HTML

# v0.9.19
## 02/28/2015

1. [](#new)
    * Added named assets capability and bundled jQuery into Grav core
    * Added `first()` and `last()` to `Iterator` class
2. [](#improved)
    * Improved page modification routine to skip _dot files_
    * Only use files to calculate page modification dates
    * Broke out Folder iterators into their own classes
    * Various Sensiolabs Insight fixes
3. [](#bugfix)
    * Fixed `Iterator.nth()` method

# v0.9.18
## 02/19/2015

1. [](#new)
    * Added ability for GPM `install` to automatically install `_demo` content if found (w/backup)
    * Added ability for themes and plugins to have dependencies required to install via GPM
    * Added ability to override the system timezone rather than relying on server setting only
    * Added new Twig filter `random_string` for generating random id values
    * Added new Twig filter `markdown` for on-the-fly markdown processing
    * Added new Twig filter `absoluteUrl` to convert relative to absolute URLs
    * Added new `processTemplate()` method to Twig object for on-the-fly processing of twig template
    * Added `rcopy()` and `contains()` helper methods in Utils
2. [](#improved)
    * Provided new `param_sep` variable to better support Apache on Windows
    * Moved parsedown configuration into the trait
    * Added optional **deep-copy** option to `mergeConfig()` for plugins
    * Updated bundled `composer.phar` package
    * Various Sensiolabs Insight fixes - Silver level now!
    * Various PSR Fixes
3. [](#bugfix)
    * Fix for windows platforms not displaying installed themes/plugins via GPM
    * Fix page IDs not picking up folder-only pages

# v0.9.17
## 02/05/2015

1. [](#new)
    * Added **full HHVM support!** Get your speed on with Facebook's crazy fast PHP JIT compiler
2. [](#improved)
    * More flexible page summary control
    * Support **CamelCase** plugin and theme class names. Replaces dashes and underscores
    * Moved summary delimiter into `site.yaml` so it can be configurable
    * Various PSR fixes
3. [](#bugfix)
     * Fix for `mergeConfig()` not falling back to defaults
     * Fix for `addInlineCss()` and `addInlineJs()` Assets not working between Twig tags
     * Fix for Markdown adding HTML tags into inline CSS and JS

# v0.9.16
## 01/30/2015

1. [](#new)
    * Added **Retina** and **Responsive** image support via Grav media and `srcset` image attribute
    * Added image debug option that overlays responsive resolution
    * Added a new image cache stream
2. [](#improved)
    * Improved the markdown Lightbox functionality to better mimic Twig version
    * Fullsize Lightbox can now have filters applied
    * Added a new `mergeConfig()` method to Plugin class to merge system + page header configuration
    * Added a new `disable()` method to Plugin class to programmatically disable a plugin
    * Updated Parsedown and Parsedown Extra to address bugs
    * Various PSR fixes
3. [](#bugfix)
     * Fix bug with image dispatch in traditionally _non-routable_ pages
     * Fix for markdown link not working on non-current pages
     * Fix for markdown images not being found on homepage

# v0.9.15
## 01/23/2015

3. [](#bugfix)
     * Typo in video mime types
     * Fix for old `markdown_extra` system setting not getting picked up
     * Fix in regex for Markdown links with numeric values in path
     * Fix for broken image routing mechanism that got broken at some point
     * Fix for markdown images/links in pages with page slug override

# v0.9.14
## 01/23/2015

1. [](#new)
    * Added **GZip** support
    * Added multiple configurations via `setup.php`
    * Added base structure for unit tests
    * New `onPageContentRaw()` plugin event that processes before any page processing
    * Added ability to dynamically set Metadata on page
    * Added ability to dynamically configure Markdown processing via Parsedown options
2. [](#improved)
    * Refactored `page.content()` method to be more flexible and reliable
    * Various updates and fixes for streams resulting in better multi-site support
    * Updated Twig, Parsedown, ParsedownExtra, DoctrineCache libraries
    * Refactored Parsedown trait
    * Force modular pages to be non-visible in menus
    * Moved RewriteBase before Exploits in `.htaccess`
    * Added standard video formats to Media support
    * Added priority for inline assets
    * Check for uniqueness when adding multiple inline assets
    * Improved support for Twig-based URLs inside Markdown links and images
    * Improved Twig `url()` function
3. [](#bugfix)
    * Fix for HTML entities quotes in Metadata values
    * Fix for `published` setting to have precedent of `publish_date` and `unpublish_date`
    * Fix for `onShutdown()` events not closing connections properly in **php-fpm** environments

# v0.9.13
## 01/09/2015

1. [](#new)
    * Added new published `true|false` state in page headers
    * Added `publish_date` in page headers to automatically publish page
    * Added `unpublish_date` in page headers to automatically unpublish page
    * Added `dateRange()` capability for collections
    * Added ability to dynamically control Cache lifetime programmatically
    * Added ability to sort by anything in the page header. E.g. `sort: header.taxonomy.year`
    * Added various helper methods to collections: `copy, nonVisible, modular, nonModular, published, nonPublished, nonRoutable`
2. [](#improved)
    * Modified all Collection methods so they can be chained together: `$collection->published()->visible()`
    * Set default Cache lifetime to default of 1 week (604800 seconds) - was infinite
    * House-cleaning of some unused methods in Pages object
3. [](#bugfix)
    * Fix `uninstall` GPM command that was broken in last release
    * Fix for intermittent `undefined index` error when working with Collections
    * Fix for date of some pages being set to incorrect future timestamps

# v0.9.12
## 01/06/2015

1. [](#new)
    * Added an all-access robots.txt file for search engines
    * Added new GPM `uninstall` command
    * Added support for **in-page** Twig processing in **modular** pages
    * Added configurable support for `undefined` Twig functions and filters
2. [](#improved)
    * Fall back to default `.html` template if error occurs on non-html pages
    * Added ability to have PSR-1 friendly plugin names (CamelCase, no-dashes)
    * Fix to `composer.json` to deter API rate-limit errors
    * Added **non-exception-throwing** handler for undefined methods on `Medium` objects
3. [](#bugfix)
    * Fix description for `self-upgrade` method of GPM command
    * Fix for incorrect version number when performing GPM `update`
    * Fix for argument description of GPM `install` command
    * Fix for recalcitrant CodeKit mac application

# v0.9.11
## 12/21/2014

1. [](#new)
    * Added support for simple redirects as well as routes
2. [](#improved)
    * Handle Twig errors more cleanly
3. [](#bugfix)
    * Fix for error caused by invalid or missing user agent string
    * Fix for directory relative links and URL fragments (#pagelink)
    * Fix for relative links with no subfolder in `base_url`

# v0.9.10
## 12/12/2014

1. [](#new)
    * Added Facebook-style `nicetime` date Twig filter
2. [](#improved)
    * Moved `clear-cache` functionality into Cache object required for Admin plugin
3. [](#bugfix)
    * Fix for undefined index with previous/next buttons

# v0.9.9
## 12/05/2014

1. [](#new)
    * Added new `@page` collection type
    * Added `ksort` and `contains` Twig filters
    * Added `gist` Twig function
2. [](#improved)
    * Refactored Page previous/next/adjacent functionality
    * Updated to Symfony 2.6 for yaml/console/event-dispatcher libraries
    * More PSR code fixes
3. [](#bugfix)
    * Fix for over-escaped apostrophes in YAML

# v0.9.8
## 12/01/2014

1. [](#new)
    * Added configuration option to set default lifetime on cache saves
    * Added ability to set HTTP status code from page header
    * Implemented simple wild-card custom routing
2. [](#improved)
    * Fixed elusive double load to fully cache issue (crossing fingers...)
    * Ensure Twig tags are treated as block items in markdown
    * Removed some older deprecated methods
    * Ensure onPageContentProcessed() event only fires when not cached
    * More PSR code fixes
3. [](#bugfix)
    * Fix issue with miscalculation of blog separator location `===`

# v0.9.7
## 11/24/2014

1. [](#improved)
    * Nginx configuration updated
    * Added gitter.im badge to README
    * Removed `set_time_limit()` and put checks around `ignore_user_abort`
    * More PSR code fixes
2. [](#bugfix)
    * Fix issue with non-valid asset path showing up when they shouldn't
    * Fix for JS asset pipeline and scripts that don't end in `;`
    * Fix for schema-based markdown URLs broken routes (eg `mailto:`)

# v0.9.6
## 11/17/2014

1. [](#improved)
    * Moved base_url variables into Grav container
    * Forced media sorting to use natural sort order by default
    * Various PSR code tidying
    * Added filename, extension, thumb to all medium objects
2. [](#bugfix)
    * Fix for infinite loop in page.content()
    * Fix hostname for configuration overrides
    * Fix for cached configuration
    * Fix for relative URLs in markdown on installs with no base_url
    * Fix for page media images with uppercase extension

# v0.9.5
## 11/09/2014

1. [](#new)
    * Added quality setting to medium for compression configuration of images
    * Added new onPageContentProcessed() event that is post-content processing but pre-caching
2. [](#improved)
    * Added support for AND and OR taxonomy filtering.  AND by default (was OR)
    * Added specific clearing options for CLI clear-cache command
    * Moved environment method to URI so it can be accessible in plugins and themes
    * Set Grav's output variable to public so it can be manipulated in onOutputGenerated event
    * Updated vendor libraries to latest versions
    * Better handing of 'home' in active menu state detection
    * Various PSR code tidying
    * Improved some error messages and notices
3. [](#bugfix)
    * Force route rebuild when configuration changes
    * Fix for 'installed undefined' error in CLI versions command
    * Do not remove the JSON/Text error handlers
    * Fix for supporting inline JS and CSS when Asset pipeline enabled
    * Fix for Data URLs in CSS being badly formed
    * Fix Markdown links with fragment and query elements

# v0.9.4
## 10/29/2014

1. [](#new)
    * New improved Debugbar with messages, timing, config, twig information
    * New exception handling system utilizing Whoops
    * New logging system utilizing Monolog
    * Support for auto-detecting environment configuration
    * New version command for CLI
    * Integrate Twig dump() calls into Debugbar
2. [](#improved)
    * Selfupgrade now clears cache on successful upgrade
    * Selfupgrade now supports files without extensions
    * Improved error messages when plugin is missing
    * Improved security in .htaccess
    * Support CSS/JS/Image assets in vendor/system folders via .htaccess
    * Add support for system timers
    * Improved and optimized configuration loading
    * Automatically disable Debugbar on non-HTML pages
    * Disable Debugbar by default
3. [](#bugfix)
    * More YAML blueprint fixes
    * Fix potential double // in assets
    * Load debugger as early as possible

# v0.9.3
## 10/09/2014

1. [](#new)
    * GPM (Grav Package Manager) Added
    * Support for multiple Grav configurations
    * Dynamic media support via URL
    * Added inlineCss and inlineJs support for Assets
2. [](#improved)
    * YAML caching for increased performance
    * Use stream wrapper in pages, plugins and themes
    * Switched to RocketTheme toolbox for some core functionality
    * Renamed `setup` CLI command to `sandbox`
    * Broke cache types out into multiple directories in the cache folder
    * Removed vendor libs from github repository
    * Various PSR cleanup of code
    * Various Blueprint updates to support upcoming admin plugin
    * Added ability to filter page children for normal/modular/all
    * Added `sort_by_key` twig filter
    * Added `visible()` and `routable()` filters to page collections
    * Use session class in shutdown process
    * Improvements to modular page loading
    * Various code cleanup and optimizations
3. [](#bugfix)
    * Fixed file checking not updating the last modified time. For real this time!
    * Switched debugger to PRODUCTION mode by default
    * Various fixes in URI class for increased reliability

# v0.9.2
## 09/15/2014

1. [](#new)
    * New flexible site and page metadata support including ObjectGraph and Facebook
    * New method to get user IP address in URI object
    * Added new onShutdown() event that fires after connection is closed for Async features
2. [](#improved)
    * Skip assets pipeline minify on Windows platforms by default due to PHP issue 47689
    * Fixed multiple level menus not highlighting correctly
    * Updated some blueprints in preparation for admin plugin
    * Fail gracefully when theme does not exist
    * Add stream support into ResourceLocator::addPath()
    * Separate themes from plugins, add themes:// stream and onTask events
    * Added barDump() to Debugger
    * Removed stray test page
    * Override modified only if a non-markdown file was modified
    * Added assets attributes support
    * Auto-run composer install when running the Grav CLI
    * Vendor folder removed from repository
    * Minor configuration performance optimizations
    * Minor debugger performance optimizations
3. [](#bugfix)
    * Fix url() twig function when Grav isn't installed at root
    * Workaround for PHP bug 52065
    * Fixed getList() method on Pages object that was not working
    * Fix for open_basedir error
    * index.php now warns if not running on PHP 5.4
    * Removed memcached option (redundant)
    * Removed memcache from auto setup, added memcache server configuration option
    * Fix broken password validation
    * Back to proper PSR-4 Autoloader

# v0.9.1
## 09/02/2014

1. [](#new)
    * Added new `theme://` PHP stream for current theme
2. [](#improved)
    * Default to new `file` modification checking rather than `folder`
    * Added support for various markdown link formats to convert to Grav-friendly URLs
    * Moved configure() from Theme to Themes class
    * Fix autoloading without composer update -o
    * Added support for Twig url method
    * Minor code cleanup
3. [](#bugfix)
    * Fixed issue with page changes not being picked up
    * Fixed Minify to provide `@supports` tag compatibility
    * Fixed ResourceLocator not working with multiple paths
    * Fixed issue with Markdown process not stripping LFs
    * Restrict file type extensions for added security
    * Fixed template inheritance
    * Moved Browser class to proper location

# v0.9.0
## 08/25/2014

1. [](#new)
    * Addition of Dependency Injection Container
    * Refactored plugins to use Symfony Event Dispatcher
    * New Asset Manager to provide unified management of JavaScript and CSS
    * Asset Pipelining to provide unification, minify, and optimization of JavaScript and CSS
    * Grav Media support directly in Markdown syntax
    * Additional Grav Generator meta tag in default themes
    * Added support for PHP Stream Wrapper for resource location
    * Markdown Extra support
    * Browser object for fast browser detection
2. [](#improved)
    * PSR-4 Autoloader mechanism
    * Tracy Debugger new `detect` option to detect running environment
    * Added new `random` collection sort option
    * Make media images progressive by default
    * Additional URI filtering for improved security
    * Safety checks to ensure PHP 5.4.0+
    * Move to Slidebars side navigation in default Antimatter theme
    * Updates to `.htaccess` including section on `RewriteBase` which is needed for some hosting providers
3. [](#bugfix)
    * Fixed issue when installing in an apache userdir (~username) folder
    * Various mobile CSS issues in default themes
    * Various minor bug fixes


# v0.8.0
## 08/13/2014

1. [](#new)
    * Initial Release<|MERGE_RESOLUTION|>--- conflicted
+++ resolved
@@ -1,4 +1,3 @@
-<<<<<<< HEAD
 # v1.7.0-rc.2
 ## mm/dd/2019
 
@@ -199,7 +198,7 @@
     * Added support for Twig 2.11 (compatible with Twig 1.40+)
     * Optimization: Initialize debugbar only after the configuration has been loaded
     * Optimization: Combine some early Grav processors into a single one
-=======
+
 # v1.6.19
 ## mm/dd/2019
 
@@ -209,7 +208,6 @@
     * Fixed fatal error when calling `{{ grav.undefined }}`
     * Fixed multiple issues when there are no pages in the site
     *  PHP 7.4 fix for [#2750](https://github.com/getgrav/grav/issues/2750)
->>>>>>> 4a1e1644
 
 # v1.6.18
 ## 12/02/2019
