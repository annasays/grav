--- conflicted
+++ resolved
@@ -56,12 +56,8 @@
     * Fixed `url()` not returning a path to non-existing file (`user-data://shop` => `/user/data/shop`) if it is set to fail gracefully
     * Fixed `url()` returning false on unknown streams, such as `ftp://domain.com`, they should be treated as external URL
     * Fixed Flex User to have permissions to save and delete his own user
-<<<<<<< HEAD
-
-=======
     * Fixed new Flex User creation not being possible because of username could not be given 
     
->>>>>>> b5e26133
 # v1.6.11
 ## 06/21/2019
 
