# v1.7.11
## mm/dd/2021

<<<<<<< HEAD
1. [](#bugfix)
    * Fixed nxinx appending repeating `?url=` in some redirects
=======
1. [](#improved)
    * Better GPM detection of unauthorized installations
>>>>>>> e0fc8326

# v1.7.10
## 04/06/2021

1. [](#new)
    * Added initial support for running Grav library from outside the webroot [#3297](https://github.com/getgrav/grav/issues/3297)
1. [](#improved)
    * Improved password handling when saving a user
1. [](#bugfix)
    * Ignore errors when using `set_time_limit` in `Archiver` and `GPM\Response` classes [#3023](https://github.com/getgrav/grav/issues/3023)
    * Fixed `Folder::move()` deleting the folder if you move folder into itself, created empty file instead
    * Fixed moving `Flex Page` to itself causing the page to be lost [#3227](https://github.com/getgrav/grav/issues/3227)
    * Fixed `PageStorage` from detecting files as pages
    * Fixed `UserIndex` not implementing `UserCollectionInterface`
    * Fixed missing `onAdminAfterDelete` event call in `Flex Pages`
    * Fixed system templates not getting scanned [#3296](https://github.com/getgrav/grav/issues/3296)
    * Fixed incorrect routing if url path looks like a domain name [#2184](https://github.com/getgrav/grav/issues/2184)

# v1.7.9
## 03/19/2021

1. [](#new)
    * Added `Media::hide()` method to hide files from media
    * Added `Utils::getPathFromToken()` method which works also with `Flex Objects`
    * Added `FlexMediaTrait::getMediaField()`, which can be used to access custom media set in the blueprint fields
    * Added `FlexMediaTrait::getFieldSettings()`, which can be used to get media field settings
1. [](#improved)
    * Method `Utils::getPagePathFromToken()` now calls the more generic `Utils::getPathFromToken()`
    * Updated `SECURITY.md` to use security@getgrav.org
1. [](#bugfix)
    * Fixed broken media upload in `Flex` with `@self/path`, `@page` and `@theme` destinations [#3275](https://github.com/getgrav/grav/issues/3275)
    * Fixed media fields excluding newly deleted files before saving the object
    * Fixed method `$pages->find()` should never redirect [#3266](https://github.com/getgrav/grav/pull/3266)
    * Fixed `Page::activeChild()` throwing an error [#3276](https://github.com/getgrav/grav/issues/3276)
    * Fixed `Flex Page` CRUD ACL when creating a new page (needs Flex Objects plugin update) [grav-plugin-flex-objects#115](https://github.com/trilbymedia/grav-plugin-flex-objects/issues/115)
    * Fixed the list of pages not showing up in admin [#3280](https://github.com/getgrav/grav/issues/3280)
    * Fixed text field min/max validation for UTF8 characters [#3281](https://github.com/getgrav/grav/issues/3281)
    * Fixed redirects using wrong redirect code

# v1.7.8
## 03/17/2021

1. [](#new)
    * Added `ControllerResponseTrait::createDownloadResponse()` method
    * Added full blueprint support to theme if you move existing files in `blueprints/` to `blueprints/pages/` folder [#3255](https://github.com/getgrav/grav/issues/3255)
    * Added support for `Theme::getFormFieldTypes()` just like in plugins
1. [](#improved)
    * Optimized `Flex Pages` for speed
    * Optimized saving visible/ordered pages when there are a lot of siblings [#3231](https://github.com/getgrav/grav/issues/3231)
    * Clearing cache now deletes all clockwork files
    * Improved `system.pages.redirect_default_route` and `system.pages.redirect_trailing_slash` configuration options to accept redirect code
1. [](#bugfix)
    * Fixed clockwork error when clearing cache
    * Fixed missing method `translated()` in `Flex Pages`
    * Fixed missing `Flex Pages` in site if multi-language support has been enabled
    * Fixed Grav using blueprints and form fields from disabled plugins
    * Fixed `FlexIndex::sortBy(['key' => 'ASC'])` having no effect
    * Fixed default Flex Pages collection ordering to order by filesystem path
    * Fixed disappearing pages on save if `pages://` stream resolves to multiple folders where the preferred folder doesn't exist
    * Fixed Markdown image attribute `loading` [#3251](https://github.com/getgrav/grav/pull/3251)
    * Fixed `Uri::isValidExtension()` returning false positives
    * Fixed `page.html` returning duplicated content with `system.pages.redirect_default_route` turned on [#3130](https://github.com/getgrav/grav/issues/3130)
    * Fixed site redirect with redirect code failing when redirecting to sub-pages [#3035](https://github.com/getgrav/grav/pull/3035/files)
    * Fixed `Uncaught ValueError: Path cannot be empty` when failing to upload a file [#3265](https://github.com/getgrav/grav/issues/3265)
    * Fixed `Path cannot be empty` when viewing non-existent log file [#3270](https://github.com/getgrav/grav/issues/3270)
    * Fixed `onAdminSave` original page having empty header [#3259](https://github.com/getgrav/grav/issues/3259)

# v1.7.7
## 02/23/2021

1. [](#new)
    * Added `Utils::arrayToQueryParams()` to convert an array into query params
1. [](#improved)
    * Added original image support for all flex objects and media fields
    * Improved `Pagination` class to allow custom pagination query parameter
1. [](#bugfix)
    * Fixed avatar of the user not being saved [grav-plugin-flex-objects#111](https://github.com/trilbymedia/grav-plugin-flex-objects/issues/111)
    * Replaced special space character with regular space in `system/blueprints/user/account_new.yaml`

# v1.7.6
## 02/17/2021

1. [](#new)
    * Added `Medium::attribute()` to pass arbitrary attributes [#3065](https://github.com/getgrav/grav/pull/3065)
    * Added `Plugins::getPlugins()` and `Plugins::getPlugin($name)` to make it easier to access plugin instances [#2277](https://github.com/getgrav/grav/pull/2277)
    * Added `regex_match` and `regex_split` twig functions [#2788](https://github.com/getgrav/grav/pull/2788)
    * Updated all languages from [Crowdin](https://crowdin.com/project/grav-core) - Please update any translations here
1. [](#improved)
    * Added abstract `FlexObject`, `FlexCollection` and `FlexIndex` classes to `\Grav\Common\Flex` namespace (extend those instead of Framework or Generic classes)
    * Updated bundled `composer.phar` binary to latest version `2.0.9`
    * Improved session fixation handling in PHP 7.4+ (cannot fix it in PHP 7.3 due to PHP bug)
    * Added optional password/database attributes for redis in `system.yaml`
    * Added ability to filter enabled or disabled with bin/gpm index [#3187](https://github.com/getgrav/grav/pull/3187)
    * Added `$grav->getVersion()` or `grav.version` in twig to get the current Grav version [#3142](https://github.com/getgrav/grav/issues/3142)
    * Added second parameter to `$blueprint->flattenData()` to include every field, including those which have no data
    * Added support for setting session domain [#2040](https://github.com/getgrav/grav/pull/2040)
    * Better support inheriting languages when using child themes [#3226](https://github.com/getgrav/grav/pull/3226)
    * Added option for `FlexForm` constructor to reset the form
1. [](#bugfix)
    * Fixed issue with `content-security-policy` not being properly supported with `http-equiv` + support single quotes
    * Fixed CLI progressbar in `backup` and `security` commands to use styled output [#3198](https://github.com/getgrav/grav/issues/3198)
    * Fixed page save failing because of uploaded images [#3191](https://github.com/getgrav/grav/issues/3191)
    * Fixed `Flex Pages` using only default language in frontend [#106](https://github.com/trilbymedia/grav-plugin-flex-objects/issues/106)
    * Fixed empty `route()` and `raw_route()` when getting translated pages [#3184](https://github.com/getgrav/grav/pull/3184)
    * Fixed error on `bin/gpm plugin uninstall` [#3207](https://github.com/getgrav/grav/issues/3207)
    * Fixed broken min/max validation for field `type: int`
    * Fixed lowering uppercase characters in usernames when saving from frontend [#2565](https://github.com/getgrav/grav/pull/2565)
    * Fixed save error when editing accounts that have been created with capital letters in their username [#3211](https://github.com/getgrav/grav/issues/3211)
    * Fixed renaming flex objects key when using file storage
    * Fixed wrong values in Admin pages list [#3214](https://github.com/getgrav/grav/issues/3214)
    * Fixed pipelined asset using different hash when extra asset is added to before/after position [#2781](https://github.com/getgrav/grav/issues/2781)
    * Fixed trailing slash redirect to only apply to GET/HEAD requests and use 301 status code [#3127](https://github.com/getgrav/grav/issues/3127)
    * Fixed root page to always contain trailing slash [#3127](https://github.com/getgrav/grav/issues/3127)
    * Fixed `<meta name="flattr:*" content="*">` to use name instead property [#3010](https://github.com/getgrav/grav/pull/3010)
    * Fixed behavior of opposite filters in `Pages::getCollection()` to match Grav 1.6 [#3216](https://github.com/getgrav/grav/pull/3216)
    * Fixed modular content with missing template file ending up using non-modular template [#3218](https://github.com/getgrav/grav/issues/3218)
    * Fixed broken attachment image in Flex Objects Admin when `destination: self@` used [#3225](https://github.com/getgrav/grav/issues/3225)
    * Fixed bug in page content with both markdown and twig enabled [#3223](https://github.com/getgrav/grav/issues/3223)

# v1.7.5
## 02/01/2021

1. [](#bugfix)
    * Revert: Fixed page save failing because of uploaded images [#3191](https://github.com/getgrav/grav/issues/3191) - breaking save

# v1.7.4
## 02/01/2021

1. [](#new)
    * Added `FlexForm::setSubmitMethod()` to customize form submit action
1. [](#improved)
    * Improved GPM error handling
1. [](#bugfix)
    * Fixed `bin/gpm uninstall` script not working because of bad typehint [#3172](https://github.com/getgrav/grav/issues/3172)
    * Fixed `login: visibility_requires_access` not working in pages [#3176](https://github.com/getgrav/grav/issues/3176)
    * Fixed cannot change image format [#3173](https://github.com/getgrav/grav/issues/3173)
    * Fixed saving page in expert mode [#3174](https://github.com/getgrav/grav/issues/3174)
    * Fixed exception in `$flexPage->frontmatter()` method when setting value
    * Fixed `onBlueprintCreated` event being called multiple times in `Flex Pages` [grav-plugin-flex-objects#97](https://github.com/trilbymedia/grav-plugin-flex-objects/issues/97)
    * Fixed wrong ordering in page collections if `intl` extension has been enabled [#3167](https://github.com/getgrav/grav/issues/3167)
    * Fixed page redirect to the first visible child page (needs to be routable and published, too)
    * Fixed untranslated module pages showing up in the menu
    * Fixed page save failing because of uploaded images [#3191](https://github.com/getgrav/grav/issues/3191)
    * Fixed incorrect config lookup for loading in `ImageLoadingTrait` [#3192](https://github.com/getgrav/grav/issues/3192)

# v1.7.3
## 01/21/2021

1. [](#improved)
    * IMPORTANT - Please [checkout the process](https://getgrav.org/blog/grav-170-cli-self-upgrade-bug) to `self-upgrade` from CLI if you are on **Grav 1.7.0 or 1.7.1**
    * Added support for symlinking individual plugins and themes by using `bin/grav install -p myplugin` or `-t mytheme`
    * Added support for symlinking plugins and themes with `hebe.json` file to support custom folder structures
    * Added support for running post-install scripts in `bin/gpm selfupgrade` if Grav was updated manually
1. [](#bugfix)
    * Fixed default GPM Channel back to 'stable' - this was inadvertently left as 'testing' [#3163](https://github.com/getgrav/grav/issues/3163)
    * Fixed broken stream initialization if `environment://` paths aren't streams
    * Fixed Clockwork debugger in sub-folder multi-site setups
    * Fixed `Unsupported option "curl" passed to "Symfony\Component\HttpClient\CurlHttpClient"` in `bin/gpm selfupgrade` [#3165](https://github.com/getgrav/grav/issues/3165)

# v1.7.2
## 01/21/2021

1. [](#improved)
    * This release was pulled due to a bug in the installer, 1.7.3 replaces it.

# v1.7.1
## 01/20/2021

1. [](#bugfix)
    * Fixed fatal error when `site.taxonomies` contains a bad value
    * Sanitize valid Page extensions from `Page::template_format()`
    * Fixed `bin/gpm index` erroring out [#3158](https://github.com/getgrav/grav/issues/3158)
    * Fixed `bin/gpm selfupgrade` failing to report failed Grav update [#3116](https://github.com/getgrav/grav/issues/3116)
    * Fixed `bin/gpm selfupgrade` error on `Call to undefined method` [#3160](https://github.com/getgrav/grav/issues/3160)
    * Flex Pages: Fixed fatal error when trying to move a page to Root (/) [#3161](https://github.com/getgrav/grav/issues/3161)
    * Fixed twig parsing errors in pages where twig is parsed after markdown [#3162](https://github.com/getgrav/grav/issues/3162)
    * Fixed `lighttpd.conf` access-deny rule [#1876](https://github.com/getgrav/grav/issues/1876)
    * Fixed page metadata being double-escaped [#3121](https://github.com/getgrav/grav/issues/3121)

# v1.7.0
## 01/19/2021

1. [](#new)
    * Requires **PHP 7.3.6**
    * Read about this release in the [Grav 1.7 Released](https://getgrav.org/blog/grav-1.7-released) blog post
    * Read the full list of all changes in the [Changelog on GitHub](https://github.com/getgrav/grav/blob/1.7.0/CHANGELOG.md)
    * Please read [Grav 1.7 Upgrade Guide](https://learn.getgrav.org/17/advanced/grav-development/grav-17-upgrade-guide) before upgrading!
    * Added support for overriding configuration by using environment variables
    * Use PHP 7.4 serialization (the old `Serializable` methods are now final and cannot be overridden)
    * Enabled `ETag` setting by default for 304 responses
    * Added `FlexCollection::getDistinctValues()` to get all the assigned values from the field
    * `Flex Pages` method `$page->header()` returns `\Grav\Common\Page\Header` object, old `Page` class still returns `stdClass`
1. [](#improved)
    * Make it possible to use an absolute path when loading a blueprint
    * Make serialize methods final in `ContentBlock`, `AbstractFile`, `FormTrait`, `ObjectCollectionTrait` and `ObjectTrait`
    * Added support for relative paths in `PageObject::getLevelListing()` [#3110](https://github.com/getgrav/grav/issues/3110)
    * Better `--env` and `--lang` support for `bin/grav`, `bin/gpm` and `bin/plugin` console commands
      * **BC BREAK** Shorthand for `--env`: `-e` will not work anymore as it conflicts with some plugins
    * Added support for locking the `start` and `limit` in a Page Collection
1. [](#bugfix)
    * Fixed port issue with `system.custom_base_url`
    * Hide errors with `exif_read_data` in `ImageFile`
    * Fixed unserialize in `MarkdownFormatter` and `Framework\File` classes
    * Fixed pages with session messages should never be cached [#3108](https://github.com/getgrav/grav/issues/3108)
    * Fixed `Filesystem::normalize()` with dot-dot paths
    * Fixed Flex sorting issues [grav-plugin-flex-objects#92](https://github.com/trilbymedia/grav-plugin-flex-objects/issues/92)
    * Fixed Clockwork missing dumped arrays and objects
    * Fixed fatal error in PHP 8 when trying to access root page
    * Fixed Array->String conversion error when `languages:translations: false` [admin#1896](https://github.com/getgrav/grav-plugin-admin/issues/1896)
    * Fixed `Inflector` methods when translation is missing `GRAV.INFLECTOR_*` translations
    * Fixed exception when changing parent of new page [grav-plugin-admin#2018](https://github.com/getgrav/grav-plugin-admin/issues/2018)
    * Fixed ordering issue with moving pages [grav-plugin-admin#2015](https://github.com/getgrav/grav-plugin-admin/issues/2015)
    * Fixed Flex Pages cache not invalidating if saving an old `Page` object [#3152](https://github.com/getgrav/grav/issues/3152)
    * Fixed multiple issues with `system.language.translations: false`
    * Fixed page collections containing dummy items for untranslated default language [#2985](https://github.com/getgrav/grav/issues/2985)
    * Fixed streams in `setup.php` being overridden by `system/streams.yaml` [#2450](https://github.com/getgrav/grav/issues/2450)
    * Fixed `ERR_TOO_MANY_REDIRECTS` with HTTPS = 'On' [#3155](https://github.com/getgrav/grav/issues/3155)
    * Fixed page collection pagination not behaving as it did in Grav 1.6

# v1.7.0-rc.20
## 12/15/2020

1. [](#new)
    * Update phpstan to version 0.12
    * Auto-Escape enabled by default. Manually enable **Twig Compatibility** and disable **Auto-Escape** to use the old setting.
    * Updated unit tests to use codeception 4.1
    * Added support for setting `GRAV_ENVIRONMENT` by using environment variable or a constant
    * Added support for setting `GRAV_SETUP_PATH` by using environment variable (constant already worked)
    * Added support for setting `GRAV_ENVIRONMENTS_PATH` by using environment variable or a constant
    * Added support for setting `GRAV_ENVIRONMENT_PATH` by using environment variable or a constant
1. [](#improved)
    * Improved `bin/grav install` command
1. [](#bugfix)
    * Fixed potential error when upgrading Grav
    * Fixed broken list in `bin/gpm index` [#3092](https://github.com/getgrav/grav/issues/3092)
    * Fixed CLI/GPM command failures returning 0 (success) value [#3017](https://github.com/getgrav/grav/issues/3017)
    * Fixed unimplemented `PageObject::getOriginal()` call [#3098](https://github.com/getgrav/grav/issues/3098)
    * Fixed `Argument 1 passed to Grav\Common\User\DataUser\User::filterUsername() must be of the type string` [#3101](https://github.com/getgrav/grav/issues/3101)
    * Fixed broken check if php exif module is enabled in `ImageFile::fixOrientation()`
    * Fixed `StaticResizeTrait::resize()` bad image height/width attributes if `null` values are passed to the method
    * Fixed twig script/style tag `{% script 'file.js' at 'bottom' %}`, replaces broken `in` operator [#3084](https://github.com/getgrav/grav/issues/3084)
    * Fixed dropped query params when `?` is preceded with `/` [#2964](https://github.com/getgrav/grav/issues/2964)

# v1.7.0-rc.19
## 12/02/2020

1. [](#bugfix)
    * Updated composer libraries with latest Toolbox v1.5.6 that contains critical fixes

# v1.7.0-rc.18
## 12/02/2020

1. [](#new)
    * Set minimum requirements to **PHP 7.3.6**
    * Updated Clockwork to v5.0
    * Added `FlexDirectoryInterface` interface
    * Renamed `PageCollectionInterface::nonModular()` into `PageCollectionInterface::pages()` and deprecated the old method
    * Renamed `PageCollectionInterface::modular()` into `PageCollectionInterface::modules()` and deprecated the old method'
    * Upgraded `bin/composer.phar` to `2.0.2` which is all new and much faster
    * Added search option `same_as` to Flex Objects
    * Added PHP 8 compatible `function_exists()`: `Utils::functionExists()`
    * New sites have `compatibility` features turned off by default, upgrading from older versions will keep the settings on
1. [](#improved)
    * Updated bundled JQuery to latest version `3.5.1`
    * Forward a `sid` to GPM when downloading a premium package via CLI
    * Allow `JsonFormatter` options to be passed as a string
    * Hide Flex Pages frontend configuration (not ready for production use)
    * Improve Flex configuration: gather views together in blueprint
    * Added XSS detection to all forms. See [documentation](https://learn.getgrav.org/17/forms/forms/form-options#xss-checks)
    * Better handling of missing repository index [grav-plugin-admin#1916](https://github.com/getgrav/grav-plugin-admin/issues/1916)
    * Added support for having all sites / environments under `user/env` folder [#3072](https://github.com/getgrav/grav/issues/3072)
    * Added `FlexObject::refresh()` method to make sure object is up to date
1. [](#bugfix)
    * *Menu Visibility Requires Access* Security option setting wrong frontmatter [login#265](https://github.com/getgrav/grav-plugin-login/issues/265)
    * Accessing page with unsupported file extension (jpg, pdf, xsl) will use wrong mime type [#3031](https://github.com/getgrav/grav/issues/3031)
    * Fixed media crashing on a bad image
    * Fixed bug in collections where filter `type: false` did not work
    * Fixed `print_r()` in twig
    * Fixed sorting by groups in `Flex Users`
    * Changing `Flex Page` template causes the other language versions of that page to lose their content [admin#1958](https://github.com/getgrav/grav-plugin-admin/issues/1958)
    * Fixed plugins getting initialized multiple times (by CLI commands for example)
    * Fixed `header.admin.children_display_order` in Flex Pages to work just like with regular pages
    * Fixed `Utils::isFunctionDisabled()` method if there are spaces in `disable_functions` [#3023](https://github.com/getgrav/grav/issues/3023)
    * Fixed potential fatal error when creating flex index using cache [#3062](https://github.com/getgrav/grav/issues/3062)
    * Fixed fatal error in `CompiledFile` if the cached version is broken
    * Fixed updated media missing from media when editing Flex Object after page reload
    * Fixed issue with `config-default@` breaking on set [#1972](https://github.com/getgrav/grav-plugin-admin/issues/1971)
    * Escape titles in Flex pages list [flex-objects#84](https://github.com/trilbymedia/grav-plugin-flex-objects/issues/84)
    * Fixed Purge successful message only working in Scheduler but broken in CLI and Admin [#1935](https://github.com/getgrav/grav-plugin-admin/issues/1935)
    * Fixed `system://` stream is causing issues in Admin, making Media tab to disappear and possibly causing other issues [#3072](https://github.com/getgrav/grav/issues/3072)
    * Fixed CLI self-upgrade from Grav 1.6 [#3079](https://github.com/getgrav/grav/issues/3079)
    * Fixed `bin/grav yamllinter -a` and `-f` not following symlinks [#3080](https://github.com/getgrav/grav/issues/3080)
    * Fixed `|safe_email` filter to return safe and escaped UTF-8 HTML [#3072](https://github.com/getgrav/grav/issues/3072)
    * Fixed exception in CLI GPM and backup commands when `php-zip` is not enabled [#3075](https://github.com/getgrav/grav/issues/3075)
    * Fix for XSS advisory [GHSA-cvmr-6428-87w9](https://github.com/getgrav/grav/security/advisories/GHSA-cvmr-6428-87w9)
    * Fixed Flex and Page ordering to be natural and case insensitive [flex-objects#87](https://github.com/trilbymedia/grav-plugin-flex-objects/issues/87)
    * Fixed plugin/theme priority ordering to be numeric

# v1.7.0-rc.17
## 10/07/2020

1. [](#new)
    * Added a `Uri::getAllHeaders()` compatibility function
1. [](#improved)
    * Fall back through various templates scenarios if they don't exist in theme to avoid unhelpful error.
    * Added default templates for `external.html.twig`, `default.html.twig`, and `modular.html.twig`
    * Improve Media classes
    * _POTENTIAL BREAKING CHANGE:_ Added reload argument to `FlexStorageInterface::getMetaData()`
1. [](#bugfix)
    * Fixed `Security::sanitizeSVG()` creating an empty file if SVG file cannot be parsed
    * Fixed infinite loop in blueprints with `extend@` to a parent stream
    * Added missing `Stream::create()` method
    * Added missing `onBlueprintCreated` event for Flex Pages
    * Fixed `onBlueprintCreated` firing multiple times recursively
    * Fixed media upload failing with custom folders
    * Fixed `unset()` in `ObjectProperty` class
    * Fixed `FlexObject::freeMedia()` method causing media to become null
    * Fixed bug in `Flex Form` making it impossible to set nested values
    * Fixed `Flex User` avatar when using folder storage, also allow multiple images
    * Fixed Referer reference during GPM calls.
    * Fixed fatal error with toggled lists

# v1.7.0-rc.16
## 09/01/2020

1. [](#new)
    * Added a new `svg_image()` twig function to make it easier to 'include' SVG source in Twig
    * Added a helper `Utils::fullPath()` to get the full path to a file be it stream, relative, etc.
1. [](#improved)
    * Added `themes` to cached blueprints and configuration
1. [](#bugfix)
    * Fixed `Flex Pages` issue with `getRoute()` returning path with language prefix for default language if set not to do that
    * Fixed `Flex Pages` bug where reordering pages causes page content to disappear if default language uses wrong extension (`.md` vs `.en.md`)
    * Fixed `Flex Pages` bug where `onAdminSave` passes page as `$event['page']` instead of `$event['object']` [#2995](https://github.com/getgrav/grav/issues/2995)
    * Fixed `Flex Pages` bug where changing a modular page template added duplicate file [admin#1899](https://github.com/getgrav/grav-plugin-admin/issues/1899)
    * Fixed `Flex Pages` bug where renaming slug causes bad ordering range after save [#2997](https://github.com/getgrav/grav/issues/2997)

# v1.7.0-rc.15
## 07/22/2020

1. [](#bugfix)
    * Fixed Flex index file caching [#2962](https://github.com/getgrav/grav/issues/2962)
    * Fixed various issues with Exif data reading and images being incorrectly rotated [#1923](https://github.com/getgrav/grav-plugin-admin/issues/1923)

# v1.7.0-rc.14
## 07/09/2020

1. [](#improved)
    * Added ability to `noprocess` specific items only in Link/Image Excerpts, e.g. `http://foo.com/page?id=foo&target=_blank&noprocess=id` [#2954](https://github.com/getgrav/grav/pull/2954)
1. [](#bugfix)
    * Regression: Default language fix broke `Language::getLanguageURLPrefix()` and `Language::isIncludeDefaultLanguage()` methods when not using multi-language
    * Reverted `Language::getDefault()` and `Language::getLanguage()` to return false again because of plugin compatibility (updated docblocks)
    * Fixed UTF-8 issue in `Excerpts::getExcerptsFromHtml`
    * Fixed some compatibility issues with recent Changes to `Assets` handling
    * Fixed issue with `CSS_IMPORTS_REGEX` breaking with complex URLs [#2958](https://github.com/getgrav/grav/issues/2958)
    * Moved duplicated `CSS_IMPORT_REGEX` to local variable in `AssetUtilsTrait::moveImports()`
    * Fixed page media only accepting images [#2943](https://github.com/getgrav/grav/issues/2943)

# v1.7.0-rc.13
## 07/01/2020

1. [](#new)
    * Added support for uploading and deleting images directly in `Media`
    * Added new `onAfterCacheClear` event
1. [](#improved)
    * Improved `CvsFormatter` to attempt to encode non-scalar variables into JSON before giving up
    * Moved image loading into its own trait to be used by images+static images
    * Adjusted asset types to enable extension of assets in class [#2937](https://github.com/getgrav/grav/pull/2937)
    * Composer update for vendor library updates
    * Updated bundled `composer.phar` to `2.0.0-dev`
1. [](#bugfix)
    * Fixed `MediaUploadTrait::copyUploadedFile()` not adding uploaded media to the collection
    * Fixed regression in saving media to a new Flex Object [admin#1867](https://github.com/getgrav/grav-plugin-admin/issues/1867)
    * Fixed `Trying to get property 'username' of non-object` error in Flex [flex-objects#62](https://github.com/trilbymedia/grav-plugin-flex-objects/issues/62)
    * Fixed retina images not working in Flex [flex-objects#64](https://github.com/trilbymedia/grav-plugin-flex-objects/issues/64)
    * Fixed plugin initialization in CLI
    * Fixed broken logic in `Page::topParent()` when dealing with first-level pages
    * Fixed broken `Flex Page` authorization for groups
    * Fixed missing `onAdminSave` and `onAdminAfterSave` events when using `Flex Pages` and `Flex Users` [flex-objects#58](https://github.com/trilbymedia/grav-plugin-flex-objects/issues/58)
    * Fixed new `User Group` allowing bad group name to be saved [admin#1917](https://github.com/getgrav/grav-plugin-admin/issues/1917)
    * Fixed `Language::getDefault()` returning false and not 'en'
    * Fixed non-text links in `Excerpts::getExcerptFromHtml`
    * Fixed CLI commands not properly intializing Plugins so events can fire

# v1.7.0-rc.12
## 06/08/2020

1. [](#improved)
    * Changed `Folder::hasChildren` to `Folder::countChildren`
    * Added `Content Editor` option to user account blueprint
1. [](#bugfix)
    * Fixed new `Flex Page` not having correct form fields for the page type
    * Fixed new `Flex User` erroring out on save (thanks @mikebi42)
    * Fixed `Flex Object` request cache clear when saving object
    * Fixed blueprint value filtering in lists [#2923](https://github.com/getgrav/grav/issues/2923)
    * Fixed blueprint for `system.pages.hide_empty_folders` [#1925](https://github.com/getgrav/grav/issues/2925)
    * Fixed file field in `Flex Objects` (use `Grav\Common\Flex\Types\GenericObject` instead of `FlexObject`) [flex-objects#37](https://github.com/trilbymedia/grav-plugin-flex-objects/issues/37)
    * Fixed saving nested file fields in `Flex Objects` [flex-objects#34](https://github.com/trilbymedia/grav-plugin-flex-objects/issues/34)
    * JSON Route of homepage with no ‘route’ set is valid [form#425](https://github.com/getgrav/grav-plugin-form/issues/425)

# v1.7.0-rc.11
## 05/14/2020

1. [](#new)
    * Added support for native `loading=lazy` attributes on images.  Can be set in `system.images.defaults` or per md image with `?loading=lazy` [#2910](https://github.com/getgrav/grav/issues/2910)
1. [](#improved)
    * Added `PageCollection::all()` to mimic Pages class
    * Added system configuration support for `HTTP_X_Forwarded` headers (host disabled by default)
    * Updated `PHPUserAgentParser` to 1.0.0
    * Improved docblocks
    * Fixed some phpstan issues
    * Tighten vendor requirements
1. [](#bugfix)
    * Fix for uppercase image extensions
    * Fix for `&` errors in HTML when passed to `Excerpts.php`

# v1.7.0-rc.10
## 04/30/2020

1. [](#new)
    * Changed `Response::get()` used by **GPM/Admin** to use [Symfony HttpClient v4.4](https://symfony.com/doc/current/components/http_client.html) (`composer install --nodev` required for Git installations)
    * Added new `Excerpts::processLinkHtml()` method
1. [](#bugfix)
    * Fixed `Flex Pages` admin with PHP `intl` extension enabled when using custom page order
    * Fixed saving non-numeric-prefix `Flex Page` changing to numeric-prefix [flex-objects#56](https://github.com/trilbymedia/grav-plugin-flex-objects/issues/56)
    * Copying `Flex Page` in admin does nothing [flex-objects#55](https://github.com/trilbymedia/grav-plugin-flex-objects/issues/55)
    * Force GPM progress to be between 0-100%

# v1.7.0-rc.9
## 04/27/2020

1. [](#new)
    * Support for `webp` image format in Page Media [#1168](https://github.com/getgrav/grav/issues/1168)
    * Added `Route::getBase()` method
1. [](#improved)
    * Support symlinks when saving `File`
1. [](#bugfix)
    * Fixed flex objects with integer keys not working [#2863](https://github.com/getgrav/grav/issues/2863)
    * Fixed `Pages::instances()` returning null values when using `Flex Pages` [#2889](https://github.com/getgrav/grav/issues/2889)
    * Fixed Flex Page parent `header.admin.children_display_order` setting being ignored in Admin [#2881](https://github.com/getgrav/grav/issues/2881)
    * Implemented missing Flex `$pageCollection->batch()` and `$pageCollection->order()` methods
    * Fixed user avatar creation for new `Flex Users` when using folder storage
    * Fixed `Trying to access array offset on value of type null` PHP 7.4 error in `Plugin.php`
    * Fixed Gregwar Image library using `.jpeg` for cached images, rather use `.jpg`
    * Fixed `Flex Pages` with `00.home` page not having ordering set
    * Fixed `Flex Pages` not updating empty content on save [#2890](https://github.com/getgrav/grav/issues/2890)
    * Fixed creating new Flex User with file storage
    * Fixed saving new `Flex Object` with custom key
    * Fixed broken `Plugin::config()` method

# v1.7.0-rc.8
## 03/19/2020

1. [](#new)
    * Added `MediaTrait::freeMedia()` method to free media (and memory)
    * Added `Folder::hasChildren()` method to determine if a folder has child folders
1. [](#improved)
    * Save memory when updating large flex indexes
    * Better `Content-Encoding` handling in Apache when content compression is disabled [#2619](https://github.com/getgrav/grav/issues/2619)
1. [](#bugfix)
    * Fixed creating new `Flex User` when folder storage has been selected
    * Fixed some bugs in Flex root page methods
    * Fixed bad default redirect code in `ControllerResponseTrait::createRedirectResponse()`
    * Fixed issue with PHP `HTTP_X_HTTP_METHOD_OVERRIDE` [#2847](https://github.com/getgrav/grav/issues/2847)
    * Fixed numeric usernames not working in `Flex Users`
    * Implemented missing Flex `$page->move()` method

# v1.7.0-rc.7
## 03/05/2020

1. [](#new)
    * Added `Session::regenerateId()` method to properly prevent session fixation issues
    * Added configuration option `system.strict_mode.blueprint_compat` to maintain old `validation: strict` behavior [#1273](https://github.com/getgrav/grav/issues/1273)
1. [](#improved)
    * Improved Flex events
    * Updated CLI commands to use the new methods to initialize Grav
1. [](#bugfix)
    * Fixed Flex Pages having broken `isFirst()`, `isLast()`, `prevSibling()`, `nextSibling()` and `adjacentSibling()`
    * Fixed broken ordering sometimes when saving/moving visible `Flex Page` [#2837](https://github.com/getgrav/grav/issues/2837)
    * Fixed ordering being lost when saving modular `Flex Page`
    * Fixed `validation: strict` not working in blueprints (see `system.strict_mode.blueprint_compat` setting) [#1273](https://github.com/getgrav/grav/issues/1273)
    * Fixed `Blueprint::extend()` and `Blueprint::embed()` not initializing dynamic properties
    * Fixed fatal error on storing flex flash using new object without a key
    * Regression: Fixed unchecking toggleable having no effect in Flex forms
    * Fixed changing page template in Flex Pages [#2828](https://github.com/getgrav/grav/issues/2828)

# v1.7.0-rc.6
## 02/11/2020

1. [](#new)
    * Plugins & Themes: Call `$plugin->autoload()` and `$theme->autoload()` automatically when object gets initialized
    * CLI: Added `$grav->initializeCli()` method
    * Flex Directory: Implemented customizable configuration
    * Flex Storages: Added support for renaming directory entries
1. [](#improved)
    * Vendor updates to latest
1. [](#bugfix)
    * Regression: Fixed fatal error in blueprints [#2811](https://github.com/getgrav/grav/issues/2811)
    * Regression: Fixed bad method call in FlexDirectory::getAuthorizeRule()
    * Regression: Fixed fatal error in admin if the site has custom permissions in `onAdminRegisterPermissions`
    * Regression: Fixed flex user index with folder storage
    * Regression: Fixed fatal error in `bin/plugin` command
    * Fixed `FlexObject::triggerEvent()` not emitting events [#2816](https://github.com/getgrav/grav/issues/2816)
    * Grav 1.7: Fixed saving Flex configuration with ignored values becoming null
    * Grav 1.7: Fixed `bin/plugin` initialization
    * Grav 1.7: Fixed Flex Page cache key not taking account active language

# v1.7.0-rc.5
## 02/03/2020

1. [](#bugfix)
    * Regression: Flex not working in PHP 7.2 or older
    * Fixed creating first user from admin not clearing Flex User directory cache [#2809](https://github.com/getgrav/grav/issues/2809)
    * Fixed Flex Pages allowing root page to be deleted

# v1.7.0-rc.4
## 02/03/2020

1. [](#new)
    * _POTENTIAL BREAKING CHANGE:_ Upgraded Parsedown to 1.7 for Parsedown-Extra 0.8. Plugins that extend Parsedown may need a fix to render as HTML
    * Added `$grav['flex']` to access all registered Flex Directories
    * Added `$grav->dispatchEvent()` method for PSR-14 events
    * Added `FlexRegisterEvent` which triggers when `$grav['flex']` is being accessed the first time
    * Added Flex cache configuration options
    * Added `PluginsLoadedEvent` which triggers after plugins have been loaded but not yet initialized
    * Added `SessionStartEvent` which triggers when session is started
    * Added `PermissionsRegisterEvent` which triggers when `$grav['permissions']` is being accessed the first time
    * Added support for Flex Directory specific configuration
    * Added support for more advanced ACL
    * Added `flatten_array` filter to form field validation
    * Added support for `security@: or: [admin.super, admin.pages]` in blueprints (nested AND/OR mode support)
1. [](#improved)
    * Blueprint validation: Added `validate: value_type: bool|int|float|string|trim` to `array` to filter all the values inside the array
    * Twig `url()` takes now third parameter (`true`) to return URL on non-existing file instead of returning false
1. [](#bugfix)
    * Grav 1.7: Fixed blueprint loading issues [#2782](https://github.com/getgrav/grav/issues/2782)
    * Fixed PHP 7.4 compatibility issue with `Stream`
    * Fixed new `Flex Users` being stored with wrong filename, login issues [#2785](https://github.com/getgrav/grav/issues/2785)
    * Fixed `ignore_empty: true` not removing empty values in blueprint filtering
    * Fixed `{{ false|string }}` twig to return '0' instead of ''
    * Fixed twig `url()` failing if stream has extra slash in it (e.g. `user:///data`)
    * Fixed `Blueprint::filter()` returning null instead of array if there is nothing to return
    * Fixed `Cannot use a scalar value as an array` error in `Utils::arrayUnflattenDotNotation()`, ignore nested structure instead
    * Fixed `Route` instance in multi-site setups
    * Fixed `system.translations: false` breaking `Inflector` methods
    * Fixed filtering ignored (eg. `security@: admin.super`) fields causing `Flex Objects` to lose data on save
    * Grav 1.7: Fixed `Flex Pages` unserialize issues if Flex-Objects Plugin has not been installed
    * Grav 1.7: Require Flex-Objects Plugin to edit Flex Accounts
    * Grav 1.7: Fixed bad result on testing `isPage()` when using Flex Pages

# v1.7.0-rc.3
## 01/02/2020

1. [](#new)
    * Added root page support for `Flex Pages`
1. [](#improved)
    * Twig filter `|yaml_serialize`: added support for `JsonSerializable` objects and other array-like objects
    * Added support for returning Flex Page specific permissions for admin and testing
    * Updated copyright dates to `2020`
    * Various vendor updates
1. [](#bugfix)
    * Grav 1.7: Fixed error on page initialization [#2753](https://github.com/getgrav/grav/issues/2753)
    * Fixed checking ACL for another user (who is not currently logged in) in a Flex Object or Directory
    * Fixed bug in Windows where `Filesystem::dirname()` returns backslashes
    * Fixed Flex object issues in Windows [#2773](https://github.com/getgrav/grav/issues/2773)

# v1.7.0-rc.2
## 12/04/2019

1. [](#new)
    * Updated Symfony Components to 4.4
    * Added support for page specific CRUD permissions (`Flex Pages` only)
    * Added new `-r <job-id>` option for Scheduler CLI command to force-run a job [#2720](https://github.com/getgrav/grav/issues/2720)
    * Added `Utils::isAssoc()` and `Utils::isNegative()` helper methods
    * Changed `UserInterface::authorize()` to return `null` having the same meaning as `false` if access is denied because of no matching rule
    * Changed `FlexAuthorizeInterface::isAuthorized()` to return `null` having the same meaning as `false` if access is denied because of no matching rule
    * Moved all Flex type classes under `Grav\Common\Flex`
    * DEPRECATED `Grav\Common\User\Group` in favor of `$grav['user_groups']`, which contains Flex UserGroup collection
    * DEPRECATED `$page->modular()` in favor of `$page->isModule()` for better readability
    * Fixed phpstan issues in all code up to level 3
1. [](#improved)
    * Improved twig `|array` filter to work with iterators and objects with `toArray()` method
    * Updated Flex `SimpleStorage` code to feature match the other storages
    * Improved user and group ACL to support deny permissions (`Flex Users` only)
    * Improved twig `authorize()` function to work better with nested rule parameters
    * Output the current username that Scheduler is using if crontab not setup
    * Translations: rename MODULAR to MODULE everywhere
    * Optimized `Flex Pages` collection filtering
    * Frontend optimizations for `Flex Pages`
1. [](#bugfix)
    * Regression: Fixed Grav update bug [#2722](https://github.com/getgrav/grav/issues/2722)
    * Fixed fatal error when calling `{{ grav.undefined }}`
    * Grav 1.7: Reverted `$object->getStorageKey()` interface as it was not a good idea, added `getMasterKey()` for pages
    * Grav 1.7: Fixed logged in user being able to delete his own account from admin account manager

# v1.7.0-rc.1
## 11/06/2019

1. [](#new)
    * Added `Flex Pages` to Grav core and removed Flex Objects plugin dependency
    * Added `Utils::simpleTemplate()` method for very simple variable templating
    * Added `array_diff()` twig function
    * Added `template_from_string()` twig function
    * Updated Symfony Components to 4.3
1. [](#improved)
    * Improved `Scheduler` cron command check and more useful CLI information
    * Improved `Flex Users`: obey blueprints and allow Flex to be used in admin only
    * Improved `Flex` to support custom site template paths
    * Changed Twig `{% cache %}` tag to not need unique key, and `lifetime` is now optional
    * Added mime support for file formatters
    * Updated built-in `composer.phar` to latest `1.9.0`
    * Updated vendor libraries
    * Use `Symfony EventDispatcher` directly and not rockettheme/toolbox wrapper
1. [](#bugfix)
    * Fixed exception caused by missing template type based on `Accept:` header [#2705](https://github.com/getgrav/grav/issues/2705)
    * Fixed `Page::untranslatedLanguages()` not being symmetrical to `Page::translatedLanguages()`
    * Fixed `Flex Pages` not calling `onPageProcessed` event when cached
    * Fixed phpstan issues in Framework up to level 7
    * Fixed issue with duplicate configuration settings in Flex Directory
    * Fixed fatal error if there are numeric folders in `Flex Pages`
    * Fixed error on missing `Flex` templates in if `Flex Objects` plugin isn't installed
    * Fixed `PageTranslateTrait::getAllLanguages()` and `getAllLanguages()` to include default language
    * Fixed multi-language saving issues with default language in `Flex Pages`
    * Selfupgrade CLI: Fixed broken selfupgrade assets reference [#2681](https://github.com/getgrav/grav/issues/2681)
    * Grav 1.7: Fixed PHP 7.1 compatibility issues
    * Grav 1.7: Fixed fatal error in multi-site setups
    * Grav 1.7: Fixed `Flex Pages` routing if using translated slugs or `system.hide_in_urls` setting
    * Grav 1.7: Fixed bug where Flex index file couldn't be disabled

# v1.7.0-beta.10
## 10/03/2019

1. [](#improved)
    * Flex: Removed extra exists check when creating object (messes up "non-existing" pages)
    * Support customizable null character replacement in `CSVFormatter::decode()`
1. [](#bugfix)
    * Fixed wrong Grav param separator when using `Route` class
    * Fixed Flex User Avatar not fully backwards compatible with old user
    * Grav 1.7: Fixed prev/next page missing pages if pagination was turned on in page header
    * Grav 1.7: Reverted setting language for every page during initialization
    * Grav 1.7: Fixed numeric language inconsistencies

# v1.7.0-beta.9
## 09/26/2019

1. [](#new)
    * Added a new `{% cache %}` Twig tag eliminating need for `twigcache` extension.
1. [](#improved)
    * Improved blueprint initialization in Flex Objects (fixes content aware fields)
    * Improved Flex FolderStorage class to better hide storage specific logic
    * Exception will output a badly formatted line in `CsvFormatter::decode()`
1. [](#bugfix)
    * Fixed error when activating Flex Accounts in GRAV system configuration (PHP 7.1)
    * Fixed Grav parameter handling in `RouteFactory::createFromString()`

# v1.7.0-beta.8
## 09/19/2019

1. [](#new)
    * Added new `Security::sanitizeSVG()` function
    * Backwards compatibility break: `FlexStorageInterface::getStoragePath()` and `getMediaPath()` can now return null
1. [](#improved)
    * Several FlexObject loading improvements
    * Added `bin/grav page-system-validator [-r|--record] [-c|--check]` to test Flex Pages
    * Improved language support for `Route` class
1. [](#bugfix)
    * Regression: Fixed language fallback
    * Regression: Fixed translations when language code is used for non-language purposes
    * Regression: Allow SVG avatar images for users
    * Fixed error in `Session::getFlashObject()` if Flex Form is being used
    * Fixed broken Twig `dump()`
    * Fixed `Page::modular()` and `Page::modularTwig()` returning `null` for folders and other non-initialized pages
    * Fixed 404 error when you click to non-routable menu item with children: redirect to the first child instead
    * Fixed wrong `Pages::dispatch()` calls (with redirect) when we really meant to call `Pages::find()`
    * Fixed avatars not being displayed with flex users [#2431](https://github.com/getgrav/grav/issues/2431)
    * Fixed initial Flex Object state when creating a new objects in a form

# v1.7.0-beta.7
## 08/30/2019

1. [](#improved)
    * Improved language support
1. [](#bugfix)
    * `FlexForm`: Fixed some compatibility issues with Form plugin

# v1.7.0-beta.6
## 08/29/2019

1. [](#new)
    * Added experimental support for `Flex Pages` (**Flex Objects** plugin required)
1. [](#improved)
    * Improved `bin/grav yamllinter` CLI command by adding an option to find YAML Linting issues from the whole site or custom folder
    * Added support for not instantiating pages, useful to speed up tasks
    * Greatly improved speed of loading Flex collections
1. [](#bugfix)
    * Fixed `$page->summary()` always striping HTML tags if the summary was set by `$page->setSummary()`
    * Fixed `Flex->getObject()` when using Flex Key
    * Grav 1.7: Fixed enabling PHP Debug Bar causes fatal error in Gantry [#2634](https://github.com/getgrav/grav/issues/2634)
    * Grav 1.7: Fixed broken taxonomies [#2633](https://github.com/getgrav/grav/issues/2633)
    * Grav 1.7: Fixed unpublished blog posts being displayed on the front-end [#2650](https://github.com/getgrav/grav/issues/2650)

# v1.7.0-beta.5
## 08/11/2019

1. [](#new)
    * Added a new `bin/grav server` CLI command to easily run Symfony or PHP built-in webservers
    * Added `hasFlexFeature()` method to test if `FlexObject` or `FlexCollection` implements a given feature
    * Added `getFlexFeatures()` method to return all features that `FlexObject` or `FlexCollection` implements
    * DEPRECATED `FlexDirectory::update()` and `FlexDirectory::remove()`
    * Added `FlexStorage::getMetaData()` to get updated object meta information for listed keys
    * Added `Language::getPageExtensions()` to get full list of supported page language extensions
    * Added `$grav->close()` method to properly terminate the request with a response
    * Added `Pages::getCollection()` method
1. [](#improved)
    * Better support for Symfony local server `symfony server:start`
    * Make `Route` objects immutable
    * `FlexDirectory::getObject()` can now be called without any parameters to create a new object
    * Flex objects no longer return temporary key if they do not have one; empty key is returned instead
    * Updated vendor libraries
    * Moved `collection()` and `evaluate()` logic from `Page` class into `Pages` class
1. [](#bugfix)
    * Fixed `Form` not to use deleted flash object until the end of the request fixing issues with reset
    * Fixed `FlexForm` to allow multiple form instances with non-existing objects
    * Fixed `FlexObject` search by using `key`
    * Grav 1.7: Fixed clockwork messages with arrays and objects

# v1.7.0-beta.4
## 07/01/2019

1. [](#new)
    * Updated with Grav 1.6.12 features, improvements & fixes
    * Added new configuration option `system.debugger.censored` to hide potentially sensitive information
    * Added new configuration option `system.languages.include_default_lang_file_extension` to keep default language in `.md` files if set to `false`
    * Added configuration option to set fallback content languages individually for every language
1. [](#improved)
    * Updated Vendor libraries
1. [](#bugfix)
    * Fixed `.md` page to be assigned to the default language and to be listed in translated/untranslated page list
    * Fixed `Language::getFallbackPageExtensions()` to fall back only to default language instead of going through all languages
    * Fixed `Language::getFallbackPageExtensions()` returning wrong file extensions when passing custom page extension

# v1.7.0-beta.3
## 06/24/2019

1. [](#bugfix)
    * Fixed Clockwork on Windows machines
    * Fixed parent field issues on Windows machines
    * Fixed unreliable Clockwork calls in sub-folders

# v1.7.0-beta.2
## 06/21/2019

1. [](#new)
    * Updated with Grav 1.6.11 fixes
1. [](#improved)
    * Updated the Clockwork text

# v1.7.0-beta.1
## 06/14/2019

1. [](#new)
    * Added support for [Clockwork](https://underground.works/clockwork) developer tools (now default debugger)
    * Added support for [Tideways XHProf](https://github.com/tideways/php-xhprof-extension) PHP Extension for profiling method calls
    * Added Twig profiling for Clockwork debugger
    * Added support for Twig 2.11 (compatible with Twig 1.40+)
    * Optimization: Initialize debugbar only after the configuration has been loaded
    * Optimization: Combine some early Grav processors into a single one

# v1.6.31
## 12/14/2020

1. [](#improved)
    * Allow all CSS and JS via `robots.txt` [#2006](https://github.com/getgrav/grav/issues/2006) [#3067](https://github.com/getgrav/grav/issues/3067)
1. [](#bugfix)
    * Fixed `pages` field escaping issues, needs admin update, too [admin#1990](https://github.com/getgrav/grav-plugin-admin/issues/1990)
    * Fix `svg-image` issue with classes applied to all elements [#3068](https://github.com/getgrav/grav/issues/3068)

# v1.6.30
## 12/03/2020

1. [](#bugfix)
    * Rollback `samesite` cookie logic as it causes issues with PHP < 7.3 [#309](https://github.com/getgrav/grav/issues/3089)
    * Fixed issue with `.travis.yml` due to GitHub API deprecated functionality

# v1.6.29
## 12/02/2020

1. [](#new)
    * Added basic support for `user/config/versions.yaml`
1. [](#improved)
    * Updated bundled JQuery to latest version `3.5.1`
    * Forward a `sid` to GPM when downloading a premium package via CLI
    * Better handling of missing repository index [grav-plugin-admin#1916](https://github.com/getgrav/grav-plugin-admin/issues/1916)
    * Set `grav_cli` as referrer when using `Response` from CLI
    * Add option for timeout in `self-upgrade` command [#3013](https://github.com/getgrav/grav/pull/3013)
    * Allow to set SameSite from system.yaml [#3063](https://github.com/getgrav/grav/pull/3063)
    * Update media.yaml with some MS Office mimetypes [#3070](https://github.com/getgrav/grav/pull/3070)
1. [](#bugfix)
    * Fixed hardcoded system folder in blueprints, config and language streams
    * Added `.htaccess` rule to block attempts to use Twig in the request URL
    * Fix compatibility with Symfony 4.2 and up. [#3048](https://github.com/getgrav/grav/pull/3048)
    * Fix failing example custom shceduled job. [#3050](https://github.com/getgrav/grav/pull/3050)
    * Fix for XSS advisory [GHSA-cvmr-6428-87w9](https://github.com/getgrav/grav/security/advisories/GHSA-cvmr-6428-87w9)
    * Fix uploads_dangerous_extensions checking [#3060](https://github.com/getgrav/grav/pull/3060)
    * Remove redundant prefixing of `.` to extension [#3060](https://github.com/getgrav/grav/pull/3060)
    * Check exact extension in checkFilename utility [#3061](https://github.com/getgrav/grav/pull/3061)

# v1.6.28
## 10/07/2020

1. [](#new)
    * Back-ported twig `{% cache %}` tag from Grav 1.7
    * Back-ported `Utils::fullPath()` helper function from Grav 1.7
    * Back-ported `{{ svg_image() }}` Twig function from Grav 1.7
    * Back-ported `Folder::countChildren()` function from Grav 1.7
1. [](#improved)
    * Use new `{{ theme_var() }}` enhanced logic from Grav 1.7
    * Improved `Excerpts` class with fixes and functionality from Grav 1.7
    * Ensure `onBlueprintCreated()` is initialized first
    * Do not cache default `404` error page
    * Composer update of vendor libraries
    * Switched `Caddyfile` to use new Caddy2 syntax + improved usability
1. [](#bugfix)
    * Fixed Referer reference during GPM calls.
    * Fixed fatal error with toggled lists

# v1.6.27
## 09/01/2020

1. [](#improved)
    * Right trim route for safety
    * Use the proper ellipsis for summary [#2939](https://github.com/getgrav/grav/pull/2939)
    * Left pad schedule times with zeros [#2921](https://github.com/getgrav/grav/pull/2921)

# v1.6.26
## 06/08/2020

1. [](#improved)
    * Added new configuration option to control the supported attributes in markdown links [#2882](https://github.com/getgrav/grav/issues/2882)
1. [](#bugfix)
    * Fixed blueprint for `system.pages.hide_empty_folders` [#1925](https://github.com/getgrav/grav/issues/2925)
    * JSON Route of homepage with no ‘route’ set is valid
    * Fix case-insensitive search of location header [form#425](https://github.com/getgrav/grav-plugin-form/issues/425)

# v1.6.25
## 05/14/2020

1. [](#improved)
    * Added system configuration support for `HTTP_X_Forwarded` headers (host disabled by default)
    * Updated `PHPUserAgentParser` to 1.0.0
    * Bump `Go` to version 1.13 in `travis.yaml`

# v1.6.24
## 04/27/2020

1. [](#improved)
    * Added support for `X-Forwarded-Host` [#2891](https://github.com/getgrav/grav/pull/2891)
    * Disable XDebug in Travis builds

# v1.6.23
## 03/19/2020

1. [](#new)
    * Moved `Parsedown` 1.6 and `ParsedownExtra` 0.7 into `Grav\Framework\Parsedown` to allow fixes
    * Added `aliases.php` with references to direct `\Parsedown` and `\ParsedownExtra` references
1. [](#improved)
    * Upgraded `jQuery` to latest 3.4.1 version [#2859](https://github.com/getgrav/grav/issues/2859)
1. [](#bugfix)
    * Fixed PHP 7.4 issue in ParsedownExtra [#2832](https://github.com/getgrav/grav/issues/2832)
    * Fix for [user reported](https://twitter.com/OriginalSicksec) CVE path-based open redirect
    * Fix for `stream_set_option` error with PHP 7.4 via Toolbox#28 [#2850](https://github.com/getgrav/grav/issues/2850)

# v1.6.22
## 03/05/2020

1. [](#new)
    * Added `Pages::reset()` method
1. [](#improved)
    * Updated Negotiation library to address issues [#2513](https://github.com/getgrav/grav/issues/2513)
1. [](#bugfix)
    * Fixed issue with search plugins not being able to switch between page translations
    * Fixed issues with `Pages::baseRoute()` not picking up active language reliably
    * Reverted `validation: strict` fix as it breaks sites, see [#1273](https://github.com/getgrav/grav/issues/1273)

# v1.6.21
## 02/11/2020

1. [](#new)
    * Added `ConsoleCommand::setLanguage()` method to set language to be used from CLI
    * Added `ConsoleCommand::initializeGrav()` method to properly set up Grav instance to be used from CLI
    * Added `ConsoleCommand::initializePlugins()`method to properly set up all plugins to be used from CLI
    * Added `ConsoleCommand::initializeThemes()`method to properly set up current theme to be used from CLI
    * Added `ConsoleCommand::initializePages()` method to properly set up pages to be used from CLI
1. [](#improved)
    * Vendor updates
1. [](#bugfix)
    * Fixed `bin/plugin` CLI calling `$themes->init()` way too early (removed it, use above methods instead)
    * Fixed call to `$grav['page']` crashing CLI
    * Fixed encoding problems when PHP INI setting `default_charset` is not `utf-8` [#2154](https://github.com/getgrav/grav/issues/2154)

# v1.6.20
## 02/03/2020

1. [](#bugfix)
    * Fixed incorrect routing caused by `str_replace()` in `Uri::init()` [#2754](https://github.com/getgrav/grav/issues/2754)
    * Fixed session cookie is being set twice in the HTTP header [#2745](https://github.com/getgrav/grav/issues/2745)
    * Fixed session not restarting if user was invalid (downgrading from Grav 1.7)
    * Fixed filesystem iterator calls with non-existing folders
    * Fixed `checkbox` field not being saved, requires also Form v4.0.2 [#1225](https://github.com/getgrav/grav/issues/1225)
    * Fixed `validation: strict` not working in blueprints [#1273](https://github.com/getgrav/grav/issues/1273)
    * Fixed `Data::filter()` removing empty fields (such as empty list) by default [#2805](https://github.com/getgrav/grav/issues/2805)
    * Fixed fatal error with non-integer page param value [#2803](https://github.com/getgrav/grav/issues/2803)
    * Fixed `Assets::addInlineJs()` parameter type mismatch between v1.5 and v1.6 [#2659](https://github.com/getgrav/grav/issues/2659)
    * Fixed `site.metadata` saving issues [#2615](https://github.com/getgrav/grav/issues/2615)

# v1.6.19
## 12/04/2019

1. [](#new)
    * Catch PHP 7.4 deprecation messages and report them in debugbar instead of throwing fatal error
1. [](#bugfix)
    * Fixed fatal error when calling `{{ grav.undefined }}`
    * Fixed multiple issues when there are no pages in the site
    * PHP 7.4 fix for [#2750](https://github.com/getgrav/grav/issues/2750)

# v1.6.18
## 12/02/2019

1. [](#bugfix)
    * PHP 7.4 fix in `Pages::buildSort()`
    * Updated vendor libraries for PHP 7.4 fixes in Twig and other libraries
    * Fixed fatal error when `$page->id()` is null [#2731](https://github.com/getgrav/grav/pull/2731)
    * Fixed cache conflicts on pages with no set id
    * Fix rewrite rule for for `lighttpd` default config [#721](https://github.com/getgrav/grav/pull/2721)

# v1.6.17
## 11/06/2019

1. [](#new)
    * Added working ETag (304 Not Modified) support based on the final rendered HTML
1. [](#improved)
    * Safer file handling + customizable null char replacement in `CsvFormatter::decode()`
    * Change of Behavior: `Inflector::hyphenize` will now automatically trim dashes at beginning and end of a string.
    * Change in Behavior for `Folder::all()` so no longer fails if trying to copy non-existent dot file [#2581](https://github.com/getgrav/grav/pull/2581)
    * renamed composer `test-plugins` script to `phpstan-plugins` to be more explicit [#2637](https://github.com/getgrav/grav/pull/2637)
1. [](#bugfix)
    * Fixed PHP 7.1 bug in FlexMedia
    * Fix cache image generation when using cropResize [#2639](https://github.com/getgrav/grav/pull/2639)
    * Fix `array_merge()` exception with non-array page header metadata [#2701](https://github.com/getgrav/grav/pull/2701)

# v1.6.16
## 09/19/2019

1. [](#bugfix)
    * Fixed Flex user creation if file storage is being used [#2444](https://github.com/getgrav/grav/issues/2444)
    * Fixed `Badly encoded JSON data` warning when uploading files [#2663](https://github.com/getgrav/grav/issues/2663)

# v1.6.15
## 08/20/2019

1. [](#improved)
    * Improved robots.txt [#2632](https://github.com/getgrav/grav/issues/2632)
1. [](#bugfix)
    * Fixed broken markdown Twig tag [#2635](https://github.com/getgrav/grav/issues/2635)
    * Force Symfony 4.2 in Grav 1.6 to remove a bunch of deprecated messages

# v1.6.14
## 08/18/2019

1. [](#bugfix)
    * Actually include fix for `system\router.php` [#2627](https://github.com/getgrav/grav/issues/2627)

# v1.6.13
## 08/16/2019

1. [](#bugfix)
    * Regression fix for `system\router.php` [#2627](https://github.com/getgrav/grav/issues/2627)

# v1.6.12
## 08/14/2019

1. [](#new)
    * Added support for custom `FormFlash` save locations
    * Added a new `Utils::arrayLower()` method for lowercasing arrays
    * Support new GRAV_BASEDIR environment variable [#2541](https://github.com/getgrav/grav/pull/2541)
    * Allow users to override plugin handler priorities [#2165](https://github.com/getgrav/grav/pull/2165)
1. [](#improved)
    * Use new `Utils::getSupportedPageTypes()` to enforce `html,htm` at the front of the list [#2531](https://github.com/getgrav/grav/issues/2531)
    * Updated vendor libraries
    * Markdown filter is now page-aware so that it works with modular references [admin#1731](https://github.com/getgrav/grav-plugin-admin/issues/1731)
    * Check of `GRAV_USER_INSTANCE` constant is already defined [#2621](https://github.com/getgrav/grav/pull/2621)
1. [](#bugfix)
    * Fixed some potential issues when `$grav['user']` is not set
    * Fixed error when calling `Media::add($name, null)`
    * Fixed `url()` returning wrong path if using stream with grav root path in it, eg: `user-data://shop` when Grav is in `/shop`
    * Fixed `url()` not returning a path to non-existing file (`user-data://shop` => `/user/data/shop`) if it is set to fail gracefully
    * Fixed `url()` returning false on unknown streams, such as `ftp://domain.com`, they should be treated as external URL
    * Fixed Flex User to have permissions to save and delete his own user
    * Fixed new Flex User creation not being possible because of username could not be given
    * Fixed fatal error 'Expiration date must be an integer, a DateInterval or null, "double" given' [#2529](https://github.com/getgrav/grav/issues/2529)
    * Fixed non-existing Flex object having a bad media folder
    * Fixed collections using `page@.self:` should allow modular pages if requested
    * Fixed an error when trying to delete a file from non-existing Flex Object
    * Fixed `FlexObject::exists()` failing sometimes just after the object has been saved
    * Fixed CSV formatter not encoding strings with `"` and `,` properly
    * Fixed var order in `Validation.php` [#2610](https://github.com/getgrav/grav/issues/2610)

# v1.6.11
## 06/21/2019

1. [](#new)
    * Added `FormTrait::getAllFlashes()` method to get all the available form flash objects for the form
    * Added creation and update timestamps to `FormFlash` objects
1. [](#improved)
    * Added `FormFlashInterface`, changed constructor to take `$config` array
1. [](#bugfix)
    * Fixed error in `ImageMedium::url()` if the image cache folder does not exist
    * Fixed empty form flash name after file upload or form state update
    * Fixed a bug in `Route::withParam()` method
    * Fixed issue with `FormFlash` objects when there is no session initialized

# v1.6.10
## 06/14/2019

1. [](#improved)
    * Added **page blueprints** to `YamlLinter` CLI and Admin reports
    * Removed `Gitter` and `Slack` [#2502](https://github.com/getgrav/grav/issues/2502)
    * Optimizations for Plugin/Theme loading
    * Generalized markdown classes so they can be used outside of `Page` scope with a custom `Excerpts` class instance
    * Change minimal port number to 0 (unix socket) [#2452](https://github.com/getgrav/grav/issues/2452)
1. [](#bugfix)
    * Force question to install demo content in theme update [#2493](https://github.com/getgrav/grav/issues/2493)
    * Fixed GPM errors from blueprints not being logged [#2505](https://github.com/getgrav/grav/issues/2505)
    * Don't error when IP is invalid [#2507](https://github.com/getgrav/grav/issues/2507)
    * Fixed regression with `bin/plugin` not listing the plugins available (1c725c0)
    * Fixed bitwise operator in `TwigExtension::exifFunc()` [#2518](https://github.com/getgrav/grav/issues/2518)
    * Fixed issue with lang prefix incorrectly identifying as admin [#2511](https://github.com/getgrav/grav/issues/2511)
    * Fixed issue with `U0ils::pathPrefixedBYLanguageCode()` and trailing slash [#2510](https://github.com/getgrav/grav/issues/2511)
    * Fixed regresssion issue of `Utils::Url()` not returning `false` on failure. Added new optional `fail_gracefully` 3rd attribute to return string that caused failure [#2524](https://github.com/getgrav/grav/issues/2524)

# v1.6.9
## 05/09/2019

1. [](#new)
    * Added `Route::withoutParams()` methods
    * Added `Pages::setCheckMethod()` method to override page configuration in Admin Plugin
    * Added `Cache::clearCache('invalidate')` parameter for just invalidating the cache without deleting any cached files
    * Made `UserCollectionInderface` to extend `Countable` to get the count of existing users
1. [](#improved)
    * Flex admin: added default search options for flex objects
    * Flex collection and object now fall back to the default template if template file doesn't exist
    * Updated Vendor libraries including Twig 1.40.1
    * Updated language files from `https://crowdin.com/project/grav-core`
1. [](#bugfix)
    * Fixed `$grav['route']` from being modified when the route instance gets modified
    * Fixed Assets options array mixed with standalone priority [#2477](https://github.com/getgrav/grav/issues/2477)
    * Fix for `avatar_url` provided by 3rd party providers
    * Fixed non standard `lang` code lengths in `Utils` and `Session` detection
    * Fixed saving a new object in Flex `SimpleStorage`
    * Fixed exception in `Flex::getDirectories()` if the first parameter is set
    * Output correct "Last Updated" in `bin/gpm info` command
    * Checkbox getting interpreted as string, so created new `Validation::filterCheckbox()`
    * Fixed backwards compatibility to `select` field with `selectize.create` set to true [git-sync#141](https://github.com/trilbymedia/grav-plugin-git-sync/issues/141)
    * Fixed `YamlFormatter::decode()` to always return array [#2494](https://github.com/getgrav/grav/pull/2494)
    * Fixed empty `$grav['request']->getAttribute('route')->getExtension()`

# v1.6.8
## 04/23/2019

1. [](#new)
    * Added `FlexCollection::filterBy()` method
1. [](#bugfix)
    * Revert `Use Null Coalesce Operator` [#2466](https://github.com/getgrav/grav/pull/2466)
    * Fixed `FormTrait::render()` not providing config variable
    * Updated `bin/grav clean` to clear `cache/compiled` and `user/config/security.yaml`

# v1.6.7
## 04/22/2019

1. [](#new)
    * Added a new `bin/grav yamllinter` CLI command to find YAML Linting issues [#2468](https://github.com/getgrav/grav/issues/2468#issuecomment-485151681)
1. [](#improved)
    * Improve `FormTrait` backwards compatibility with existing forms
    * Added a new `Utils::getSubnet()` function for IPv4/IPv6 parsing [#2465](https://github.com/getgrav/grav/pull/2465)
1. [](#bugfix)
    * Remove disabled fields from the form schema
    * Fix issue when excluding `inlineJs` and `inlineCss` from Assets pipeline [#2468](https://github.com/getgrav/grav/issues/2468)
    * Fix for manually set position on external URLs [#2470](https://github.com/getgrav/grav/issues/2470)

# v1.6.6
## 04/17/2019

1. [](#new)
    * `FormInterface` now implements `RenderInterface`
    * Added new `FormInterface::getTask()` method which reads the task from `form.task` in the blueprint
1. [](#improved)
    * Updated vendor libraries to latest
1. [](#bugfix)
    * Rollback `redirect_default_route` logic as it has issues with multi-lang [#2459](https://github.com/getgrav/grav/issues/2459)
    * Fix potential issue with `|contains` Twig filter on PHP 7.3
    * Fixed bug in text field filtering: return empty string if value isn't a string or number [#2460](https://github.com/getgrav/grav/issues/2460)
    * Force Asset `priority` to be an integer and not throw error if invalid string passed [#2461](https://github.com/getgrav/grav/issues/2461)
    * Fixed bug in text field filtering: return empty string if value isn't a string or number
    * Fixed `FlexForm` missing getter methods for defining form variables

# v1.6.5
## 04/15/2019

1. [](#bugfix)
    * Backwards compatiblity with old `Uri::__toString()` output

# v1.6.4
## 04/15/2019

1. [](#bugfix)
    * Improved `redirect_default_route` logic as well as `Uri::toArray()` to take into account `root_path` and `extension`
    * Rework logic to pull out excluded files from pipeline more reliably [#2445](https://github.com/getgrav/grav/issues/2445)
    * Better logic in `Utils::normalizePath` to handle externals properly [#2216](https://github.com/getgrav/grav/issues/2216)
    * Fixed to force all `Page::taxonomy` to be treated as strings [#2446](https://github.com/getgrav/grav/issues/2446)
    * Fixed issue with `Grav['user']` not being available [form#332](https://github.com/getgrav/grav-plugin-form/issues/332)
    * Updated rounding logic for `Utils::parseSize()` [#2394](https://github.com/getgrav/grav/issues/2394)
    * Fixed Flex simple storage not being properly initialized if used with caching

# v1.6.3
## 04/12/2019

1. [](#new)
    * Added `Blueprint::addDynamicHandler()` method to allow custom dynamic handlers, for example `custom-options@: getCustomOptions`
1. [](#bugfix)
    * Missed a `CacheCommand` reference in `bin/grav` [#2442](https://github.com/getgrav/grav/issues/2442)
    * Fixed issue with `Utils::normalizePath` messing with external URLs [#2216](https://github.com/getgrav/grav/issues/2216)
    * Fix for `vUndefined` versions when upgrading

# v1.6.2
## 04/11/2019

1. [](#bugfix)
    * Revert renaming of `ClearCacheCommand` to ensure CLI GPM upgrades go smoothly

# v1.6.1
## 04/11/2019

1. [](#improved)
    * Improved CSS for the bottom filter bar of DebugBar
1. [](#bugfix)
    * Fixed issue with `@import` not being added to top of pipelined css [#2440](https://github.com/getgrav/grav/issues/2440)

# v1.6.0
## 04/11/2019

1. [](#new)
    * Set minimum requirements to [PHP 7.1.3](https://getgrav.org/blog/raising-php-requirements-2018)
    * New `Scheduler` functionality for periodic jobs
    * New `Backup` functionality with multiple backup profiles and scheduler integration
    * Refactored `Assets Manager` to be more powerful and flexible
    * Updated Doctrine Collections to 1.6
    * Updated Doctrine Cache to 1.8
    * Updated Symfony Components to 4.2
    * Added new Cache purge functionality old cache manually via CLI/Admin as well as scheduler integration
    * Added new `{% throw 404 'Not Found' %}` twig tag (with custom code/message)
    * Added `Grav\Framework\File` classes for handling YAML, Markdown, JSON, INI and PHP serialized files
    * Added `Grav\Framework\Collection\AbstractIndexCollection` class
    * Added `Grav\Framework\Object\ObjectIndex` class
    * Added `Grav\Framework\Flex` classes
    * Added support for hiding form fields in blueprints by using dynamic property like `security@: admin.foobar`, `scope@: object` or `scope-ignore@: object` to any field
    * New experimental **FlexObjects** powered `Users` for increased performance and capability (**disabled** by default)
    * Added PSR-7 and PSR-15 classes
    * Added `Grav\Framework\DI\Container` class
    * Added `Grav\Framework\RequestHandler\RequestHandler` class
    * Added `Page::httpResponseCode()` and `Page::httpHeaders()` methods
    * Added `Grav\Framework\Form\Interfaces\FormInterface`
    * Added `Grav\Framework\Form\Interfaces\FormFactoryInterface`
    * Added `Grav\Framework\Form\FormTrait`
    * Added `Page::forms()` method to get normalized list of all form headers defined in the page
    * Added `onPageAction`, `onPageTask`, `onPageAction.{$action}` and `onPageTask.{$task}` events
    * Added `Blueprint::processForm()` method to filter form inputs
    * Move `processMarkdown()` method from `TwigExtension` to more general `Utils` class
    * Added support to include extra files into `Media` (such as uploaded files)
    * Added form preview support for `FlexObject`, including a way to render newly uploaded files before saving them
    * Added `FlexObject::getChanges()` to determine what fields change during an update
    * Added `arrayDiffMultidimensional`, `arrayIsAssociative`, `arrayCombine` Util functions
    * New `$grav['users']` service to allow custom user classes implementing `UserInterface`
    * Added `LogViewer` helper class and CLI command: `bin/grav logviewer`
    * Added `select()` and `unselect()` methods to `CollectionInterface` and its base classes
    * Added `orderBy()` and `limit()` methods to `ObjectCollectionInterface` and its base classes
    * Added `user-data://` which is a writable stream (`user://data` is not and should be avoided)
    * Added support for `/action:{$action}` (like task but used without nonce when only receiving data)
    * Added `onAction.{$action}` event
    * Added `Grav\Framework\Form\FormFlash` class to contain AJAX uploaded files in more reliable way
    * Added `Grav\Framework\Form\FormFlashFile` class which implements `UploadedFileInterface` from PSR-7
    * Added `Grav\Framework\Filesystem\Filesystem` class with methods to manipulate stream URLs
    * Added new `$grav['filesystem']` service using an instance of the new `Filesystem` object
    * Added `{% render object layout: 'default' with { variable: true } %}` for Flex objects and collections
    * Added `$grav->setup()` to simplify CLI and custom access points
    * Added `CsvFormatter` and `CsvFile` classes
    * Added new system config option to `pages.hide_empty_folders` if a folder has no valid `.md` file available. Default behavior is `false` for compatibility.
    * Added new system config option for `languages.pages_fallback_only` forcing only 'fallback' to find page content through supported languages, default behavior is to display any language found if active language is missing
    * Added `Utils::arrayFlattenDotNotation()` and `Utils::arrayUnflattenDotNotation()` helper methods
1. [](#improved)
    * Add the page to onMarkdownInitialized event [#2412](https://github.com/getgrav/grav/issues/2412)
    * Doctrine filecache is now namespaced with prefix to support purging
    * Register all page types into `blueprint://pages` stream
    * Removed `apc` and `xcache` support, made `apc` alias of `apcu`
    * Support admin and regular translations via the `|t` twig filter and `t()` twig function
    * Improved Grav Core installer/updater to run installer script
    * Updated vendor libraries including Symfony `4.2.3`
    * Renamed old `User` class to `Grav\Common\User\DataUser\User` with multiple improvements and small fixes
    * `User` class now acts as a compatibility layer to older versions of Grav
    * Deprecated `new User()`, `User::load()`, `User::find()` and `User::delete()` in favor of `$grav['users']` service
    * `Media` constructor has now support to not to initialize the media objects
    * Cleanly handle session corruption due to changing Flex object types
    * Added `FlexObjectInterface::getDefaultValue()` and `FormInterface::getDefaultValue()`
    * Added new `onPageContent()` event for every call to `Page::content()`
    * Added phpstan: PHP Static Analysis Tool [#2393](https://github.com/getgrav/grav/pull/2393)
    * Added `composer test-plugins` to test plugin issues with the current version of Grav
    * Added `Flex::getObjects()` and `Flex::getMixedCollection()` methods for co-mingled collections
    * Added support to use single Flex key parameter in `Flex::getObject()` method
    * Added `FlexObjectInterface::search()` and `FlexCollectionInterface::search()` methods
    * Override `system.media.upload_limit` with PHP's `post_max_size` or `upload_max_filesize`
    * Class `Grav\Common\Page\Medium\AbstractMedia` now use array traits instead of extending `Grav\Common\Getters`
    * Implemented `Grav\Framework\Psr7` classes as `Nyholm/psr7` decorators
    * Added a new `cache-clear` scheduled job to go along with `cache-purge`
    * Renamed `Grav\Framework\File\Formatter\FormatterInterface` to `Grav\Framework\File\Interfaces\FileFormatterInterface`
    * Improved `File::save()` to use a temporary file if file isn't locked
    * Improved `|t` filter to better support admin `|tu` style filter if in admin
    * Update all classes to rely on `PageInterface` instead of `Page` class
    * Better error checking in `bin/plugin` for existence and enabled
    * Removed `media.upload_limit` references
    * Twig `nicenumber`: do not use 0 + string casting hack
    * Converted Twig tags to use namespaced Twig classes
    * Site shows error on page rather than hard-crash when page has invalid frontmatter [#2343](https://github.com/getgrav/grav/issues/2343)
    * Added `languages.default_lang` option to override the default lang (usually first supported language)
    * Added `Content-Type: application/json` body support for PSR-7 `ServerRequest`
    * Remove PHP time limit in `ZipArchive`
    * DebugBar: Resolve twig templates in deprecated backtraces in order to help locating Twig issues
    * Added `$grav['cache']->getSimpleCache()` method for getting PSR-16 compatible cache
    * MediaTrait: Use PSR-16 cache
    * Improved `Utils::normalizePath()` to support non-protocol URLs
    * Added ability to reset `Page::metadata` to allow rebuilding from automatically generated values
    * Added back missing `page.types` field in system content configuration [admin#1612](https://github.com/getgrav/grav-plugin-admin/issues/1612)
    * Console commands: add method for invalidating cache
    * Updated languages
    * Improved `$page->forms()` call, added `$page->addForms()`
    * Updated languages from crowdin
    * Fixed `ImageMedium` constructor warning when file does not exist
    * Improved `Grav\Common\User` class; added `$user->update()` method
    * Added trim support for text input fields `validate: trim: true`
    * Improved `Grav\Framework\File\Formatter` classes to have abstract parent class and some useful methods
    * Support negotiated content types set via the Request `Accept:` header
    * Support negotiated language types set via the Request `Accept-Language:` header
    * Cleaned up and sorted the Service `idMap`
    * Updated `Grav` container object to implement PSR-11 `ContainerInterface`
    * Updated Grav `Processor` classes to implement PSR-15 `MiddlewareInterface`
    * Make `Data` class to extend `JsonSerializable`
    * Modified debugger icon to use retina space-dude version
    * Added missing `Video::preload()` method
    * Set session name based on `security.salt` rather than `GRAV_ROOT` [#2242](https://github.com/getgrav/grav/issues/2242)
    * Added option to configure list of `xss_invalid_protocols` in `Security` config [#2250](https://github.com/getgrav/grav/issues/2250)
    * Smarter `security.salt` checking now we use `security.yaml` for other options
    * Added apcu autoloader optimization
    * Additional helper methods in `Language`, `Languages`, and `LanguageCodes` classes
    * Call `onFatalException` event also on internal PHP errors
    * Built-in PHP Webserver: log requests before handling them
    * Added support for syslog and syslog facility logging (default: 'file')
    * Improved usability of `System` configuration blueprint with side-tabs
 1. [](#bugfix)
    * Fixed issue with `Truncator::truncateWords` and `Truncator::truncateLetters` when string not wrapped in tags [#2432](https://github.com/getgrav/grav/issues/2432)
    * Fixed `Undefined method closure::fields()` when getting avatar for user, thanks @Romarain [#2422](https://github.com/getgrav/grav/issues/2422)
    * Fixed cached images not being updated when source image is modified
    * Fixed deleting last list item in the form
    * Fixed issue with `Utils::url()` method would append extra `base_url` if URL already included it
    * Fixed `mkdir(...)` race condition
    * Fixed `Obtaining write lock failed on file...`
    * Fixed potential undefined property in `onPageNotFound` event handling
    * Fixed some potential issues/bugs found by phpstan
    * Fixed regression in GPM packages casted to Array (ref, getgrav/grav-plugin-admin@e3fc4ce)
    * Fixed session_start(): Setting option 'session.name' failed [#2408](https://github.com/getgrav/grav/issues/2408)
    * Fixed validation for select field type with selectize
    * Fixed validation for boolean toggles
    * Fixed non-namespaced exceptions in scheduler
    * Fixed trailing slash redirect in multlang environment [#2350](https://github.com/getgrav/grav/issues/2350)
    * Fixed some issues related to Medium objects losing query string attributes
    * Broke out Medium timestamp so it's not cleared on `reset()`s
    * Fixed issue with `redirect_trailing_slash` losing query string [#2269](https://github.com/getgrav/grav/issues/2269)
    * Fixed failed login if user attempts to log in with upper case non-english letters
    * Removed extra authenticated/authorized fields when saving existing user from a form
    * Fixed `Grav\Framework\Route::__toString()` returning relative URL, not relative route
    * Fixed handling of `append_url_extension` inside of `Page::templateFormat()` [#2264](https://github.com/getgrav/grav/issues/2264)
    * Fixed a broken language string [#2261](https://github.com/getgrav/grav/issues/2261)
    * Fixed clearing cache having no effect on Doctrine cache
    * Fixed `Medium::relativePath()` for streams
    * Fixed `Object` serialization breaking if overriding `jsonSerialize()` method
    * Fixed `YamlFormatter::decode()` when calling `init_set()` with integer
    * Fixed session throwing error in CLI if initialized
    * Fixed `Uri::hasStandardPort()` to support reverse proxy configurations [#1786](https://github.com/getgrav/grav/issues/1786)
    * Use `append_url_extension` from page header to set template format if set [#2604](https://github.com/getgrav/grav/pull/2064)
    * Fixed some bugs in Grav environment selection logic
    * Use login provider User avatar if set
    * Fixed `Folder::doDelete($folder, false)` removing symlink when it should not
    * Fixed asset manager to not add empty assets when they don't exist in the filesystem
    * Update `script` and `style` Twig tags to use the new `Assets` classes
    * Fixed asset pipeline to rewrite remote URLs as well as local [#2216](https://github.com/getgrav/grav/issues/2216)

# v1.5.10
## 03/21/2019

1. [](#new)
    * Added new `deferred` Twig extension

# v1.5.9
## 03/20/2019

1. [](#new)
    * Added new `onPageContent()` event for every call to `Page::content()`
1. [](#improved)
    * Fixed phpdoc generation
    * Updated vendor libraries
    * Force Toolbox v1.4.2
1. [](#bugfix)
    * EXIF fix for streams
    * Fix for User avatar not working due to uppercase or spaces in email [#2403](https://github.com/getgrav/grav/pull/2403)

# v1.5.8
## 02/07/2019

1. [](#improved)
    * Improved `User` unserialize to not to break the object if serialized data is not what expected
    * Removed unused parameter [#2357](https://github.com/getgrav/grav/pull/2357)

# v1.5.7
## 01/25/2019

1. [](#new)
    * Support for AWS Cloudfront forwarded scheme header [#2297](https://github.com/getgrav/grav/pull/2297)
1. [](#improved)
    * Set homepage with `https://` protocol [#2299](https://github.com/getgrav/grav/pull/2299)
    * Preserve accents in fields containing Twig expr. using unicode [#2279](https://github.com/getgrav/grav/pull/2279)
    * Updated vendor libraries
1. [](#bugfix)
    * Support spaces with filenames in responsive images [#2300](https://github.com/getgrav/grav/pull/2300)

# v1.5.6
## 12/14/2018

1. [](#improved)
    * Updated InitializeProcessor.php to use lang-safe redirect [#2268](https://github.com/getgrav/grav/pull/2268)
    * Improved user serialization to use less memory in the session

# v1.5.5
## 11/12/2018

1. [](#new)
    * Register theme prefixes as namespaces in Twig [#2210](https://github.com/getgrav/grav/pull/2210)
1. [](#improved)
    * Propogate error code between 400 and 600 for production sites [#2181](https://github.com/getgrav/grav/pull/2181)
1. [](#bugfix)
    * Remove hardcoded `302` when redirecting trailing slash [#2155](https://github.com/getgrav/grav/pull/2155)

# v1.5.4
## 11/05/2018

1. [](#improved)
    * Updated default page `index.md` with some consistency fixes [#2245](https://github.com/getgrav/grav/pull/2245)
1. [](#bugfix)
    * Fixed fatal error if calling `$session->invalidate()` when there's no active session
    * Fixed typo in media.yaml for `webm` extension [#2220](https://github.com/getgrav/grav/pull/2220)
    * Fixed markdown processing for telephone links [#2235](https://github.com/getgrav/grav/pull/2235)

# v1.5.3
## 10/08/2018

1. [](#new)
    * Added `Utils::getMimeByFilename()`, `Utils::getMimeByLocalFile()` and `Utils::checkFilename()` methods
    * Added configurable dangerous upload extensions in `security.yaml`
1. [](#improved)
    * Updated vendor libraries to latest

# v1.5.2
## 10/01/2018

1. [](#new)
    * Added new `Security` class for Grav security functionality including XSS checks
    * Added new `bin/grav security` command to scan for security issues
    * Added new `xss()` Twig function to allow for XSS checks on strings and arrays
    * Added `onHttpPostFilter` event to allow plugins to globally clean up XSS in the forms and tasks
    * Added `Deprecated` tab to DebugBar to catch future incompatibilities with later Grav versions
    * Added deprecation notices for features which will be removed in Grav 2.0
1. [](#improved)
    * Updated vendor libraries to latest
1. [](#bugfix)
    * Allow `$page->slug()` to be called before `$page->init()` without breaking the page
    * Fix for `Page::translatedLanguages()` to use routes always [#2163](https://github.com/getgrav/grav/issues/2163)
    * Fixed `nicetime()` twig function
    * Allow twig tags `{% script %}`, `{% style %}` and `{% switch %}` to be placed outside of blocks
    * Session expires in 30 mins independent from config settings [login#178](https://github.com/getgrav/grav-plugin-login/issues/178)

# v1.5.1
## 08/23/2018

1. [](#new)
    * Added static `Grav\Common\Yaml` class which should be used instead of `Symfony\Component\Yaml\Yaml`
1. [](#improved)
    * Updated deprecated Twig code so it works in both in Twig 1.34+ and Twig 2.4+
    * Switched to new Grav Yaml class to support Native + Fallback YAML libraries
1. [](#bugfix)
    * Broken handling of user folder in Grav URI object [#2151](https://github.com/getgrav/grav/issues/2151)

# v1.5.0
## 08/17/2018

1. [](#new)
    * Set minimum requirements to [PHP 5.6.4](https://getgrav.org/blog/raising-php-requirements-2018)
    * Updated Doctrine Collections to 1.4
    * Updated Symfony Components to 3.4 (with compatibility mode to fall back to Symfony YAML 2.8)
    * Added `Uri::method()` to get current HTTP method (GET/POST etc)
    * `FormatterInterface`: Added `getSupportedFileExtensions()` and `getDefaultFileExtension()` methods
    * Added option to disable `SimpleCache` key validation
    * Added support for multiple repo locations for `bin/grav install` command
    * Added twig filters for casting values: `|string`, `|int`, `|bool`, `|float`, `|array`
    * Made `ObjectCollection::matching()` criteria expressions to behave more like in Twig
    * Criteria: Added support for `LENGTH()`, `LOWER()`, `UPPER()`, `LTRIM()`, `RTRIM()` and `TRIM()`
    * Added `Grav\Framework\File\Formatter` classes for encoding/decoding YAML, Markdown, JSON, INI and PHP serialized strings
    * Added `Grav\Framework\Session` class to replace `RocketTheme\Toolbox\Session\Session`
    * Added `Grav\Common\Media` interfaces and trait; use those in `Page` and `Media` classes
    * Added `Grav\Common\Page` interface to allow custom page types in the future
    * Added setting to disable sessions from the site [#2013](https://github.com/getgrav/grav/issues/2013)
    * Added new `strict_mode` settings in `system.yaml` for compatibility
1. [](#improved)
    * Improved `Utils::url()` to support query strings
    * Display better exception message if Grav fails to initialize
    * Added `muted` and `playsinline` support to videos [#2124](https://github.com/getgrav/grav/pull/2124)
    * Added `MediaTrait::clearMediaCache()` to allow cache to be cleared
    * Added `MediaTrait::getMediaCache()` to allow custom caching
    * Improved session handling, allow all session configuration options in `system.session.options`
1. [](#bugfix)
    * Fix broken form nonce logic [#2121](https://github.com/getgrav/grav/pull/2121)
    * Fixed issue with uppercase extensions and fallback media URLs [#2133](https://github.com/getgrav/grav/issues/2133)
    * Fixed theme inheritance issue with `camel-case` that includes numbers [#2134](https://github.com/getgrav/grav/issues/2134)
    * Typo in demo typography page [#2136](https://github.com/getgrav/grav/pull/2136)
    * Fix for incorrect plugin order in debugger panel
    * Made `|markdown` filter HTML safe
    * Fixed bug in `ContentBlock` serialization
    * Fixed `Route::withQueryParam()` to accept array values
    * Fixed typo in truncate function [#1943](https://github.com/getgrav/grav/issues/1943)
    * Fixed blueprint field validation: Allow numeric inputs in text fields

# v1.4.8
## 07/31/2018

1. [](#improved)
    * Add Grav version to debug bar messages tab [#2106](https://github.com/getgrav/grav/pull/2106)
    * Add Nginx config for ddev project to `webserver-configs` [#2117](https://github.com/getgrav/grav/pull/2117)
    * Vendor library updates
1. [](#bugfix)
    * Don't allow `null` to be set as Page content

# v1.4.7
## 07/13/2018

1. [](#improved)
    * Use `getFilename` instead of `getBasename` [#2087](https://github.com/getgrav/grav/issues/2087)
1. [](#bugfix)
    * Fix for modular page preview [#2066](https://github.com/getgrav/grav/issues/2066)
    * `Page::routeCanonical()` should be string not array [#2069](https://github.com/getgrav/grav/issues/2069)

# v1.4.6
## 06/20/2018

1. [](#improved)
    * Manually re-added the improved SSL off-loading that was lost with Grav v1.4.0 merge [#1888](https://github.com/getgrav/grav/pull/1888)
    * Handle multibyte strings in `truncateLetters()` [#2007](https://github.com/getgrav/grav/pull/2007)
    * Updated robots.txt to include `/user/images/` folder [#2043](https://github.com/getgrav/grav/pull/2043)
    * Add getter methods for original and action to the Page object [#2005](https://github.com/getgrav/grav/pull/2005)
    * Modular template extension follows the master page extension [#2044](https://github.com/getgrav/grav/pull/2044)
    * Vendor library updates
1. [](#bugfix)
    * Handle `errors.display` system property better in admin plugin [admin#1452](https://github.com/getgrav/grav-plugin-admin/issues/1452)
    * Fix classes on non-http based protocol links [#2034](https://github.com/getgrav/grav/issues/2034)
    * Fixed crash on IIS (Windows) with open_basedir in effect [#2053](https://github.com/getgrav/grav/issues/2053)
    * Fixed incorrect routing with setup.php based base [#1892](https://github.com/getgrav/grav/issues/1892)
    * Fixed image resource memory deallocation [#2045](https://github.com/getgrav/grav/pull/2045)
    * Fixed issue with Errors `display:` option not handling integers properly [admin#1452](https://github.com/getgrav/grav-plugin-admin/issues/1452)

# v1.4.5
## 05/15/2018

1. [](#bugfix)
    * Fixed an issue with some users getting **2FA** prompt after upgrade [admin#1442](https://github.com/getgrav/grav-plugin-admin/issues/1442)
    * Do not crash when generating URLs with arrays as parameters [#2018](https://github.com/getgrav/grav/pull/2018)
    * Utils::truncateHTML removes whitespace when generating summaries [#2004](https://github.com/getgrav/grav/pull/2004)

# v1.4.4
## 05/11/2018

1. [](#new)
    * Added support for `Uri::post()` and `Uri::getConentType()`
    * Added a new `Medium:thumbnailExists()` function [#1966](https://github.com/getgrav/grav/issues/1966)
    * Added `authorized` support for 2FA
1. [](#improved)
    * Added default configuration for images [#1979](https://github.com/getgrav/grav/pull/1979)
    * Added dedicated PHPUnit assertions [#1990](https://github.com/getgrav/grav/pull/1990)
1. [](#bugfix)
    * Use `array_key_exists` instead of `in_array + array_keys` [#1991](https://github.com/getgrav/grav/pull/1991)
    * Fixed an issue with `custom_base_url` always causing 404 errors
    * Improve support for regex redirects with query and params [#1983](https://github.com/getgrav/grav/issues/1983)
    * Changed collection-based date sorting to `SORT_REGULAR` for better server compatibility [#1910](https://github.com/getgrav/grav/issues/1910)
    * Fix hardcoded string in modular blueprint [#1933](https://github.com/getgrav/grav/pull/1993)

# v1.4.3
## 04/12/2018

1. [](#new)
    * moved Twig `sortArrayByKey` logic into `Utils::` class
1. [](#improved)
    * Rolled back Parsedown library to stable `1.6.4` until a better solution for `1.8.0` compatibility can fe found
    * Updated vendor libraries to latest versions
1. [](#bugfix)
    * Fix for bad reference to `ZipArchive` in `GPM::Installer`

# v1.4.2
## 03/21/2018

1. [](#new)
    * Added new `|nicefilesize` Twig filter for pretty file (auto converts to bytes, kB, MB, GB, etc)
    * Added new `regex_filter()` Twig function to values in arrays
1. [](#improved)
    * Added bosnian to lang codes [#1917](﻿https://github.com/getgrav/grav/issues/1917)
    * Improved Zip extraction error codes [#1922](﻿https://github.com/getgrav/grav/issues/1922)
1. [](#bugfix)
    * Fixed an issue with Markdown Video and Audio that broke after Parsedown 1.7.0 Security updates [#1924](﻿https://github.com/getgrav/grav/issues/1924)
    * Fix for case-sensitive page metadata [admin#1370](https://github.com/getgrav/grav-plugin-admin/issues/1370)
    * Fixed missing composer requirements for the new `Grav\Framework\Uri` classes
    * Added missing PSR-7 vendor library required for URI additions in Grav 1.4.0

# v1.4.1
## 03/11/2018

1. [](#bugfix)
    * Fixed session timing out because of session cookie was not being sent

# v1.4.0
## 03/09/2018

1. [](#new)
    * Added `Grav\Framework\Uri` classes extending PSR-7 `HTTP message UriInterface` implementation
    * Added `Grav\Framework\Route` classes to allow route/link manipulation
    * Added `$grav['uri]->getCurrentUri()` method to get `Grav\Framework\Uri\Uri` instance for the current URL
    * Added `$grav['uri]->getCurrentRoute()` method to get `Grav\Framework\Route\Route` instance for the current URL
    * Added ability to have `php` version dependencies in GPM assets
    * Added new `{% switch %}` twig tag for more elegant if statements
    * Added new `{% markdown %}` twig tag
    * Added **Route Overrides** to the default page blueprint
    * Added new `Collection::toExtendedArray()` method that's particularly useful for Json output of data
    * Added new `|yaml_encode` and `|yaml_decode` Twig filter to convert to and from YAML
    * Added new `read_file()` Twig function to allow you to load and display a file in Twig (Supports streams and regular paths)
    * Added a new `Medium::exists()` method to check for file existence
    * Moved Twig `urlFunc()` to `Utils::url()` as its so darn handy
    * Transferred overall copyright from RocketTheme, LLC, to Trilby Media LLC
    * Added `theme_var`, `header_var` and `body_class` Twig functions for themes
    * Added `Grav\Framework\Cache` classes providing PSR-16 `Simple Cache` implementation
    * Added `Grav\Framework\ContentBlock` classes for nested HTML blocks with CSS/JS assets
    * Added `Grav\Framework\Object` classes for creating collections of objects
    * Added `|nicenumber` Twig filter
    * Added `{% try %} ... {% catch %} Error: {{ e.message }} {% endcatch %}` tag to allow basic exception handling inside Twig
    * Added `{% script %}` and `{% style %}` tags for Twig templates
    * Deprecated GravTrait
1. [](#improved)
    * Improved `Session` initialization
    * Added ability to set a `theme_var()` option in page frontmatter
    * Force clearing PHP `clearstatcache` and `opcache-reset` on `Cache::clear()`
    * Better `Page.collection()` filtering support including ability to have non-published pages in collections
    * Stopped Chrome from auto-completing admin user profile form [#1847](https://github.com/getgrav/grav/issues/1847)
    * Support for empty `switch` field like a `checkbox`
    * Made `modular` blueprint more flexible
    * Code optimizations to `Utils` class [#1830](https://github.com/getgrav/grav/pull/1830)
    * Objects: Add protected function `getElement()` to get serialized value for a single property
    * `ObjectPropertyTrait`: Added protected functions `isPropertyLoaded()`, `offsetLoad()`, `offsetPrepare()` and `offsetSerialize()`
    * `Grav\Framework\Cache`: Allow unlimited TTL
    * Optimizations & refactoring to the test suite [#1779](https://github.com/getgrav/grav/pull/1779)
    * Slight modification of Whoops error colors
    * Added new configuration option `system.session.initialize` to delay session initialization if needed by a plugin
    * Updated vendor libraries to latest versions
    * Removed constructor from `ObjectInterface`
    * Make it possible to include debug bar also into non-HTML responses
    * Updated built-in JQuery to latest 3.3.1
1. [](#bugfix)
    * Fixed issue with image alt tag always getting empted out unless set in markdown
    * Fixed issue with remote PHP version determination for Grav updates [#1883](https://github.com/getgrav/grav/issues/1883)
    * Fixed issue with _illegal scheme offset_ in `Uri::convertUrl()` [page-inject#8](https://github.com/getgrav/grav-plugin-page-inject/issues/8)
    * Properly validate YAML blueprint fields so admin can save as proper YAML now  [addresses many issues]
    * Fixed OpenGraph metatags so only Twitter uses `name=`, and all others use `property=` [#1849](https://github.com/getgrav/grav/issues/1849)
    * Fixed an issue with `evaluate()` and `evaluate_twig()` Twig functions that throws invalid template error
    * Fixed issue with `|sort_by_key` twig filter if the input was null or not an array
    * Date ordering should always be numeric [#1810](https://github.com/getgrav/grav/issues/1810)
    * Fix for base paths containing special characters [#1799](https://github.com/getgrav/grav/issues/1799)
    * Fix for session cookies in paths containing special characters
    * Fix for `vundefined` error for version numbers in GPM [form#222](https://github.com/getgrav/grav-plugin-form/issues/222)
    * Fixed `BadMethodCallException` thrown in GPM updates [#1784](https://github.com/getgrav/grav/issues/1784)
    * NOTE: Parsedown security release now escapes `&` to `&amp;` in Markdown links

# v1.3.10
## 12/06/2017

1. [](#bugfix)
    * Reverted GPM Local pull request as it broken admin [#1742](https://github.com/getgrav/grav/issues/1742)

# v1.3.9
## 12/05/2017

1. [](#new)
    * Added new core Twig templates for `partials/metadata.html.twig` and `partials/messages.html.twig`
    * Added ability to work with GPM locally [#1742](https://github.com/getgrav/grav/issues/1742)
    * Added new HTML5 audio controls [#1756](https://github.com/getgrav/grav/issues/1756)
    * Added `Medium::copy()` method to create a copy of a medium object
    * Added new `force_lowercase_urls` functionality on routes and slugs
    * Added new `item-list` filter type to remove empty items
    * Added new `setFlashCookieObject()` and `getFlashCookieObject()` methods to `Session` object
    * Added new `intl_enabled` option to disable PHP intl module collation when not needed
1. [](#bugfix)
    * Fixed an issue with checkbox field validation [form#216](https://github.com/getgrav/grav-plugin-form/issues/216)
    * Fixed issue with multibyte Markdown link URLs [#1749](https://github.com/getgrav/grav/issues/1749)
    * Fixed issue with multibyte folder names [#1751](https://github.com/getgrav/grav/issues/1751)
    * Fixed several issues related to `system.custom_base_url` that were broken [#1736](https://github.com/getgrav/grav/issues/1736)
    * Dynamically added pages via `Pages::addPage()` were not firing `onPageProcessed()` event causing forms not to be processed
    * Fixed `Page::active()` and `Page::activeChild()` to work with UTF-8 characters in the URL [#1727](https://github.com/getgrav/grav/issues/1727)
    * Fixed typo in `modular.yaml` causing media to be ignored [#1725](https://github.com/getgrav/grav/issues/1725)
    * Reverted `case_insensitive_urls` option as it was causing issues with taxonomy [#1733](https://github.com/getgrav/grav/pull/1733)
    * Removed an extra `/` in `CompileFile.php` [#1693](https://github.com/getgrav/grav/pull/1693)
    * Uri::Encode user and password to prevent issues in browsers
    * Fixed "Invalid AJAX response" When using Built-in PHP Webserver in Windows [#1258](https://github.com/getgrav/grav-plugin-admin/issues/1258)
    * Remove support for `config.user`, it was broken and bad practise
    * Make sure that `clean cache` uses valid path [#1745](https://github.com/getgrav/grav/pull/1745)
    * Fixed token creation issue with `Uri` params like `/id:3`
    * Fixed CSS Pipeline failing with Google remote fonts if the file was minified [#1261](https://github.com/getgrav/grav-plugin-admin/issues/1261)
    * Forced `field.multiple: true` to allow use of min/max options in `checkboxes.validate`

# v1.3.8
## 10/26/2017

1. [](#new)
    * Added Page `media_order` capability to manually order page media via a page header
1. [](#bugfix)
    * Fixed GPM update issue with filtered slugs [#1711](https://github.com/getgrav/grav/issues/1711)
    * Fixed issue with missing image file not throwing 404 properly [#1713](https://github.com/getgrav/grav/issues/1713)

# v1.3.7
## 10/18/2017

1. [](#bugfix)
    * Regression Uri: `base_url_absolute` always has the port number [#1690](https://github.com/getgrav/grav-plugin-admin/issues/1690)
    * Uri: Prefer using REQUEST_SCHEME instead of HTTPS [#1698](https://github.com/getgrav/grav-plugin-admin/issues/1698)
    * Fixed routing paths with urlencoded spaces and non-latin letters [#1688](https://github.com/getgrav/grav-plugin-admin/issues/1688)

# v1.3.6
## 10/12/2017

1. [](#bugfix)
    * Regression: Ajax error in Nginx [admin#1244](https://github.com/getgrav/grav-plugin-admin/issues/1244)
    * Remove the `_url=$uri` portion of the the Nginx `try_files` command [admin#1244](https://github.com/getgrav/grav-plugin-admin/issues/1244)

# v1.3.5
## 10/11/2017

1. [](#improved)
    * Refactored `URI` class with numerous bug fixes, and optimizations
    * Override `system.media.upload_limit` with PHP's `post_max_size` or `upload_max_filesize`
    * Updated `bin/grav clean` command to remove unnecessary vendor files (save some bytes)
    * Added a `http_status_code` Twig function to allow setting HTTP status codes from Twig directly.
    * Deter XSS attacks via URI path/uri methods (credit:newbthenewbd)
    * Added support for `$uri->toArray()` and `(string)$uri`
    * Added support for `type` on `Asstes::addInlineJs()` [#1683](https://github.com/getgrav/grav/pull/1683)
1. [](#bugfix)
    * Fixed method signature error with `GPM\InstallCommand::processPackage()` [#1682](https://github.com/getgrav/grav/pull/1682)

# v1.3.4
## 09/29/2017

1. [](#new)
    * Added filter support for Page collections (routable/visible/type/access/etc.)
1. [](#improved)
    * Implemented `Composer\CaBundle` for SSL Certs [#1241](https://github.com/getgrav/grav/issues/1241)
    * Refactored the Assets sorting logic
    * Improved language overrides to merge only 'extra' translations [#1514](https://github.com/getgrav/grav/issues/1514)
    * Improved support for Assets with query strings [#1451](https://github.com/getgrav/grav/issues/1451)
    * Twig extension cleanup
1. [](#bugfix)
    * Fixed an issue where fallback was not supporting dynamic page generation
    * Fixed issue with Image query string not being fully URL encoded [#1622](https://github.com/getgrav/grav/issues/1622)
    * Fixed `Page::summary()` when using delimiter and multibyte UTF8 Characters [#1644](https://github.com/getgrav/grav/issues/1644)
    * Fixed missing `.json` thumbnail throwing error when adding media [grav-plugin-admin#1156](https://github.com/getgrav/grav-plugin-admin/issues/1156)
    * Fixed insecure session cookie initialization [#1656](https://github.com/getgrav/grav/pull/1656)

# v1.3.3
## 09/07/2017

1. [](#new)
    * Added support for 2-Factor Authentication in admin profile
    * Added `gaussianBlur` media method [#1623](https://github.com/getgrav/grav/pull/1623)
    * Added new `|chunk_split()`, `|basename`, and `|dirname` Twig filter
    * Added new `tl` Twig filter/function to support specific translations [#1618](https://github.com/getgrav/grav/issues/1618)
1. [](#improved)
    * User `authorization` now requires a check for `authenticated` - REQUIRED: `Login v2.4.0`
    * Added options to `Page::summary()` to support size without HTML tags [#1554](https://github.com/getgrav/grav/issues/1554)
    * Forced `natsort` on plugins to ensure consistent plugin load ordering across platforms [#1614](https://github.com/getgrav/grav/issues/1614)
    * Use new `multilevel` field to handle Asset Collections [#1201](https://github.com/getgrav/grav-plugin-admin/issues/1201)
    * Added support for redis `password` option [#1620](https://github.com/getgrav/grav/issues/1620)
    * Use 302 rather than 301 redirects by default [#1619](https://github.com/getgrav/grav/issues/1619)
    * GPM Installer will try to load alphanumeric version of the class if no standard class found [#1630](https://github.com/getgrav/grav/issues/1630)
    * Add current page position to `User` class [#1632](https://github.com/getgrav/grav/issues/1632)
    * Added option to enable case insensitive URLs [#1638](https://github.com/getgrav/grav/issues/1638)
    * Updated vendor libraries
    * Updated `travis.yml` to add support for PHP 7.1 as well as 7.0.21 for test suite
1. [](#bugfix)
    * Fixed UTF8 multibyte UTF8 character support in `Page::summary()` [#1554](https://github.com/getgrav/grav/issues/1554)

# v1.3.2
## 08/16/2017

1. [](#new)
    * Added a new `cache_control` system and page level property [#1591](https://github.com/getgrav/grav/issues/1591)
    * Added a new `clear_images_by_default` system property to stop cache clear events from removing processed images [#1481](https://github.com/getgrav/grav/pull/1481)
    * Added new `onTwigLoader()` event to enable utilization of loader methods
    * Added new `Twig::addPath()` and `Twig::prependPath()` methods to wrap loader methods and support namespacing [#1604](https://github.com/getgrav/grav/issues/1604)
    * Added new `array_key_exists()` Twig function wrapper
    * Added a new `Collection::intersect()` method [#1605](https://github.com/getgrav/grav/issues/1605)
1. [](#bugfix)
    * Allow `session.timeout` field to be set to `0` via blueprints [#1598](https://github.com/getgrav/grav/issues/1598)
    * Fixed `Data::exists()` and `Data::raw()` functions breaking if `Data::file()` hasn't been called with non-null value
    * Fixed parent theme auto-loading in child themes of Gantry 5

# v1.3.1
## 07/19/2017

1. [](#bugfix)
    * Fix ordering for Linux + International environments [#1574](https://github.com/getgrav/grav/issues/1574)
    * Check if medium thumbnail exists before resetting
    * Update Travis' auth token

# v1.3.0
## 07/16/2017

1. [](#bugfix)
    * Fixed an undefined variable `$difference` [#1563](https://github.com/getgrav/grav/pull/1563)
    * Fix broken range slider [grav-plugin-admin#1153](https://github.com/getgrav/grav-plugin-admin/issues/1153)
    * Fix natural sort when > 100 pages [#1564](https://github.com/getgrav/grav/pull/1564)

# v1.3.0-rc.5
## 07/05/2017

1. [](#new)
    * Setting `system.session.timeout` to 0 clears the session when the browser session ends [#1538](https://github.com/getgrav/grav/pull/1538)
    * Created a `CODE_OF_CONDUCT.md` so everyone knows how to behave :)
1. [](#improved)
    * Renamed new `media()` Twig function to `media_directory()` to avoid conflict with Page's `media` object
1. [](#bugfix)
    * Fixed global media files disappearing after a reload [#1545](https://github.com/getgrav/grav/issues/1545)
    * Fix for broken regex redirects/routes via `site.yaml`
    * Sanitize the error message in the error handler page

# v1.3.0-rc.4
## 06/22/2017

1. [](#new)
    * Added `lower` and `upper` Twig filters
    * Added `pathinfo()` Twig function
    * Added 165 new thumbnail images for use in `media.yaml`
1. [](#improved)
    * Improved error message when running `bin/grav install` instead of `bin/gpm install`, and also when running on a non-skeleton site [#1027](https://github.com/getgrav/grav/issues/1027)
    * Updated vendor libraries
1. [](#bugfix)
    * Don't rebuild metadata every time, only when file does not exist
    * Restore GravTrait in ConsoleTrait [grav-plugin-login#119](https://github.com/getgrav/grav-plugin-login/issues/119)
    * Fix Windows routing with built-in server [#1502](https://github.com/getgrav/grav/issues/1502)
    * Fix [#1504](https://github.com/getgrav/grav/issues/1504) `process_twig` and `frontmatter.yaml`
    * Nicetime fix: 0 seconds from now -> just now [#1509](https://github.com/getgrav/grav/issues/1509)

# v1.3.0-rc.3
## 05/22/2017

1. [](#new)
    * Added new unified `Utils::getPagePathFromToken()` method which is used by various plugins (Admin, Forms, Downloads, etc.)
1. [](#improved)
    * Optionally remove unpublished pages from the translated languages, move into untranslated list [#1482](https://github.com/getgrav/grav/pull/1482)
    * Improved reliability of `hash` file-check method
1. [](#bugfix)
    * Updated to latest Toolbox library to fix issue with some blueprints rendering in admin plugin [#1117](https://github.com/getgrav/grav-plugin-admin/issues/1117)
    * Fix output handling in RenderProcessor [#1483](https://github.com/getgrav/grav/pull/1483)

# v1.3.0-rc.2
## 05/17/2017

1. [](#new)
    * Added new `media` and `vardump` Twig functions
1. [](#improved)
    * Put in various checks to ensure Exif is available before trying to use it
    * Add timestamp to configuration settings [#1445](https://github.com/getgrav/grav/pull/1445)
1. [](#bugfix)
    * Fix an issue saving YAML textarea fields in expert mode [#1480](https://github.com/getgrav/grav/pull/1480)
    * Moved `onOutputRendered()` back into Grav core

# v1.3.0-rc.1
## 05/16/2017

1. [](#new)
    * Added support for a single array field in the forms
    * Added EXIF support with automatic generation of Page Media metafiles
    * Added Twig function to get EXIF data on any image file
    * Added `Pages::baseUrl()`, `Pages::homeUrl()` and `Pages::url()` functions
    * Added `base32_encode`, `base32_decode`, `base64_encode`, `base64_decode` Twig filters
    * Added `Debugger::getCaller()` to figure out where the method was called from
    * Added support for custom output providers like Slim Framework
    * Added `Grav\Framework\Collection` classes for creating collections
1. [](#improved)
    * Add more controls over HTML5 video attributes (autoplay, poster, loop controls) [#1442](https://github.com/getgrav/grav/pull/1442)
    * Removed logging statement for invalid slug [#1459](https://github.com/getgrav/grav/issues/1459)
    * Groups selection pre-filled in user form
    * Improve error handling in `Folder::move()`
    * Added extra parameter for `Twig::processSite()` to include custom context
    * Updated RocketTheme Toolbox vendor library
1. [](#bugfix)
    * Fix to force route/redirect matching from the start of the route by default [#1446](https://github.com/getgrav/grav/issues/1446)
    * Edit check for valid slug [#1459](https://github.com/getgrav/grav/issues/1459)

# v1.2.4
## 04/24/2017

1. [](#improved)
    * Added optional ignores for `Installer::sophisticatedInstall()` [#1447](https://github.com/getgrav/grav/issues/1447)
1. [](#bugfix)
    * Allow multiple calls to `Themes::initTheme()` without throwing errors
    * Fixed querystrings in root pages with multi-lang enabled [#1436](https://github.com/getgrav/grav/issues/1436)
    * Allow support for `Pages::getList()` with `show_modular` option [#1080](https://github.com/getgrav/grav-plugin-admin/issues/1080)

# v1.2.3
## 04/19/2017

1. [](#improved)
    * Added new `pwd_regex` and `username_regex` system configuration options to allow format modifications
    * Allow `user/accounts.yaml` overrides and implemented more robust theme initialization
    * improved `getList()` method to do more powerful things
    * Fix Typo in GPM [#1427](https://github.com/getgrav/grav/issues/1427)

# v1.2.2
## 04/11/2017

1. [](#bugfix)
    * Fix for redirects breaking [#1420](https://github.com/getgrav/grav/issues/1420)
    * Fix issue in direct-install with github-style dependencies [#1405](https://github.com/getgrav/grav/issues/1405)

# v1.2.1
## 04/10/2017

1. [](#improved)
    * Added various `ancestor` helper methods in Page and Pages classes [#1362](https://github.com/getgrav/grav/pull/1362)
    * Added new `parents` field and switched Page blueprints to use this
    * Added `isajaxrequest()` Twig function [#1400](https://github.com/getgrav/grav/issues/1400)
    * Added ability to inline CSS and JS code via Asset manager [#1377](https://github.com/getgrav/grav/pull/1377)
    * Add query string in lighttpd default config [#1393](https://github.com/getgrav/grav/issues/1393)
    * Add `--all-yes` and `--destination` options for `bin/gpm direct-install` [#1397](https://github.com/getgrav/grav/pull/1397)
1. [](#bugfix)
    * Fix for direct-install of plugins with `languages.yaml` [#1396](https://github.com/getgrav/grav/issues/1396)
    * When determining language from HTTP_ACCEPT_LANGUAGE, also try base language only [#1402](https://github.com/getgrav/grav/issues/1402)
    * Fixed a bad method signature causing warning when running tests on `GPMTest` object

# v1.2.0
## 03/31/2017

1. [](#new)
    * Added file upload for user avatar in user/admin blueprint
1. [](#improved)
    * Analysis fixes
    * Switched to stable composer lib versions

# v1.2.0-rc.3
## 03/22/2017

1. [](#new)
    * Refactored Page re-ordering to handle all siblings at once
    * Added `language_codes` to Twig init to allow for easy language name/code/native-name lookup
1. [](#improved)
    * Added an _Admin Overrides_ section with option to choose the order of children in Pages Management
1. [](#bugfix)
    * Fixed loading issues with improperly named themes (use old broken method first) [#1373](https://github.com/getgrav/grav/issues/1373)
    * Simplified modular/twig processing logic and fixed an issue with system process config [#1351](https://github.com/getgrav/grav/issues/1351)
    * Cleanup package files via GPM install to make them more windows-friendly [#1361](https://github.com/getgrav/grav/pull/1361)
    * Fix for page-level debugger override changing the option site-wide
    * Allow `url()` twig function to pass-through external links

# v1.2.0-rc.2
## 03/17/2017

1. [](#improved)
    * Updated vendor libraries to latest
    * Added the ability to disable debugger on a per-page basis with `debugger: false` in page frontmatter
1. [](#bugfix)
    * Fixed an issue with theme inheritance and hyphenated base themes [#1353](https://github.com/getgrav/grav/issues/1353)
    * Fixed an issue when trying to use an `@2x` derivative on a non-image media file [#1341](https://github.com/getgrav/grav/issues/1341)

# v1.2.0-rc.1
## 03/13/2017

1. [](#new)
    * Added default setting to only allow `direct-installs` from official GPM.  Can be configured in `system.yaml`
    * Added a new `Utils::isValidUrl()` method
    * Added optional parameter to `|markdown(false)` filter to toggle block/line processing (default|true = `block`)
    * Added new `Page::folderExists()` method
1. [](#improved)
    * `Twig::evaluate()` now takes current environment and context into account
    * Genericized `direct-install` so it can be called via Admin plugin
1. [](#bugfix)
    * Fixed a minor bug in Number validation [#1329](https://github.com/getgrav/grav/issues/1329)
    * Fixed exception when trying to find user account and there is no `user://accounts` folder
    * Fixed issue when setting `Page::expires(0)` [Admin #1009](https://github.com/getgrav/grav-plugin-admin/issues/1009)
    * Removed ID from `nonce_field()` Twig function causing validation errors [Form #115](https://github.com/getgrav/grav-plugin-form/issues/115)

# v1.1.17
## 02/17/2017

1. [](#bugfix)
    * Fix for double extensions getting added during some redirects [#1307](https://github.com/getgrav/grav/issues/1307)
    * Fix syntax error in PHP 5.3. Move the version check before requiring the autoloaded deps
    * Fix Whoops displaying error page if there is PHP core warning or error [Admin #980](https://github.com/getgrav/grav-plugin-admin/issues/980)

# v1.1.16
## 02/10/2017

1. [](#new)
    * Exposed the Pages cache ID for use by plugins (e.g. Form) via `Pages::getPagesCacheId()`
    * Added `Languages::resetFallbackPageExtensions()` regarding [#1276](https://github.com/getgrav/grav/pull/1276)
1. [](#improved)
    * Allowed CLI to use non-volatile cache drivers for better integration with CLI and Web caches
    * Added Gantry5-compatible query information to Caddy configuration
    * Added some missing docblocks and type-hints
    * Various code cleanups (return types, missing variables in doclbocks, etc.)
1. [](#bugfix)
    * Fix blueprints slug validation [https://github.com/getgrav/grav-plugin-admin/issues/955](https://github.com/getgrav/grav-plugin-admin/issues/955)

# v1.1.15
## 01/30/2017

1. [](#new)
    * Added a new `Collection::merge()` method to allow merging of multiple collections [#1258](https://github.com/getgrav/grav/pull/1258)
    * Added [OpenCollective](https://opencollective.com/grav) backer/sponsor info to `README.md`
1. [](#improved)
    * Add an additional parameter to GPM::findPackage to avoid throwing an exception, for use in Twig [#1008](https://github.com/getgrav/grav/issues/1008)
    * Skip symlinks if found while clearing cache [#1269](https://github.com/getgrav/grav/issues/1269)
1. [](#bugfix)
    * Fixed an issue when page collection with header-based `sort.by` returns an array [#1264](https://github.com/getgrav/grav/issues/1264)
    * Fix `Response` object to handle `303` redirects when `open_basedir` in effect [#1267](https://github.com/getgrav/grav/issues/1267)
    * Silence `E_WARNING: Zend OPcache API is restricted by "restrict_api" configuration directive`

# v1.1.14
## 01/18/2017

1. [](#bugfix)
    * Fixed `Page::collection()` returning array and not Collection object when header variable did not exist
    * Revert `Content-Encoding: identity` fix, and let you set `cache: allow_webserver_gzip:` option to switch to `identity` [#548](https://github.com/getgrav/grav/issues/548)

# v1.1.13
## 01/17/2017

1. [](#new)
    * Added new `never_cache_twig` page option in `system.yaml` and frontmatter. Allows dynamic Twig logic in regular and modular Twig templates [#1244](https://github.com/getgrav/grav/pull/1244)
1. [](#improved)
    * Several improvements to aid theme development [#232](https://github.com/getgrav/grav/pull/1232)
    * Added `hash` cache check option and made dropdown more descriptive [Admin #923](https://github.com/getgrav/grav-plugin-admin/issues/923)
1. [](#bugfix)
    * Fixed cross volume file system operations [#635](https://github.com/getgrav/grav/issues/635)
    * Fix issue with pages folders validation not accepting uppercase letters
    * Fix renaming the folder name if the page, in the default language, had a custom slug set in its header
    * Fixed issue with `Content-Encoding: none`. It should really be `Content-Encoding: identity` instead
    * Fixed broken `hash` method on page modifications detection
    * Fixed issue with multi-lang pages not caching independently without unique `.md` file [#1211](https://github.com/getgrav/grav/issues/1211)
    * Fixed all `$_GET` parameters missing in Nginx (please update your nginx.conf) [#1245](https://github.com/getgrav/grav/issues/1245)
    * Fixed issue in trying to process broken symlink [#1254](https://github.com/getgrav/grav/issues/1254)

# v1.1.12
## 12/26/2016

1. [](#bugfix)
    * Fixed issue with JSON calls throwing errors due to debugger enabled [#1227](https://github.com/getgrav/grav/issues/1227)

# v1.1.11
## 12/22/2016

1. [](#improved)
    * Fall back properly to HTML if template type not found
1. [](#bugfix)
    * Fix issue with modular pages folders validation [#900](https://github.com/getgrav/grav-plugin-admin/issues/900)

# v1.1.10
## 12/21/2016

1. [](#improved)
    * Improve detection of home path. Also allow `~/.grav` on Windows, drop `ConsoleTrait::isWindows()` method, used only for that [#1204](https://github.com/getgrav/grav/pull/1204)
    * Reworked PHP CLI router [#1219](https://github.com/getgrav/grav/pull/1219)
    * More robust theme/plugin logic in `bin/gpm direct-install`
1. [](#bugfix)
    * Fixed case where extracting a package would cause an error during rename
    * Fix issue with using `Yaml::parse` direcly on a filename, now deprecated
    * Add pattern for frontend validation of folder slugs [#891](https://github.com/getgrav/grav-plugin-admin/issues/891)
    * Fix issue with Inflector when translation is disabled [SimpleSearch #87](https://github.com/getgrav/grav-plugin-simplesearch/issues/87)
    * Explicitly expose `array_unique` Twig filter [Admin #897](https://github.com/getgrav/grav-plugin-admin/issues/897)

# v1.1.9
## 12/13/2016

1. [](#new)
    * RC released as stable
1. [](#improved)
    * Better error handling in cache clear
    * YAML syntax fixes for the future compatibility
    * Added new parameter `remove` for `onBeforeCacheClear` event
    * Add support for calling Media object as function to get medium by filename
1. [](#bugfix)
    * Added checks before accessing admin reference during `Page::blueprints()` call. Allows to access `page.blueprints` from Twig in the frontend

# v1.1.9-rc.3
## 12/07/2016

1. [](#new)
    * Add `ignore_empty` property to be used on array fields, if positive only save options with a value
    * Use new `permissions` field in user account
    * Add `range(int start, int end, int step)` twig function to generate an array of numbers between start and end, inclusive
    * New retina Media image derivatives array support (`![](image.jpg?derivatives=[640,1024,1440])`) [#1147](https://github.com/getgrav/grav/pull/1147)
    * Added stream support for images (`![Sepia Image](image://image.jpg?sepia)`)
    * Added stream support for links (`[Download PDF](user://data/pdf/my.pdf)`)
    * Added new `onBeforeCacheClear` event to add custom paths to cache clearing process
1. [](#improved)
    * Added alias `selfupdate` to the `self-upgrade` `bin/gpm` CLI command
    * Synced `webserver-configs/htaccess.txt` with `.htaccess`
    * Use permissions field in group details.
    * Updated vendor libraries
    * Added a warning on GPM update to update Grav first if needed [#1194](https://github.com/getgrav/grav/pull/1194)
 1. [](#bugfix)
    * Fix page collections problem with `@page.modular` [#1178](https://github.com/getgrav/grav/pull/1178)
    * Fix issue with using a multiple taxonomy filter of which one had no results, thanks to @hughbris [#1184](https://github.com/getgrav/grav/issues/1184)
    * Fix saving permissions in group
    * Fixed issue with redirect of a page getting moved to a different location

# v1.1.9-rc.2
## 11/26/2016

1. [](#new)
    * Added two new sort order options for pages: `publish_date` and `unpublish_date` [#1173](https://github.com/getgrav/grav/pull/1173))
1. [](#improved)
    * Multisite: Create image cache folder if it doesn't exist
    * Add 2 new language values for French [#1174](https://github.com/getgrav/grav/issues/1174)
1. [](#bugfix)
    * Fixed issue when we have a meta file without corresponding media [#1179](https://github.com/getgrav/grav/issues/1179)
    * Update class namespace for Admin class [Admin #874](https://github.com/getgrav/grav-plugin-admin/issues/874)

# v1.1.9-rc.1
## 11/09/2016

1. [](#new)
    * Added a `CompiledJsonFile` object to better handle Json files.
    * Added Base32 encode/decode class
    * Added a new `User::find()` method
1. [](#improved)
    * Moved `messages` object into core Grav from login plugin
    * Added `getTaxonomyItemKeys` to the Taxonomy object [#1124](https://github.com/getgrav/grav/issues/1124)
    * Added a `redirect_me` Twig function [#1124](https://github.com/getgrav/grav/issues/1124)
    * Added a Caddyfile for newer Caddy versions [#1115](https://github.com/getgrav/grav/issues/1115)
    * Allow to override sorting flags for page header-based or default ordering. If the `intl` PHP extension is loaded, only these flags are available: https://secure.php.net/manual/en/collator.asort.php. Otherwise, you can use the PHP standard sorting flags (https://secure.php.net/manual/en/array.constants.php) [#1169](https://github.com/getgrav/grav/issues/1169)
1. [](#bugfix)
    * Fixed an issue with site redirects/routes, not processing with extension (.html, .json, etc.)
    * Don't truncate HTML if content length is less than summary size [#1125](https://github.com/getgrav/grav/issues/1125)
    * Return max available number when calling random() on a collection passing an int > available items [#1135](https://github.com/getgrav/grav/issues/1135)
    * Use correct ratio when applying image filters to image alternatives [#1147](https://github.com/getgrav/grav/issues/1147)
    * Fixed URI path in multi-site when query parameters were used in front page

# v1.1.8
## 10/22/2016

1. [](#bugfix)
    * Fixed warning with unset `ssl` option when using GPM [#1132](https://github.com/getgrav/grav/issues/1132)

# v1.1.7
## 10/22/2016

1. [](#improved)
    * Improved the capabilities of Image derivatives [#1107](https://github.com/getgrav/grav/pull/1107)
1. [](#bugfix)
    * Only pass verify_peer settings to cURL and fopen if the setting is disabled [#1120](https://github.com/getgrav/grav/issues/1120)

# v1.1.6
## 10/19/2016

1. [](#new)
    * Added ability for Page to override the output format (`html`, `xml`, etc..) [#1067](https://github.com/getgrav/grav/issues/1067)
    * Added `Utils::getExtensionByMime()` and cleaned up `Utils::getMimeByExtension` + tests
    * Added a `cache.check.method: 'hash'` option in `system.yaml` that checks all files + dates inclusively
    * Include jQuery 3.x in the Grav assets
    * Added the option to automatically fix orientation on images based on their Exif data, by enabling `system.images.auto_fix_orientation`.
1. [](#improved)
    * Add `batch()` function to Page Collection class
    * Added new `cache.redis.socket` setting that allow to pass a UNIX socket as redis server
    * It is now possible to opt-out of the SSL verification via the new `system.gpm.verify_peer` setting. This is sometimes necessary when receiving a "GPM Unable to Connect" error. More details in ([#1053](https://github.com/getgrav/grav/issues/1053))
    * It is now possible to force the use of either `curl` or `fopen` as `Response` connection method, via the new `system.gpm.method` setting. By default this is set to 'auto' and gives priority to 'fopen' first, curl otherwise.
    * InstallCommand can now handle Licenses
    * Uses more helpful `1x`, `2x`, `3x`, etc names in the Retina derivatives cache files.
    * Added new method `Plugins::isPluginActiveAdmin()` to check if plugin route is active in Admin plugin
    * Added new `Cache::setEnabled` and `Cache::getEnabled` to enable outside control of cache
    * Updated vendor libs including Twig `1.25.0`
    * Avoid git ignoring any vendor folder in a Grav site subfolder (but still ignore the main `vendor/` folder)
    * Added an option to get just a route back from `Uri::convertUrl()` function
    * Added option to control split session [#1096](https://github.com/getgrav/grav/pull/1096)
    * Added new `verbosity` levels to `system.error.display` to allow for system error messages [#1091](https://github.com/getgrav/grav/pull/1091)
    * Improved the API for Grav plugins to access the Parsedown parser directly [#1062](https://github.com/getgrav/grav/pull/1062)
1. [](#bugfix)
    * Fixed missing `progress` method in the DirectInstall Command
    * `Response` class now handles better unsuccessful requests such as 404 and 401
    * Fixed saving of `external` page types [Admin #789](https://github.com/getgrav/grav-plugin-admin/issues/789)
    * Fixed issue deleting parent folder of folder with `param_sep` in the folder name [admin #796](https://github.com/getgrav/grav-plugin-admin/issues/796)
    * Fixed an issue with streams in `bin/plugin`
    * Fixed `jpeg` file format support in Media

# v1.1.5
## 09/09/2016

1. [](#new)
    * Added new `bin/gpm direct-install` command to install local and remote zip archives
1. [](#improved)
    * Refactored `onPageNotFound` event to fire after `onPageInitialized`
    * Follow symlinks in `Folder::all()`
    * Twig variable `base_url` now supports multi-site by path feature
    * Improved `bin/plugin` to list plugins with commands faster by limiting the depth of recursion
1. [](#bugfix)
    * Quietly skip missing streams in `Cache::clearCache()`
    * Fix issue in calling page.summary when no content is present in a page
    * Fix for HUGE session timeouts [#1050](https://github.com/getgrav/grav/issues/1050)

# v1.1.4
## 09/07/2016

1. [](#new)
    * Added new `tmp` folder at root. Accessible via stream `tmp://`. Can be cleared with `bin/grav clear --tmp-only` as well as `--all`.
    * Added support for RTL in `LanguageCodes` so you can determine if a language is RTL or not
    * Ability to set `custom_base_url` in system configuration
    * Added `override` and `force` options for Streams setup
1. [](#improved)
    * Important vendor updates to provide PHP 7.1 beta support!
    * Added a `Util::arrayFlatten()` static function
    * Added support for 'external_url' page header to enable easier external URL based menu items
    * Improved the UI for CLI GPM Index view to use a table
    * Added `@page.modular` Collection type [#988](https://github.com/getgrav/grav/issues/988)
    * Added support for `self@`, `page@`, `taxonomy@`, `root@` Collection syntax for cleaner YAML compatibility
    * Improved GPM commands to allow for `-y` to automate **yes** responses and `-o` for **update** and **selfupgrade** to overwrite installations [#985](https://github.com/getgrav/grav/issues/985)
    * Added randomization to `safe_email` Twig filter for greater security [#998](https://github.com/getgrav/grav/issues/998)
    * Allow `Utils::setDotNotation` to merge data, rather than just set
    * Moved default `Image::filter()` to the `save` action to ensure they are applied last [#984](https://github.com/getgrav/grav/issues/984)
    * Improved the `Truncator` code to be more reliable [#1019](https://github.com/getgrav/grav/issues/1019)
    * Moved media blueprints out of core (now in Admin plugin)
1. [](#bugfix)
    * Removed 307 redirect code option as it is not well supported [#743](https://github.com/getgrav/grav-plugin-admin/issues/743)
    * Fixed issue with folders with name `*.md` are not confused with pages [#995](https://github.com/getgrav/grav/issues/995)
    * Fixed an issue when filtering collections causing null key
    * Fix for invalid HTML when rendering GIF and Vector media [#1001](https://github.com/getgrav/grav/issues/1001)
    * Use pages.markdown.extra in the user's system.yaml [#1007](https://github.com/getgrav/grav/issues/1007)
    * Fix for `Memcached` connection [#1020](https://github.com/getgrav/grav/issues/1020)

# v1.1.3
## 08/14/2016

1. [](#bugfix)
    * Fix for lightbox media function throwing error [#981](https://github.com/getgrav/grav/issues/981)

# v1.1.2
## 08/10/2016

1. [](#new)
    * Allow forcing SSL by setting `system.force_ssl` (Force SSL in the Admin System Config) [#899](https://github.com/getgrav/grav/pull/899)
1. [](#improved)
    * Improved `authorize` Twig extension to accept a nested array of authorizations  [#948](https://github.com/getgrav/grav/issues/948)
    * Don't add timestamps on remote assets as it can cause conflicts
    * Grav now looks at types from `media.yaml` when retrieving page mime types [#966](https://github.com/getgrav/grav/issues/966)
    * Added support for dumping exceptions in the Debugger
1. [](#bugfix)
    * Fixed `Folder::delete` method to recursively remove files and folders and causing Upgrade to fail.
    * Fix [#952](https://github.com/getgrav/grav/issues/952) hyphenize the session name.
    * If no parent is set and siblings collection is called, return a new and empty collection [grav-plugin-sitemap/issues/22](https://github.com/getgrav/grav-plugin-sitemap/issues/22)
    * Prevent exception being thrown when calling the Collator constructor failed in a Windows environment with the Intl PHP Extension enabled [#961](https://github.com/getgrav/grav/issues/961)
    * Fix for markdown images not properly rendering `id` attribute [#956](https://github.com/getgrav/grav/issues/956)

# v1.1.1
## 07/16/2016

1. [](#improved)
    * Made `paramsRegex()` static to allow it to be called statically
1. [](#bugfix)
    * Fixed backup when using very long site titles with invalid characters [grav-plugin-admin#701](https://github.com/getgrav/grav-plugin-admin/issues/701)
    * Fixed a typo in the `webserver-configs/nginx.conf` example

# v1.1.0
## 07/14/2016

1. [](#improved)
    * Added support for validation of multiple email in the `type: email` field [grav-plugin-email#31](https://github.com/getgrav/grav-plugin-email/issues/31)
    * Unified PHP code header styling
    * Added 6 more languages and updated language codes
    * set default "releases" option to `stable`
1. [](#bugfix)
    * Fix backend validation for file fields marked as required [grav-plugin-form#78](https://github.com/getgrav/grav-plugin-form/issues/78)

# v1.1.0-rc.3
## 06/21/2016

1. [](#new)
    * Add a onPageFallBackUrl event when starting the fallbackUrl() method to allow the Login plugin to protect the page media
    * Conveniently allow ability to retrieve user information via config object [#913](https://github.com/getgrav/grav/pull/913) - @Vivalldi
    * Grav served images can now use header caching [#905](https://github.com/getgrav/grav/pull/905)
1. [](#improved)
    * Take asset modification timestamp into consideration in pipelining [#917](https://github.com/getgrav/grav/pull/917) - @Sommerregen
1. [](#bugfix)
    * Respect `enable_asset_timestamp` settings for pipelined Assets [#906](https://github.com/getgrav/grav/issues/906)
    * Fixed collections end dates for 32-bit systems [#902](https://github.com/getgrav/grav/issues/902)
    * Fixed a recent regression (1.1.0-rc1) with parameter separator different than `:`

# v1.1.0-rc.2
## 06/14/2016

1. [](#new)
    * Added getters and setters for Assets to allow manipulation of CSS/JS/Collection based assets via plugins [#876](https://github.com/getgrav/grav/issues/876)
1. [](#improved)
    * Pass the exception to the `onFatalException()` event
    * Updated to latest jQuery 2.2.4 release
    * Moved list items in `system/config/media.yaml` config into a `types:` key which allows you delete default items.
    * Updated `webserver-configs/nginx.conf` with `try_files` fix from @mrhein and @rondlite [#743](https://github.com/getgrav/grav/pull/743)
    * Updated cache references to include `memecache` and `redis` [#887](https://github.com/getgrav/grav/issues/887)
    * Updated composer libraries
1. [](#bugfix)
    * Fixed `Utils::normalizePath()` that was truncating 0's [#882](https://github.com/getgrav/grav/issues/882)

# v1.1.0-rc.1
## 06/01/2016

1. [](#new)
    * Added `Utils::getDotNotation()` and `Utils::setDotNotation()` methods + tests
    * Added support for `xx-XX` locale language lookups in `LanguageCodes` class [#854](https://github.com/getgrav/grav/issues/854)
    * New CSS/JS Minify library that does a more reliable job [#864](https://github.com/getgrav/grav/issues/864)
1. [](#improved)
    * GPM installation of plugins and themes into correct multisite folders [#841](https://github.com/getgrav/grav/issues/841)
    * Use `Page::rawRoute()` in blueprints for more reliable mulit-language support
1. [](#bugfix)
    * Fixes for `zlib.output_compression` as well as `mod_deflate` GZIP compression
    * Fix for corner-case redirect logic causing infinite loops and out-of-memory errors
    * Fix for saving fields in expert mode that have no `Validation::typeX()` methods [#626](https://github.com/getgrav/grav-plugin-admin/issues/626)
    * Detect if user really meant to extend parent blueprint, not another one (fixes old page type blueprints)
    * Fixed a bug in `Page::relativePagePath()` when `Page::$name` is not defined
    * Fix for poor handling of params + query element in `Uri::processParams()` [#859](https://github.com/getgrav/grav/issues/859)
    * Fix for double encoding in markdown links [#860](https://github.com/getgrav/grav/issues/860)
    * Correctly handle language strings to determine if it's in admin or not [#627](https://github.com/getgrav/grav-plugin-admin/issues/627)

# v1.1.0-beta.5
## 05/23/2016

1. [](#improved)
    * Updated jQuery from 2.2.0 to 2.2.3
    * Set `Uri::ip()` to static by default so it can be used in form fields
    * Improved `Session` class with flash storage
    * `Page::getContentMeta()` now supports an optional key.
1. [](#bugfix)
    * Fixed "Invalid slug set in YAML frontmatter" when setting `Page::slug()` with empty string [#580](https://github.com/getgrav/grav-plugin-admin/issues/580)
    * Only `.gitignore` Grav's vendor folder
    * Fix trying to remove Grav with `GPM uninstall` of a plugin with Grav dependency
    * Fix Page Type blueprints not being able to extend their parents
    * `filterFile` validation method always returns an array of files, behaving like `multiple="multiple"`
    * Fixed [#835](https://github.com/getgrav/grav-plugin-admin/issues/835) check for empty image file first to prevent getimagesize() fatal error
    * Avoid throwing an error when Grav's Gzip and mod_deflate are enabled at the same time on a non php-fpm setup

# v1.1.0-beta.4
## 05/09/2016

1. [](#bugfix)
    * Drop dependencies calculations if plugin is installed via symlink
    * Drop Grav from dependencies calculations
    * Send slug name as part of installed packages
    * Fix for summary entities not being properly decoded [#825](https://github.com/getgrav/grav/issues/825)


# v1.1.0-beta.3
## 05/04/2016

1. [](#improved)
    * Pass the Page type when calling `onBlueprintCreated`
    * Changed `Page::cachePageContent()` form **private** to **public** so a page can be recached via plugin
1. [](#bugfix)
    * Fixed handling of `{'loading':'async'}` with Assets Pipeline
    * Fix for new modular page modal `Page` field requiring a value [#529](https://github.com/getgrav/grav-plugin-admin/issues/529)
    * Fix for broken `bin/gpm version` command
    * Fix handling "grav" as a dependency
    * Fix when installing multiple packages and one is the dependency of another, don't try to install it twice
    * Fix using name instead of the slug to determine a package folder. Broke for packages whose name was 2+ words

# v1.1.0-beta.2
## 04/27/2016

1. [](#new)
    * Added new `Plugin::getBlueprint()` and `Theme::getBlueprint()` method
    * Allow **page blueprints** to be added via Plugins.
1. [](#improved)
    * Moved to new `data-*@` format in blueprints
    * Updated composer-based libraries
    * Moved some hard-coded `CACHE_DIR` references to use locator
    * Set `twig.debug: true` by default
1. [](#bugfix)
    * Fixed issue with link rewrites and local assets pipeline with `absolute_urls: true`
    * Allow Cyrillic slugs [#520](https://github.com/getgrav/grav-plugin-admin/issues/520)
    * Fix ordering issue with accented letters [#784](https://github.com/getgrav/grav/issues/784)
    * Fix issue with Assets pipeline and missing newlines causing invalid JavaScript

# v1.1.0-beta.1
## 04/20/2016

1. [](#new)
    * **Blueprint Improvements**: The main improvements to Grav take the form of a major rewrite of our blueprint functionality. Blueprints are an essential piece of functionality within Grav that helps define configuration fields. These allow us to create a definition of a form field that can be rendered in the administrator plugin and allow the input, validation, and storage of values into the various configuration and page files that power Grav. Grav 1.0 had extensive support for building and extending blueprints, but Grav 1.1 takes this even further and adds improvements to our existing system.
    * **Extending Blueprints**: You could extend forms in Grav 1.0, but now you can use a newer `extends@:` default syntax rather than the previous `'@extends'` string that needed to be quoted in YAML. Also this new format allows for the defining of a `context` which lets you define where to look for the base blueprint. Another new feature is the ability to extend from multiple blueprints.
    * **Embedding/Importing Blueprints**: One feature that has been requested is the ability to embed or import one blueprint into another blueprint. This allows you to share fields or sub-form between multiple forms. This is accomplished via the `import@` syntax.
    * **Removing Existing Fields and Properties**: Another new feature is the ability to remove completely existing fields or properties from an extended blueprint. This allows the user a lot more flexibility when creating custom forms by simply using the new `unset@: true` syntax. To remove a field property you would use `unset-<property>@: true` in your extended field definition, for example: `unset-options@: true`.
    * **Replacing Existing Fields and Properties**: Similar to removing, you can now replace an existing field or property with the `replace@: true` syntax for the whole field, and `replace-<property>@: true` for a specific property.
    * **Field Ordering**: Probably the most frequently requested blueprint functionality that we have added is the ability to change field ordering. Imagine that you want to extend the default page blueprint but add a new tab. Previously, this meant your tab would be added at the end of the form, but now you can define that you wish the new tab to be added right after the `content` tab. This works for any field too, so you can extend a blueprint and add your own custom fields anywhere you wish! This is accomplished by using the new `ordering@:` syntax with either an existing property name or an integer.
    * **Configuration Properties**: Another useful new feature is the ability to directly access Grav configuration in blueprints with `config-<property>@` syntax. For example you can set a default for a field via `config-default@: site.author.name` which will use the author.name value from the `site.yaml` file as the `default` value for this field.
    * **Function Calls**: The ability to call PHP functions for values has been improved in Grav 1.1 to be more powerful. You can use the `data-<property>@` syntax to call static methods to obtain values. For example: `data-default@: '\Grav\Plugin\Admin::route'`. You can now even pass parameters to these methods.
    * **Validation Rules**: You can now define a custom blueprint-level validation rule and assign this rule to a form field.
    * **Custom Form Field Types**: This advanced new functionality allows you to create a custom field type via a new plugin event called getFormFieldTypes(). This allows you to provide extra functionality or instructions on how to handle the form form field.
    * **GPM Versioning**: A new feature that we have wanted to add to our GPM package management system is the ability to control dependencies by version. We have opted to use a syntax very similar to the Composer Package Manager that is already familiar to most PHP developers. This new versioning system allows you to define specific minimum version requirements of dependent packages within Grav. This should ensure that we have less (hopefully none!) issues when you update one package that also requires a specific minimum version of another package. The admin plugin for example may have an update that requires a specific version of Grav itself.
    * **GPM Testing Channel**: GPM repository now comes with both a `stable` and `testing` channel. A new setting in `system.gpm.releases` allow to switch between the two channels. Developers will be able to decide whether their resource is going to be in a pre-release state or stable. Only users who switch to the **testing** channel will be able to install a pre-release version.
    * **GPM Events**: Packages (plugins and themes) can now add event handlers to hook in the package GPM events: install, update, uninstall. A package can listen for events before and after each of these events, and can execute any PHP code, and optionally halt the procedure or return a message.
    * Refactor of the process chain breaking out `Processors` into individual classes to allow for easier modification and addition. Thanks to toovy for this work. - [#745](https://github.com/getgrav/grav/pull/745)
    * Added multipart downloads, resumable downloads, download throttling, and video streaming in the `Utils::download()` method.
    * Added optional config to allow Twig processing in page frontmatter - [#788](https://github.com/getgrav/grav/pull/788)
    * Added the ability to provide blueprints via a plugin (previously limited to Themes only).
    * Added Developer CLI Tools to easily create a new theme or plugin
    * Allow authentication for proxies - [#698](https://github.com/getgrav/grav/pull/698)
    * Allow to override the default Parsedown behavior - [#747](https://github.com/getgrav/grav/pull/747)
    * Added an option to allow to exclude external files from the pipeline, and to render the pipeline before/after excluded files
    * Added the possibility to store translations of themes in separate files inside the `languages` folder
    * Added a method to the Uri class to return the base relative URL including the language prefix, or the base relative url if multilanguage is not enabled
    * Added a shortcut for pages.find() alias
1. [](#improved)
    * Now supporting hostnames with localhost environments for better vhost support/development
    * Refactor hard-coded paths to use PHP Streams that allow a setup file to configure where certain parts of Grav are stored in the physical filesystem.
    * If multilanguage is active, include the Intl Twig Extension to allow translating dates automatically (http://twig.sensiolabs.org/doc/extensions/intl.html)
    * Allow having local themes with the same name as GPM themes, by adding `gpm: false` to the theme blueprint - [#767](https://github.com/getgrav/grav/pull/767)
    * Caddyfile and Lighttpd config files updated
    * Removed `node_modules` folder from backups to make them faster
    * Display error when `bin/grav install` hasn't been run instead of throwing exception. Prevents "white page" errors if error display is off
    * Improved command line flow when installing multiple packages: don't reinstall packages if already installed, ask once if should use symlinks if symlinks are found
    * Added more tests to our testing suite
    * Added x-ua-compatible to http_equiv metadata processing
    * Added ability to have a per-page `frontmatter.yaml` file to set header frontmatter defaults. Especially useful for multilang scenarios - [#775](https://github.com/getgrav/grav/pull/775)
    * Removed deprecated `bin/grav newuser` CLI command.  use `bin/plugin login newuser` instead.
    * Added `webm` and `ogv` video types to the default media types list.
1. [](#bugfix)
    * Fix Zend Opcache `opcache.validate_timestamps=0` not detecting changes in compiled yaml and twig files
    * Avoid losing params, query and fragment from the URL when auto-redirecting to a language-specific route - [#759](https://github.com/getgrav/grav/pull/759)
    * Fix for non-pipeline assets getting lost when pipeline is cached to filesystem
    * Fix for double encoding resulting from Markdown Extra
    * Fix for a remote link breaking all CSS rewrites for pipeline
    * Fix an issue with Retina alternatives not clearing properly between repeat uses
    * Fix for non standard http/s external markdown links - [#738](https://github.com/getgrav/grav/issues/738)
    * Fix for `find()` calling redirects via `dispatch()` causing infinite loops - [#781](https://github.com/getgrav/grav/issues/781)

# v1.0.10
## 02/11/2016

1. [](#new)
    * Added new `Page::contentMeta()` mechanism to store content-level meta data alongside content
    * Added Japanese language translation
1. [](#improved)
    * Updated some vendor libraries
1. [](#bugfix)
    * Hide `streams` blueprint from Admin plugin
    * Fix translations of languages with `---` in YAML files

# v1.0.9
## 02/05/2016

1. [](#new)
    * New **Unit Testing** via Codeception http://codeception.com/
    * New **page-level SSL** functionality when using `absolute_urls`
    * Added `reverse_proxy` config option for issues with non-standard ports
    * Added `proxy_url` config option to support GPM behind proxy servers #639
    * New `Pages::parentsRawRoutes()` method
    * Enhanced `bin/gpm info` CLI command with Changelog support #559
    * Ability to add empty *Folder* via admin plugin
    * Added latest `jQuery 2.2.0` library to core
    * Added translations from Crowdin
1. [](#improved)
    * [BC] Metadata now supports only flat arrays. To use open graph metas and the likes (ie, 'og:title'), simply specify it in the key.
    * Refactored `Uri::convertUrl()` method to be more reliable + tests created
    * Date for last update of a modular sub-page sets modified date of modular page itself
    * Split configuration up into two steps
    * Moved Grav-based `base_uri` variables into `Uri::init()`
    * Refactored init in `URI` to better support testing
    * Allow `twig_vars` to be exposed earlier and merged later
    * Avoid setting empty metadata
    * Accept single group access as a string rather than requiring an array
    * Return `$this` in Page constructor and init to allow chaining
    * Added `ext-*` PHP requirements to `composer.json`
    * Use Whoops 2.0 library while supporting old style
    * Removed redundant old default-hash fallback mechanisms
    * Commented out default redirects and routes in `site.yaml`
    * Added `/tests` folder to deny's of all `webserver-configs/*` files
    * Various PS and code style fixes
1. [](#bugfix)
    * Fix default generator metadata
    * Fix for broken image processing caused by `Uri::convertUrl()` bugs
    * Fix loading JS and CSS from collections #623
    * Fix stream overriding
    * Remove the URL extension for home link
    * Fix permissions when the user has no access level set at all
    * Fix issue with user with multiple groups getting denied on first group
    * Fixed an issue with `Pages()` internal cache lookup not being unique enough
    * Fix for bug with `site.redirects` and `site.routes` being an empty list
    * [Markdown] Don't process links for **special protocols**
    * [Whoops] serve JSON errors when request is JSON


# v1.0.8
## 01/08/2016

1. [](#new)
    * Added `rotate`, `flip` and `fixOrientation` image medium methods
1. [](#bugfix)
    * Removed IP from Nonce generation. Should be more reliable in a variety of scenarios

# v1.0.7
## 01/07/2016

1. [](#new)
    * Added `composer create-project` as an additional installation method #585
    * New optional system config setting to strip home from page routs and urls #561
    * Added Greek, Finnish, Norwegian, Polish, Portuguese, and Romanian languages
    * Added new `Page->topParent()` method to return top most parent of a page
    * Added plugins configuration tab to debugger
    * Added support for APCu and PHP7.0 via new Doctrine Cache release
    * Added global setting for `twig_first` processing (false by default)
    * New configuration options for Session settings #553
1. [](#improved)
    * Switched to SSL for GPM calls
    * Use `URI->host()` for session domain
    * Add support for `open_basedir` when installing packages via GPM
    * Improved `Utils::generateNonceString()` method to handle reverse proxies
    * Optimized core thumbnails saving 38% in file size
    * Added new `bin/gpm index --installed-only` option
    * Improved GPM errors to provider more helpful diagnostic of issues
    * Removed old hardcoded PHP version references
    * Moved `onPageContentProcessed()` event so it's fired more reliably
    * Maintain md5 keys during sorting of Assets #566
    * Update to Caddyfile for Caddy web server
1. [](#bugfix)
    * Fixed an issue with cache/config checksum not being set on cache load
    * Fix for page blueprint and theme inheritance issue #534
    * Set `ZipBackup` timeout to 10 minutes if possible
    * Fix case where we only have inline data for CSS or JS  #565
    * Fix `bin/grav sandbox` command to work with new `webserver-config` folder
    * Fix for markdown attributes on external URLs
    * Fixed issue where `data:` page header was acting as `publish_date:`
    * Fix for special characters in URL parameters (e.g. /tag:c++) #541
    * Safety check for an array of nonces to only use the first one

# v1.0.6
## 12/22/2015

1. [](#new)
    * Set minimum requirements to [PHP 5.5.9](http://bit.ly/1Jt9OXO)
    * Added `saveConfig` to Themes
1. [](#improved)
    * Updated Whoops to new 2.0 version (PHP 7.0 compatible)
    * Moved sample web server configs into dedicated directory
    * FastCGI will use Apache's `mod_deflate` if gzip turned off
1. [](#bugfix)
    * Fix broken media image operators
    * Only call extra method of blueprints if blueprints exist
    * Fix lang prefix in url twig variables #523
    * Fix case insensitive HTTPS check #535
    * Field field validation handles case `multiple` missing

# v1.0.5
## 12/18/2015

1. [](#new)
    * Add ability to extend markdown with plugins
    * Added support for plugins to have individual language files
    * Added `7z` to media formats
    * Use Grav's fork of Parsedown until PR is merged
    * New function to persist plugin configuration to disk
    * GPM `selfupgrade` will now check PHP version requirements
1. [](#improved)
    * If the field allows multiple files, return array
    * Handle non-array values in file validation
1. [](#bugfix)
    * Fix when looping `fields` param in a `list` field
    * Properly convert commas to spaces for media attributes
    * Forcing Travis VM to HI timezone to address future files in zip file

# v1.0.4
## 12/12/2015

1. [](#bugfix)
    * Needed to put default image folder permissions for YAML compatibility

# v1.0.3
## 12/11/2015

1. [](#bugfix)
    * Fixed issue when saving config causing incorrect image cache folder perms

# v1.0.2
## 12/11/2015

1. [](#bugfix)
    * Fix for timing display in debugbar

# v1.0.1
## 12/11/2015

1. [](#improved)
    * Reduced package sizes by removing extra vendor dev bits
1. [](#bugfix)
    * Fix issue when you enable debugger from admin plugin

# v1.0.0
## 12/11/2015

1. [](#new)
    * Add new link attributes via markdown media
    * Added setters to set state of CSS/JS pipelining
    * Added `user/accounts` to `.gitignore`
    * Added configurable permissions option for Image cache
1. [](#improved)
    * Hungarian translation updated
    * Refactored Theme initialization for improved flexibility
    * Wrapped security section of account blueprints in an 'super user' authorize check
    * Minor performance optimizations
    * Updated core page blueprints with markdown preview option
    * Added useful cache info output to Debugbar
    * Added `iconv` polyfill library used by Symfony 2.8
    * Force lowercase of username in a few places for case sensitive filesystems
1. [](#bugfix)
    * Fix for GPM problems "Call to a member function set() on null"
    * Fix for individual asset pipeline values not functioning
    * Fix `Page::copy()` and `Page::move()` to support multiple moves at once
    * Fixed page moving of a page with no content
    * Fix for wrong ordering when moving many pages
    * Escape root path in page medium files to work with special characters
    * Add missing parent constructor to Themes class
    * Fix missing file error in `bin/grav sandbox` command
    * Fixed changelog differ when upgrading Grav
    * Fixed a logic error in `Validation->validate()`
    * Make `$container` available in `setup.php` to fix multi-site

# v1.0.0-rc.6
## 12/01/2015

1. [](#new)
    * Refactor Config classes for improved performance!
    * Refactor Data classes to use `NestedArrayAccess` instead of `DataMutatorTrait`
    * Added support for `classes` and `id` on medium objects to set CSS values
    * Data objects: Allow function call chaining
    * Data objects: Lazy load blueprints only if needed
    * Automatically create unique security salt for each configuration
    * Added Hungarian translation
    * Added support for User groups
1. [](#improved)
    * Improved robots.txt to disallow crawling of non-user folders
    * Nonces only generated once per action and process
    * Added IP into Nonce string calculation
    * Nonces now use random string with random salt to improve performance
    * Improved list form handling #475
    * Vendor library updates
1. [](#bugfix)
    * Fixed help output for `bin/plugin`
    * Fix for nested logic for lists and form parsing #273
    * Fix for array form fields and last entry not getting deleted
    * Should not be able to set parent to self #308

# v1.0.0-rc.5
## 11/20/2015

1. [](#new)
    * Added **nonce** functionality for all admin forms for improved security
    * Implemented the ability for Plugins to provide their own CLI commands through `bin/plugin`
    * Added Croatian translation
    * Added missing `umask_fix` property to `system.yaml`
    * Added current theme's config to global config. E.g. `config.theme.dropdown_enabled`
    * Added `append_url_extension` option to system config & page headers
    * Users have a new `state` property to allow disabling/banning
    * Added new `Page.relativePagePath()` helper method
    * Added new `|pad` Twig filter for strings (uses `str_pad()`)
    * Added `lighttpd.conf` for Lightly web server
1. [](#improved)
    * Clear previously applied operations when doing a reset on image media
    * Password no longer required when editing user
    * Improved support for trailing `/` URLs
    * Improved `.nginx.conf` configuration file
    * Improved `.htaccess` security
    * Updated vendor libs
    * Updated `composer.phar`
    * Use streams instead of paths for `clearCache()`
    * Use PCRE_UTF8 so unicode strings can be regexed in Truncator
    * Handle case when login plugin is disabled
    * Improved `quality` functionality in media handling
    * Added some missing translation strings
    * Deprecated `bin/grav newuser` in favor of `bin/plugin login new-user`
    * Moved fallback types to use any valid media type
    * Renamed `system.pages.fallback_types` to `system.media.allowed_fallback_types`
    * Removed version number in default `generator` meta tag
    * Disable time limit in case of slow downloads
    * Removed default hash in `system.yaml`
1. [](#bugfix)
    * Fix for media using absolute URLs causing broken links
    * Fix theme auto-loading #432
    * Don't create empty `<style>` or `<script>` scripts if no data
    * Code cleanups
    * Fix undefined variable in Config class
    * Fix exception message when label is not set
    * Check in `Plugins::get()` to ensure plugins exists
    * Fixed GZip compression making output buffering work correctly with all servers and browsers
    * Fixed date representation in system config

# v1.0.0-rc.4
## 10/29/2015

1. [](#bugfix)
    * Fixed a fatal error if you have a collection with missing or invalid `@page: /route`

# v1.0.0-rc.3
## 10/29/2015

1. [](#new)
    * New Page collection options! `@self.parent, @self.siblings, @self.descendants` + more
    * White list of file types for fallback route functionality (images by default)
1. [](#improved)
    * Assets switched from defines to streams
1. [](#bugfix)
    * README.md typos fixed
    * Fixed issue with routes that have lang string in them (`/en/english`)
    * Trim strings before validation so whitespace is not satisfy 'required'

# v1.0.0-rc.2
## 10/27/2015

1. [](#new)
    * Added support for CSS Asset groups
    * Added a `wrapped_site` system option for themes/plugins to use
    * Pass `Page` object as event to `onTwigPageVariables()` event hook
    * New `Data.items()` method to get all items
1. [](#improved)
    * Missing pipelined remote asset will now fail quietly
    * More reliably handle inline JS and CSS to remove only surrounding HTML tags
    * `Medium.meta` returns new Data object so null checks are possible
    * Improved Medium metadata merging to allow for automatic title/alt/class attributes
    * Moved Grav object to global variable rather than template variable (useful for macros)
    * German language improvements
    * Updated bundled composer
1. [](#bugfix)
    * Accept variety of `true` values in `User.authorize()` method
    * Fix for `Validation` throwing an error if no label set

# v1.0.0-rc.1
## 10/23/2015

1. [](#new)
    * Use native PECL YAML parser if installed for 4X speed boost in parsing YAML files
    * Support for inherited theme class
    * Added new default language prepend system configuration option
    * New `|evaluate` Twig filter to evaluate a string as twig
    * New system option to ignore all **hidden** files and folders
    * New system option for default redirect code
    * Added ability to append specific `[30x]` codes to redirect URLs
    * Added `url_taxonomy_filters` for page collections
    * Added `@root` page and `recurse` flag for page collections
    * Support for **multiple** page collection types as an array
    * Added Dutch language file
    * Added Russian language file
    * Added `remove` method to User object
1. [](#improved)
    * Moved hardcoded mimetypes to `media.yaml` to be treated as Page media files
    * Set `errors: display: false` by default in `system.yaml`
    * Strip out extra slashes in the URI
    * Validate hostname to ensure it is valid
    * Ignore more SCM folders in Backups
    * Removed `home_redirect` settings from `system.yaml`
    * Added Page `media` as root twig object for consistency
    * Updated to latest vendor libraries
    * Optimizations to Asset pipeline logic for minor speed increase
    * Block direct access to a variety of files in `.htaccess` for increased security
    * Debugbar vendor library update
    * Always fallback to english if other translations are not available
1. [](#bugfix)
    * Fix for redirecting external URL with multi-language
    * Fix for Asset pipeline not respecting asset groups
    * Fix language files with child/parent theme relationships
    * Fixed a regression issue resulting in incorrect default language
    * Ensure error handler is initialized before URI is processed
    * Use default language in Twig if active language is not set
    * Fixed issue with `safeEmailFilter()` Twig filter not separating with `;` properly
    * Fixed empty YAML file causing error with native PECL YAML parser
    * Fixed `SVG` mimetype
    * Fixed incorrect `Cache-control: max-age` value format

# v0.9.45
## 10/08/2015

1. [](#bugfix)
    * Fixed a regression issue resulting in incorrect default language

# v0.9.44
## 10/07/2015

1. [](#new)
    * Added Redis back as a supported cache mechanism
    * Allow Twig `nicetime` translations
    * Added `-y` option for 'Yes to all' in `bin/gpm update`
    * Added CSS `media` attribute to the Assets manager
    * New German language support
    * New Czech language support
    * New French language support
    * Added `modulus` twig filter
1. [](#improved)
    * URL decode in medium actions to allow complex syntax
    * Take into account `HTTP_HOST` before `SERVER_NAME` (helpful with Nginx)
    * More friendly cache naming to ease manual management of cache systems
    * Added default Apache resource for `DirectoryIndex`
1. [](#bugfix)
    * Fix GPM failure when offline
    * Fix `open_basedir` error in `bin/gpm install`
    * Fix an HHVM error in Truncator
    * Fix for XSS vulnerability with params
    * Fix chaining for responsive size derivatives
    * Fix for saving pages when removing the page title and all other header elements
    * Fix when saving array fields
    * Fix for ports being included in `HTTP_HOST`
    * Fix for Truncator to handle PHP tags gracefully
    * Fix for locate style lang codes in `getNativeName()`
    * Urldecode image basenames in markdown

# v0.9.43
## 09/16/2015

1. [](#new)
    * Added new `AudioMedium` for HTML5 audio
    * Added ability for Assets to be added and displayed in separate *groups*
    * New support for responsive image derivative sizes
1. [](#improved)
    * GPM theme install now uses a `copy` method so new files are not lost (e.g. `/css/custom.css`)
    * Code analysis improvements and cleanup
    * Removed Twig panel from debugger (no longer supported in Twig 1.20)
    * Updated composer packages
    * Prepend active language to `convertUrl()` when used in markdown links
    * Added some pre/post flight options for installer via blueprints
    * Hyphenize the site name in the backup filename
1. [](#bugfix)
    * Fix broken routable logic
    * Check for `phpinfo()` method in case it is restricted by hosting provider
    * Fixes for windows when running GPM
    * Fix for ampersand (`&`) causing error in `truncateHtml()` via `Page.summary()`

# v0.9.42
## 09/11/2015

1. [](#bugfix)
    * Fixed `User.authorise()` to be backwards compabile

# v0.9.41
## 09/11/2015

1. [](#new)
    * New and improved multibyte-safe TruncateHTML function and filter
    * Added support for custom page date format
    * Added a `string` Twig filter to render as json_encoded string
    * Added `authorize` Twig filter
    * Added support for theme inheritance in the admin
    * Support for multiple content collections on a page
    * Added configurable files/folders ignores for pages
    * Added the ability to set the default PHP locale and override via multi-lang configuration
    * Added ability to save as YAML via admin
    * Added check for `mbstring` support
    * Added new `redirect` header for pages
1. [](#improved)
    * Changed dependencies from `develop` to `master`
    * Updated logging to log everything from `debug` level on (was `warning`)
    * Added missing `accounts/` folder
    * Default to performing a 301 redirect for URIs with trailing slashes
    * Improved Twig error messages
    * Allow validating of forms from anywhere such as plugins
    * Added logic so modular pages are by default non-routable
    * Hide password input in `bin/grav newuser` command
1. [](#bugfix)
    * Fixed `Pages.all()` not returning modular pages
    * Fix for modular template types not getting found
    * Fix for `markdown_extra:` overriding `markdown:extra:` setting
    * Fix for multi-site routing
    * Fix for multi-lang page name error
    * Fixed a redirect loop in `URI` class
    * Fixed a potential error when `unsupported_inline_types` is empty
    * Correctly generate 2x retina image
    * Typo fixes in page publish/unpublish blueprint

# v0.9.40
## 08/31/2015

1. [](#new)
    * Added some new Twig filters: `defined`, `rtrim`, `ltrim`
    * Admin support for customizable page file name + template override
1. [](#improved)
    * Better message for incompatible/unsupported Twig template
    * Improved User blueprints with better help
    * Switched to composer **install** rather than **update** by default
    * Admin autofocus on page title
    * `.htaccess` hardening (`.htaccess` & `htaccess.txt`)
    * Cache safety checks for missing folders
1. [](#bugfix)
    * Fixed issue with unescaped `o` character in date formats

# v0.9.39
## 08/25/2015

1. [](#bugfix)
    * `Page.active()` not triggering on **homepage**
    * Fix for invalid session name in Opera browser

# v0.9.38
## 08/24/2015

1. [](#new)
    * Added `language` to **user** blueprint
    * Added translations to blueprints
    * New extending logic for blueprints
    * Blueprints are now loaded with Streams to allow for better overrides
    * Added new Symfony `dump()` method
1. [](#improved)
    * Catch YAML header parse exception so site doesn't die
    * Better `Page.parent()` logic
    * Improved GPM display layout
    * Tweaked default page layout
    * Unset route and slug for improved reliability of route changes
    * Added requirements to README.md
    * Updated various libraries
    * Allow use of custom page date field for dateRange collections
1. [](#bugfix)
    * Slug fixes with GPM
    * Unset plaintext password on save
    * Fix for trailing `/` not matching active children

# v0.9.37
## 08/12/2015

3. [](#bugfix)
    * Fixed issue when saving `header.process` in page forms via the **admin plugin**
    * Fixed error due to use of `set_time_limit` that might be disabled on some hosts

# v0.9.36
## 08/11/2015

1. [](#new)
    * Added a new `newuser` CLI command to create user accounts
    * Added `default` blueprint for all templates
    * Support `user` and `system` language translation merging
1. [](#improved)
    * Added isSymlink method in GPM to determine if Grav is symbolically linked or not
    * Refactored page recursing
    * Updated blueprints to use new toggles
    * Updated blueprints to use current date for date format fields
    * Updated composer.phar
    * Use sessions for admin even when disabled for site
    * Use `GRAV_ROOT` in session identifier

# v0.9.35
## 08/06/2015

1. [](#new)
    * Added `body_classes` field
    * Added `visiblity` toggle and help tooltips on new page form
    * Added new `Page.unsetRoute()` method to allow admin to regenerate the route
2. [](#improved)
    * User save no longer stores username each time
    * Page list form field now shows all pages except root
    * Removed required option from page title
    * Added configuration settings for running Nginx in sub directory
3. [](#bugfix)
    * Fixed deep translation merging
    * Fixed broken **metadata** merging with site defaults
    * Fixed broken **summary** field
    * Fixed broken robots field
    * Fixed GPM issue when using cURL, throwing an `Undefined offset: 1` exception
    * Removed duplicate hidden page `type` field

# v0.9.34
## 08/04/2015

1. [](#new)
    * Added new `cache_all` system setting + media `cache()` method
    * Added base languages configuration
    * Added property language to page to help plugins identify page language
    * New `Utils::arrayFilterRecursive()` method
2. [](#improved)
    * Improved Session handling to support site and admin independently
    * Allow Twig variables to be modified in other events
    * Blueprint updates in preparation for Admin plugin
    * Changed `Inflector` from static to object and added multi-language support
    * Support for admin override of a page's blueprints
3. [](#bugfix)
    * Removed unused `use` in `VideoMedium` that was causing error
    * Array fix in `User.authorise()` method
    * Fix for typo in `translations_fallback`
    * Fixed moving page to the root

# v0.9.33
## 07/21/2015

1. [](#new)
    * Added new `onImageMediumSaved()` event (useful for post-image processing)
    * Added `Vary: Accept-Encoding` option
2. [](#improved)
    * Multilang-safe delimiter position
    * Refactored Twig classes and added optional umask setting
    * Removed `pageinit()` timing
    * `Page->routable()` now takes `published()` state into account
    * Improved how page extension is set
    * Support `Language->translate()` method taking string and array
3. [](#bugfix)
    * Fixed `backup` command to include empty folders

# v0.9.32
## 07/14/2015

1. [](#new)
    * Detect users preferred language via `http_accept_language` setting
    * Added new `translateArray()` language method
2. [](#improved)
    * Support `en` translations by default for plugins & themes
    * Improved default generator tag
    * Minor language tweaks and fixes
3. [](#bugfix)
    * Fix for session active language and homepage redirects
    * Ignore root-level page rather than throwing error

# v0.9.31
## 07/09/2015

1. [](#new)
    * Added xml, json, css and js to valid media file types
2. [](#improved)
    * Better handling of unsupported media type downloads
    * Improved `bin/grav backup` command to mimic admin plugin location/name
3. [](#bugfix)
    * Critical fix for broken language translations
    * Fix for Twig markdown filter error
    * Safety check for download extension

# v0.9.30
## 07/08/2015

1. [](#new)
    * BIG NEWS! Extensive Multi-Language support is all new in 0.9.30!
    * Translation support via Twig filter/function and PHP method
    * Page specific default route
    * Page specific route aliases
    * Canonical URL route support
    * Added built-in session support
    * New `Page.rawRoute()` to get a consistent folder-based route to a page
    * Added option to always redirect to default page on alias URL
    * Added language safe redirect function for use in core and plugins
2. [](#improved)
    * Improved `Page.active()` and `Page.activeChild()` methods to support route aliases
    * Various spelling corrections in `.php` comments, `.md` and `.yaml` files
    * `Utils::startsWith()` and `Utils::endsWith()` now support needle arrays
    * Added a new timer around `pageInitialized` event
    * Updated jQuery library to v2.1.4
3. [](#bugfix)
    * In-page CSS and JS files are now handled properly
    * Fix for `enable_media_timestamp` not working properly

# v0.9.29
## 06/22/2015

1. [](#new)
    * New and improved Regex-powered redirect and route alias logic
    * Added new `onBuildPagesInitialized` event for memory critical or time-consuming plugins
    * Added a `setSummary()` method for pages
2. [](#improved)
    * Improved `MergeConfig()` logic for more control
    * Travis skeleton build trigger implemented
    * Set composer.json versions to stable versions where possible
    * Disabled `last_modified` and `etag` page headers by default (causing too much page caching)
3. [](#bugfix)
    * Preload classes during `bin/gpm selfupgrade` to avoid issues with updated classes
    * Fix for directory relative _down_ links

# v0.9.28
## 06/16/2015

1. [](#new)
    * Added method to set raw markdown on a page
    * Added ability to enabled system and page level `etag` and `last_modified` headers
2. [](#improved)
    * Improved image path processing
    * Improved query string handling
    * Optimization to image handling supporting URL encoded filenames
    * Use global `composer` when available rather than Grv provided one
    * Use `PHP_BINARY` constant rather than `php` executable
    * Updated Doctrine Cache library
    * Updated Symfony libraries
    * Moved `convertUrl()` method to Uri object
3. [](#bugfix)
    * Fix incorrect slug causing problems with CLI `uninstall`
    * Fix Twig runtime error with assets pipeline in sufolder installations
    * Fix for `+` in image filenames
    * Fix for dot files causing issues with page processing
    * Fix for Uri path detection on Windows platform
    * Fix for alternative media resolutions
    * Fix for modularTypes key properties

# v0.9.27
## 05/09/2015

1. [](#new)
    * Added new composer CLI command
    * Added page-level summary header overrides
    * Added `size` back for Media objects
    * Refactored Backup command in preparation for admin plugin
    * Added a new `parseLinks` method to Plugins class
    * Added `starts_with` and `ends_with` Twig filters
2. [](#improved)
    * Optimized install of vendor libraries for speed improvement
    * Improved configuration handling in preparation for admin plugin
    * Cache optimization: Don't cache Twig templates when you pass dynamic params
    * Moved `Utils::rcopy` to `Folder::rcopy`
    * Improved `Folder::doDelete`
    * Added check for required Curl in GPM
    * Updated included composer.phar to latest version
    * Various blueprint fixes for admin plugin
    * Various PSR and code cleanup tasks
3. [](#bugfix)
    * Fix issue with Gzip not working with `onShutDown()` event
    * Fix for URLs with trailing slashes
    * Handle condition where certain errors resulted in blank page
    * Fix for issue with theme name equal to base_url and asset pipeline
    * Fix to properly normalize font rewrite path
    * Fix for absolute URLs below the current page
    * Fix for `..` page references

# v0.9.26
## 04/24/2015

3. [](#bugfix)
    * Fixed issue with homepage routes failing with 'dirname' error

# v0.9.25
## 04/24/2015

1. [](#new)
    * Added support for E-Tag, Last-Modified, Cache-Control and Page-based expires headers
2. [](#improved)
    * Refactored media image handling to make it more flexible and support absolute paths
    * Refactored page modification check process to make it faster
    * User account improvements in preparation for admin plugin
    * Protect against timing attacks
    * Reset default system expires time to 0 seconds (can override if you need to)
3. [](#bugfix)
    * Fix issues with spaces in webroot when using `bin/grav install`
    * Fix for spaces in relative directory
    * Bug fix in collection filtering

# v0.9.24
## 04/15/2015

1. [](#new)
    * Added support for chunked downloads of Assets
    * Added new `onBeforeDownload()` event
    * Added new `download()` and `getMimeType()` methods to Utils class
    * Added configuration option for supported page types
    * Added assets and media timestamp options (off by default)
    * Added page expires configuration option
2. [](#bugfix)
    * Fixed issue with Nginx/Gzip and `ob_flush()` throwing error
    * Fixed assets actions on 'direct media' URLs
    * Fix for 'direct assets` with any parameters

# v0.9.23
## 04/09/2015

1. [](#bugfix)
    * Fix for broken GPM `selfupgrade` (Grav 0.9.21 and 0.9.22 will need to manually upgrade to this version)

# v0.9.22
## 04/08/2015

1. [](#bugfix)
    * Fix to normalize GRAV_ROOT path for Windows
    * Fix to normalize Media image paths for Windows
    * Fix for GPM `selfupgrade` when you are on latest version

# v0.9.21
## 04/07/2015

1. [](#new)
    * Major Media functionality enhancements: SVG, Animated GIF, Video support!
    * Added ability to configure default image quality in system configuration
    * Added `sizes` attributes for custom retina image breakpoints
2. [](#improved)
    * Don't scale @1x retina images
    * Add filter to Iterator class
    * Updated various composer packages
    * Various PSR fixes

# v0.9.20
## 03/24/2015

1. [](#new)
    * Added `addAsyncJs()` and `addDeferJs()` to Assets manager
    * Added support for extranal URL redirects
2. [](#improved)
    * Fix unpredictable asset ordering when set from plugin/system
    * Updated `nginx.conf` to ensure system assets are accessible
    * Ensure images are served as static files in Nginx
    * Updated vendor libraries to latest versions
    * Updated included composer.phar to latest version
3. [](#bugfix)
    * Fixed issue with markdown links to `#` breaking HTML

# v0.9.19
## 02/28/2015

1. [](#new)
    * Added named assets capability and bundled jQuery into Grav core
    * Added `first()` and `last()` to `Iterator` class
2. [](#improved)
    * Improved page modification routine to skip _dot files_
    * Only use files to calculate page modification dates
    * Broke out Folder iterators into their own classes
    * Various Sensiolabs Insight fixes
3. [](#bugfix)
    * Fixed `Iterator.nth()` method

# v0.9.18
## 02/19/2015

1. [](#new)
    * Added ability for GPM `install` to automatically install `_demo` content if found (w/backup)
    * Added ability for themes and plugins to have dependencies required to install via GPM
    * Added ability to override the system timezone rather than relying on server setting only
    * Added new Twig filter `random_string` for generating random id values
    * Added new Twig filter `markdown` for on-the-fly markdown processing
    * Added new Twig filter `absoluteUrl` to convert relative to absolute URLs
    * Added new `processTemplate()` method to Twig object for on-the-fly processing of twig template
    * Added `rcopy()` and `contains()` helper methods in Utils
2. [](#improved)
    * Provided new `param_sep` variable to better support Apache on Windows
    * Moved parsedown configuration into the trait
    * Added optional **deep-copy** option to `mergeConfig()` for plugins
    * Updated bundled `composer.phar` package
    * Various Sensiolabs Insight fixes - Silver level now!
    * Various PSR Fixes
3. [](#bugfix)
    * Fix for windows platforms not displaying installed themes/plugins via GPM
    * Fix page IDs not picking up folder-only pages

# v0.9.17
## 02/05/2015

1. [](#new)
    * Added **full HHVM support!** Get your speed on with Facebook's crazy fast PHP JIT compiler
2. [](#improved)
    * More flexible page summary control
    * Support **CamelCase** plugin and theme class names. Replaces dashes and underscores
    * Moved summary delimiter into `site.yaml` so it can be configurable
    * Various PSR fixes
3. [](#bugfix)
     * Fix for `mergeConfig()` not falling back to defaults
     * Fix for `addInlineCss()` and `addInlineJs()` Assets not working between Twig tags
     * Fix for Markdown adding HTML tags into inline CSS and JS

# v0.9.16
## 01/30/2015

1. [](#new)
    * Added **Retina** and **Responsive** image support via Grav media and `srcset` image attribute
    * Added image debug option that overlays responsive resolution
    * Added a new image cache stream
2. [](#improved)
    * Improved the markdown Lightbox functionality to better mimic Twig version
    * Fullsize Lightbox can now have filters applied
    * Added a new `mergeConfig()` method to Plugin class to merge system + page header configuration
    * Added a new `disable()` method to Plugin class to programmatically disable a plugin
    * Updated Parsedown and Parsedown Extra to address bugs
    * Various PSR fixes
3. [](#bugfix)
     * Fix bug with image dispatch in traditionally _non-routable_ pages
     * Fix for markdown link not working on non-current pages
     * Fix for markdown images not being found on homepage

# v0.9.15
## 01/23/2015

3. [](#bugfix)
     * Typo in video mime types
     * Fix for old `markdown_extra` system setting not getting picked up
     * Fix in regex for Markdown links with numeric values in path
     * Fix for broken image routing mechanism that got broken at some point
     * Fix for markdown images/links in pages with page slug override

# v0.9.14
## 01/23/2015

1. [](#new)
    * Added **GZip** support
    * Added multiple configurations via `setup.php`
    * Added base structure for unit tests
    * New `onPageContentRaw()` plugin event that processes before any page processing
    * Added ability to dynamically set Metadata on page
    * Added ability to dynamically configure Markdown processing via Parsedown options
2. [](#improved)
    * Refactored `page.content()` method to be more flexible and reliable
    * Various updates and fixes for streams resulting in better multi-site support
    * Updated Twig, Parsedown, ParsedownExtra, DoctrineCache libraries
    * Refactored Parsedown trait
    * Force modular pages to be non-visible in menus
    * Moved RewriteBase before Exploits in `.htaccess`
    * Added standard video formats to Media support
    * Added priority for inline assets
    * Check for uniqueness when adding multiple inline assets
    * Improved support for Twig-based URLs inside Markdown links and images
    * Improved Twig `url()` function
3. [](#bugfix)
    * Fix for HTML entities quotes in Metadata values
    * Fix for `published` setting to have precedent of `publish_date` and `unpublish_date`
    * Fix for `onShutdown()` events not closing connections properly in **php-fpm** environments

# v0.9.13
## 01/09/2015

1. [](#new)
    * Added new published `true|false` state in page headers
    * Added `publish_date` in page headers to automatically publish page
    * Added `unpublish_date` in page headers to automatically unpublish page
    * Added `dateRange()` capability for collections
    * Added ability to dynamically control Cache lifetime programmatically
    * Added ability to sort by anything in the page header. E.g. `sort: header.taxonomy.year`
    * Added various helper methods to collections: `copy, nonVisible, modular, nonModular, published, nonPublished, nonRoutable`
2. [](#improved)
    * Modified all Collection methods so they can be chained together: `$collection->published()->visible()`
    * Set default Cache lifetime to default of 1 week (604800 seconds) - was infinite
    * House-cleaning of some unused methods in Pages object
3. [](#bugfix)
    * Fix `uninstall` GPM command that was broken in last release
    * Fix for intermittent `undefined index` error when working with Collections
    * Fix for date of some pages being set to incorrect future timestamps

# v0.9.12
## 01/06/2015

1. [](#new)
    * Added an all-access robots.txt file for search engines
    * Added new GPM `uninstall` command
    * Added support for **in-page** Twig processing in **modular** pages
    * Added configurable support for `undefined` Twig functions and filters
2. [](#improved)
    * Fall back to default `.html` template if error occurs on non-html pages
    * Added ability to have PSR-1 friendly plugin names (CamelCase, no-dashes)
    * Fix to `composer.json` to deter API rate-limit errors
    * Added **non-exception-throwing** handler for undefined methods on `Medium` objects
3. [](#bugfix)
    * Fix description for `self-upgrade` method of GPM command
    * Fix for incorrect version number when performing GPM `update`
    * Fix for argument description of GPM `install` command
    * Fix for recalcitrant CodeKit mac application

# v0.9.11
## 12/21/2014

1. [](#new)
    * Added support for simple redirects as well as routes
2. [](#improved)
    * Handle Twig errors more cleanly
3. [](#bugfix)
    * Fix for error caused by invalid or missing user agent string
    * Fix for directory relative links and URL fragments (#pagelink)
    * Fix for relative links with no subfolder in `base_url`

# v0.9.10
## 12/12/2014

1. [](#new)
    * Added Facebook-style `nicetime` date Twig filter
2. [](#improved)
    * Moved `clear-cache` functionality into Cache object required for Admin plugin
3. [](#bugfix)
    * Fix for undefined index with previous/next buttons

# v0.9.9
## 12/05/2014

1. [](#new)
    * Added new `@page` collection type
    * Added `ksort` and `contains` Twig filters
    * Added `gist` Twig function
2. [](#improved)
    * Refactored Page previous/next/adjacent functionality
    * Updated to Symfony 2.6 for yaml/console/event-dispatcher libraries
    * More PSR code fixes
3. [](#bugfix)
    * Fix for over-escaped apostrophes in YAML

# v0.9.8
## 12/01/2014

1. [](#new)
    * Added configuration option to set default lifetime on cache saves
    * Added ability to set HTTP status code from page header
    * Implemented simple wild-card custom routing
2. [](#improved)
    * Fixed elusive double load to fully cache issue (crossing fingers...)
    * Ensure Twig tags are treated as block items in markdown
    * Removed some older deprecated methods
    * Ensure onPageContentProcessed() event only fires when not cached
    * More PSR code fixes
3. [](#bugfix)
    * Fix issue with miscalculation of blog separator location `===`

# v0.9.7
## 11/24/2014

1. [](#improved)
    * Nginx configuration updated
    * Added gitter.im badge to README
    * Removed `set_time_limit()` and put checks around `ignore_user_abort`
    * More PSR code fixes
2. [](#bugfix)
    * Fix issue with non-valid asset path showing up when they shouldn't
    * Fix for JS asset pipeline and scripts that don't end in `;`
    * Fix for schema-based markdown URLs broken routes (eg `mailto:`)

# v0.9.6
## 11/17/2014

1. [](#improved)
    * Moved base_url variables into Grav container
    * Forced media sorting to use natural sort order by default
    * Various PSR code tidying
    * Added filename, extension, thumb to all medium objects
2. [](#bugfix)
    * Fix for infinite loop in page.content()
    * Fix hostname for configuration overrides
    * Fix for cached configuration
    * Fix for relative URLs in markdown on installs with no base_url
    * Fix for page media images with uppercase extension

# v0.9.5
## 11/09/2014

1. [](#new)
    * Added quality setting to medium for compression configuration of images
    * Added new onPageContentProcessed() event that is post-content processing but pre-caching
2. [](#improved)
    * Added support for AND and OR taxonomy filtering.  AND by default (was OR)
    * Added specific clearing options for CLI clear-cache command
    * Moved environment method to URI so it can be accessible in plugins and themes
    * Set Grav's output variable to public so it can be manipulated in onOutputGenerated event
    * Updated vendor libraries to latest versions
    * Better handing of 'home' in active menu state detection
    * Various PSR code tidying
    * Improved some error messages and notices
3. [](#bugfix)
    * Force route rebuild when configuration changes
    * Fix for 'installed undefined' error in CLI versions command
    * Do not remove the JSON/Text error handlers
    * Fix for supporting inline JS and CSS when Asset pipeline enabled
    * Fix for Data URLs in CSS being badly formed
    * Fix Markdown links with fragment and query elements

# v0.9.4
## 10/29/2014

1. [](#new)
    * New improved Debugbar with messages, timing, config, twig information
    * New exception handling system utilizing Whoops
    * New logging system utilizing Monolog
    * Support for auto-detecting environment configuration
    * New version command for CLI
    * Integrate Twig dump() calls into Debugbar
2. [](#improved)
    * Selfupgrade now clears cache on successful upgrade
    * Selfupgrade now supports files without extensions
    * Improved error messages when plugin is missing
    * Improved security in .htaccess
    * Support CSS/JS/Image assets in vendor/system folders via .htaccess
    * Add support for system timers
    * Improved and optimized configuration loading
    * Automatically disable Debugbar on non-HTML pages
    * Disable Debugbar by default
3. [](#bugfix)
    * More YAML blueprint fixes
    * Fix potential double // in assets
    * Load debugger as early as possible

# v0.9.3
## 10/09/2014

1. [](#new)
    * GPM (Grav Package Manager) Added
    * Support for multiple Grav configurations
    * Dynamic media support via URL
    * Added inlineCss and inlineJs support for Assets
2. [](#improved)
    * YAML caching for increased performance
    * Use stream wrapper in pages, plugins and themes
    * Switched to RocketTheme toolbox for some core functionality
    * Renamed `setup` CLI command to `sandbox`
    * Broke cache types out into multiple directories in the cache folder
    * Removed vendor libs from github repository
    * Various PSR cleanup of code
    * Various Blueprint updates to support upcoming admin plugin
    * Added ability to filter page children for normal/modular/all
    * Added `sort_by_key` twig filter
    * Added `visible()` and `routable()` filters to page collections
    * Use session class in shutdown process
    * Improvements to modular page loading
    * Various code cleanup and optimizations
3. [](#bugfix)
    * Fixed file checking not updating the last modified time. For real this time!
    * Switched debugger to PRODUCTION mode by default
    * Various fixes in URI class for increased reliability

# v0.9.2
## 09/15/2014

1. [](#new)
    * New flexible site and page metadata support including ObjectGraph and Facebook
    * New method to get user IP address in URI object
    * Added new onShutdown() event that fires after connection is closed for Async features
2. [](#improved)
    * Skip assets pipeline minify on Windows platforms by default due to PHP issue 47689
    * Fixed multiple level menus not highlighting correctly
    * Updated some blueprints in preparation for admin plugin
    * Fail gracefully when theme does not exist
    * Add stream support into ResourceLocator::addPath()
    * Separate themes from plugins, add themes:// stream and onTask events
    * Added barDump() to Debugger
    * Removed stray test page
    * Override modified only if a non-markdown file was modified
    * Added assets attributes support
    * Auto-run composer install when running the Grav CLI
    * Vendor folder removed from repository
    * Minor configuration performance optimizations
    * Minor debugger performance optimizations
3. [](#bugfix)
    * Fix url() twig function when Grav isn't installed at root
    * Workaround for PHP bug 52065
    * Fixed getList() method on Pages object that was not working
    * Fix for open_basedir error
    * index.php now warns if not running on PHP 5.4
    * Removed memcached option (redundant)
    * Removed memcache from auto setup, added memcache server configuration option
    * Fix broken password validation
    * Back to proper PSR-4 Autoloader

# v0.9.1
## 09/02/2014

1. [](#new)
    * Added new `theme://` PHP stream for current theme
2. [](#improved)
    * Default to new `file` modification checking rather than `folder`
    * Added support for various markdown link formats to convert to Grav-friendly URLs
    * Moved configure() from Theme to Themes class
    * Fix autoloading without composer update -o
    * Added support for Twig url method
    * Minor code cleanup
3. [](#bugfix)
    * Fixed issue with page changes not being picked up
    * Fixed Minify to provide `@supports` tag compatibility
    * Fixed ResourceLocator not working with multiple paths
    * Fixed issue with Markdown process not stripping LFs
    * Restrict file type extensions for added security
    * Fixed template inheritance
    * Moved Browser class to proper location

# v0.9.0
## 08/25/2014

1. [](#new)
    * Addition of Dependency Injection Container
    * Refactored plugins to use Symfony Event Dispatcher
    * New Asset Manager to provide unified management of JavaScript and CSS
    * Asset Pipelining to provide unification, minify, and optimization of JavaScript and CSS
    * Grav Media support directly in Markdown syntax
    * Additional Grav Generator meta tag in default themes
    * Added support for PHP Stream Wrapper for resource location
    * Markdown Extra support
    * Browser object for fast browser detection
2. [](#improved)
    * PSR-4 Autoloader mechanism
    * Tracy Debugger new `detect` option to detect running environment
    * Added new `random` collection sort option
    * Make media images progressive by default
    * Additional URI filtering for improved security
    * Safety checks to ensure PHP 5.4.0+
    * Move to Slidebars side navigation in default Antimatter theme
    * Updates to `.htaccess` including section on `RewriteBase` which is needed for some hosting providers
3. [](#bugfix)
    * Fixed issue when installing in an apache userdir (~username) folder
    * Various mobile CSS issues in default themes
    * Various minor bug fixes


# v0.8.0
## 08/13/2014

1. [](#new)
    * Initial Release<|MERGE_RESOLUTION|>--- conflicted
+++ resolved
@@ -1,13 +1,9 @@
 # v1.7.11
 ## mm/dd/2021
 
-<<<<<<< HEAD
-1. [](#bugfix)
+1. [](#improved)
+    * Better GPM detection of unauthorized installations
     * Fixed nxinx appending repeating `?url=` in some redirects
-=======
-1. [](#improved)
-    * Better GPM detection of unauthorized installations
->>>>>>> e0fc8326
 
 # v1.7.10
 ## 04/06/2021
