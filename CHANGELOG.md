--- conflicted
+++ resolved
@@ -1,4 +1,3 @@
-<<<<<<< HEAD
 # v1.7.0-rc.16
 ## mm/dd/2020
 
@@ -444,7 +443,8 @@
     * Added support for Twig 2.11 (compatible with Twig 1.40+)
     * Optimization: Initialize debugbar only after the configuration has been loaded
     * Optimization: Combine some early Grav processors into a single one
-=======
+
+
 # v1.6.27
 ## 09/01/2020
 
@@ -452,7 +452,6 @@
     * Right trim route for safety
     * Use the proper ellipsis for summary [#2939](https://github.com/getgrav/grav/pull/2939)
     * Left pad schedule times with zeros [#2921](https://github.com/getgrav/grav/pull/2921)
->>>>>>> ec9dd14c
 
 # v1.6.26
 ## 06/08/2020
