--- conflicted
+++ resolved
@@ -5,11 +5,8 @@
     * `FormInterface` now implements `RenderInterface` 
     * Added new `FormInterface::getTask()` method which reads the task from `form.task` in the blueprint 
 1. [](#bugfix)
-<<<<<<< HEAD
     * Rollback `redirect_default_route` logic as it has issues with multilang [#2459](https://github.com/getgrav/grav/issues/2459)
-=======
     * Fixed bug in text field filtering: return empty string if value isn't a string or number
->>>>>>> 88221252
     
 # v1.6.5
 ## 04/15/2019
