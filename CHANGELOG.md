--- conflicted
+++ resolved
@@ -1,4 +1,3 @@
-<<<<<<< HEAD
 # v1.6.0-beta.7
 ## mm/dd/2018
 
@@ -107,13 +106,12 @@
 1. [](#improved)
     * Doctrine filecache is now namespaced with prefix to support purging
     * Register all page types into `blueprint://pages` stream
-=======
+
 # v1.5.6
 ## mm/dd/2018
 
 1. [](#improved)
     * Improved user serialization to use less memory in the session
->>>>>>> 708c79ce
 
 # v1.5.5
 ## 11/12/2018
