--- conflicted
+++ resolved
@@ -1,5 +1,5 @@
-# v1.1.0-beta.1
-## 04/20/2016
+# v1.1.0
+## XX/XX/2016
 
 1. [](#new)
     * **Blueprint Improvements**: The main improvements to Grav take the form of a major rewrite of our blueprint functionality. Blueprints are an essential piece of functionality within Grav that helps define configuration fields. These allow us to create a definition of a form field that can be rendered in the administrator plugin and allow the input, validation, and storage of values into the various configuration and page files that power Grav. Grav 1.0 had extensive support for building and extending blueprints, but Grav 1.1 takes this even further and adds improvements to our existing system.
@@ -13,11 +13,8 @@
     * **Validation Rules**: You can now define a custom blueprint-level validation rule and assign this rule to a form field.
     * **Custom Form Field Types**: This advanced new functionality allows you to create a custom field type via a new plugin event called getFormFieldTypes(). This allows you to provide extra functionality or instructions on how to handle the form form field.
     * **GPM Versioning**: A new feature that we have wanted to add to our GPM package management system is the ability to control dependencies by version. We have opted to use a syntax very similar to the Composer Package Manager that is already familiar to most PHP developers. This new versioning system allows you to define specific minimum version requirements of dependent packages within Grav. This should ensure that we have less (hopefully none!) issues when you update one package that also requires a specific minimum version of another package. The admin plugin for example may have an update that requires a specific version of Grav itself.
-<<<<<<< HEAD
     * **GPM Testing Channel**: GPM repository now comes with both a `stable` and `testing` channel. A new setting in `system.gpm.release` allow to switch between the two channels. Developers will be able to decide whether their resource is going to be in a pre-release state or stable. Only users who switch to the **testing** channel will be able to install a pre-release version.
-=======
     * **GPM Events**: Packages (plugins and themes) can now add event handlers to hook in the package GPM events: install, update, uninstall. A package can listen for events before and after each of these events, and can execute any PHP code, and optionally halt the procedure or return a message.
->>>>>>> 5adff355
     * Refactor of the process chain breaking out `Processors` into individual classes to allow for easier modification and addition. Thanks to toovy for this work. - [#745](https://github.com/getgrav/grav/pull/745)
     * Added multipart downloads, resumable downloads, download throttling, and video streaming in the `Utils::download()` method.
     * Added optional config to allow Twig processing in page frontmatter - [#788](https://github.com/getgrav/grav/pull/788)
