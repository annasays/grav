<<<<<<< HEAD
# v1.6.0-beta.6
## mm/dd/2018

1. [](#new)
    * Added `CsvFormatter` and `CsvFile` classes
    * Register theme prefixes as namespaces in Twig [#2210](https://github.com/getgrav/grav/pull/2210)
    * Added `$grav->setup()` to simplify CLI and custom access points
1. [](#improved)
    * Support negotiated content types set via the Request `Accept:` header
    * Support negotiated language types set via the Request `Accept-Language:` header
    * Allow custom Flex form views
    * Cleaned up and sorted the Service `idMap`
    * Propogate error code between 400 and 600 for production sites [#2181](https://github.com/getgrav/grav/pull/2181)
1. [](#bugfix)
    * Fixed `Uri::hasStandardPort()` to support reverse proxy configurations [#1786](https://github.com/getgrav/grav/issues/1786)
    * Use `append_url_extension` from page header to set template format if set [#2604](https://github.com/getgrav/grav/pull/2064)
    * Remove hardcoded `302` when redirecting trailing slash [#2155](https://github.com/getgrav/grav/pull/2155)
    * Fixed some bugs in environment selection

# v1.6.0-beta.5
## 11/05/2018

1. [](#new)
    * Added PSR-7 and PSR-15 classes
    * Added `Grav\Framework\DI\Container` class
    * Added `Grav\Framework\RequestHandler\RequestHandler` class
    * Added `Page::httpResponseCode()` and `Page::httpHeaders()` methods
1. [](#improved)
    * Updated `Grav` container object to implement PSR-11 `ContainerInterface`
    * Updated Grav `Processor` classes to implement PSR-15 `MiddlewareInterface`
    * Make `Data` class to extend `JsonSerializable`
    * Modified debugger icon to use retina space-dude version
    * Added missing `Video::preload()` method
    * Set session name based on `security.salt` rather than `GRAV_ROOT` [#2242](https://github.com/getgrav/grav/issues/2242)
    * Added option to configure list of `xss_invalid_protocols` in `Security` config [#2250](https://github.com/getgrav/grav/issues/2250)
    * Smarter `security.salt` checking now we use `security.yaml` for other options
    * Merged Grav 1.5.4 fixes in

# v1.6.0-beta.4
## 10/24/2018

1. [](#new)
    * Added new system config option to `pages.hide_empty_folders` if a folder has no valid `.md` file available. Default behavior is `false` for compatibility.
    * Added new system config option for `languages.pages_fallback_only` forcing only 'fallback' to find page content through supported languages, default behavior is to display any language found if active language is missing
    * Added `Utils::arrayFlattenDotNotation()` and `Utils::arrayUnflattenDotNotation()` helper methods
1. [](#improved)
    * Added apcu autoloader optimization
    * Additional helper methods in `Language`, `Languages`, and `LanguageCodes` classes
1. [](#bugfix)
    * Use login provider User avatar if set
    * Fixed `Folder::doDelete($folder, false)` removing symlink when it should not

# v1.6.0-beta.3
## 10/15/2018

1. [](#improved)
    * Call `onFatalException` event also on internal PHP errors
    * Built-in PHP Webserver: log requests before handling them
1. [](#bugfix)
    * Grav 1.6: Scheduler Fallback for never runs and Windows support [#2202](https://github.com/getgrav/grav/pull/2202)

# v1.6.0-beta.2
## 10/09/2018

1. [](#new)
    * Added Flex support for custom media tasks
1. [](#improved)
    * Added support for syslog and syslog facility logging (default: 'file')
    * Improved usability of `System` configuration blueprint with side-tabs
1. [](#bugfix)
    * Fixed asset manager to not add empty assets when they don't exist in the filesystem
    * Regression: Fixed asset manager methods with default legacy attributes
    * Update `script` and `style` Twig tags to use the new `Assets` classes
    * Fixed asset pipeline to rewrite remote URLs as well as local [#2216](https://github.com/getgrav/grav/issues/2216)

# v1.6.0-beta.1
## 10/01/2018

1. [](#new)
    * Set minimum requirements to [PHP 7.1.3](https://getgrav.org/blog/raising-php-requirements-2018)
    * New `Scheduler` functionality for periodic jobs
    * New `Backup` functionality with multiple backup profiles and scheduler integration
    * Refactored `Assets Manager` to be more powerful and flexible
    * Updated Doctrine Collections to 1.5
    * Updated Doctrine Cache to 1.8
    * Updated Symfony Components to 4.1
    * Added a new Deferred Twig extension to allow adding content to Twig blocks after render
    * Added new Cache purge functionality old cache manually via CLI/Admin as well as scheduler integration
    * Added new `{% throw 404 'Not Found' %}` twig tag (with custom code/message)
    * Added `Grav\Framework\File` classes for handling YAML, Markdown, JSON, INI and PHP serialized files
    * Added `Grav\Framework\Collection\AbstractIndexCollection` class
    * Added `Grav\Framework\Object\ObjectIndex` class
    * Added `Grav\Framework\Flex` classes
    * Added support for hiding form fields in blueprints by using dynamic property like `security@: admin.foobar`, `scope@: object` or `scope-ignore@: object` to any field
1. [](#improved)
    * Doctrine filecache is now namespaced with prefix to support purging
    * Register all page types into `blueprint://pages` stream
=======
# v1.5.5
## 11/12/2018

1. [](#new)
    * Register theme prefixes as namespaces in Twig [#2210](https://github.com/getgrav/grav/pull/2210)
1. [](#improved)
    * Propogate error code between 400 and 600 for production sites [#2181](https://github.com/getgrav/grav/pull/2181)
1. [](#bugfix)
    * Remove hardcoded `302` when redirecting trailing slash [#2155](https://github.com/getgrav/grav/pull/2155)
>>>>>>> 59ccd662

# v1.5.4
## 11/05/2018

1. [](#improved)
    * Updated default page `index.md` with some consistency fixes [#2245](https://github.com/getgrav/grav/pull/2245)
1. [](#bugfix)
    * Fixed fatal error if calling `$session->invalidate()` when there's no active session
    * Fixed typo in media.yaml for `webm` extension [#2220](https://github.com/getgrav/grav/pull/2220)
    * Fixed markdown processing for telephone links [#2235](https://github.com/getgrav/grav/pull/2235)

# v1.5.3
## 10/08/2018

1. [](#new)
    * Added `Utils::getMimeByFilename()`, `Utils::getMimeByLocalFile()` and `Utils::checkFilename()` methods
    * Added configurable dangerous upload extensions in `security.yaml`
1. [](#improved)
    * Updated vendor libraries to latest

# v1.5.2
## 10/01/2018

1. [](#new)
    * Added new `Security` class for Grav security functionality including XSS checks
    * Added new `bin/grav security` command to scan for security issues
    * Added new `xss()` Twig function to allow for XSS checks on strings and arrays
    * Added `onHttpPostFilter` event to allow plugins to globally clean up XSS in the forms and tasks
    * Added `Deprecated` tab to DebugBar to catch future incompatibilities with later Grav versions
    * Added deprecation notices for features which will be removed in Grav 2.0
1. [](#improved)
    * Updated vendor libraries to latest
1. [](#bugfix)
    * Allow `$page->slug()` to be called before `$page->init()` without breaking the page
    * Fix for `Page::translatedLanguages()` to use routes always [#2163](https://github.com/getgrav/grav/issues/2163)
    * Fixed `nicetime()` twig function
    * Allow twig tags `{% script %}`, `{% style %}` and `{% switch %}` to be placed outside of blocks
    * Session expires in 30 mins independent from config settings [login#178](https://github.com/getgrav/grav-plugin-login/issues/178)

# v1.5.1
## 08/23/2018

1. [](#new)
    * Added static `Grav\Common\Yaml` class which should be used instead of `Symfony\Component\Yaml\Yaml`
1. [](#improved)
    * Updated deprecated Twig code so it works in both in Twig 1.34+ and Twig 2.4+
    * Switched to new Grav Yaml class to support Native + Fallback YAML libraries
1. [](#bugfix)
    * Broken handling of user folder in Grav URI object [#2151](https://github.com/getgrav/grav/issues/2151)

# v1.5.0
## 08/17/2018

1. [](#new)
    * Set minimum requirements to [PHP 5.6.4](https://getgrav.org/blog/raising-php-requirements-2018)
    * Updated Doctrine Collections to 1.4
    * Updated Symfony Components to 3.4 (with compatibility mode to fall back to Symfony YAML 2.8)
    * Added `Uri::method()` to get current HTTP method (GET/POST etc)
    * `FormatterInterface`: Added `getSupportedFileExtensions()` and `getDefaultFileExtension()` methods
    * Added option to disable `SimpleCache` key validation
    * Added support for multiple repo locations for `bin/grav install` command
    * Added twig filters for casting values: `|string`, `|int`, `|bool`, `|float`, `|array`
    * Made `ObjectCollection::matching()` criteria expressions to behave more like in Twig
    * Criteria: Added support for `LENGTH()`, `LOWER()`, `UPPER()`, `LTRIM()`, `RTRIM()` and `TRIM()`
    * Added `Grav\Framework\File\Formatter` classes for encoding/decoding YAML, Markdown, JSON, INI and PHP serialized strings
    * Added `Grav\Framework\Session` class to replace `RocketTheme\Toolbox\Session\Session`
    * Added `Grav\Common\Media` interfaces and trait; use those in `Page` and `Media` classes
    * Added `Grav\Common\Page` interface to allow custom page types in the future
    * Added setting to disable sessions from the site [#2013](https://github.com/getgrav/grav/issues/2013)
    * Added new `strict_mode` settings in `system.yaml` for compatibility
1. [](#improved)
    * Improved `Utils::url()` to support query strings
    * Display better exception message if Grav fails to initialize
    * Added `muted` and `playsinline` support to videos [#2124](https://github.com/getgrav/grav/pull/2124)
    * Added `MediaTrait::clearMediaCache()` to allow cache to be cleared
    * Added `MediaTrait::getMediaCache()` to allow custom caching
    * Improved session handling, allow all session configuration options in `system.session.options`
1. [](#bugfix)
    * Fix broken form nonce logic [#2121](https://github.com/getgrav/grav/pull/2121)
    * Fixed issue with uppercase extensions and fallback media URLs [#2133](https://github.com/getgrav/grav/issues/2133)
    * Fixed theme inheritance issue with `camel-case` that includes numbers [#2134](https://github.com/getgrav/grav/issues/2134)
    * Typo in demo typography page [#2136](https://github.com/getgrav/grav/pull/2136)
    * Fix for incorrect plugin order in debugger panel
    * Made `|markdown` filter HTML safe
    * Fixed bug in `ContentBlock` serialization
    * Fixed `Route::withQueryParam()` to accept array values
    * Fixed typo in truncate function [#1943](https://github.com/getgrav/grav/issues/1943)
    * Fixed blueprint field validation: Allow numeric inputs in text fields

# v1.4.8
## 07/31/2018

1. [](#improved)
    * Add Grav version to debug bar messages tab [#2106](https://github.com/getgrav/grav/pull/2106)
    * Add Nginx config for ddev project to `webserver-configs` [#2117](https://github.com/getgrav/grav/pull/2117)
    * Vendor library updates
1. [](#bugfix)
    * Don't allow `null` to be set as Page content

# v1.4.7
## 07/13/2018

1. [](#improved)
    * Use `getFilename` instead of `getBasename` [#2087](https://github.com/getgrav/grav/issues/2087)
1. [](#bugfix)
    * Fix for modular page preview [#2066](https://github.com/getgrav/grav/issues/2066)
    * `Page::routeCanonical()` should be string not array [#2069](https://github.com/getgrav/grav/issues/2069)

# v1.4.6
## 06/20/2018

1. [](#improved)
    * Manually re-added the improved SSL off-loading that was lost with Grav v1.4.0 merge [#1888](https://github.com/getgrav/grav/pull/1888)
    * Handle multibyte strings in `truncateLetters()` [#2007](https://github.com/getgrav/grav/pull/2007)
    * Updated robots.txt to include `/user/images/` folder [#2043](https://github.com/getgrav/grav/pull/2043)
    * Add getter methods for original and action to the Page object [#2005](https://github.com/getgrav/grav/pull/2005)
    * Modular template extension follows the master page extension [#2044](https://github.com/getgrav/grav/pull/2044)
    * Vendor library updates
1. [](#bugfix)
    * Handle `errors.display` system property better in admin plugin [admin#1452](https://github.com/getgrav/grav-plugin-admin/issues/1452)
    * Fix classes on non-http based protocol links [#2034](https://github.com/getgrav/grav/issues/2034)
    * Fixed crash on IIS (Windows) with open_basedir in effect [#2053](https://github.com/getgrav/grav/issues/2053)
    * Fixed incorrect routing with setup.php based base [#1892](https://github.com/getgrav/grav/issues/1892)
    * Fixed image resource memory deallocation [#2045](https://github.com/getgrav/grav/pull/2045)
    * Fixed issue with Errors `display:` option not handling integers properly [admin#1452](https://github.com/getgrav/grav-plugin-admin/issues/1452)

# v1.4.5
## 05/15/2018

1. [](#bugfix)
    * Fixed an issue with some users getting **2FA** prompt after upgrade [admin#1442](https://github.com/getgrav/grav-plugin-admin/issues/1442)
    * Do not crash when generating URLs with arrays as parameters [#2018](https://github.com/getgrav/grav/pull/2018)
    * Utils::truncateHTML removes whitespace when generating summaries [#2004](https://github.com/getgrav/grav/pull/2004)

# v1.4.4
## 05/11/2018

1. [](#new)
    * Added support for `Uri::post()` and `Uri::getConentType()`
    * Added a new `Medium:thumbnailExists()` function [#1966](https://github.com/getgrav/grav/issues/1966)
    * Added `authorized` support for 2FA
1. [](#improved)
    * Added default configuration for images [#1979](https://github.com/getgrav/grav/pull/1979)
    * Added dedicated PHPUnit assertions [#1990](https://github.com/getgrav/grav/pull/1990)
1. [](#bugfix)
    * Use `array_key_exists` instead of `in_array + array_keys` [#1991](https://github.com/getgrav/grav/pull/1991)
    * Fixed an issue with `custom_base_url` always causing 404 errors
    * Improve support for regex redirects with query and params [#1983](https://github.com/getgrav/grav/issues/1983)
    * Changed collection-based date sorting to `SORT_REGULAR` for better server compatibility [#1910](https://github.com/getgrav/grav/issues/1910)
    * Fix hardcoded string in modular blueprint [#1933](https://github.com/getgrav/grav/pull/1993)

# v1.4.3
## 04/12/2018

1. [](#new)
    * moved Twig `sortArrayByKey` logic into `Utils::` class
1. [](#improved)
    * Rolled back Parsedown library to stable `1.6.4` until a better solution for `1.8.0` compatibility can fe found
    * Updated vendor libraries to latest versions
1. [](#bugfix)
    * Fix for bad reference to `ZipArchive` in `GPM::Installer`

# v1.4.2
## 03/21/2018

1. [](#new)
    * Added new `|nicefilesize` Twig filter for pretty file (auto converts to bytes, kB, MB, GB, etc)
    * Added new `regex_filter()` Twig function to values in arrays
1. [](#improved)
    * Added bosnian to lang codes [#1917](﻿https://github.com/getgrav/grav/issues/1917)
    * Improved Zip extraction error codes [#1922](﻿https://github.com/getgrav/grav/issues/1922)
1. [](#bugfix)
    * Fixed an issue with Markdown Video and Audio that broke after Parsedown 1.7.0 Security updates [#1924](﻿https://github.com/getgrav/grav/issues/1924)
    * Fix for case-sensitive page metadata [admin#1370](https://github.com/getgrav/grav-plugin-admin/issues/1370)
    * Fixed missing composer requirements for the new `Grav\Framework\Uri` classes
    * Added missing PSR-7 vendor library required for URI additions in Grav 1.4.0

# v1.4.1
## 03/11/2018

1. [](#bugfix)
    * Fixed session timing out because of session cookie was not being sent

# v1.4.0
## 03/09/2018

1. [](#new)
    * Added `Grav\Framework\Uri` classes extending PSR-7 `HTTP message UriInterface` implementation
    * Added `Grav\Framework\Route` classes to allow route/link manipulation
    * Added `$grav['uri]->getCurrentUri()` method to get `Grav\Framework\Uri\Uri` instance for the current URL
    * Added `$grav['uri]->getCurrentRoute()` method to get `Grav\Framework\Route\Route` instance for the current URL
    * Added ability to have `php` version dependencies in GPM assets
    * Added new `{% switch %}` twig tag for more elegant if statements
    * Added new `{% markdown %}` twig tag
    * Added **Route Overrides** to the default page blueprint
    * Added new `Collection::toExtendedArray()` method that's particularly useful for Json output of data
    * Added new `|yaml_encode` and `|yaml_decode` Twig filter to convert to and from YAML
    * Added new `read_file()` Twig function to allow you to load and display a file in Twig (Supports streams and regular paths)
    * Added a new `Medium::exists()` method to check for file existence
    * Moved Twig `urlFunc()` to `Utils::url()` as its so darn handy
    * Transferred overall copyright from RocketTheme, LLC, to Trilby Media LLC
    * Added `theme_var`, `header_var` and `body_class` Twig functions for themes
    * Added `Grav\Framework\Cache` classes providing PSR-16 `Simple Cache` implementation
    * Added `Grav\Framework\ContentBlock` classes for nested HTML blocks with CSS/JS assets
    * Added `Grav\Framework\Object` classes for creating collections of objects
    * Added `|nicenumber` Twig filter
    * Added `{% try %} ... {% catch %} Error: {{ e.message }} {% endcatch %}` tag to allow basic exception handling inside Twig
    * Added `{% script %}` and `{% style %}` tags for Twig templates
    * Deprecated GravTrait
1. [](#improved)
    * Improved `Session` initialization
    * Added ability to set a `theme_var()` option in page frontmatter
    * Force clearing PHP `clearstatcache` and `opcache-reset` on `Cache::clear()`
    * Better `Page.collection()` filtering support including ability to have non-published pages in collections
    * Stopped Chrome from auto-completing admin user profile form [#1847](https://github.com/getgrav/grav/issues/1847)
    * Support for empty `switch` field like a `checkbox`
    * Made `modular` blueprint more flexible
    * Code optimizations to `Utils` class [#1830](https://github.com/getgrav/grav/pull/1830)
    * Objects: Add protected function `getElement()` to get serialized value for a single property
    * `ObjectPropertyTrait`: Added protected functions `isPropertyLoaded()`, `offsetLoad()`, `offsetPrepare()` and `offsetSerialize()`
    * `Grav\Framework\Cache`: Allow unlimited TTL
    * Optimizations & refactoring to the test suite [#1779](https://github.com/getgrav/grav/pull/1779)
    * Slight modification of Whoops error colors
    * Added new configuration option `system.session.initialize` to delay session initialization if needed by a plugin
    * Updated vendor libraries to latest versions
    * Removed constructor from `ObjectInterface`
    * Make it possible to include debug bar also into non-HTML responses
    * Updated built-in JQuery to latest 3.3.1
1. [](#bugfix)
    * Fixed issue with image alt tag always getting empted out unless set in markdown
    * Fixed issue with remote PHP version determination for Grav updates [#1883](https://github.com/getgrav/grav/issues/1883)
    * Fixed issue with _illegal scheme offset_ in `Uri::convertUrl()` [page-inject#8](https://github.com/getgrav/grav-plugin-page-inject/issues/8)
    * Properly validate YAML blueprint fields so admin can save as proper YAML now  [addresses many issues]
    * Fixed OpenGraph metatags so only Twitter uses `name=`, and all others use `property=` [#1849](https://github.com/getgrav/grav/issues/1849)
    * Fixed an issue with `evaluate()` and `evaluate_twig()` Twig functions that throws invalid template error
    * Fixed issue with `|sort_by_key` twig filter if the input was null or not an array
    * Date ordering should always be numeric [#1810](https://github.com/getgrav/grav/issues/1810)
    * Fix for base paths containing special characters [#1799](https://github.com/getgrav/grav/issues/1799)
    * Fix for session cookies in paths containing special characters
    * Fix for `vundefined` error for version numbers in GPM [form#222](https://github.com/getgrav/grav-plugin-form/issues/222)
    * Fixed `BadMethodCallException` thrown in GPM updates [#1784](https://github.com/getgrav/grav/issues/1784)
    * NOTE: Parsedown security release now escapes `&` to `&amp;` in Markdown links

# v1.3.10
## 12/06/2017

1. [](#bugfix)
    * Reverted GPM Local pull request as it broken admin [#1742](https://github.com/getgrav/grav/issues/1742)

# v1.3.9
## 12/05/2017

1. [](#new)
    * Added new core Twig templates for `partials/metadata.html.twig` and `partials/messages.html.twig`
    * Added ability to work with GPM locally [#1742](https://github.com/getgrav/grav/issues/1742)
    * Added new HTML5 audio controls [#1756](https://github.com/getgrav/grav/issues/1756)
    * Added `Medium::copy()` method to create a copy of a medium object
    * Added new `force_lowercase_urls` functionality on routes and slugs
    * Added new `item-list` filter type to remove empty items
    * Added new `setFlashCookieObject()` and `getFlashCookieObject()` methods to `Session` object
    * Added new `intl_enabled` option to disable PHP intl module collation when not needed
1. [](#bugfix)
    * Fixed an issue with checkbox field validation [form#216](https://github.com/getgrav/grav-plugin-form/issues/216)
    * Fixed issue with multibyte Markdown link URLs [#1749](https://github.com/getgrav/grav/issues/1749)
    * Fixed issue with multibyte folder names [#1751](https://github.com/getgrav/grav/issues/1751)
    * Fixed several issues related to `system.custom_base_url` that were broken [#1736](https://github.com/getgrav/grav/issues/1736)
    * Dynamically added pages via `Pages::addPage()` were not firing `onPageProcessed()` event causing forms not to be processed
    * Fixed `Page::active()` and `Page::activeChild()` to work with UTF-8 characters in the URL [#1727](https://github.com/getgrav/grav/issues/1727)
    * Fixed typo in `modular.yaml` causing media to be ignored [#1725](https://github.com/getgrav/grav/issues/1725)
    * Reverted `case_insensitive_urls` option as it was causing issues with taxonomy [#1733](https://github.com/getgrav/grav/pull/1733)
    * Removed an extra `/` in `CompileFile.php` [#1693](https://github.com/getgrav/grav/pull/1693)
    * Uri::Encode user and password to prevent issues in browsers
    * Fixed "Invalid AJAX response" When using Built-in PHP Webserver in Windows [#1258](https://github.com/getgrav/grav-plugin-admin/issues/1258)
    * Remove support for `config.user`, it was broken and bad practise
    * Make sure that `clean cache` uses valid path [#1745](https://github.com/getgrav/grav/pull/1745)
    * Fixed token creation issue with `Uri` params like `/id:3`
    * Fixed CSS Pipeline failing with Google remote fonts if the file was minified [#1261](https://github.com/getgrav/grav-plugin-admin/issues/1261)
    * Forced `field.multiple: true` to allow use of min/max options in `checkboxes.validate`

# v1.3.8
## 10/26/2017

1. [](#new)
    * Added Page `media_order` capability to manually order page media via a page header
1. [](#bugfix)
    * Fixed GPM update issue with filtered slugs [#1711](https://github.com/getgrav/grav/issues/1711)
    * Fixed issue with missing image file not throwing 404 properly [#1713](https://github.com/getgrav/grav/issues/1713)

# v1.3.7
## 10/18/2017

1. [](#bugfix)
    * Regression Uri: `base_url_absolute` always has the port number [#1690](https://github.com/getgrav/grav-plugin-admin/issues/1690)
    * Uri: Prefer using REQUEST_SCHEME instead of HTTPS [#1698](https://github.com/getgrav/grav-plugin-admin/issues/1698)
    * Fixed routing paths with urlencoded spaces and non-latin letters [#1688](https://github.com/getgrav/grav-plugin-admin/issues/1688)

# v1.3.6
## 10/12/2017

1. [](#bugfix)
    * Regression: Ajax error in Nginx [admin#1244](https://github.com/getgrav/grav-plugin-admin/issues/1244)
    * Remove the `_url=$uri` portion of the the Nginx `try_files` command [admin#1244](https://github.com/getgrav/grav-plugin-admin/issues/1244)

# v1.3.5
## 10/11/2017

1. [](#improved)
    * Refactored `URI` class with numerous bug fixes, and optimizations
    * Override `system.media.upload_limit` with PHP's `post_max_size` or `upload_max_filesize`
    * Updated `bin/grav clean` command to remove unnecessary vendor files (save some bytes)
    * Added a `http_status_code` Twig function to allow setting HTTP status codes from Twig directly.
    * Deter XSS attacks via URI path/uri methods (credit:newbthenewbd)
    * Added support for `$uri->toArray()` and `(string)$uri`
    * Added support for `type` on `Asstes::addInlineJs()` [#1683](https://github.com/getgrav/grav/pull/1683)
1. [](#bugfix)
    * Fixed method signature error with `GPM\InstallCommand::processPackage()` [#1682](https://github.com/getgrav/grav/pull/1682)

# v1.3.4
## 09/29/2017

1. [](#new)
    * Added filter support for Page collections (routable/visible/type/access/etc.)
1. [](#improved)
    * Implemented `Composer\CaBundle` for SSL Certs [#1241](https://github.com/getgrav/grav/issues/1241)
    * Refactored the Assets sorting logic
    * Improved language overrides to merge only 'extra' translations [#1514](https://github.com/getgrav/grav/issues/1514)
    * Improved support for Assets with query strings [#1451](https://github.com/getgrav/grav/issues/1451)
    * Twig extension cleanup
1. [](#bugfix)
    * Fixed an issue where fallback was not supporting dynamic page generation
    * Fixed issue with Image query string not being fully URL encoded [#1622](https://github.com/getgrav/grav/issues/1622)
    * Fixed `Page::summary()` when using delimiter and multibyte UTF8 Characters [#1644](https://github.com/getgrav/grav/issues/1644)
    * Fixed missing `.json` thumbnail throwing error when adding media [grav-plugin-admin#1156](https://github.com/getgrav/grav-plugin-admin/issues/1156)
    * Fixed insecure session cookie initialization [#1656](https://github.com/getgrav/grav/pull/1656)

# v1.3.3
## 09/07/2017

1. [](#new)
    * Added support for 2-Factor Authentication in admin profile
    * Added `gaussianBlur` media method [#1623](https://github.com/getgrav/grav/pull/1623)
    * Added new `|chunk_split()`, `|basename`, and `|dirname` Twig filter
    * Added new `tl` Twig filter/function to support specific translations [#1618](https://github.com/getgrav/grav/issues/1618)
1. [](#improved)
    * User `authorization` now requires a check for `authenticated` - REQUIRED: `Login v2.4.0`
    * Added options to `Page::summary()` to support size without HTML tags [#1554](https://github.com/getgrav/grav/issues/1554)
    * Forced `natsort` on plugins to ensure consistent plugin load ordering across platforms [#1614](https://github.com/getgrav/grav/issues/1614)
    * Use new `multilevel` field to handle Asset Collections [#1201](https://github.com/getgrav/grav-plugin-admin/issues/1201)
    * Added support for redis `password` option [#1620](https://github.com/getgrav/grav/issues/1620)
    * Use 302 rather than 301 redirects by default [#1619](https://github.com/getgrav/grav/issues/1619)
    * GPM Installer will try to load alphanumeric version of the class if no standard class found [#1630](https://github.com/getgrav/grav/issues/1630)
    * Add current page position to `User` class [#1632](https://github.com/getgrav/grav/issues/1632)
    * Added option to enable case insensitive URLs [#1638](https://github.com/getgrav/grav/issues/1638)
    * Updated vendor libraries
    * Updated `travis.yml` to add support for PHP 7.1 as well as 7.0.21 for test suite
1. [](#bugfix)
    * Fixed UTF8 multibyte UTF8 character support in `Page::summary()` [#1554](https://github.com/getgrav/grav/issues/1554)

# v1.3.2
## 08/16/2017

1. [](#new)
    * Added a new `cache_control` system and page level property [#1591](https://github.com/getgrav/grav/issues/1591)
    * Added a new `clear_images_by_default` system property to stop cache clear events from removing processed images [#1481](https://github.com/getgrav/grav/pull/1481)
    * Added new `onTwigLoader()` event to enable utilization of loader methods
    * Added new `Twig::addPath()` and `Twig::prependPath()` methods to wrap loader methods and support namespacing [#1604](https://github.com/getgrav/grav/issues/1604)
    * Added new `array_key_exists()` Twig function wrapper
    * Added a new `Collection::intersect()` method [#1605](https://github.com/getgrav/grav/issues/1605)
1. [](#bugfix)
    * Allow `session.timeout` field to be set to `0` via blueprints [#1598](https://github.com/getgrav/grav/issues/1598)
    * Fixed `Data::exists()` and `Data::raw()` functions breaking if `Data::file()` hasn't been called with non-null value
    * Fixed parent theme auto-loading in child themes of Gantry 5

# v1.3.1
## 07/19/2017

1. [](#bugfix)
    * Fix ordering for Linux + International environments [#1574](https://github.com/getgrav/grav/issues/1574)
    * Check if medium thumbnail exists before resetting
    * Update Travis' auth token

# v1.3.0
## 07/16/2017

1. [](#bugfix)
    * Fixed an undefined variable `$difference` [#1563](https://github.com/getgrav/grav/pull/1563)
    * Fix broken range slider [grav-plugin-admin#1153](https://github.com/getgrav/grav-plugin-admin/issues/1153)
    * Fix natural sort when > 100 pages [#1564](https://github.com/getgrav/grav/pull/1564)

# v1.3.0-rc.5
## 07/05/2017

1. [](#new)
    * Setting `system.session.timeout` to 0 clears the session when the browser session ends [#1538](https://github.com/getgrav/grav/pull/1538)
    * Created a `CODE_OF_CONDUCT.md` so everyone knows how to behave :)
1. [](#improved)
    * Renamed new `media()` Twig function to `media_directory()` to avoid conflict with Page's `media` object
1. [](#bugfix)
    * Fixed global media files disappearing after a reload [#1545](https://github.com/getgrav/grav/issues/1545)
    * Fix for broken regex redirects/routes via `site.yaml`
    * Sanitize the error message in the error handler page

# v1.3.0-rc.4
## 06/22/2017

1. [](#new)
    * Added `lower` and `upper` Twig filters
    * Added `pathinfo()` Twig function
    * Added 165 new thumbnail images for use in `media.yaml`
1. [](#improved)
    * Improved error message when running `bin/grav install` instead of `bin/gpm install`, and also when running on a non-skeleton site [#1027](https://github.com/getgrav/grav/issues/1027)
    * Updated vendor libraries
1. [](#bugfix)
    * Don't rebuild metadata every time, only when file does not exist
    * Restore GravTrait in ConsoleTrait [grav-plugin-login#119](https://github.com/getgrav/grav-plugin-login/issues/119)
    * Fix Windows routing with built-in server [#1502](https://github.com/getgrav/grav/issues/1502)
    * Fix [#1504](https://github.com/getgrav/grav/issues/1504) `process_twig` and `frontmatter.yaml`
    * Nicetime fix: 0 seconds from now -> just now [#1509](https://github.com/getgrav/grav/issues/1509)

# v1.3.0-rc.3
## 05/22/2017

1. [](#new)
    * Added new unified `Utils::getPagePathFromToken()` method which is used by various plugins (Admin, Forms, Downloads, etc.)
1. [](#improved)
    * Optionally remove unpublished pages from the translated languages, move into untranslated list [#1482](https://github.com/getgrav/grav/pull/1482)
    * Improved reliability of `hash` file-check method
1. [](#bugfix)
    * Updated to latest Toolbox library to fix issue with some blueprints rendering in admin plugin [#1117](https://github.com/getgrav/grav-plugin-admin/issues/1117)
    * Fix output handling in RenderProcessor [#1483](https://github.com/getgrav/grav/pull/1483)

# v1.3.0-rc.2
## 05/17/2017

1. [](#new)
    * Added new `media` and `vardump` Twig functions
1. [](#improved)
    * Put in various checks to ensure Exif is available before trying to use it
    * Add timestamp to configuration settings [#1445](https://github.com/getgrav/grav/pull/1445)
1. [](#bugfix)
    * Fix an issue saving YAML textarea fields in expert mode [#1480](https://github.com/getgrav/grav/pull/1480)
    * Moved `onOutputRendered()` back into Grav core

# v1.3.0-rc.1
## 05/16/2017

1. [](#new)
    * Added support for a single array field in the forms
    * Added EXIF support with automatic generation of Page Media metafiles
    * Added Twig function to get EXIF data on any image file
    * Added `Pages::baseUrl()`, `Pages::homeUrl()` and `Pages::url()` functions
    * Added `base32_encode`, `base32_decode`, `base64_encode`, `base64_decode` Twig filters
    * Added `Debugger::getCaller()` to figure out where the method was called from
    * Added support for custom output providers like Slim Framework
    * Added `Grav\Framework\Collection` classes for creating collections
1. [](#improved)
    * Add more controls over HTML5 video attributes (autoplay, poster, loop controls) [#1442](https://github.com/getgrav/grav/pull/1442)
    * Removed logging statement for invalid slug [#1459](https://github.com/getgrav/grav/issues/1459)
    * Groups selection pre-filled in user form
    * Improve error handling in `Folder::move()`
    * Added extra parameter for `Twig::processSite()` to include custom context
    * Updated RocketTheme Toolbox vendor library
1. [](#bugfix)
    * Fix to force route/redirect matching from the start of the route by default [#1446](https://github.com/getgrav/grav/issues/1446)
    * Edit check for valid slug [#1459](https://github.com/getgrav/grav/issues/1459)

# v1.2.4
## 04/24/2017

1. [](#improved)
    * Added optional ignores for `Installer::sophisticatedInstall()` [#1447](https://github.com/getgrav/grav/issues/1447)
1. [](#bugfix)
    * Allow multiple calls to `Themes::initTheme()` without throwing errors
    * Fixed querystrings in root pages with multi-lang enabled [#1436](https://github.com/getgrav/grav/issues/1436)
    * Allow support for `Pages::getList()` with `show_modular` option [#1080](https://github.com/getgrav/grav-plugin-admin/issues/1080)

# v1.2.3
## 04/19/2017

1. [](#improved)
    * Added new `pwd_regex` and `username_regex` system configuration options to allow format modifications
    * Allow `user/accounts.yaml` overrides and implemented more robust theme initialization
    * improved `getList()` method to do more powerful things
    * Fix Typo in GPM [#1427](https://github.com/getgrav/grav/issues/1427)

# v1.2.2
## 04/11/2017

1. [](#bugfix)
    * Fix for redirects breaking [#1420](https://github.com/getgrav/grav/issues/1420)
    * Fix issue in direct-install with github-style dependencies [#1405](https://github.com/getgrav/grav/issues/1405)

# v1.2.1
## 04/10/2017

1. [](#improved)
    * Added various `ancestor` helper methods in Page and Pages classes [#1362](https://github.com/getgrav/grav/pull/1362)
    * Added new `parents` field and switched Page blueprints to use this
    * Added `isajaxrequest()` Twig function [#1400](https://github.com/getgrav/grav/issues/1400)
    * Added ability to inline CSS and JS code via Asset manager [#1377](https://github.com/getgrav/grav/pull/1377)
    * Add query string in lighttpd default config [#1393](https://github.com/getgrav/grav/issues/1393)
    * Add `--all-yes` and `--destination` options for `bin/gpm direct-install` [#1397](https://github.com/getgrav/grav/pull/1397)
1. [](#bugfix)
    * Fix for direct-install of plugins with `languages.yaml` [#1396](https://github.com/getgrav/grav/issues/1396)
    * When determining language from HTTP_ACCEPT_LANGUAGE, also try base language only [#1402](https://github.com/getgrav/grav/issues/1402)
    * Fixed a bad method signature causing warning when running tests on `GPMTest` object

# v1.2.0
## 03/31/2017

1. [](#new)
    * Added file upload for user avatar in user/admin blueprint
1. [](#improved)
    * Analysis fixes
    * Switched to stable composer lib versions

# v1.2.0-rc.3
## 03/22/2017

1. [](#new)
    * Refactored Page re-ordering to handle all siblings at once
    * Added `language_codes` to Twig init to allow for easy language name/code/native-name lookup
1. [](#improved)
    * Added an _Admin Overrides_ section with option to choose the order of children in Pages Management
1. [](#bugfix)
    * Fixed loading issues with improperly named themes (use old broken method first) [#1373](https://github.com/getgrav/grav/issues/1373)
    * Simplified modular/twig processing logic and fixed an issue with system process config [#1351](https://github.com/getgrav/grav/issues/1351)
    * Cleanup package files via GPM install to make them more windows-friendly [#1361](https://github.com/getgrav/grav/pull/1361)
    * Fix for page-level debugger override changing the option site-wide
    * Allow `url()` twig function to pass-through external links

# v1.2.0-rc.2
## 03/17/2017

1. [](#improved)
    * Updated vendor libraries to latest
    * Added the ability to disable debugger on a per-page basis with `debugger: false` in page frontmatter
1. [](#bugfix)
    * Fixed an issue with theme inheritance and hyphenated base themes [#1353](https://github.com/getgrav/grav/issues/1353)
    * Fixed an issue when trying to use an `@2x` derivative on a non-image media file [#1341](https://github.com/getgrav/grav/issues/1341)

# v1.2.0-rc.1
## 03/13/2017

1. [](#new)
    * Added default setting to only allow `direct-installs` from official GPM.  Can be configured in `system.yaml`
    * Added a new `Utils::isValidUrl()` method
    * Added optional parameter to `|markdown(false)` filter to toggle block/line processing (default|true = `block`)
    * Added new `Page::folderExists()` method
1. [](#improved)
    * `Twig::evaluate()` now takes current environment and context into account
    * Genericized `direct-install` so it can be called via Admin plugin
1. [](#bugfix)
    * Fixed a minor bug in Number validation [#1329](https://github.com/getgrav/grav/issues/1329)
    * Fixed exception when trying to find user account and there is no `user://accounts` folder
    * Fixed issue when setting `Page::expires(0)` [Admin #1009](https://github.com/getgrav/grav-plugin-admin/issues/1009)
    * Removed ID from `nonce_field()` Twig function causing validation errors [Form #115](https://github.com/getgrav/grav-plugin-form/issues/115)

# v1.1.17
## 02/17/2017

1. [](#bugfix)
    * Fix for double extensions getting added during some redirects [#1307](https://github.com/getgrav/grav/issues/1307)
    * Fix syntax error in PHP 5.3. Move the version check before requiring the autoloaded deps
    * Fix Whoops displaying error page if there is PHP core warning or error [Admin #980](https://github.com/getgrav/grav-plugin-admin/issues/980)

# v1.1.16
## 02/10/2017

1. [](#new)
    * Exposed the Pages cache ID for use by plugins (e.g. Form) via `Pages::getPagesCacheId()`
    * Added `Languages::resetFallbackPageExtensions()` regarding [#1276](https://github.com/getgrav/grav/pull/1276)
1. [](#improved)
    * Allowed CLI to use non-volatile cache drivers for better integration with CLI and Web caches
    * Added Gantry5-compatible query information to Caddy configuration
    * Added some missing docblocks and type-hints
    * Various code cleanups (return types, missing variables in doclbocks, etc.)
1. [](#bugfix)
    * Fix blueprints slug validation [https://github.com/getgrav/grav-plugin-admin/issues/955](https://github.com/getgrav/grav-plugin-admin/issues/955)

# v1.1.15
## 01/30/2017

1. [](#new)
    * Added a new `Collection::merge()` method to allow merging of multiple collections [#1258](https://github.com/getgrav/grav/pull/1258)
    * Added [OpenCollective](https://opencollective.com/grav) backer/sponsor info to `README.md`
1. [](#improved)
    * Add an additional parameter to GPM::findPackage to avoid throwing an exception, for use in Twig [#1008](https://github.com/getgrav/grav/issues/1008)
    * Skip symlinks if found while clearing cache [#1269](https://github.com/getgrav/grav/issues/1269)
1. [](#bugfix)
    * Fixed an issue when page collection with header-based `sort.by` returns an array [#1264](https://github.com/getgrav/grav/issues/1264)
    * Fix `Response` object to handle `303` redirects when `open_basedir` in effect [#1267](https://github.com/getgrav/grav/issues/1267)
    * Silence `E_WARNING: Zend OPcache API is restricted by "restrict_api" configuration directive`

# v1.1.14
## 01/18/2017

1. [](#bugfix)
    * Fixed `Page::collection()` returning array and not Collection object when header variable did not exist
    * Revert `Content-Encoding: identity` fix, and let you set `cache: allow_webserver_gzip:` option to switch to `identity` [#548](https://github.com/getgrav/grav/issues/548)

# v1.1.13
## 01/17/2017

1. [](#new)
    * Added new `never_cache_twig` page option in `system.yaml` and frontmatter. Allows dynamic Twig logic in regular and modular Twig templates [#1244](https://github.com/getgrav/grav/pull/1244)
1. [](#improved)
    * Several improvements to aid theme development [#232](https://github.com/getgrav/grav/pull/1232)
    * Added `hash` cache check option and made dropdown more descriptive [Admin #923](https://github.com/getgrav/grav-plugin-admin/issues/923)
1. [](#bugfix)
    * Fixed cross volume file system operations [#635](https://github.com/getgrav/grav/issues/635)
    * Fix issue with pages folders validation not accepting uppercase letters
    * Fix renaming the folder name if the page, in the default language, had a custom slug set in its header
    * Fixed issue with `Content-Encoding: none`. It should really be `Content-Encoding: identity` instead
    * Fixed broken `hash` method on page modifications detection
    * Fixed issue with multi-lang pages not caching independently without unique `.md` file [#1211](https://github.com/getgrav/grav/issues/1211)
    * Fixed all `$_GET` parameters missing in Nginx (please update your nginx.conf) [#1245](https://github.com/getgrav/grav/issues/1245)
    * Fixed issue in trying to process broken symlink [#1254](https://github.com/getgrav/grav/issues/1254)

# v1.1.12
## 12/26/2016

1. [](#bugfix)
    * Fixed issue with JSON calls throwing errors due to debugger enabled [#1227](https://github.com/getgrav/grav/issues/1227)

# v1.1.11
## 12/22/2016

1. [](#improved)
    * Fall back properly to HTML if template type not found
1. [](#bugfix)
    * Fix issue with modular pages folders validation [#900](https://github.com/getgrav/grav-plugin-admin/issues/900)

# v1.1.10
## 12/21/2016

1. [](#improved)
    * Improve detection of home path. Also allow `~/.grav` on Windows, drop `ConsoleTrait::isWindows()` method, used only for that [#1204](https://github.com/getgrav/grav/pull/1204)
    * Reworked PHP CLI router [#1219](https://github.com/getgrav/grav/pull/1219)
    * More robust theme/plugin logic in `bin/gpm direct-install`
1. [](#bugfix)
    * Fixed case where extracting a package would cause an error during rename
    * Fix issue with using `Yaml::parse` direcly on a filename, now deprecated
    * Add pattern for frontend validation of folder slugs [#891](https://github.com/getgrav/grav-plugin-admin/issues/891)
    * Fix issue with Inflector when translation is disabled [SimpleSearch #87](https://github.com/getgrav/grav-plugin-simplesearch/issues/87)
    * Explicitly expose `array_unique` Twig filter [Admin #897](https://github.com/getgrav/grav-plugin-admin/issues/897)

# v1.1.9
## 12/13/2016

1. [](#new)
    * RC released as stable
1. [](#improved)
    * Better error handling in cache clear
    * YAML syntax fixes for the future compatibility
    * Added new parameter `remove` for `onBeforeCacheClear` event
    * Add support for calling Media object as function to get medium by filename
1. [](#bugfix)
    * Added checks before accessing admin reference during `Page::blueprints()` call. Allows to access `page.blueprints` from Twig in the frontend

# v1.1.9-rc.3
## 12/07/2016

1. [](#new)
    * Add `ignore_empty` property to be used on array fields, if positive only save options with a value
    * Use new `permissions` field in user account
    * Add `range(int start, int end, int step)` twig function to generate an array of numbers between start and end, inclusive
    * New retina Media image derivatives array support (`![](image.jpg?derivatives=[640,1024,1440])`) [#1147](https://github.com/getgrav/grav/pull/1147)
    * Added stream support for images (`![Sepia Image](image://image.jpg?sepia)`)
    * Added stream support for links (`[Download PDF](user://data/pdf/my.pdf)`)
    * Added new `onBeforeCacheClear` event to add custom paths to cache clearing process
1. [](#improved)
    * Added alias `selfupdate` to the `self-upgrade` `bin/gpm` CLI command
    * Synced `webserver-configs/htaccess.txt` with `.htaccess`
    * Use permissions field in group details.
    * Updated vendor libraries
    * Added a warning on GPM update to update Grav first if needed [#1194](https://github.com/getgrav/grav/pull/1194)
 1. [](#bugfix)
    * Fix page collections problem with `@page.modular` [#1178](https://github.com/getgrav/grav/pull/1178)
    * Fix issue with using a multiple taxonomy filter of which one had no results, thanks to @hughbris [#1184](https://github.com/getgrav/grav/issues/1184)
    * Fix saving permissions in group
    * Fixed issue with redirect of a page getting moved to a different location

# v1.1.9-rc.2
## 11/26/2016

1. [](#new)
    * Added two new sort order options for pages: `publish_date` and `unpublish_date` [#1173](https://github.com/getgrav/grav/pull/1173))
1. [](#improved)
    * Multisite: Create image cache folder if it doesn't exist
    * Add 2 new language values for French [#1174](https://github.com/getgrav/grav/issues/1174)
1. [](#bugfix)
    * Fixed issue when we have a meta file without corresponding media [#1179](https://github.com/getgrav/grav/issues/1179)
    * Update class namespace for Admin class [Admin #874](https://github.com/getgrav/grav-plugin-admin/issues/874)

# v1.1.9-rc.1
## 11/09/2016

1. [](#new)
    * Added a `CompiledJsonFile` object to better handle Json files.
    * Added Base32 encode/decode class
    * Added a new `User::find()` method
1. [](#improved)
    * Moved `messages` object into core Grav from login plugin
    * Added `getTaxonomyItemKeys` to the Taxonomy object [#1124](https://github.com/getgrav/grav/issues/1124)
    * Added a `redirect_me` Twig function [#1124](https://github.com/getgrav/grav/issues/1124)
    * Added a Caddyfile for newer Caddy versions [#1115](https://github.com/getgrav/grav/issues/1115)
    * Allow to override sorting flags for page header-based or default ordering. If the `intl` PHP extension is loaded, only these flags are available: https://secure.php.net/manual/en/collator.asort.php. Otherwise, you can use the PHP standard sorting flags (https://secure.php.net/manual/en/array.constants.php) [#1169](https://github.com/getgrav/grav/issues/1169)
1. [](#bugfix)
    * Fixed an issue with site redirects/routes, not processing with extension (.html, .json, etc.)
    * Don't truncate HTML if content length is less than summary size [#1125](https://github.com/getgrav/grav/issues/1125)
    * Return max available number when calling random() on a collection passing an int > available items [#1135](https://github.com/getgrav/grav/issues/1135)
    * Use correct ratio when applying image filters to image alternatives [#1147](https://github.com/getgrav/grav/issues/1147)
    * Fixed URI path in multi-site when query parameters were used in front page

# v1.1.8
## 10/22/2016

1. [](#bugfix)
    * Fixed warning with unset `ssl` option when using GPM [#1132](https://github.com/getgrav/grav/issues/1132)

# v1.1.7
## 10/22/2016

1. [](#improved)
    * Improved the capabilities of Image derivatives [#1107](https://github.com/getgrav/grav/pull/1107)
1. [](#bugfix)
    * Only pass verify_peer settings to cURL and fopen if the setting is disabled [#1120](https://github.com/getgrav/grav/issues/1120)

# v1.1.6
## 10/19/2016

1. [](#new)
    * Added ability for Page to override the output format (`html`, `xml`, etc..) [#1067](https://github.com/getgrav/grav/issues/1067)
    * Added `Utils::getExtensionByMime()` and cleaned up `Utils::getMimeByExtension` + tests
    * Added a `cache.check.method: 'hash'` option in `system.yaml` that checks all files + dates inclusively
    * Include jQuery 3.x in the Grav assets
    * Added the option to automatically fix orientation on images based on their Exif data, by enabling `system.images.auto_fix_orientation`.
1. [](#improved)
    * Add `batch()` function to Page Collection class
    * Added new `cache.redis.socket` setting that allow to pass a UNIX socket as redis server
    * It is now possible to opt-out of the SSL verification via the new `system.gpm.verify_peer` setting. This is sometimes necessary when receiving a "GPM Unable to Connect" error. More details in ([#1053](https://github.com/getgrav/grav/issues/1053))
    * It is now possible to force the use of either `curl` or `fopen` as `Response` connection method, via the new `system.gpm.method` setting. By default this is set to 'auto' and gives priority to 'fopen' first, curl otherwise.
    * InstallCommand can now handle Licenses
    * Uses more helpful `1x`, `2x`, `3x`, etc names in the Retina derivatives cache files.
    * Added new method `Plugins::isPluginActiveAdmin()` to check if plugin route is active in Admin plugin
    * Added new `Cache::setEnabled` and `Cache::getEnabled` to enable outside control of cache
    * Updated vendor libs including Twig `1.25.0`
    * Avoid git ignoring any vendor folder in a Grav site subfolder (but still ignore the main `vendor/` folder)
    * Added an option to get just a route back from `Uri::convertUrl()` function
    * Added option to control split session [#1096](https://github.com/getgrav/grav/pull/1096)
    * Added new `verbosity` levels to `system.error.display` to allow for system error messages [#1091](https://github.com/getgrav/grav/pull/1091)
    * Improved the API for Grav plugins to access the Parsedown parser directly [#1062](https://github.com/getgrav/grav/pull/1062)
1. [](#bugfix)
    * Fixed missing `progress` method in the DirectInstall Command
    * `Response` class now handles better unsuccessful requests such as 404 and 401
    * Fixed saving of `external` page types [Admin #789](https://github.com/getgrav/grav-plugin-admin/issues/789)
    * Fixed issue deleting parent folder of folder with `param_sep` in the folder name [admin #796](https://github.com/getgrav/grav-plugin-admin/issues/796)
    * Fixed an issue with streams in `bin/plugin`
    * Fixed `jpeg` file format support in Media

# v1.1.5
## 09/09/2016

1. [](#new)
    * Added new `bin/gpm direct-install` command to install local and remote zip archives
1. [](#improved)
    * Refactored `onPageNotFound` event to fire after `onPageInitialized`
    * Follow symlinks in `Folder::all()`
    * Twig variable `base_url` now supports multi-site by path feature
    * Improved `bin/plugin` to list plugins with commands faster by limiting the depth of recursion
1. [](#bugfix)
    * Quietly skip missing streams in `Cache::clearCache()`
    * Fix issue in calling page.summary when no content is present in a page
    * Fix for HUGE session timeouts [#1050](https://github.com/getgrav/grav/issues/1050)

# v1.1.4
## 09/07/2016

1. [](#new)
    * Added new `tmp` folder at root. Accessible via stream `tmp://`. Can be cleared with `bin/grav clear --tmp-only` as well as `--all`.
    * Added support for RTL in `LanguageCodes` so you can determine if a language is RTL or not
    * Ability to set `custom_base_url` in system configuration
    * Added `override` and `force` options for Streams setup
1. [](#improved)
    * Important vendor updates to provide PHP 7.1 beta support!
    * Added a `Util::arrayFlatten()` static function
    * Added support for 'external_url' page header to enable easier external URL based menu items
    * Improved the UI for CLI GPM Index view to use a table
    * Added `@page.modular` Collection type [#988](https://github.com/getgrav/grav/issues/988)
    * Added support for `self@`, `page@`, `taxonomy@`, `root@` Collection syntax for cleaner YAML compatibility
    * Improved GPM commands to allow for `-y` to automate **yes** responses and `-o` for **update** and **selfupgrade** to overwrite installations [#985](https://github.com/getgrav/grav/issues/985)
    * Added randomization to `safe_email` Twig filter for greater security [#998](https://github.com/getgrav/grav/issues/998)
    * Allow `Utils::setDotNotation` to merge data, rather than just set
    * Moved default `Image::filter()` to the `save` action to ensure they are applied last [#984](https://github.com/getgrav/grav/issues/984)
    * Improved the `Truncator` code to be more reliable [#1019](https://github.com/getgrav/grav/issues/1019)
    * Moved media blueprints out of core (now in Admin plugin)
1. [](#bugfix)
    * Removed 307 redirect code option as it is not well supported [#743](https://github.com/getgrav/grav-plugin-admin/issues/743)
    * Fixed issue with folders with name `*.md` are not confused with pages [#995](https://github.com/getgrav/grav/issues/995)
    * Fixed an issue when filtering collections causing null key
    * Fix for invalid HTML when rendering GIF and Vector media [#1001](https://github.com/getgrav/grav/issues/1001)
    * Use pages.markdown.extra in the user's system.yaml [#1007](https://github.com/getgrav/grav/issues/1007)
    * Fix for `Memcached` connection [#1020](https://github.com/getgrav/grav/issues/1020)

# v1.1.3
## 08/14/2016

1. [](#bugfix)
    * Fix for lightbox media function throwing error [#981](https://github.com/getgrav/grav/issues/981)

# v1.1.2
## 08/10/2016

1. [](#new)
    * Allow forcing SSL by setting `system.force_ssl` (Force SSL in the Admin System Config) [#899](https://github.com/getgrav/grav/pull/899)
1. [](#improved)
    * Improved `authorize` Twig extension to accept a nested array of authorizations  [#948](https://github.com/getgrav/grav/issues/948)
    * Don't add timestamps on remote assets as it can cause conflicts
    * Grav now looks at types from `media.yaml` when retrieving page mime types [#966](https://github.com/getgrav/grav/issues/966)
    * Added support for dumping exceptions in the Debugger
1. [](#bugfix)
    * Fixed `Folder::delete` method to recursively remove files and folders and causing Upgrade to fail.
    * Fix [#952](https://github.com/getgrav/grav/issues/952) hyphenize the session name.
    * If no parent is set and siblings collection is called, return a new and empty collection [grav-plugin-sitemap/issues/22](https://github.com/getgrav/grav-plugin-sitemap/issues/22)
    * Prevent exception being thrown when calling the Collator constructor failed in a Windows environment with the Intl PHP Extension enabled [#961](https://github.com/getgrav/grav/issues/961)
    * Fix for markdown images not properly rendering `id` attribute [#956](https://github.com/getgrav/grav/issues/956)

# v1.1.1
## 07/16/2016

1. [](#improved)
    * Made `paramsRegex()` static to allow it to be called statically
1. [](#bugfix)
    * Fixed backup when using very long site titles with invalid characters [grav-plugin-admin#701](https://github.com/getgrav/grav-plugin-admin/issues/701)
    * Fixed a typo in the `webserver-configs/nginx.conf` example

# v1.1.0
## 07/14/2016

1. [](#improved)
    * Added support for validation of multiple email in the `type: email` field [grav-plugin-email#31](https://github.com/getgrav/grav-plugin-email/issues/31)
    * Unified PHP code header styling
    * Added 6 more languages and updated language codes
    * set default "releases" option to `stable`
1. [](#bugfix)
    * Fix backend validation for file fields marked as required [grav-plugin-form#78](https://github.com/getgrav/grav-plugin-form/issues/78)

# v1.1.0-rc.3
## 06/21/2016

1. [](#new)
    * Add a onPageFallBackUrl event when starting the fallbackUrl() method to allow the Login plugin to protect the page media
    * Conveniently allow ability to retrieve user information via config object [#913](https://github.com/getgrav/grav/pull/913) - @Vivalldi
    * Grav served images can now use header caching [#905](https://github.com/getgrav/grav/pull/905)
1. [](#improved)
    * Take asset modification timestamp into consideration in pipelining [#917](https://github.com/getgrav/grav/pull/917) - @Sommerregen
1. [](#bugfix)
    * Respect `enable_asset_timestamp` settings for pipelined Assets [#906](https://github.com/getgrav/grav/issues/906)
    * Fixed collections end dates for 32-bit systems [#902](https://github.com/getgrav/grav/issues/902)
    * Fixed a recent regression (1.1.0-rc1) with parameter separator different than `:`

# v1.1.0-rc.2
## 06/14/2016

1. [](#new)
    * Added getters and setters for Assets to allow manipulation of CSS/JS/Collection based assets via plugins [#876](https://github.com/getgrav/grav/issues/876)
1. [](#improved)
    * Pass the exception to the `onFatalException()` event
    * Updated to latest jQuery 2.2.4 release
    * Moved list items in `system/config/media.yaml` config into a `types:` key which allows you delete default items.
    * Updated `webserver-configs/nginx.conf` with `try_files` fix from @mrhein and @rondlite [#743](https://github.com/getgrav/grav/pull/743)
    * Updated cache references to include `memecache` and `redis` [#887](https://github.com/getgrav/grav/issues/887)
    * Updated composer libraries
1. [](#bugfix)
    * Fixed `Utils::normalizePath()` that was truncating 0's [#882](https://github.com/getgrav/grav/issues/882)

# v1.1.0-rc.1
## 06/01/2016

1. [](#new)
    * Added `Utils::getDotNotation()` and `Utils::setDotNotation()` methods + tests
    * Added support for `xx-XX` locale language lookups in `LanguageCodes` class [#854](https://github.com/getgrav/grav/issues/854)
    * New CSS/JS Minify library that does a more reliable job [#864](https://github.com/getgrav/grav/issues/864)
1. [](#improved)
    * GPM installation of plugins and themes into correct multisite folders [#841](https://github.com/getgrav/grav/issues/841)
    * Use `Page::rawRoute()` in blueprints for more reliable mulit-language support
1. [](#bugfix)
    * Fixes for `zlib.output_compression` as well as `mod_deflate` GZIP compression
    * Fix for corner-case redirect logic causing infinite loops and out-of-memory errors
    * Fix for saving fields in expert mode that have no `Validation::typeX()` methods [#626](https://github.com/getgrav/grav-plugin-admin/issues/626)
    * Detect if user really meant to extend parent blueprint, not another one (fixes old page type blueprints)
    * Fixed a bug in `Page::relativePagePath()` when `Page::$name` is not defined
    * Fix for poor handling of params + query element in `Uri::processParams()` [#859](https://github.com/getgrav/grav/issues/859)
    * Fix for double encoding in markdown links [#860](https://github.com/getgrav/grav/issues/860)
    * Correctly handle language strings to determine if it's in admin or not [#627](https://github.com/getgrav/grav-plugin-admin/issues/627)

# v1.1.0-beta.5
## 05/23/2016

1. [](#improved)
    * Updated jQuery from 2.2.0 to 2.2.3
    * Set `Uri::ip()` to static by default so it can be used in form fields
    * Improved `Session` class with flash storage
    * `Page::getContentMeta()` now supports an optional key.
1. [](#bugfix)
    * Fixed "Invalid slug set in YAML frontmatter" when setting `Page::slug()` with empty string [#580](https://github.com/getgrav/grav-plugin-admin/issues/580)
    * Only `.gitignore` Grav's vendor folder
    * Fix trying to remove Grav with `GPM uninstall` of a plugin with Grav dependency
    * Fix Page Type blueprints not being able to extend their parents
    * `filterFile` validation method always returns an array of files, behaving like `multiple="multiple"`
    * Fixed [#835](https://github.com/getgrav/grav-plugin-admin/issues/835) check for empty image file first to prevent getimagesize() fatal error
    * Avoid throwing an error when Grav's Gzip and mod_deflate are enabled at the same time on a non php-fpm setup

# v1.1.0-beta.4
## 05/09/2016

1. [](#bugfix)
    * Drop dependencies calculations if plugin is installed via symlink
    * Drop Grav from dependencies calculations
    * Send slug name as part of installed packages
    * Fix for summary entities not being properly decoded [#825](https://github.com/getgrav/grav/issues/825)


# v1.1.0-beta.3
## 05/04/2016

1. [](#improved)
    * Pass the Page type when calling `onBlueprintCreated`
    * Changed `Page::cachePageContent()` form **private** to **public** so a page can be recached via plugin
1. [](#bugfix)
    * Fixed handling of `{'loading':'async'}` with Assets Pipeline
    * Fix for new modular page modal `Page` field requiring a value [#529](https://github.com/getgrav/grav-plugin-admin/issues/529)
    * Fix for broken `bin/gpm version` command
    * Fix handling "grav" as a dependency
    * Fix when installing multiple packages and one is the dependency of another, don't try to install it twice
    * Fix using name instead of the slug to determine a package folder. Broke for packages whose name was 2+ words

# v1.1.0-beta.2
## 04/27/2016

1. [](#new)
    * Added new `Plugin::getBlueprint()` and `Theme::getBlueprint()` method
    * Allow **page blueprints** to be added via Plugins.
1. [](#improved)
    * Moved to new `data-*@` format in blueprints
    * Updated composer-based libraries
    * Moved some hard-coded `CACHE_DIR` references to use locator
    * Set `twig.debug: true` by default
1. [](#bugfix)
    * Fixed issue with link rewrites and local assets pipeline with `absolute_urls: true`
    * Allow Cyrillic slugs [#520](https://github.com/getgrav/grav-plugin-admin/issues/520)
    * Fix ordering issue with accented letters [#784](https://github.com/getgrav/grav/issues/784)
    * Fix issue with Assets pipeline and missing newlines causing invalid JavaScript

# v1.1.0-beta.1
## 04/20/2016

1. [](#new)
    * **Blueprint Improvements**: The main improvements to Grav take the form of a major rewrite of our blueprint functionality. Blueprints are an essential piece of functionality within Grav that helps define configuration fields. These allow us to create a definition of a form field that can be rendered in the administrator plugin and allow the input, validation, and storage of values into the various configuration and page files that power Grav. Grav 1.0 had extensive support for building and extending blueprints, but Grav 1.1 takes this even further and adds improvements to our existing system.
    * **Extending Blueprints**: You could extend forms in Grav 1.0, but now you can use a newer `extends@:` default syntax rather than the previous `'@extends'` string that needed to be quoted in YAML. Also this new format allows for the defining of a `context` which lets you define where to look for the base blueprint. Another new feature is the ability to extend from multiple blueprints.
    * **Embedding/Importing Blueprints**: One feature that has been requested is the ability to embed or import one blueprint into another blueprint. This allows you to share fields or sub-form between multiple forms. This is accomplished via the `import@` syntax.
    * **Removing Existing Fields and Properties**: Another new feature is the ability to remove completely existing fields or properties from an extended blueprint. This allows the user a lot more flexibility when creating custom forms by simply using the new `unset@: true` syntax. To remove a field property you would use `unset-<property>@: true` in your extended field definition, for example: `unset-options@: true`.
    * **Replacing Existing Fields and Properties**: Similar to removing, you can now replace an existing field or property with the `replace@: true` syntax for the whole field, and `replace-<property>@: true` for a specific property.
    * **Field Ordering**: Probably the most frequently requested blueprint functionality that we have added is the ability to change field ordering. Imagine that you want to extend the default page blueprint but add a new tab. Previously, this meant your tab would be added at the end of the form, but now you can define that you wish the new tab to be added right after the `content` tab. This works for any field too, so you can extend a blueprint and add your own custom fields anywhere you wish! This is accomplished by using the new `ordering@:` syntax with either an existing property name or an integer.
    * **Configuration Properties**: Another useful new feature is the ability to directly access Grav configuration in blueprints with `config-<property>@` syntax. For example you can set a default for a field via `config-default@: site.author.name` which will use the author.name value from the `site.yaml` file as the `default` value for this field.
    * **Function Calls**: The ability to call PHP functions for values has been improved in Grav 1.1 to be more powerful. You can use the `data-<property>@` syntax to call static methods to obtain values. For example: `data-default@: '\Grav\Plugin\Admin::route'`. You can now even pass parameters to these methods.
    * **Validation Rules**: You can now define a custom blueprint-level validation rule and assign this rule to a form field.
    * **Custom Form Field Types**: This advanced new functionality allows you to create a custom field type via a new plugin event called getFormFieldTypes(). This allows you to provide extra functionality or instructions on how to handle the form form field.
    * **GPM Versioning**: A new feature that we have wanted to add to our GPM package management system is the ability to control dependencies by version. We have opted to use a syntax very similar to the Composer Package Manager that is already familiar to most PHP developers. This new versioning system allows you to define specific minimum version requirements of dependent packages within Grav. This should ensure that we have less (hopefully none!) issues when you update one package that also requires a specific minimum version of another package. The admin plugin for example may have an update that requires a specific version of Grav itself.
    * **GPM Testing Channel**: GPM repository now comes with both a `stable` and `testing` channel. A new setting in `system.gpm.releases` allow to switch between the two channels. Developers will be able to decide whether their resource is going to be in a pre-release state or stable. Only users who switch to the **testing** channel will be able to install a pre-release version.
    * **GPM Events**: Packages (plugins and themes) can now add event handlers to hook in the package GPM events: install, update, uninstall. A package can listen for events before and after each of these events, and can execute any PHP code, and optionally halt the procedure or return a message.
    * Refactor of the process chain breaking out `Processors` into individual classes to allow for easier modification and addition. Thanks to toovy for this work. - [#745](https://github.com/getgrav/grav/pull/745)
    * Added multipart downloads, resumable downloads, download throttling, and video streaming in the `Utils::download()` method.
    * Added optional config to allow Twig processing in page frontmatter - [#788](https://github.com/getgrav/grav/pull/788)
    * Added the ability to provide blueprints via a plugin (previously limited to Themes only).
    * Added Developer CLI Tools to easily create a new theme or plugin
    * Allow authentication for proxies - [#698](https://github.com/getgrav/grav/pull/698)
    * Allow to override the default Parsedown behavior - [#747](https://github.com/getgrav/grav/pull/747)
    * Added an option to allow to exclude external files from the pipeline, and to render the pipeline before/after excluded files
    * Added the possibility to store translations of themes in separate files inside the `languages` folder
    * Added a method to the Uri class to return the base relative URL including the language prefix, or the base relative url if multilanguage is not enabled
    * Added a shortcut for pages.find() alias
1. [](#improved)
    * Now supporting hostnames with localhost environments for better vhost support/development
    * Refactor hard-coded paths to use PHP Streams that allow a setup file to configure where certain parts of Grav are stored in the physical filesystem.
    * If multilanguage is active, include the Intl Twig Extension to allow translating dates automatically (http://twig.sensiolabs.org/doc/extensions/intl.html)
    * Allow having local themes with the same name as GPM themes, by adding `gpm: false` to the theme blueprint - [#767](https://github.com/getgrav/grav/pull/767)
    * Caddyfile and Lighttpd config files updated
    * Removed `node_modules` folder from backups to make them faster
    * Display error when `bin/grav install` hasn't been run instead of throwing exception. Prevents "white page" errors if error display is off
    * Improved command line flow when installing multiple packages: don't reinstall packages if already installed, ask once if should use symlinks if symlinks are found
    * Added more tests to our testing suite
    * Added x-ua-compatible to http_equiv metadata processing
    * Added ability to have a per-page `frontmatter.yaml` file to set header frontmatter defaults. Especially useful for multilang scenarios - [#775](https://github.com/getgrav/grav/pull/775)
    * Removed deprecated `bin/grav newuser` CLI command.  use `bin/plugin login newuser` instead.
    * Added `webm` and `ogv` video types to the default media types list.
1. [](#bugfix)
    * Fix Zend Opcache `opcache.validate_timestamps=0` not detecting changes in compiled yaml and twig files
    * Avoid losing params, query and fragment from the URL when auto-redirecting to a language-specific route - [#759](https://github.com/getgrav/grav/pull/759)
    * Fix for non-pipeline assets getting lost when pipeline is cached to filesystem
    * Fix for double encoding resulting from Markdown Extra
    * Fix for a remote link breaking all CSS rewrites for pipeline
    * Fix an issue with Retina alternatives not clearing properly between repeat uses
    * Fix for non standard http/s external markdown links - [#738](https://github.com/getgrav/grav/issues/738)
    * Fix for `find()` calling redirects via `dispatch()` causing infinite loops - [#781](https://github.com/getgrav/grav/issues/781)

# v1.0.10
## 02/11/2016

1. [](#new)
    * Added new `Page::contentMeta()` mechanism to store content-level meta data alongside content
    * Added Japanese language translation
1. [](#improved)
    * Updated some vendor libraries
1. [](#bugfix)
    * Hide `streams` blueprint from Admin plugin
    * Fix translations of languages with `---` in YAML files

# v1.0.9
## 02/05/2016

1. [](#new)
    * New **Unit Testing** via Codeception http://codeception.com/
    * New **page-level SSL** functionality when using `absolute_urls`
    * Added `reverse_proxy` config option for issues with non-standard ports
    * Added `proxy_url` config option to support GPM behind proxy servers #639
    * New `Pages::parentsRawRoutes()` method
    * Enhanced `bin/gpm info` CLI command with Changelog support #559
    * Ability to add empty *Folder* via admin plugin
    * Added latest `jQuery 2.2.0` library to core
    * Added translations from Crowdin
1. [](#improved)
    * [BC] Metadata now supports only flat arrays. To use open graph metas and the likes (ie, 'og:title'), simply specify it in the key.
    * Refactored `Uri::convertUrl()` method to be more reliable + tests created
    * Date for last update of a modular sub-page sets modified date of modular page itself
    * Split configuration up into two steps
    * Moved Grav-based `base_uri` variables into `Uri::init()`
    * Refactored init in `URI` to better support testing
    * Allow `twig_vars` to be exposed earlier and merged later
    * Avoid setting empty metadata
    * Accept single group access as a string rather than requiring an array
    * Return `$this` in Page constructor and init to allow chaining
    * Added `ext-*` PHP requirements to `composer.json`
    * Use Whoops 2.0 library while supporting old style
    * Removed redundant old default-hash fallback mechanisms
    * Commented out default redirects and routes in `site.yaml`
    * Added `/tests` folder to deny's of all `webserver-configs/*` files
    * Various PS and code style fixes
1. [](#bugfix)
    * Fix default generator metadata
    * Fix for broken image processing caused by `Uri::convertUrl()` bugs
    * Fix loading JS and CSS from collections #623
    * Fix stream overriding
    * Remove the URL extension for home link
    * Fix permissions when the user has no access level set at all
    * Fix issue with user with multiple groups getting denied on first group
    * Fixed an issue with `Pages()` internal cache lookup not being unique enough
    * Fix for bug with `site.redirects` and `site.routes` being an empty list
    * [Markdown] Don't process links for **special protocols**
    * [Whoops] serve JSON errors when request is JSON


# v1.0.8
## 01/08/2016

1. [](#new)
    * Added `rotate`, `flip` and `fixOrientation` image medium methods
1. [](#bugfix)
    * Removed IP from Nonce generation. Should be more reliable in a variety of scenarios

# v1.0.7
## 01/07/2016

1. [](#new)
    * Added `composer create-project` as an additional installation method #585
    * New optional system config setting to strip home from page routs and urls #561
    * Added Greek, Finnish, Norwegian, Polish, Portuguese, and Romanian languages
    * Added new `Page->topParent()` method to return top most parent of a page
    * Added plugins configuration tab to debugger
    * Added support for APCu and PHP7.0 via new Doctrine Cache release
    * Added global setting for `twig_first` processing (false by default)
    * New configuration options for Session settings #553
1. [](#improved)
    * Switched to SSL for GPM calls
    * Use `URI->host()` for session domain
    * Add support for `open_basedir` when installing packages via GPM
    * Improved `Utils::generateNonceString()` method to handle reverse proxies
    * Optimized core thumbnails saving 38% in file size
    * Added new `bin/gpm index --installed-only` option
    * Improved GPM errors to provider more helpful diagnostic of issues
    * Removed old hardcoded PHP version references
    * Moved `onPageContentProcessed()` event so it's fired more reliably
    * Maintain md5 keys during sorting of Assets #566
    * Update to Caddyfile for Caddy web server
1. [](#bugfix)
    * Fixed an issue with cache/config checksum not being set on cache load
    * Fix for page blueprint and theme inheritance issue #534
    * Set `ZipBackup` timeout to 10 minutes if possible
    * Fix case where we only have inline data for CSS or JS  #565
    * Fix `bin/grav sandbox` command to work with new `webserver-config` folder
    * Fix for markdown attributes on external URLs
    * Fixed issue where `data:` page header was acting as `publish_date:`
    * Fix for special characters in URL parameters (e.g. /tag:c++) #541
    * Safety check for an array of nonces to only use the first one

# v1.0.6
## 12/22/2015

1. [](#new)
    * Set minimum requirements to [PHP 5.5.9](http://bit.ly/1Jt9OXO)
    * Added `saveConfig` to Themes
1. [](#improved)
    * Updated Whoops to new 2.0 version (PHP 7.0 compatible)
    * Moved sample web server configs into dedicated directory
    * FastCGI will use Apache's `mod_deflate` if gzip turned off
1. [](#bugfix)
    * Fix broken media image operators
    * Only call extra method of blueprints if blueprints exist
    * Fix lang prefix in url twig variables #523
    * Fix case insensitive HTTPS check #535
    * Field field validation handles case `multiple` missing

# v1.0.5
## 12/18/2015

1. [](#new)
    * Add ability to extend markdown with plugins
    * Added support for plugins to have individual language files
    * Added `7z` to media formats
    * Use Grav's fork of Parsedown until PR is merged
    * New function to persist plugin configuration to disk
    * GPM `selfupgrade` will now check PHP version requirements
1. [](#improved)
    * If the field allows multiple files, return array
    * Handle non-array values in file validation
1. [](#bugfix)
    * Fix when looping `fields` param in a `list` field
    * Properly convert commas to spaces for media attributes
    * Forcing Travis VM to HI timezone to address future files in zip file

# v1.0.4
## 12/12/2015

1. [](#bugfix)
    * Needed to put default image folder permissions for YAML compatibility

# v1.0.3
## 12/11/2015

1. [](#bugfix)
    * Fixed issue when saving config causing incorrect image cache folder perms

# v1.0.2
## 12/11/2015

1. [](#bugfix)
    * Fix for timing display in debugbar

# v1.0.1
## 12/11/2015

1. [](#improved)
    * Reduced package sizes by removing extra vendor dev bits
1. [](#bugfix)
    * Fix issue when you enable debugger from admin plugin

# v1.0.0
## 12/11/2015

1. [](#new)
    * Add new link attributes via markdown media
    * Added setters to set state of CSS/JS pipelining
    * Added `user/accounts` to `.gitignore`
    * Added configurable permissions option for Image cache
1. [](#improved)
    * Hungarian translation updated
    * Refactored Theme initialization for improved flexibility
    * Wrapped security section of account blueprints in an 'super user' authorize check
    * Minor performance optimizations
    * Updated core page blueprints with markdown preview option
    * Added useful cache info output to Debugbar
    * Added `iconv` polyfill library used by Symfony 2.8
    * Force lowercase of username in a few places for case sensitive filesystems
1. [](#bugfix)
    * Fix for GPM problems "Call to a member function set() on null"
    * Fix for individual asset pipeline values not functioning
    * Fix `Page::copy()` and `Page::move()` to support multiple moves at once
    * Fixed page moving of a page with no content
    * Fix for wrong ordering when moving many pages
    * Escape root path in page medium files to work with special characters
    * Add missing parent constructor to Themes class
    * Fix missing file error in `bin/grav sandbox` command
    * Fixed changelog differ when upgrading Grav
    * Fixed a logic error in `Validation->validate()`
    * Make `$container` available in `setup.php` to fix multi-site

# v1.0.0-rc.6
## 12/01/2015

1. [](#new)
    * Refactor Config classes for improved performance!
    * Refactor Data classes to use `NestedArrayAccess` instead of `DataMutatorTrait`
    * Added support for `classes` and `id` on medium objects to set CSS values
    * Data objects: Allow function call chaining
    * Data objects: Lazy load blueprints only if needed
    * Automatically create unique security salt for each configuration
    * Added Hungarian translation
    * Added support for User groups
1. [](#improved)
    * Improved robots.txt to disallow crawling of non-user folders
    * Nonces only generated once per action and process
    * Added IP into Nonce string calculation
    * Nonces now use random string with random salt to improve performance
    * Improved list form handling #475
    * Vendor library updates
1. [](#bugfix)
    * Fixed help output for `bin/plugin`
    * Fix for nested logic for lists and form parsing #273
    * Fix for array form fields and last entry not getting deleted
    * Should not be able to set parent to self #308

# v1.0.0-rc.5
## 11/20/2015

1. [](#new)
    * Added **nonce** functionality for all admin forms for improved security
    * Implemented the ability for Plugins to provide their own CLI commands through `bin/plugin`
    * Added Croatian translation
    * Added missing `umask_fix` property to `system.yaml`
    * Added current theme's config to global config. E.g. `config.theme.dropdown_enabled`
    * Added `append_url_extension` option to system config & page headers
    * Users have a new `state` property to allow disabling/banning
    * Added new `Page.relativePagePath()` helper method
    * Added new `|pad` Twig filter for strings (uses `str_pad()`)
    * Added `lighttpd.conf` for Lightly web server
1. [](#improved)
    * Clear previously applied operations when doing a reset on image media
    * Password no longer required when editing user
    * Improved support for trailing `/` URLs
    * Improved `.nginx.conf` configuration file
    * Improved `.htaccess` security
    * Updated vendor libs
    * Updated `composer.phar`
    * Use streams instead of paths for `clearCache()`
    * Use PCRE_UTF8 so unicode strings can be regexed in Truncator
    * Handle case when login plugin is disabled
    * Improved `quality` functionality in media handling
    * Added some missing translation strings
    * Deprecated `bin/grav newuser` in favor of `bin/plugin login new-user`
    * Moved fallback types to use any valid media type
    * Renamed `system.pages.fallback_types` to `system.media.allowed_fallback_types`
    * Removed version number in default `generator` meta tag
    * Disable time limit in case of slow downloads
    * Removed default hash in `system.yaml`
1. [](#bugfix)
    * Fix for media using absolute URLs causing broken links
    * Fix theme auto-loading #432
    * Don't create empty `<style>` or `<script>` scripts if no data
    * Code cleanups
    * Fix undefined variable in Config class
    * Fix exception message when label is not set
    * Check in `Plugins::get()` to ensure plugins exists
    * Fixed GZip compression making output buffering work correctly with all servers and browsers
    * Fixed date representation in system config

# v1.0.0-rc.4
## 10/29/2015

1. [](#bugfix)
    * Fixed a fatal error if you have a collection with missing or invalid `@page: /route`

# v1.0.0-rc.3
## 10/29/2015

1. [](#new)
    * New Page collection options! `@self.parent, @self.siblings, @self.descendants` + more
    * White list of file types for fallback route functionality (images by default)
1. [](#improved)
    * Assets switched from defines to streams
1. [](#bugfix)
    * README.md typos fixed
    * Fixed issue with routes that have lang string in them (`/en/english`)
    * Trim strings before validation so whitespace is not satisfy 'required'

# v1.0.0-rc.2
## 10/27/2015

1. [](#new)
    * Added support for CSS Asset groups
    * Added a `wrapped_site` system option for themes/plugins to use
    * Pass `Page` object as event to `onTwigPageVariables()` event hook
    * New `Data.items()` method to get all items
1. [](#improved)
    * Missing pipelined remote asset will now fail quietly
    * More reliably handle inline JS and CSS to remove only surrounding HTML tags
    * `Medium.meta` returns new Data object so null checks are possible
    * Improved Medium metadata merging to allow for automatic title/alt/class attributes
    * Moved Grav object to global variable rather than template variable (useful for macros)
    * German language improvements
    * Updated bundled composer
1. [](#bugfix)
    * Accept variety of `true` values in `User.authorize()` method
    * Fix for `Validation` throwing an error if no label set

# v1.0.0-rc.1
## 10/23/2015

1. [](#new)
    * Use native PECL YAML parser if installed for 4X speed boost in parsing YAML files
    * Support for inherited theme class
    * Added new default language prepend system configuration option
    * New `|evaluate` Twig filter to evaluate a string as twig
    * New system option to ignore all **hidden** files and folders
    * New system option for default redirect code
    * Added ability to append specific `[30x]` codes to redirect URLs
    * Added `url_taxonomy_filters` for page collections
    * Added `@root` page and `recurse` flag for page collections
    * Support for **multiple** page collection types as an array
    * Added Dutch language file
    * Added Russian language file
    * Added `remove` method to User object
1. [](#improved)
    * Moved hardcoded mimetypes to `media.yaml` to be treated as Page media files
    * Set `errors: display: false` by default in `system.yaml`
    * Strip out extra slashes in the URI
    * Validate hostname to ensure it is valid
    * Ignore more SCM folders in Backups
    * Removed `home_redirect` settings from `system.yaml`
    * Added Page `media` as root twig object for consistency
    * Updated to latest vendor libraries
    * Optimizations to Asset pipeline logic for minor speed increase
    * Block direct access to a variety of files in `.htaccess` for increased security
    * Debugbar vendor library update
    * Always fallback to english if other translations are not available
1. [](#bugfix)
    * Fix for redirecting external URL with multi-language
    * Fix for Asset pipeline not respecting asset groups
    * Fix language files with child/parent theme relationships
    * Fixed a regression issue resulting in incorrect default language
    * Ensure error handler is initialized before URI is processed
    * Use default language in Twig if active language is not set
    * Fixed issue with `safeEmailFilter()` Twig filter not separating with `;` properly
    * Fixed empty YAML file causing error with native PECL YAML parser
    * Fixed `SVG` mimetype
    * Fixed incorrect `Cache-control: max-age` value format

# v0.9.45
## 10/08/2015

1. [](#bugfix)
    * Fixed a regression issue resulting in incorrect default language

# v0.9.44
## 10/07/2015

1. [](#new)
    * Added Redis back as a supported cache mechanism
    * Allow Twig `nicetime` translations
    * Added `-y` option for 'Yes to all' in `bin/gpm update`
    * Added CSS `media` attribute to the Assets manager
    * New German language support
    * New Czech language support
    * New French language support
    * Added `modulus` twig filter
1. [](#improved)
    * URL decode in medium actions to allow complex syntax
    * Take into account `HTTP_HOST` before `SERVER_NAME` (helpful with Nginx)
    * More friendly cache naming to ease manual management of cache systems
    * Added default Apache resource for `DirectoryIndex`
1. [](#bugfix)
    * Fix GPM failure when offline
    * Fix `open_basedir` error in `bin/gpm install`
    * Fix an HHVM error in Truncator
    * Fix for XSS vulnerability with params
    * Fix chaining for responsive size derivatives
    * Fix for saving pages when removing the page title and all other header elements
    * Fix when saving array fields
    * Fix for ports being included in `HTTP_HOST`
    * Fix for Truncator to handle PHP tags gracefully
    * Fix for locate style lang codes in `getNativeName()`
    * Urldecode image basenames in markdown

# v0.9.43
## 09/16/2015

1. [](#new)
    * Added new `AudioMedium` for HTML5 audio
    * Added ability for Assets to be added and displayed in separate *groups*
    * New support for responsive image derivative sizes
1. [](#improved)
    * GPM theme install now uses a `copy` method so new files are not lost (e.g. `/css/custom.css`)
    * Code analysis improvements and cleanup
    * Removed Twig panel from debugger (no longer supported in Twig 1.20)
    * Updated composer packages
    * Prepend active language to `convertUrl()` when used in markdown links
    * Added some pre/post flight options for installer via blueprints
    * Hyphenize the site name in the backup filename
1. [](#bugfix)
    * Fix broken routable logic
    * Check for `phpinfo()` method in case it is restricted by hosting provider
    * Fixes for windows when running GPM
    * Fix for ampersand (`&`) causing error in `truncateHtml()` via `Page.summary()`

# v0.9.42
## 09/11/2015

1. [](#bugfix)
    * Fixed `User.authorise()` to be backwards compabile

# v0.9.41
## 09/11/2015

1. [](#new)
    * New and improved multibyte-safe TruncateHTML function and filter
    * Added support for custom page date format
    * Added a `string` Twig filter to render as json_encoded string
    * Added `authorize` Twig filter
    * Added support for theme inheritance in the admin
    * Support for multiple content collections on a page
    * Added configurable files/folders ignores for pages
    * Added the ability to set the default PHP locale and override via multi-lang configuration
    * Added ability to save as YAML via admin
    * Added check for `mbstring` support
    * Added new `redirect` header for pages
1. [](#improved)
    * Changed dependencies from `develop` to `master`
    * Updated logging to log everything from `debug` level on (was `warning`)
    * Added missing `accounts/` folder
    * Default to performing a 301 redirect for URIs with trailing slashes
    * Improved Twig error messages
    * Allow validating of forms from anywhere such as plugins
    * Added logic so modular pages are by default non-routable
    * Hide password input in `bin/grav newuser` command
1. [](#bugfix)
    * Fixed `Pages.all()` not returning modular pages
    * Fix for modular template types not getting found
    * Fix for `markdown_extra:` overriding `markdown:extra:` setting
    * Fix for multi-site routing
    * Fix for multi-lang page name error
    * Fixed a redirect loop in `URI` class
    * Fixed a potential error when `unsupported_inline_types` is empty
    * Correctly generate 2x retina image
    * Typo fixes in page publish/unpublish blueprint

# v0.9.40
## 08/31/2015

1. [](#new)
    * Added some new Twig filters: `defined`, `rtrim`, `ltrim`
    * Admin support for customizable page file name + template override
1. [](#improved)
    * Better message for incompatible/unsupported Twig template
    * Improved User blueprints with better help
    * Switched to composer **install** rather than **update** by default
    * Admin autofocus on page title
    * `.htaccess` hardening (`.htaccess` & `htaccess.txt`)
    * Cache safety checks for missing folders
1. [](#bugfix)
    * Fixed issue with unescaped `o` character in date formats

# v0.9.39
## 08/25/2015

1. [](#bugfix)
    * `Page.active()` not triggering on **homepage**
    * Fix for invalid session name in Opera browser

# v0.9.38
## 08/24/2015

1. [](#new)
    * Added `language` to **user** blueprint
    * Added translations to blueprints
    * New extending logic for blueprints
    * Blueprints are now loaded with Streams to allow for better overrides
    * Added new Symfony `dump()` method
1. [](#improved)
    * Catch YAML header parse exception so site doesn't die
    * Better `Page.parent()` logic
    * Improved GPM display layout
    * Tweaked default page layout
    * Unset route and slug for improved reliability of route changes
    * Added requirements to README.md
    * Updated various libraries
    * Allow use of custom page date field for dateRange collections
1. [](#bugfix)
    * Slug fixes with GPM
    * Unset plaintext password on save
    * Fix for trailing `/` not matching active children

# v0.9.37
## 08/12/2015

3. [](#bugfix)
    * Fixed issue when saving `header.process` in page forms via the **admin plugin**
    * Fixed error due to use of `set_time_limit` that might be disabled on some hosts

# v0.9.36
## 08/11/2015

1. [](#new)
    * Added a new `newuser` CLI command to create user accounts
    * Added `default` blueprint for all templates
    * Support `user` and `system` language translation merging
1. [](#improved)
    * Added isSymlink method in GPM to determine if Grav is symbolically linked or not
    * Refactored page recursing
    * Updated blueprints to use new toggles
    * Updated blueprints to use current date for date format fields
    * Updated composer.phar
    * Use sessions for admin even when disabled for site
    * Use `GRAV_ROOT` in session identifier

# v0.9.35
## 08/06/2015

1. [](#new)
    * Added `body_classes` field
    * Added `visiblity` toggle and help tooltips on new page form
    * Added new `Page.unsetRoute()` method to allow admin to regenerate the route
2. [](#improved)
    * User save no longer stores username each time
    * Page list form field now shows all pages except root
    * Removed required option from page title
    * Added configuration settings for running Nginx in sub directory
3. [](#bugfix)
    * Fixed deep translation merging
    * Fixed broken **metadata** merging with site defaults
    * Fixed broken **summary** field
    * Fixed broken robots field
    * Fixed GPM issue when using cURL, throwing an `Undefined offset: 1` exception
    * Removed duplicate hidden page `type` field

# v0.9.34
## 08/04/2015

1. [](#new)
    * Added new `cache_all` system setting + media `cache()` method
    * Added base languages configuration
    * Added property language to page to help plugins identify page language
    * New `Utils::arrayFilterRecursive()` method
2. [](#improved)
    * Improved Session handling to support site and admin independently
    * Allow Twig variables to be modified in other events
    * Blueprint updates in preparation for Admin plugin
    * Changed `Inflector` from static to object and added multi-language support
    * Support for admin override of a page's blueprints
3. [](#bugfix)
    * Removed unused `use` in `VideoMedium` that was causing error
    * Array fix in `User.authorise()` method
    * Fix for typo in `translations_fallback`
    * Fixed moving page to the root

# v0.9.33
## 07/21/2015

1. [](#new)
    * Added new `onImageMediumSaved()` event (useful for post-image processing)
    * Added `Vary: Accept-Encoding` option
2. [](#improved)
    * Multilang-safe delimiter position
    * Refactored Twig classes and added optional umask setting
    * Removed `pageinit()` timing
    * `Page->routable()` now takes `published()` state into account
    * Improved how page extension is set
    * Support `Language->translate()` method taking string and array
3. [](#bugfix)
    * Fixed `backup` command to include empty folders

# v0.9.32
## 07/14/2015

1. [](#new)
    * Detect users preferred language via `http_accept_language` setting
    * Added new `translateArray()` language method
2. [](#improved)
    * Support `en` translations by default for plugins & themes
    * Improved default generator tag
    * Minor language tweaks and fixes
3. [](#bugfix)
    * Fix for session active language and homepage redirects
    * Ignore root-level page rather than throwing error

# v0.9.31
## 07/09/2015

1. [](#new)
    * Added xml, json, css and js to valid media file types
2. [](#improved)
    * Better handling of unsupported media type downloads
    * Improved `bin/grav backup` command to mimic admin plugin location/name
3. [](#bugfix)
    * Critical fix for broken language translations
    * Fix for Twig markdown filter error
    * Safety check for download extension

# v0.9.30
## 07/08/2015

1. [](#new)
    * BIG NEWS! Extensive Multi-Language support is all new in 0.9.30!
    * Translation support via Twig filter/function and PHP method
    * Page specific default route
    * Page specific route aliases
    * Canonical URL route support
    * Added built-in session support
    * New `Page.rawRoute()` to get a consistent folder-based route to a page
    * Added option to always redirect to default page on alias URL
    * Added language safe redirect function for use in core and plugins
2. [](#improved)
    * Improved `Page.active()` and `Page.activeChild()` methods to support route aliases
    * Various spelling corrections in `.php` comments, `.md` and `.yaml` files
    * `Utils::startsWith()` and `Utils::endsWith()` now support needle arrays
    * Added a new timer around `pageInitialized` event
    * Updated jQuery library to v2.1.4
3. [](#bugfix)
    * In-page CSS and JS files are now handled properly
    * Fix for `enable_media_timestamp` not working properly

# v0.9.29
## 06/22/2015

1. [](#new)
    * New and improved Regex-powered redirect and route alias logic
    * Added new `onBuildPagesInitialized` event for memory critical or time-consuming plugins
    * Added a `setSummary()` method for pages
2. [](#improved)
    * Improved `MergeConfig()` logic for more control
    * Travis skeleton build trigger implemented
    * Set composer.json versions to stable versions where possible
    * Disabled `last_modified` and `etag` page headers by default (causing too much page caching)
3. [](#bugfix)
    * Preload classes during `bin/gpm selfupgrade` to avoid issues with updated classes
    * Fix for directory relative _down_ links

# v0.9.28
## 06/16/2015

1. [](#new)
    * Added method to set raw markdown on a page
    * Added ability to enabled system and page level `etag` and `last_modified` headers
2. [](#improved)
    * Improved image path processing
    * Improved query string handling
    * Optimization to image handling supporting URL encoded filenames
    * Use global `composer` when available rather than Grv provided one
    * Use `PHP_BINARY` constant rather than `php` executable
    * Updated Doctrine Cache library
    * Updated Symfony libraries
    * Moved `convertUrl()` method to Uri object
3. [](#bugfix)
    * Fix incorrect slug causing problems with CLI `uninstall`
    * Fix Twig runtime error with assets pipeline in sufolder installations
    * Fix for `+` in image filenames
    * Fix for dot files causing issues with page processing
    * Fix for Uri path detection on Windows platform
    * Fix for alternative media resolutions
    * Fix for modularTypes key properties

# v0.9.27
## 05/09/2015

1. [](#new)
    * Added new composer CLI command
    * Added page-level summary header overrides
    * Added `size` back for Media objects
    * Refactored Backup command in preparation for admin plugin
    * Added a new `parseLinks` method to Plugins class
    * Added `starts_with` and `ends_with` Twig filters
2. [](#improved)
    * Optimized install of vendor libraries for speed improvement
    * Improved configuration handling in preparation for admin plugin
    * Cache optimization: Don't cache Twig templates when you pass dynamic params
    * Moved `Utils::rcopy` to `Folder::rcopy`
    * Improved `Folder::doDelete`
    * Added check for required Curl in GPM
    * Updated included composer.phar to latest version
    * Various blueprint fixes for admin plugin
    * Various PSR and code cleanup tasks
3. [](#bugfix)
    * Fix issue with Gzip not working with `onShutDown()` event
    * Fix for URLs with trailing slashes
    * Handle condition where certain errors resulted in blank page
    * Fix for issue with theme name equal to base_url and asset pipeline
    * Fix to properly normalize font rewrite path
    * Fix for absolute URLs below the current page
    * Fix for `..` page references

# v0.9.26
## 04/24/2015

3. [](#bugfix)
    * Fixed issue with homepage routes failing with 'dirname' error

# v0.9.25
## 04/24/2015

1. [](#new)
    * Added support for E-Tag, Last-Modified, Cache-Control and Page-based expires headers
2. [](#improved)
    * Refactored media image handling to make it more flexible and support absolute paths
    * Refactored page modification check process to make it faster
    * User account improvements in preparation for admin plugin
    * Protect against timing attacks
    * Reset default system expires time to 0 seconds (can override if you need to)
3. [](#bugfix)
    * Fix issues with spaces in webroot when using `bin/grav install`
    * Fix for spaces in relative directory
    * Bug fix in collection filtering

# v0.9.24
## 04/15/2015

1. [](#new)
    * Added support for chunked downloads of Assets
    * Added new `onBeforeDownload()` event
    * Added new `download()` and `getMimeType()` methods to Utils class
    * Added configuration option for supported page types
    * Added assets and media timestamp options (off by default)
    * Added page expires configuration option
2. [](#bugfix)
    * Fixed issue with Nginx/Gzip and `ob_flush()` throwing error
    * Fixed assets actions on 'direct media' URLs
    * Fix for 'direct assets` with any parameters

# v0.9.23
## 04/09/2015

1. [](#bugfix)
    * Fix for broken GPM `selfupgrade` (Grav 0.9.21 and 0.9.22 will need to manually upgrade to this version)

# v0.9.22
## 04/08/2015

1. [](#bugfix)
    * Fix to normalize GRAV_ROOT path for Windows
    * Fix to normalize Media image paths for Windows
    * Fix for GPM `selfupgrade` when you are on latest version

# v0.9.21
## 04/07/2015

1. [](#new)
    * Major Media functionality enhancements: SVG, Animated GIF, Video support!
    * Added ability to configure default image quality in system configuration
    * Added `sizes` attributes for custom retina image breakpoints
2. [](#improved)
    * Don't scale @1x retina images
    * Add filter to Iterator class
    * Updated various composer packages
    * Various PSR fixes

# v0.9.20
## 03/24/2015

1. [](#new)
    * Added `addAsyncJs()` and `addDeferJs()` to Assets manager
    * Added support for extranal URL redirects
2. [](#improved)
    * Fix unpredictable asset ordering when set from plugin/system
    * Updated `nginx.conf` to ensure system assets are accessible
    * Ensure images are served as static files in Nginx
    * Updated vendor libraries to latest versions
    * Updated included composer.phar to latest version
3. [](#bugfix)
    * Fixed issue with markdown links to `#` breaking HTML

# v0.9.19
## 02/28/2015

1. [](#new)
    * Added named assets capability and bundled jQuery into Grav core
    * Added `first()` and `last()` to `Iterator` class
2. [](#improved)
    * Improved page modification routine to skip _dot files_
    * Only use files to calculate page modification dates
    * Broke out Folder iterators into their own classes
    * Various Sensiolabs Insight fixes
3. [](#bugfix)
    * Fixed `Iterator.nth()` method

# v0.9.18
## 02/19/2015

1. [](#new)
    * Added ability for GPM `install` to automatically install `_demo` content if found (w/backup)
    * Added ability for themes and plugins to have dependencies required to install via GPM
    * Added ability to override the system timezone rather than relying on server setting only
    * Added new Twig filter `random_string` for generating random id values
    * Added new Twig filter `markdown` for on-the-fly markdown processing
    * Added new Twig filter `absoluteUrl` to convert relative to absolute URLs
    * Added new `processTemplate()` method to Twig object for on-the-fly processing of twig template
    * Added `rcopy()` and `contains()` helper methods in Utils
2. [](#improved)
    * Provided new `param_sep` variable to better support Apache on Windows
    * Moved parsedown configuration into the trait
    * Added optional **deep-copy** option to `mergeConfig()` for plugins
    * Updated bundled `composer.phar` package
    * Various Sensiolabs Insight fixes - Silver level now!
    * Various PSR Fixes
3. [](#bugfix)
    * Fix for windows platforms not displaying installed themes/plugins via GPM
    * Fix page IDs not picking up folder-only pages

# v0.9.17
## 02/05/2015

1. [](#new)
    * Added **full HHVM support!** Get your speed on with Facebook's crazy fast PHP JIT compiler
2. [](#improved)
    * More flexible page summary control
    * Support **CamelCase** plugin and theme class names. Replaces dashes and underscores
    * Moved summary delimiter into `site.yaml` so it can be configurable
    * Various PSR fixes
3. [](#bugfix)
     * Fix for `mergeConfig()` not falling back to defaults
     * Fix for `addInlineCss()` and `addInlineJs()` Assets not working between Twig tags
     * Fix for Markdown adding HTML tags into inline CSS and JS

# v0.9.16
## 01/30/2015

1. [](#new)
    * Added **Retina** and **Responsive** image support via Grav media and `srcset` image attribute
    * Added image debug option that overlays responsive resolution
    * Added a new image cache stream
2. [](#improved)
    * Improved the markdown Lightbox functionality to better mimic Twig version
    * Fullsize Lightbox can now have filters applied
    * Added a new `mergeConfig()` method to Plugin class to merge system + page header configuration
    * Added a new `disable()` method to Plugin class to programmatically disable a plugin
    * Updated Parsedown and Parsedown Extra to address bugs
    * Various PSR fixes
3. [](#bugfix)
     * Fix bug with image dispatch in traditionally _non-routable_ pages
     * Fix for markdown link not working on non-current pages
     * Fix for markdown images not being found on homepage

# v0.9.15
## 01/23/2015

3. [](#bugfix)
     * Typo in video mime types
     * Fix for old `markdown_extra` system setting not getting picked up
     * Fix in regex for Markdown links with numeric values in path
     * Fix for broken image routing mechanism that got broken at some point
     * Fix for markdown images/links in pages with page slug override

# v0.9.14
## 01/23/2015

1. [](#new)
    * Added **GZip** support
    * Added multiple configurations via `setup.php`
    * Added base structure for unit tests
    * New `onPageContentRaw()` plugin event that processes before any page processing
    * Added ability to dynamically set Metadata on page
    * Added ability to dynamically configure Markdown processing via Parsedown options
2. [](#improved)
    * Refactored `page.content()` method to be more flexible and reliable
    * Various updates and fixes for streams resulting in better multi-site support
    * Updated Twig, Parsedown, ParsedownExtra, DoctrineCache libraries
    * Refactored Parsedown trait
    * Force modular pages to be non-visible in menus
    * Moved RewriteBase before Exploits in `.htaccess`
    * Added standard video formats to Media support
    * Added priority for inline assets
    * Check for uniqueness when adding multiple inline assets
    * Improved support for Twig-based URLs inside Markdown links and images
    * Improved Twig `url()` function
3. [](#bugfix)
    * Fix for HTML entities quotes in Metadata values
    * Fix for `published` setting to have precedent of `publish_date` and `unpublish_date`
    * Fix for `onShutdown()` events not closing connections properly in **php-fpm** environments

# v0.9.13
## 01/09/2015

1. [](#new)
    * Added new published `true|false` state in page headers
    * Added `publish_date` in page headers to automatically publish page
    * Added `unpublish_date` in page headers to automatically unpublish page
    * Added `dateRange()` capability for collections
    * Added ability to dynamically control Cache lifetime programmatically
    * Added ability to sort by anything in the page header. E.g. `sort: header.taxonomy.year`
    * Added various helper methods to collections: `copy, nonVisible, modular, nonModular, published, nonPublished, nonRoutable`
2. [](#improved)
    * Modified all Collection methods so they can be chained together: `$collection->published()->visible()`
    * Set default Cache lifetime to default of 1 week (604800 seconds) - was infinite
    * House-cleaning of some unused methods in Pages object
3. [](#bugfix)
    * Fix `uninstall` GPM command that was broken in last release
    * Fix for intermittent `undefined index` error when working with Collections
    * Fix for date of some pages being set to incorrect future timestamps

# v0.9.12
## 01/06/2015

1. [](#new)
    * Added an all-access robots.txt file for search engines
    * Added new GPM `uninstall` command
    * Added support for **in-page** Twig processing in **modular** pages
    * Added configurable support for `undefined` Twig functions and filters
2. [](#improved)
    * Fall back to default `.html` template if error occurs on non-html pages
    * Added ability to have PSR-1 friendly plugin names (CamelCase, no-dashes)
    * Fix to `composer.json` to deter API rate-limit errors
    * Added **non-exception-throwing** handler for undefined methods on `Medium` objects
3. [](#bugfix)
    * Fix description for `self-upgrade` method of GPM command
    * Fix for incorrect version number when performing GPM `update`
    * Fix for argument description of GPM `install` command
    * Fix for recalcitrant CodeKit mac application

# v0.9.11
## 12/21/2014

1. [](#new)
    * Added support for simple redirects as well as routes
2. [](#improved)
    * Handle Twig errors more cleanly
3. [](#bugfix)
    * Fix for error caused by invalid or missing user agent string
    * Fix for directory relative links and URL fragments (#pagelink)
    * Fix for relative links with no subfolder in `base_url`

# v0.9.10
## 12/12/2014

1. [](#new)
    * Added Facebook-style `nicetime` date Twig filter
2. [](#improved)
    * Moved `clear-cache` functionality into Cache object required for Admin plugin
3. [](#bugfix)
    * Fix for undefined index with previous/next buttons

# v0.9.9
## 12/05/2014

1. [](#new)
    * Added new `@page` collection type
    * Added `ksort` and `contains` Twig filters
    * Added `gist` Twig function
2. [](#improved)
    * Refactored Page previous/next/adjacent functionality
    * Updated to Symfony 2.6 for yaml/console/event-dispatcher libraries
    * More PSR code fixes
3. [](#bugfix)
    * Fix for over-escaped apostrophes in YAML

# v0.9.8
## 12/01/2014

1. [](#new)
    * Added configuration option to set default lifetime on cache saves
    * Added ability to set HTTP status code from page header
    * Implemented simple wild-card custom routing
2. [](#improved)
    * Fixed elusive double load to fully cache issue (crossing fingers...)
    * Ensure Twig tags are treated as block items in markdown
    * Removed some older deprecated methods
    * Ensure onPageContentProcessed() event only fires when not cached
    * More PSR code fixes
3. [](#bugfix)
    * Fix issue with miscalculation of blog separator location `===`

# v0.9.7
## 11/24/2014

1. [](#improved)
    * Nginx configuration updated
    * Added gitter.im badge to README
    * Removed `set_time_limit()` and put checks around `ignore_user_abort`
    * More PSR code fixes
2. [](#bugfix)
    * Fix issue with non-valid asset path showing up when they shouldn't
    * Fix for JS asset pipeline and scripts that don't end in `;`
    * Fix for schema-based markdown URLs broken routes (eg `mailto:`)

# v0.9.6
## 11/17/2014

1. [](#improved)
    * Moved base_url variables into Grav container
    * Forced media sorting to use natural sort order by default
    * Various PSR code tidying
    * Added filename, extension, thumb to all medium objects
2. [](#bugfix)
    * Fix for infinite loop in page.content()
    * Fix hostname for configuration overrides
    * Fix for cached configuration
    * Fix for relative URLs in markdown on installs with no base_url
    * Fix for page media images with uppercase extension

# v0.9.5
## 11/09/2014

1. [](#new)
    * Added quality setting to medium for compression configuration of images
    * Added new onPageContentProcessed() event that is post-content processing but pre-caching
2. [](#improved)
    * Added support for AND and OR taxonomy filtering.  AND by default (was OR)
    * Added specific clearing options for CLI clear-cache command
    * Moved environment method to URI so it can be accessible in plugins and themes
    * Set Grav's output variable to public so it can be manipulated in onOutputGenerated event
    * Updated vendor libraries to latest versions
    * Better handing of 'home' in active menu state detection
    * Various PSR code tidying
    * Improved some error messages and notices
3. [](#bugfix)
    * Force route rebuild when configuration changes
    * Fix for 'installed undefined' error in CLI versions command
    * Do not remove the JSON/Text error handlers
    * Fix for supporting inline JS and CSS when Asset pipeline enabled
    * Fix for Data URLs in CSS being badly formed
    * Fix Markdown links with fragment and query elements

# v0.9.4
## 10/29/2014

1. [](#new)
    * New improved Debugbar with messages, timing, config, twig information
    * New exception handling system utilizing Whoops
    * New logging system utilizing Monolog
    * Support for auto-detecting environment configuration
    * New version command for CLI
    * Integrate Twig dump() calls into Debugbar
2. [](#improved)
    * Selfupgrade now clears cache on successful upgrade
    * Selfupgrade now supports files without extensions
    * Improved error messages when plugin is missing
    * Improved security in .htaccess
    * Support CSS/JS/Image assets in vendor/system folders via .htaccess
    * Add support for system timers
    * Improved and optimized configuration loading
    * Automatically disable Debugbar on non-HTML pages
    * Disable Debugbar by default
3. [](#bugfix)
    * More YAML blueprint fixes
    * Fix potential double // in assets
    * Load debugger as early as possible

# v0.9.3
## 10/09/2014

1. [](#new)
    * GPM (Grav Package Manager) Added
    * Support for multiple Grav configurations
    * Dynamic media support via URL
    * Added inlineCss and inlineJs support for Assets
2. [](#improved)
    * YAML caching for increased performance
    * Use stream wrapper in pages, plugins and themes
    * Switched to RocketTheme toolbox for some core functionality
    * Renamed `setup` CLI command to `sandbox`
    * Broke cache types out into multiple directories in the cache folder
    * Removed vendor libs from github repository
    * Various PSR cleanup of code
    * Various Blueprint updates to support upcoming admin plugin
    * Added ability to filter page children for normal/modular/all
    * Added `sort_by_key` twig filter
    * Added `visible()` and `routable()` filters to page collections
    * Use session class in shutdown process
    * Improvements to modular page loading
    * Various code cleanup and optimizations
3. [](#bugfix)
    * Fixed file checking not updating the last modified time. For real this time!
    * Switched debugger to PRODUCTION mode by default
    * Various fixes in URI class for increased reliability

# v0.9.2
## 09/15/2014

1. [](#new)
    * New flexible site and page metadata support including ObjectGraph and Facebook
    * New method to get user IP address in URI object
    * Added new onShutdown() event that fires after connection is closed for Async features
2. [](#improved)
    * Skip assets pipeline minify on Windows platforms by default due to PHP issue 47689
    * Fixed multiple level menus not highlighting correctly
    * Updated some blueprints in preparation for admin plugin
    * Fail gracefully when theme does not exist
    * Add stream support into ResourceLocator::addPath()
    * Separate themes from plugins, add themes:// stream and onTask events
    * Added barDump() to Debugger
    * Removed stray test page
    * Override modified only if a non-markdown file was modified
    * Added assets attributes support
    * Auto-run composer install when running the Grav CLI
    * Vendor folder removed from repository
    * Minor configuration performance optimizations
    * Minor debugger performance optimizations
3. [](#bugfix)
    * Fix url() twig function when Grav isn't installed at root
    * Workaround for PHP bug 52065
    * Fixed getList() method on Pages object that was not working
    * Fix for open_basedir error
    * index.php now warns if not running on PHP 5.4
    * Removed memcached option (redundant)
    * Removed memcache from auto setup, added memcache server configuration option
    * Fix broken password validation
    * Back to proper PSR-4 Autoloader

# v0.9.1
## 09/02/2014

1. [](#new)
    * Added new `theme://` PHP stream for current theme
2. [](#improved)
    * Default to new `file` modification checking rather than `folder`
    * Added support for various markdown link formats to convert to Grav-friendly URLs
    * Moved configure() from Theme to Themes class
    * Fix autoloading without composer update -o
    * Added support for Twig url method
    * Minor code cleanup
3. [](#bugfix)
    * Fixed issue with page changes not being picked up
    * Fixed Minify to provide `@supports` tag compatibility
    * Fixed ResourceLocator not working with multiple paths
    * Fixed issue with Markdown process not stripping LFs
    * Restrict file type extensions for added security
    * Fixed template inheritance
    * Moved Browser class to proper location

# v0.9.0
## 08/25/2014

1. [](#new)
    * Addition of Dependency Injection Container
    * Refactored plugins to use Symfony Event Dispatcher
    * New Asset Manager to provide unified management of JavaScript and CSS
    * Asset Pipelining to provide unification, minify, and optimization of JavaScript and CSS
    * Grav Media support directly in Markdown syntax
    * Additional Grav Generator meta tag in default themes
    * Added support for PHP Stream Wrapper for resource location
    * Markdown Extra support
    * Browser object for fast browser detection
2. [](#improved)
    * PSR-4 Autoloader mechanism
    * Tracy Debugger new `detect` option to detect running environment
    * Added new `random` collection sort option
    * Make media images progressive by default
    * Additional URI filtering for improved security
    * Safety checks to ensure PHP 5.4.0+
    * Move to Slidebars side navigation in default Antimatter theme
    * Updates to `.htaccess` including section on `RewriteBase` which is needed for some hosting providers
3. [](#bugfix)
    * Fixed issue when installing in an apache userdir (~username) folder
    * Various mobile CSS issues in default themes
    * Various minor bug fixes


# v0.8.0
## 08/13/2014

1. [](#new)
    * Initial Release<|MERGE_RESOLUTION|>--- conflicted
+++ resolved
@@ -1,21 +1,17 @@
-<<<<<<< HEAD
 # v1.6.0-beta.6
 ## mm/dd/2018
 
 1. [](#new)
     * Added `CsvFormatter` and `CsvFile` classes
-    * Register theme prefixes as namespaces in Twig [#2210](https://github.com/getgrav/grav/pull/2210)
     * Added `$grav->setup()` to simplify CLI and custom access points
 1. [](#improved)
     * Support negotiated content types set via the Request `Accept:` header
     * Support negotiated language types set via the Request `Accept-Language:` header
     * Allow custom Flex form views
     * Cleaned up and sorted the Service `idMap`
-    * Propogate error code between 400 and 600 for production sites [#2181](https://github.com/getgrav/grav/pull/2181)
 1. [](#bugfix)
     * Fixed `Uri::hasStandardPort()` to support reverse proxy configurations [#1786](https://github.com/getgrav/grav/issues/1786)
     * Use `append_url_extension` from page header to set template format if set [#2604](https://github.com/getgrav/grav/pull/2064)
-    * Remove hardcoded `302` when redirecting trailing slash [#2155](https://github.com/getgrav/grav/pull/2155)
     * Fixed some bugs in environment selection
 
 # v1.6.0-beta.5
@@ -96,7 +92,7 @@
 1. [](#improved)
     * Doctrine filecache is now namespaced with prefix to support purging
     * Register all page types into `blueprint://pages` stream
-=======
+
 # v1.5.5
 ## 11/12/2018
 
@@ -105,8 +101,6 @@
 1. [](#improved)
     * Propogate error code between 400 and 600 for production sites [#2181](https://github.com/getgrav/grav/pull/2181)
 1. [](#bugfix)
-    * Remove hardcoded `302` when redirecting trailing slash [#2155](https://github.com/getgrav/grav/pull/2155)
->>>>>>> 59ccd662
 
 # v1.5.4
 ## 11/05/2018
