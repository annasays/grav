--- conflicted
+++ resolved
@@ -2,23 +2,18 @@
 ## mm/dd/2018
 
 1. [](#new)
-<<<<<<< HEAD
+    * Added new system config option to `pages.hide_empty_folders` if a folder has no valid `.md` file available. Default behavior is `false` for compatibility.
+    * Added new system config option for `languages.pages_fallback_only` forcing only 'fallback' to find page content through supported languages, default behavior is to display any language found if active language is missing
+    * Added `Utils::arrayFlattenDotNotation()` and `Utils::arrayUnflattenDotNotation()` helper methods
     * Added PSR-7 and PSR-15 classes
     * Added `Grav\Framework\DI\Container` class
     * Added `Grav\Framework\RequestHandler\RequestHandler` class
     * Added `Page::httpResponseCode()` and `Page::httpHeaders()` methods
 1. [](#improved)
     * Added apcu autoloader optimization
+    * Additional helper methods in `Language`, `Languages`, and `LanguageCodes` classes
     * Updated `Grav` container object to implement PSR-11 `ContainerInterface`
     * Updated Grav `Processor` classes to implement PSR-15 `MiddlewareInterface`
-=======
-    * Added new system config option to `pages.hide_empty_folders` if a folder has no valid `.md` file available. Default behavior is `false` for compatibility.
-    * Added new system config option for `languages.pages_fallback_only` forcing only 'fallback' to find page content through supported languages, default behavior is to display any language found if active language is missing
-    * Added `Utils::arrayFlattenDotNotation()` and `Utils::arrayUnflattenDotNotation()` helper methods
-1. [](#improved)
-    * Added apcu autoloader optimization
-    * Additional helper methods in `Language`, `Languages`, and `LanguageCodes` classes
->>>>>>> 072c7929
 1. [](#bugfix)
     * Use login provider User avatar if set
     * Fixed `Folder::doDelete($folder, false)` removing symlink when it should not
