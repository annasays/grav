--- conflicted
+++ resolved
@@ -1,4 +1,3 @@
-<<<<<<< HEAD
 # v1.6.0-rc.4
 ## mm/dd/2019
 
@@ -8,6 +7,7 @@
     * Added `Flex::getObjects()` and `Flex::getMixedCollection()` methods for co-mingled collections
     * Added support to use single Flex key parameter in `Flex::getObject()` method
     * Added `FlexObjectInterface::search()` and `FlexCollectionInterface::search()` methods
+    * Override `system.media.upload_limit` with PHP's `post_max_size` or `upload_max_filesize`
 1. [](#improved)
     * Renamed `Grav\Framework\File\Formatter\FormatterInterface` to `Grav\Framework\File\Interfaces\FileFormatterInterface`
     * Improved `File::save()` to use a temporary file if file isn't locked
@@ -238,13 +238,12 @@
 1. [](#improved)
     * Doctrine filecache is now namespaced with prefix to support purging
     * Register all page types into `blueprint://pages` stream
-=======
+
 # v1.5.9
 ## mm/dd/2019
 
 1. [](#improved)
     * Fixed phpdoc generation
->>>>>>> b4a4b608
 
 # v1.5.8
 ## 02/07/2019
@@ -572,8 +571,6 @@
 # v1.3.7
 ## 10/18/2017
 
-1. [](#new)
-    * Override `system.media.upload_limit` with PHP's `post_max_size` or `upload_max_filesize`
 1. [](#bugfix)
     * Regression Uri: `base_url_absolute` always has the port number [#1690](https://github.com/getgrav/grav-plugin-admin/issues/1690)
     * Uri: Prefer using REQUEST_SCHEME instead of HTTPS [#1698](https://github.com/getgrav/grav-plugin-admin/issues/1698)
