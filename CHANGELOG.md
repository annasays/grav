--- conflicted
+++ resolved
@@ -1,3 +1,9 @@
+# v1.3.0-rc.4
+## mm/dd/2017
+
+1. [](#improved)
+    * Make it possible to include debug bar also into non-HTML responses
+
 # v1.3.0-rc.3
 ## 05/22/2017
 
@@ -5,12 +11,7 @@
     * Added new unified `Utils::getPagePathFromToken()` method which is used by various plugins (Admin, Forms, Downloads, etc.)
 1. [](#improved)
     * Optionally remove unpublished pages from the translated languages, move into untranslated list [#1482](https://github.com/getgrav/grav/pull/1482)
-<<<<<<< HEAD
-    * Improved reliability of `hash` filecheck method
-    * Make it possible to include debug bar also into non-HTML responses
-=======
     * Improved reliability of `hash` file-check method
->>>>>>> f22d6beb
 1. [](#bugfix)
     * Updated to latest Toolbox library to fix issue with some blueprints rendering in admin plugin [#1117](https://github.com/getgrav/grav-plugin-admin/issues/1117)
     * Fix output handling in RenderProcessor [#1483](https://github.com/getgrav/grav/pull/1483)
