--- conflicted
+++ resolved
@@ -1,4 +1,3 @@
-<<<<<<< HEAD
 # v1.7.0-rc.8
 ## mm/dd/2020
 
@@ -315,7 +314,7 @@
     * Added support for Twig 2.11 (compatible with Twig 1.40+)
     * Optimization: Initialize debugbar only after the configuration has been loaded
     * Optimization: Combine some early Grav processors into a single one
-=======
+
 # v1.6.23
 ## mm/dd/2020
 
@@ -324,7 +323,6 @@
 1. [](#bugfix)
     * Fixed PHP 7.4 issue in ParsedownExtra [#2832](https://github.com/getgrav/grav/issues/2832)
     * Fix for [user reported](https://twitter.com/OriginalSicksec) CVE path-based open redirect
->>>>>>> 2eae104c
 
 # v1.6.22
 ## 03/05/2020
