<<<<<<< HEAD
# v2.0.0-dev
## mm/dd/2017

1. [](#new)
    * Added `Grav\Framework\Cache` classes providing PSR-16 `Simple Cache` implementation
    * Added `Grav\Framework\ContentBlock` classes for nested HTML blocks with CSS/JS assets
    * Added `Grav\Framework\Object` classes for creating collections of objects
    * Added `Grav\Framework\Page` interfaces
    * Deprecated GravTrait
1. [](#improved)
    * Make it possible to include debug bar also into non-HTML responses
=======
# v1.3.1
## 07/xx/2017

1. [](#bugfix)
    * Check if medium thumbnail exists before resetting

# v1.3.0
## 07/16/2017

1. [](#bugfix)
    * Fixed an undefined variable `$difference` [#1563](https://github.com/getgrav/grav/pull/1563)
    * Fix broken range slider [grav-plugin-admin#1153](https://github.com/getgrav/grav-plugin-admin/issues/1153)
    * Fix natural sort when > 100 pages [#1564](https://github.com/getgrav/grav/pull/1564)
>>>>>>> bbc4a23c

# v1.3.0-rc.5
## 07/05/2017

1. [](#new)
    * Setting `system.session.timeout` to 0 clears the session when the browser session ends [#1538](https://github.com/getgrav/grav/pull/1538)
    * Created a `CODE_OF_CONDUCT.md` so everyone knows how to behave :)
1. [](#improved)
    * Renamed new `media()` Twig function to `media_directory()` to avoid conflict with Page's `media` object
1. [](#bugfix)
    * Fixed global media files disappearing after a reload [#1545](https://github.com/getgrav/grav/issues/1545)
    * Fix for broken regex redirects/routes via `site.yaml`
    * Sanitize the error message in the error handler page

# v1.3.0-rc.4
## 06/22/2017

1. [](#new)
    * Added `lower` and `upper` Twig filters
    * Added `pathinfo()` Twig function
    * Added 165 new thumbnail images for use in `media.yaml`
1. [](#improved)
    * Improved error message when running `bin/grav install` instead of `bin/gpm install`, and also when running on a non-skeleton site [#1027](https://github.com/getgrav/grav/issues/1027)
    * Updated vendor libraries
1. [](#bugfix)
    * Don't rebuild metadata every time, only when file does not exist
    * Restore GravTrait in ConsoleTrait [grav-plugin-login#119](https://github.com/getgrav/grav-plugin-login/issues/119)
    * Fix Windows routing with built-in server [#1502](https://github.com/getgrav/grav/issues/1502)
    * Fix [#1504](https://github.com/getgrav/grav/issues/1504) `process_twig` and `frontmatter.yaml`
    * Nicetime fix: 0 seconds from now -> just now [#1509](https://github.com/getgrav/grav/issues/1509)

# v1.3.0-rc.3
## 05/22/2017

1. [](#new)
    * Added new unified `Utils::getPagePathFromToken()` method which is used by various plugins (Admin, Forms, Downloads, etc.)
1. [](#improved)
    * Optionally remove unpublished pages from the translated languages, move into untranslated list [#1482](https://github.com/getgrav/grav/pull/1482)
    * Improved reliability of `hash` file-check method
1. [](#bugfix)
    * Updated to latest Toolbox library to fix issue with some blueprints rendering in admin plugin [#1117](https://github.com/getgrav/grav-plugin-admin/issues/1117)
    * Fix output handling in RenderProcessor [#1483](https://github.com/getgrav/grav/pull/1483)

# v1.3.0-rc.2
## 05/17/2017

1. [](#new)
    * Added new `media` and `vardump` Twig functions
1. [](#improved)
    * Put in various checks to ensure Exif is available before trying to use it
    * Add timestamp to configuration settings [#1445](https://github.com/getgrav/grav/pull/1445)
1. [](#bugfix)
    * Fix an issue saving YAML textarea fields in expert mode [#1480](https://github.com/getgrav/grav/pull/1480)
    * Moved `onOutputRendered()` back into Grav core

# v1.3.0-rc.1
## 05/16/2017

1. [](#new)
    * Added support for a single array field in the forms
    * Added EXIF support with automatic generation of Page Media metafiles
    * Added Twig function to get EXIF data on any image file
    * Added `Pages::baseUrl()`, `Pages::homeUrl()` and `Pages::url()` functions
    * Added `base32_encode`, `base32_decode`, `base64_encode`, `base64_decode` Twig filters
    * Added `Debugger::getCaller()` to figure out where the method was called from
    * Added support for custom output providers like Slim Framework
    * Added `Grav\Framework\Collection` classes for creating collections
1. [](#improved)
    * Add more controls over HTML5 video attributes (autoplay, poster, loop controls) [#1442](https://github.com/getgrav/grav/pull/1442)
    * Removed logging statement for invalid slug [#1459](https://github.com/getgrav/grav/issues/1459)
    * Groups selection pre-filled in user form
    * Improve error handling in `Folder::move()`
    * Added extra parameter for `Twig::processSite()` to include custom context
    * Updated RocketTheme Toolbox vendor library
1. [](#bugfix)
    * Fix to force route/redirect matching from the start of the route by default [#1446](https://github.com/getgrav/grav/issues/1446)
    * Edit check for valid slug [#1459](https://github.com/getgrav/grav/issues/1459)

# v1.2.4
## 04/24/2017

1. [](#improved)
    * Added optional ignores for `Installer::sophisticatedInstall()` [#1447](https://github.com/getgrav/grav/issues/1447)
1. [](#bugfix)
    * Allow multiple calls to `Themes::initTheme()` without throwing errors
    * Fixed querystrings in root pages with multi-lang enabled [#1436](https://github.com/getgrav/grav/issues/1436)
    * Allow support for `Pages::getList()` with `show_modular` option [#1080](https://github.com/getgrav/grav-plugin-admin/issues/1080)

# v1.2.3
## 04/19/2017

1. [](#improved)
    * Added new `pwd_regex` and `username_regex` system configuration options to allow format modifications
    * Allow `user/accounts.yaml` overrides and implemented more robust theme initialization
    * improved `getList()` method to do more powerful things
    * Fix Typo in GPM [#1427](https://github.com/getgrav/grav/issues/1427)

# v1.2.2
## 04/11/2017

1. [](#bugfix)
    * Fix for redirects breaking [#1420](https://github.com/getgrav/grav/issues/1420)
    * Fix issue in direct-install with github-style dependencies [#1405](https://github.com/getgrav/grav/issues/1405)

# v1.2.1
## 04/10/2017

1. [](#improved)
    * Added various `ancestor` helper methods in Page and Pages classes [#1362](https://github.com/getgrav/grav/pull/1362)
    * Added new `parents` field and switched Page blueprints to use this
    * Added `isajaxrequest()` Twig function [#1400](https://github.com/getgrav/grav/issues/1400)
    * Added ability to inline CSS and JS code via Asset manager [#1377](https://github.com/getgrav/grav/pull/1377)
    * Add query string in lighttpd default config [#1393](https://github.com/getgrav/grav/issues/1393)
    * Add `--all-yes` and `--destination` options for `bin/gpm direct-install` [#1397](https://github.com/getgrav/grav/pull/1397)
1. [](#bugfix)
    * Fix for direct-install of plugins with `languages.yaml` [#1396](https://github.com/getgrav/grav/issues/1396)
    * When determining language from HTTP_ACCEPT_LANGUAGE, also try base language only [#1402](https://github.com/getgrav/grav/issues/1402)
    * Fixed a bad method signature causing warning when running tests on `GPMTest` object

# v1.2.0
## 03/31/2017

1. [](#new)
    * Added file upload for user avatar in user/admin blueprint
1. [](#improved)
    * Analysis fixes
    * Switched to stable composer lib versions

# v1.2.0-rc.3
## 03/22/2017

1. [](#new)
    * Refactored Page re-ordering to handle all siblings at once
    * Added `language_codes` to Twig init to allow for easy language name/code/native-name lookup
1. [](#improved)
    * Added an _Admin Overrides_ section with option to choose the order of children in Pages Management
1. [](#bugfix)
    * Fixed loading issues with improperly named themes (use old broken method first) [#1373](https://github.com/getgrav/grav/issues/1373)
    * Simplified modular/twig processing logic and fixed an issue with system process config [#1351](https://github.com/getgrav/grav/issues/1351)
    * Cleanup package files via GPM install to make them more windows-friendly [#1361](https://github.com/getgrav/grav/pull/1361)
    * Fix for page-level debugger override changing the option site-wide
    * Allow `url()` twig function to pass-through external links

# v1.2.0-rc.2
## 03/17/2017

1. [](#improved)
    * Updated vendor libraries to latest
    * Added the ability to disable debugger on a per-page basis with `debugger: false` in page frontmatter
1. [](#bugfix)
    * Fixed an issue with theme inheritance and hyphenated base themes [#1353](https://github.com/getgrav/grav/issues/1353)
    * Fixed an issue when trying to use an `@2x` derivative on a non-image media file [#1341](https://github.com/getgrav/grav/issues/1341)

# v1.2.0-rc.1
## 03/13/2017

1. [](#new)
    * Added default setting to only allow `direct-installs` from official GPM.  Can be configured in `system.yaml`
    * Added a new `Utils::isValidUrl()` method
    * Added optional parameter to `|markdown(false)` filter to toggle block/line processing (default|true = `block`)
    * Added new `Page::folderExists()` method
1. [](#improved)
    * `Twig::evaluate()` now takes current environment and context into account
    * Genericized `direct-install` so it can be called via Admin plugin
1. [](#bugfix)
    * Fixed a minor bug in Number validation [#1329](https://github.com/getgrav/grav/issues/1329)
    * Fixed exception when trying to find user account and there is no `user://accounts` folder
    * Fixed issue when setting `Page::expires(0)` [Admin #1009](https://github.com/getgrav/grav-plugin-admin/issues/1009)
    * Removed ID from `nonce_field()` Twig function causing validation errors [Form #115](https://github.com/getgrav/grav-plugin-form/issues/115)

# v1.1.17
## 02/17/2017

1. [](#bugfix)
    * Fix for double extensions getting added during some redirects [#1307](https://github.com/getgrav/grav/issues/1307)
    * Fix syntax error in PHP 5.3. Move the version check before requiring the autoloaded deps
    * Fix Whoops displaying error page if there is PHP core warning or error [Admin #980](https://github.com/getgrav/grav-plugin-admin/issues/980)

# v1.1.16
## 02/10/2017

1. [](#new)
    * Exposed the Pages cache ID for use by plugins (e.g. Form) via `Pages::getPagesCacheId()`
    * Added `Languages::resetFallbackPageExtensions()` regarding [#1276](https://github.com/getgrav/grav/pull/1276)
1. [](#improved)
    * Allowed CLI to use non-volatile cache drivers for better integration with CLI and Web caches
    * Added Gantry5-compatible query information to Caddy configuration
    * Added some missing docblocks and type-hints
    * Various code cleanups (return types, missing variables in doclbocks, etc.)
1. [](#bugfix)
    * Fix blueprints slug validation [https://github.com/getgrav/grav-plugin-admin/issues/955](https://github.com/getgrav/grav-plugin-admin/issues/955)

# v1.1.15
## 01/30/2017

1. [](#new)
    * Added a new `Collection::merge()` method to allow merging of multiple collections [#1258](https://github.com/getgrav/grav/pull/1258)
    * Added [OpenCollective](https://opencollective.com/grav) backer/sponsor info to `README.md`
1. [](#improved)
    * Add an additional parameter to GPM::findPackage to avoid throwing an exception, for use in Twig [#1008](https://github.com/getgrav/grav/issues/1008)
    * Skip symlinks if found while clearing cache [#1269](https://github.com/getgrav/grav/issues/1269)
1. [](#bugfix)
    * Fixed an issue when page collection with header-based `sort.by` returns an array [#1264](https://github.com/getgrav/grav/issues/1264)
    * Fix `Response` object to handle `303` redirects when `open_basedir` in effect [#1267](https://github.com/getgrav/grav/issues/1267)
    * Silence `E_WARNING: Zend OPcache API is restricted by "restrict_api" configuration directive`

# v1.1.14
## 01/18/2017

1. [](#bugfix)
    * Fixed `Page::collection()` returning array and not Collection object when header variable did not exist
    * Revert `Content-Encoding: identity` fix, and let you set `cache: allow_webserver_gzip:` option to switch to `identity` [#548](https://github.com/getgrav/grav/issues/548)

# v1.1.13
## 01/17/2017

1. [](#new)
    * Added new `never_cache_twig` page option in `system.yaml` and frontmatter. Allows dynamic Twig logic in regular and modular Twig templates [#1244](https://github.com/getgrav/grav/pull/1244)
1. [](#improved)
    * Several improvements to aid theme development [#232](https://github.com/getgrav/grav/pull/1232)
    * Added `hash` cache check option and made dropdown more descriptive [Admin #923](https://github.com/getgrav/grav-plugin-admin/issues/923)
1. [](#bugfix)
    * Fixed cross volume file system operations [#635](https://github.com/getgrav/grav/issues/635)
    * Fix issue with pages folders validation not accepting uppercase letters
    * Fix renaming the folder name if the page, in the default language, had a custom slug set in its header
    * Fixed issue with `Content-Encoding: none`. It should really be `Content-Encoding: identity` instead
    * Fixed broken `hash` method on page modifications detection
    * Fixed issue with multi-lang pages not caching independently without unique `.md` file [#1211](https://github.com/getgrav/grav/issues/1211)
    * Fixed all `$_GET` parameters missing in Nginx (please update your nginx.conf) [#1245](https://github.com/getgrav/grav/issues/1245)
    * Fixed issue in trying to process broken symlink [#1254](https://github.com/getgrav/grav/issues/1254)

# v1.1.12
## 12/26/2016

1. [](#bugfix)
    * Fixed issue with JSON calls throwing errors due to debugger enabled [#1227](https://github.com/getgrav/grav/issues/1227)

# v1.1.11
## 12/22/2016

1. [](#improved)
    * Fall back properly to HTML if template type not found
1. [](#bugfix)
    * Fix issue with modular pages folders validation [#900](https://github.com/getgrav/grav-plugin-admin/issues/900)

# v1.1.10
## 12/21/2016

1. [](#improved)
    * Improve detection of home path. Also allow `~/.grav` on Windows, drop `ConsoleTrait::isWindows()` method, used only for that [#1204](https://github.com/getgrav/grav/pull/1204)
    * Reworked PHP CLI router [#1219](https://github.com/getgrav/grav/pull/1219)
    * More robust theme/plugin logic in `bin/gpm direct-install`
1. [](#bugfix)
    * Fixed case where extracting a package would cause an error during rename
    * Fix issue with using `Yaml::parse` direcly on a filename, now deprecated
    * Add pattern for frontend validation of folder slugs [#891](https://github.com/getgrav/grav-plugin-admin/issues/891)
    * Fix issue with Inflector when translation is disabled [SimpleSearch #87](https://github.com/getgrav/grav-plugin-simplesearch/issues/87)
    * Explicitly expose `array_unique` Twig filter [Admin #897](https://github.com/getgrav/grav-plugin-admin/issues/897)

# v1.1.9
## 12/13/2016

1. [](#new)
    * RC released as stable
1. [](#improved)
    * Better error handling in cache clear
    * YAML syntax fixes for the future compatibility
    * Added new parameter `remove` for `onBeforeCacheClear` event
    * Add support for calling Media object as function to get medium by filename
1. [](#bugfix)
    * Added checks before accessing admin reference during `Page::blueprints()` call. Allows to access `page.blueprints` from Twig in the frontend

# v1.1.9-rc.3
## 12/07/2016

1. [](#new)
    * Add `ignore_empty` property to be used on array fields, if positive only save options with a value
    * Use new `permissions` field in user account
    * Add `range(int start, int end, int step)` twig function to generate an array of numbers between start and end, inclusive
    * New retina Media image derivatives array support (`![](image.jpg?derivatives=[640,1024,1440])`) [#1147](https://github.com/getgrav/grav/pull/1147)
    * Added stream support for images (`![Sepia Image](image://image.jpg?sepia)`)
    * Added stream support for links (`[Download PDF](user://data/pdf/my.pdf)`)
    * Added new `onBeforeCacheClear` event to add custom paths to cache clearing process
1. [](#improved)
    * Added alias `selfupdate` to the `self-upgrade` `bin/gpm` CLI command
    * Synced `webserver-configs/htaccess.txt` with `.htaccess`
    * Use permissions field in group details.
    * Updated vendor libraries
    * Added a warning on GPM update to update Grav first if needed [#1194](https://github.com/getgrav/grav/pull/1194)
 1. [](#bugfix)
    * Fix page collections problem with `@page.modular` [#1178](https://github.com/getgrav/grav/pull/1178)
    * Fix issue with using a multiple taxonomy filter of which one had no results, thanks to @hughbris [#1184](https://github.com/getgrav/grav/issues/1184)
    * Fix saving permissions in group
    * Fixed issue with redirect of a page getting moved to a different location

# v1.1.9-rc.2
## 11/26/2016

1. [](#new)
    * Added two new sort order options for pages: `publish_date` and `unpublish_date` [#1173](https://github.com/getgrav/grav/pull/1173))
1. [](#improved)
    * Multisite: Create image cache folder if it doesn't exist
    * Add 2 new language values for French [#1174](https://github.com/getgrav/grav/issues/1174)
1. [](#bugfix)
    * Fixed issue when we have a meta file without corresponding media [#1179](https://github.com/getgrav/grav/issues/1179)
    * Update class namespace for Admin class [Admin #874](https://github.com/getgrav/grav-plugin-admin/issues/874)

# v1.1.9-rc.1
## 11/09/2016

1. [](#new)
    * Added a `CompiledJsonFile` object to better handle Json files.
    * Added Base32 encode/decode class
    * Added a new `User::find()` method
1. [](#improved)
    * Moved `messages` object into core Grav from login plugin
    * Added `getTaxonomyItemKeys` to the Taxonomy object [#1124](https://github.com/getgrav/grav/issues/1124)
    * Added a `redirect_me` Twig function [#1124](https://github.com/getgrav/grav/issues/1124)
    * Added a Caddyfile for newer Caddy versions [#1115](https://github.com/getgrav/grav/issues/1115)
    * Allow to override sorting flags for page header-based or default ordering. If the `intl` PHP extension is loaded, only these flags are available: https://secure.php.net/manual/en/collator.asort.php. Otherwise, you can use the PHP standard sorting flags (https://secure.php.net/manual/en/array.constants.php) [#1169](https://github.com/getgrav/grav/issues/1169)
1. [](#bugfix)
    * Fixed an issue with site redirects/routes, not processing with extension (.html, .json, etc.)
    * Don't truncate HTML if content length is less than summary size [#1125](https://github.com/getgrav/grav/issues/1125)
    * Return max available number when calling random() on a collection passing an int > available items [#1135](https://github.com/getgrav/grav/issues/1135)
    * Use correct ratio when applying image filters to image alternatives [#1147](https://github.com/getgrav/grav/issues/1147)
    * Fixed URI path in multi-site when query parameters were used in front page

# v1.1.8
## 10/22/2016

1. [](#bugfix)
    * Fixed warning with unset `ssl` option when using GPM [#1132](https://github.com/getgrav/grav/issues/1132)

# v1.1.7
## 10/22/2016

1. [](#improved)
    * Improved the capabilities of Image derivatives [#1107](https://github.com/getgrav/grav/pull/1107)
1. [](#bugfix)
    * Only pass verify_peer settings to cURL and fopen if the setting is disabled [#1120](https://github.com/getgrav/grav/issues/1120)

# v1.1.6
## 10/19/2016

1. [](#new)
    * Added ability for Page to override the output format (`html`, `xml`, etc..) [#1067](https://github.com/getgrav/grav/issues/1067)
    * Added `Utils::getExtensionByMime()` and cleaned up `Utils::getMimeByExtension` + tests
    * Added a `cache.check.method: 'hash'` option in `system.yaml` that checks all files + dates inclusively
    * Include jQuery 3.x in the Grav assets
    * Added the option to automatically fix orientation on images based on their Exif data, by enabling `system.images.auto_fix_orientation`.
1. [](#improved)
    * Add `batch()` function to Page Collection class
    * Added new `cache.redis.socket` setting that allow to pass a UNIX socket as redis server
    * It is now possible to opt-out of the SSL verification via the new `system.gpm.verify_peer` setting. This is sometimes necessary when receiving a "GPM Unable to Connect" error. More details in ([#1053](https://github.com/getgrav/grav/issues/1053))
    * It is now possible to force the use of either `curl` or `fopen` as `Response` connection method, via the new `system.gpm.method` setting. By default this is set to 'auto' and gives priority to 'fopen' first, curl otherwise.
    * InstallCommand can now handle Licenses
    * Uses more helpful `1x`, `2x`, `3x`, etc names in the Retina derivatives cache files.
    * Added new method `Plugins::isPluginActiveAdmin()` to check if plugin route is active in Admin plugin
    * Added new `Cache::setEnabled` and `Cache::getEnabled` to enable outside control of cache
    * Updated vendor libs including Twig `1.25.0`
    * Avoid git ignoring any vendor folder in a Grav site subfolder (but still ignore the main `vendor/` folder)
    * Added an option to get just a route back from `Uri::convertUrl()` function
    * Added option to control split session [#1096](https://github.com/getgrav/grav/pull/1096)
    * Added new `verbosity` levels to `system.error.display` to allow for system error messages [#1091](https://github.com/getgrav/grav/pull/1091)
    * Improved the API for Grav plugins to access the Parsedown parser directly [#1062](https://github.com/getgrav/grav/pull/1062)
1. [](#bugfix)
    * Fixed missing `progress` method in the DirectInstall Command
    * `Response` class now handles better unsuccessful requests such as 404 and 401
    * Fixed saving of `external` page types [Admin #789](https://github.com/getgrav/grav-plugin-admin/issues/789)
    * Fixed issue deleting parent folder of folder with `param_sep` in the folder name [admin #796](https://github.com/getgrav/grav-plugin-admin/issues/796)
    * Fixed an issue with streams in `bin/plugin`
    * Fixed `jpeg` file format support in Media

# v1.1.5
## 09/09/2016

1. [](#new)
    * Added new `bin/gpm direct-install` command to install local and remote zip archives
1. [](#improved)
    * Refactored `onPageNotFound` event to fire after `onPageInitialized`
    * Follow symlinks in `Folder::all()`
    * Twig variable `base_url` now supports multi-site by path feature
    * Improved `bin/plugin` to list plugins with commands faster by limiting the depth of recursion
1. [](#bugfix)
    * Quietly skip missing streams in `Cache::clearCache()`
    * Fix issue in calling page.summary when no content is present in a page
    * Fix for HUGE session timeouts [#1050](https://github.com/getgrav/grav/issues/1050)

# v1.1.4
## 09/07/2016

1. [](#new)
    * Added new `tmp` folder at root. Accessible via stream `tmp://`. Can be cleared with `bin/grav clear --tmp-only` as well as `--all`.
    * Added support for RTL in `LanguageCodes` so you can determine if a language is RTL or not
    * Ability to set `custom_base_url` in system configuration
    * Added `override` and `force` options for Streams setup
1. [](#improved)
    * Important vendor updates to provide PHP 7.1 beta support!
    * Added a `Util::arrayFlatten()` static function
    * Added support for 'external_url' page header to enable easier external URL based menu items
    * Improved the UI for CLI GPM Index view to use a table
    * Added `@page.modular` Collection type [#988](https://github.com/getgrav/grav/issues/988)
    * Added support for `self@`, `page@`, `taxonomy@`, `root@` Collection syntax for cleaner YAML compatibility
    * Improved GPM commands to allow for `-y` to automate **yes** responses and `-o` for **update** and **selfupgrade** to overwrite installations [#985](https://github.com/getgrav/grav/issues/985)
    * Added randomization to `safe_email` Twig filter for greater security [#998](https://github.com/getgrav/grav/issues/998)
    * Allow `Utils::setDotNotation` to merge data, rather than just set
    * Moved default `Image::filter()` to the `save` action to ensure they are applied last [#984](https://github.com/getgrav/grav/issues/984)
    * Improved the `Truncator` code to be more reliable [#1019](https://github.com/getgrav/grav/issues/1019)
    * Moved media blueprints out of core (now in Admin plugin)
1. [](#bugfix)
    * Removed 307 redirect code option as it is not well supported [#743](https://github.com/getgrav/grav-plugin-admin/issues/743)
    * Fixed issue with folders with name `*.md` are not confused with pages [#995](https://github.com/getgrav/grav/issues/995)
    * Fixed an issue when filtering collections causing null key
    * Fix for invalid HTML when rendering GIF and Vector media [#1001](https://github.com/getgrav/grav/issues/1001)
    * Use pages.markdown.extra in the user's system.yaml [#1007](https://github.com/getgrav/grav/issues/1007)
    * Fix for `Memcached` connection [#1020](https://github.com/getgrav/grav/issues/1020)

# v1.1.3
## 08/14/2016

1. [](#bugfix)
    * Fix for lightbox media function throwing error [#981](https://github.com/getgrav/grav/issues/981)

# v1.1.2
## 08/10/2016

1. [](#new)
    * Allow forcing SSL by setting `system.force_ssl` (Force SSL in the Admin System Config) [#899](https://github.com/getgrav/grav/pull/899)
1. [](#improved)
    * Improved `authorize` Twig extension to accept a nested array of authorizations  [#948](https://github.com/getgrav/grav/issues/948)
    * Don't add timestamps on remote assets as it can cause conflicts
    * Grav now looks at types from `media.yaml` when retrieving page mime types [#966](https://github.com/getgrav/grav/issues/966)
    * Added support for dumping exceptions in the Debugger
1. [](#bugfix)
    * Fixed `Folder::delete` method to recursively remove files and folders and causing Upgrade to fail.
    * Fix [#952](https://github.com/getgrav/grav/issues/952) hyphenize the session name.
    * If no parent is set and siblings collection is called, return a new and empty collection [grav-plugin-sitemap/issues/22](https://github.com/getgrav/grav-plugin-sitemap/issues/22)
    * Prevent exception being thrown when calling the Collator constructor failed in a Windows environment with the Intl PHP Extension enabled [#961](https://github.com/getgrav/grav/issues/961)
    * Fix for markdown images not properly rendering `id` attribute [#956](https://github.com/getgrav/grav/issues/956)

# v1.1.1
## 07/16/2016

1. [](#improved)
    * Made `paramsRegex()` static to allow it to be called statically
1. [](#bugfix)
    * Fixed backup when using very long site titles with invalid characters [grav-plugin-admin#701](https://github.com/getgrav/grav-plugin-admin/issues/701)
    * Fixed a typo in the `webserver-configs/nginx.conf` example

# v1.1.0
## 07/14/2016

1. [](#improved)
    * Added support for validation of multiple email in the `type: email` field [grav-plugin-email#31](https://github.com/getgrav/grav-plugin-email/issues/31)
    * Unified PHP code header styling
    * Added 6 more languages and updated language codes
    * set default "releases" option to `stable`
1. [](#bugfix)
    * Fix backend validation for file fields marked as required [grav-plugin-form#78](https://github.com/getgrav/grav-plugin-form/issues/78)

# v1.1.0-rc.3
## 06/21/2016

1. [](#new)
    * Add a onPageFallBackUrl event when starting the fallbackUrl() method to allow the Login plugin to protect the page media
    * Conveniently allow ability to retrieve user information via config object [#913](https://github.com/getgrav/grav/pull/913) - @Vivalldi
    * Grav served images can now use header caching [#905](https://github.com/getgrav/grav/pull/905)
1. [](#improved)
    * Take asset modification timestamp into consideration in pipelining [#917](https://github.com/getgrav/grav/pull/917) - @Sommerregen
1. [](#bugfix)
    * Respect `enable_asset_timestamp` settings for pipelined Assets [#906](https://github.com/getgrav/grav/issues/906)
    * Fixed collections end dates for 32-bit systems [#902](https://github.com/getgrav/grav/issues/902)
    * Fixed a recent regression (1.1.0-rc1) with parameter separator different than `:`

# v1.1.0-rc.2
## 06/14/2016

1. [](#new)
    * Added getters and setters for Assets to allow manipulation of CSS/JS/Collection based assets via plugins [#876](https://github.com/getgrav/grav/issues/876)
1. [](#improved)
    * Pass the exception to the `onFatalException()` event
    * Updated to latest jQuery 2.2.4 release
    * Moved list items in `system/config/media.yaml` config into a `types:` key which allows you delete default items.
    * Updated `webserver-configs/nginx.conf` with `try_files` fix from @mrhein and @rondlite [#743](https://github.com/getgrav/grav/pull/743)
    * Updated cache references to include `memecache` and `redis` [#887](https://github.com/getgrav/grav/issues/887)
    * Updated composer libraries
1. [](#bugfix)
    * Fixed `Utils::normalizePath()` that was truncating 0's [#882](https://github.com/getgrav/grav/issues/882)

# v1.1.0-rc.1
## 06/01/2016

1. [](#new)
    * Added `Utils::getDotNotation()` and `Utils::setDotNotation()` methods + tests
    * Added support for `xx-XX` locale language lookups in `LanguageCodes` class [#854](https://github.com/getgrav/grav/issues/854)
    * New CSS/JS Minify library that does a more reliable job [#864](https://github.com/getgrav/grav/issues/864)
1. [](#improved)
    * GPM installation of plugins and themes into correct multisite folders [#841](https://github.com/getgrav/grav/issues/841)
    * Use `Page::rawRoute()` in blueprints for more reliable mulit-language support
1. [](#bugfix)
    * Fixes for `zlib.output_compression` as well as `mod_deflate` GZIP compression
    * Fix for corner-case redirect logic causing infinite loops and out-of-memory errors
    * Fix for saving fields in expert mode that have no `Validation::typeX()` methods [#626](https://github.com/getgrav/grav-plugin-admin/issues/626)
    * Detect if user really meant to extend parent blueprint, not another one (fixes old page type blueprints)
    * Fixed a bug in `Page::relativePagePath()` when `Page::$name` is not defined
    * Fix for poor handling of params + query element in `Uri::processParams()` [#859](https://github.com/getgrav/grav/issues/859)
    * Fix for double encoding in markdown links [#860](https://github.com/getgrav/grav/issues/860)
    * Correctly handle language strings to determine if it's in admin or not [#627](https://github.com/getgrav/grav-plugin-admin/issues/627)

# v1.1.0-beta.5
## 05/23/2016

1. [](#improved)
    * Updated jQuery from 2.2.0 to 2.2.3
    * Set `Uri::ip()` to static by default so it can be used in form fields
    * Improved `Session` class with flash storage
    * `Page::getContentMeta()` now supports an optional key.
1. [](#bugfix)
    * Fixed "Invalid slug set in YAML frontmatter" when setting `Page::slug()` with empty string [#580](https://github.com/getgrav/grav-plugin-admin/issues/580)
    * Only `.gitignore` Grav's vendor folder
    * Fix trying to remove Grav with `GPM uninstall` of a plugin with Grav dependency
    * Fix Page Type blueprints not being able to extend their parents
    * `filterFile` validation method always returns an array of files, behaving like `multiple="multiple"`
    * Fixed [#835](https://github.com/getgrav/grav-plugin-admin/issues/835) check for empty image file first to prevent getimagesize() fatal error
    * Avoid throwing an error when Grav's Gzip and mod_deflate are enabled at the same time on a non php-fpm setup

# v1.1.0-beta.4
## 05/09/2016

1. [](#bugfix)
    * Drop dependencies calculations if plugin is installed via symlink
    * Drop Grav from dependencies calculations
    * Send slug name as part of installed packages
    * Fix for summary entities not being properly decoded [#825](https://github.com/getgrav/grav/issues/825)


# v1.1.0-beta.3
## 05/04/2016

1. [](#improved)
    * Pass the Page type when calling `onBlueprintCreated`
    * Changed `Page::cachePageContent()` form **private** to **public** so a page can be recached via plugin
1. [](#bugfix)
    * Fixed handling of `{'loading':'async'}` with Assets Pipeline
    * Fix for new modular page modal `Page` field requiring a value [#529](https://github.com/getgrav/grav-plugin-admin/issues/529)
    * Fix for broken `bin/gpm version` command
    * Fix handling "grav" as a dependency
    * Fix when installing multiple packages and one is the dependency of another, don't try to install it twice
    * Fix using name instead of the slug to determine a package folder. Broke for packages whose name was 2+ words

# v1.1.0-beta.2
## 04/27/2016

1. [](#new)
    * Added new `Plugin::getBlueprint()` and `Theme::getBlueprint()` method
    * Allow **page blueprints** to be added via Plugins.
1. [](#improved)
    * Moved to new `data-*@` format in blueprints
    * Updated composer-based libraries
    * Moved some hard-coded `CACHE_DIR` references to use locator
    * Set `twig.debug: true` by default
1. [](#bugfix)
    * Fixed issue with link rewrites and local assets pipeline with `absolute_urls: true`
    * Allow Cyrillic slugs [#520](https://github.com/getgrav/grav-plugin-admin/issues/520)
    * Fix ordering issue with accented letters [#784](https://github.com/getgrav/grav/issues/784)
    * Fix issue with Assets pipeline and missing newlines causing invalid JavaScript

# v1.1.0-beta.1
## 04/20/2016

1. [](#new)
    * **Blueprint Improvements**: The main improvements to Grav take the form of a major rewrite of our blueprint functionality. Blueprints are an essential piece of functionality within Grav that helps define configuration fields. These allow us to create a definition of a form field that can be rendered in the administrator plugin and allow the input, validation, and storage of values into the various configuration and page files that power Grav. Grav 1.0 had extensive support for building and extending blueprints, but Grav 1.1 takes this even further and adds improvements to our existing system.
    * **Extending Blueprints**: You could extend forms in Grav 1.0, but now you can use a newer `extends@:` default syntax rather than the previous `'@extends'` string that needed to be quoted in YAML. Also this new format allows for the defining of a `context` which lets you define where to look for the base blueprint. Another new feature is the ability to extend from multiple blueprints.
    * **Embedding/Importing Blueprints**: One feature that has been requested is the ability to embed or import one blueprint into another blueprint. This allows you to share fields or sub-form between multiple forms. This is accomplished via the `import@` syntax.
    * **Removing Existing Fields and Properties**: Another new feature is the ability to remove completely existing fields or properties from an extended blueprint. This allows the user a lot more flexibility when creating custom forms by simply using the new `unset@: true` syntax. To remove a field property you would use `unset-<property>@: true` in your extended field definition, for example: `unset-options@: true`.
    * **Replacing Existing Fields and Properties**: Similar to removing, you can now replace an existing field or property with the `replace@: true` syntax for the whole field, and `replace-<property>@: true` for a specific property.
    * **Field Ordering**: Probably the most frequently requested blueprint functionality that we have added is the ability to change field ordering. Imagine that you want to extend the default page blueprint but add a new tab. Previously, this meant your tab would be added at the end of the form, but now you can define that you wish the new tab to be added right after the `content` tab. This works for any field too, so you can extend a blueprint and add your own custom fields anywhere you wish! This is accomplished by using the new `ordering@:` syntax with either an existing property name or an integer.
    * **Configuration Properties**: Another useful new feature is the ability to directly access Grav configuration in blueprints with `config-<property>@` syntax. For example you can set a default for a field via `config-default@: site.author.name` which will use the author.name value from the `site.yaml` file as the `default` value for this field.
    * **Function Calls**: The ability to call PHP functions for values has been improved in Grav 1.1 to be more powerful. You can use the `data-<property>@` syntax to call static methods to obtain values. For example: `data-default@: '\Grav\Plugin\Admin::route'`. You can now even pass parameters to these methods.
    * **Validation Rules**: You can now define a custom blueprint-level validation rule and assign this rule to a form field.
    * **Custom Form Field Types**: This advanced new functionality allows you to create a custom field type via a new plugin event called getFormFieldTypes(). This allows you to provide extra functionality or instructions on how to handle the form form field.
    * **GPM Versioning**: A new feature that we have wanted to add to our GPM package management system is the ability to control dependencies by version. We have opted to use a syntax very similar to the Composer Package Manager that is already familiar to most PHP developers. This new versioning system allows you to define specific minimum version requirements of dependent packages within Grav. This should ensure that we have less (hopefully none!) issues when you update one package that also requires a specific minimum version of another package. The admin plugin for example may have an update that requires a specific version of Grav itself.
    * **GPM Testing Channel**: GPM repository now comes with both a `stable` and `testing` channel. A new setting in `system.gpm.releases` allow to switch between the two channels. Developers will be able to decide whether their resource is going to be in a pre-release state or stable. Only users who switch to the **testing** channel will be able to install a pre-release version.
    * **GPM Events**: Packages (plugins and themes) can now add event handlers to hook in the package GPM events: install, update, uninstall. A package can listen for events before and after each of these events, and can execute any PHP code, and optionally halt the procedure or return a message.
    * Refactor of the process chain breaking out `Processors` into individual classes to allow for easier modification and addition. Thanks to toovy for this work. - [#745](https://github.com/getgrav/grav/pull/745)
    * Added multipart downloads, resumable downloads, download throttling, and video streaming in the `Utils::download()` method.
    * Added optional config to allow Twig processing in page frontmatter - [#788](https://github.com/getgrav/grav/pull/788)
    * Added the ability to provide blueprints via a plugin (previously limited to Themes only).
    * Added Developer CLI Tools to easily create a new theme or plugin
    * Allow authentication for proxies - [#698](https://github.com/getgrav/grav/pull/698)
    * Allow to override the default Parsedown behavior - [#747](https://github.com/getgrav/grav/pull/747)
    * Added an option to allow to exclude external files from the pipeline, and to render the pipeline before/after excluded files
    * Added the possibility to store translations of themes in separate files inside the `languages` folder
    * Added a method to the Uri class to return the base relative URL including the language prefix, or the base relative url if multilanguage is not enabled
    * Added a shortcut for pages.find() alias
1. [](#improved)
    * Now supporting hostnames with localhost environments for better vhost support/development
    * Refactor hard-coded paths to use PHP Streams that allow a setup file to configure where certain parts of Grav are stored in the physical filesystem.
    * If multilanguage is active, include the Intl Twig Extension to allow translating dates automatically (http://twig.sensiolabs.org/doc/extensions/intl.html)
    * Allow having local themes with the same name as GPM themes, by adding `gpm: false` to the theme blueprint - [#767](https://github.com/getgrav/grav/pull/767)
    * Caddyfile and Lighttpd config files updated
    * Removed `node_modules` folder from backups to make them faster
    * Display error when `bin/grav install` hasn't been run instead of throwing exception. Prevents "white page" errors if error display is off
    * Improved command line flow when installing multiple packages: don't reinstall packages if already installed, ask once if should use symlinks if symlinks are found
    * Added more tests to our testing suite
    * Added x-ua-compatible to http_equiv metadata processing
    * Added ability to have a per-page `frontmatter.yaml` file to set header frontmatter defaults. Especially useful for multilang scenarios - [#775](https://github.com/getgrav/grav/pull/775)
    * Removed deprecated `bin/grav newuser` CLI command.  use `bin/plugin login newuser` instead.
    * Added `webm` and `ogv` video types to the default media types list.
1. [](#bugfix)
    * Fix Zend Opcache `opcache.validate_timestamps=0` not detecting changes in compiled yaml and twig files
    * Avoid losing params, query and fragment from the URL when auto-redirecting to a language-specific route - [#759](https://github.com/getgrav/grav/pull/759)
    * Fix for non-pipeline assets getting lost when pipeline is cached to filesystem
    * Fix for double encoding resulting from Markdown Extra
    * Fix for a remote link breaking all CSS rewrites for pipeline
    * Fix an issue with Retina alternatives not clearing properly between repeat uses
    * Fix for non standard http/s external markdown links - [#738](https://github.com/getgrav/grav/issues/738)
    * Fix for `find()` calling redirects via `dispatch()` causing infinite loops - [#781](https://github.com/getgrav/grav/issues/781)

# v1.0.10
## 02/11/2016

1. [](#new)
    * Added new `Page::contentMeta()` mechanism to store content-level meta data alongside content
    * Added Japanese language translation
1. [](#improved)
    * Updated some vendor libraries
1. [](#bugfix)
    * Hide `streams` blueprint from Admin plugin
    * Fix translations of languages with `---` in YAML files

# v1.0.9
## 02/05/2016

1. [](#new)
    * New **Unit Testing** via Codeception http://codeception.com/
    * New **page-level SSL** functionality when using `absolute_urls`
    * Added `reverse_proxy` config option for issues with non-standard ports
    * Added `proxy_url` config option to support GPM behind proxy servers #639
    * New `Pages::parentsRawRoutes()` method
    * Enhanced `bin/gpm info` CLI command with Changelog support #559
    * Ability to add empty *Folder* via admin plugin
    * Added latest `jQuery 2.2.0` library to core
    * Added translations from Crowdin
1. [](#improved)
    * [BC] Metadata now supports only flat arrays. To use open graph metas and the likes (ie, 'og:title'), simply specify it in the key.
    * Refactored `Uri::convertUrl()` method to be more reliable + tests created
    * Date for last update of a modular sub-page sets modified date of modular page itself
    * Split configuration up into two steps
    * Moved Grav-based `base_uri` variables into `Uri::init()`
    * Refactored init in `URI` to better support testing
    * Allow `twig_vars` to be exposed earlier and merged later
    * Avoid setting empty metadata
    * Accept single group access as a string rather than requiring an array
    * Return `$this` in Page constructor and init to allow chaining
    * Added `ext-*` PHP requirements to `composer.json`
    * Use Whoops 2.0 library while supporting old style
    * Removed redundant old default-hash fallback mechanisms
    * Commented out default redirects and routes in `site.yaml`
    * Added `/tests` folder to deny's of all `webserver-configs/*` files
    * Various PS and code style fixes
1. [](#bugfix)
    * Fix default generator metadata
    * Fix for broken image processing caused by `Uri::convertUrl()` bugs
    * Fix loading JS and CSS from collections #623
    * Fix stream overriding
    * Remove the URL extension for home link
    * Fix permissions when the user has no access level set at all
    * Fix issue with user with multiple groups getting denied on first group
    * Fixed an issue with `Pages()` internal cache lookup not being unique enough
    * Fix for bug with `site.redirects` and `site.routes` being an empty list
    * [Markdown] Don't process links for **special protocols**
    * [Whoops] serve JSON errors when request is JSON


# v1.0.8
## 01/08/2016

1. [](#new)
    * Added `rotate`, `flip` and `fixOrientation` image medium methods
1. [](#bugfix)
    * Removed IP from Nonce generation. Should be more reliable in a variety of scenarios

# v1.0.7
## 01/07/2016

1. [](#new)
    * Added `composer create-project` as an additional installation method #585
    * New optional system config setting to strip home from page routs and urls #561
    * Added Greek, Finnish, Norwegian, Polish, Portuguese, and Romanian languages
    * Added new `Page->topParent()` method to return top most parent of a page
    * Added plugins configuration tab to debugger
    * Added support for APCu and PHP7.0 via new Doctrine Cache release
    * Added global setting for `twig_first` processing (false by default)
    * New configuration options for Session settings #553
1. [](#improved)
    * Switched to SSL for GPM calls
    * Use `URI->host()` for session domain
    * Add support for `open_basedir` when installing packages via GPM
    * Improved `Utils::generateNonceString()` method to handle reverse proxies
    * Optimized core thumbnails saving 38% in file size
    * Added new `bin/gpm index --installed-only` option
    * Improved GPM errors to provider more helpful diagnostic of issues
    * Removed old hardcoded PHP version references
    * Moved `onPageContentProcessed()` event so it's fired more reliably
    * Maintain md5 keys during sorting of Assets #566
    * Update to Caddyfile for Caddy web server
1. [](#bugfix)
    * Fixed an issue with cache/config checksum not being set on cache load
    * Fix for page blueprint and theme inheritance issue #534
    * Set `ZipBackup` timeout to 10 minutes if possible
    * Fix case where we only have inline data for CSS or JS  #565
    * Fix `bin/grav sandbox` command to work with new `webserver-config` folder
    * Fix for markdown attributes on external URLs
    * Fixed issue where `data:` page header was acting as `publish_date:`
    * Fix for special characters in URL parameters (e.g. /tag:c++) #541
    * Safety check for an array of nonces to only use the first one

# v1.0.6
## 12/22/2015

1. [](#new)
    * Set minimum requirements to [PHP 5.5.9](http://bit.ly/1Jt9OXO)
    * Added `saveConfig` to Themes
1. [](#improved)
    * Updated Whoops to new 2.0 version (PHP 7.0 compatible)
    * Moved sample web server configs into dedicated directory
    * FastCGI will use Apache's `mod_deflate` if gzip turned off
1. [](#bugfix)
    * Fix broken media image operators
    * Only call extra method of blueprints if blueprints exist
    * Fix lang prefix in url twig variables #523
    * Fix case insensitive HTTPS check #535
    * Field field validation handles case `multiple` missing

# v1.0.5
## 12/18/2015

1. [](#new)
    * Add ability to extend markdown with plugins
    * Added support for plugins to have individual language files
    * Added `7z` to media formats
    * Use Grav's fork of Parsedown until PR is merged
    * New function to persist plugin configuration to disk
    * GPM `selfupgrade` will now check PHP version requirements
1. [](#improved)
    * If the field allows multiple files, return array
    * Handle non-array values in file validation
1. [](#bugfix)
    * Fix when looping `fields` param in a `list` field
    * Properly convert commas to spaces for media attributes
    * Forcing Travis VM to HI timezone to address future files in zip file

# v1.0.4
## 12/12/2015

1. [](#bugfix)
    * Needed to put default image folder permissions for YAML compatibility

# v1.0.3
## 12/11/2015

1. [](#bugfix)
    * Fixed issue when saving config causing incorrect image cache folder perms

# v1.0.2
## 12/11/2015

1. [](#bugfix)
    * Fix for timing display in debugbar

# v1.0.1
## 12/11/2015

1. [](#improved)
    * Reduced package sizes by removing extra vendor dev bits
1. [](#bugfix)
    * Fix issue when you enable debugger from admin plugin

# v1.0.0
## 12/11/2015

1. [](#new)
    * Add new link attributes via markdown media
    * Added setters to set state of CSS/JS pipelining
    * Added `user/accounts` to `.gitignore`
    * Added configurable permissions option for Image cache
1. [](#improved)
    * Hungarian translation updated
    * Refactored Theme initialization for improved flexibility
    * Wrapped security section of account blueprints in an 'super user' authorize check
    * Minor performance optimizations
    * Updated core page blueprints with markdown preview option
    * Added useful cache info output to Debugbar
    * Added `iconv` polyfill library used by Symfony 2.8
    * Force lowercase of username in a few places for case sensitive filesystems
1. [](#bugfix)
    * Fix for GPM problems "Call to a member function set() on null"
    * Fix for individual asset pipeline values not functioning
    * Fix `Page::copy()` and `Page::move()` to support multiple moves at once
    * Fixed page moving of a page with no content
    * Fix for wrong ordering when moving many pages
    * Escape root path in page medium files to work with special characters
    * Add missing parent constructor to Themes class
    * Fix missing file error in `bin/grav sandbox` command
    * Fixed changelog differ when upgrading Grav
    * Fixed a logic error in `Validation->validate()`
    * Make `$container` available in `setup.php` to fix multi-site

# v1.0.0-rc.6
## 12/01/2015

1. [](#new)
    * Refactor Config classes for improved performance!
    * Refactor Data classes to use `NestedArrayAccess` instead of `DataMutatorTrait`
    * Added support for `classes` and `id` on medium objects to set CSS values
    * Data objects: Allow function call chaining
    * Data objects: Lazy load blueprints only if needed
    * Automatically create unique security salt for each configuration
    * Added Hungarian translation
    * Added support for User groups
1. [](#improved)
    * Improved robots.txt to disallow crawling of non-user folders
    * Nonces only generated once per action and process
    * Added IP into Nonce string calculation
    * Nonces now use random string with random salt to improve performance
    * Improved list form handling #475
    * Vendor library updates
1. [](#bugfix)
    * Fixed help output for `bin/plugin`
    * Fix for nested logic for lists and form parsing #273
    * Fix for array form fields and last entry not getting deleted
    * Should not be able to set parent to self #308

# v1.0.0-rc.5
## 11/20/2015

1. [](#new)
    * Added **nonce** functionality for all admin forms for improved security
    * Implemented the ability for Plugins to provide their own CLI commands through `bin/plugin`
    * Added Croatian translation
    * Added missing `umask_fix` property to `system.yaml`
    * Added current theme's config to global config. E.g. `config.theme.dropdown_enabled`
    * Added `append_url_extension` option to system config & page headers
    * Users have a new `state` property to allow disabling/banning
    * Added new `Page.relativePagePath()` helper method
    * Added new `|pad` Twig filter for strings (uses `str_pad()`)
    * Added `lighttpd.conf` for Lightly web server
1. [](#improved)
    * Clear previously applied operations when doing a reset on image media
    * Password no longer required when editing user
    * Improved support for trailing `/` URLs
    * Improved `.nginx.conf` configuration file
    * Improved `.htaccess` security
    * Updated vendor libs
    * Updated `composer.phar`
    * Use streams instead of paths for `clearCache()`
    * Use PCRE_UTF8 so unicode strings can be regexed in Truncator
    * Handle case when login plugin is disabled
    * Improved `quality` functionality in media handling
    * Added some missing translation strings
    * Deprecated `bin/grav newuser` in favor of `bin/plugin login new-user`
    * Moved fallback types to use any valid media type
    * Renamed `system.pages.fallback_types` to `system.media.allowed_fallback_types`
    * Removed version number in default `generator` meta tag
    * Disable time limit in case of slow downloads
    * Removed default hash in `system.yaml`
1. [](#bugfix)
    * Fix for media using absolute URLs causing broken links
    * Fix theme auto-loading #432
    * Don't create empty `<style>` or `<script>` scripts if no data
    * Code cleanups
    * Fix undefined variable in Config class
    * Fix exception message when label is not set
    * Check in `Plugins::get()` to ensure plugins exists
    * Fixed GZip compression making output buffering work correctly with all servers and browsers
    * Fixed date representation in system config

# v1.0.0-rc.4
## 10/29/2015

1. [](#bugfix)
    * Fixed a fatal error if you have a collection with missing or invalid `@page: /route`

# v1.0.0-rc.3
## 10/29/2015

1. [](#new)
    * New Page collection options! `@self.parent, @self.siblings, @self.descendants` + more
    * White list of file types for fallback route functionality (images by default)
1. [](#improved)
    * Assets switched from defines to streams
1. [](#bugfix)
    * README.md typos fixed
    * Fixed issue with routes that have lang string in them (`/en/english`)
    * Trim strings before validation so whitespace is not satisfy 'required'

# v1.0.0-rc.2
## 10/27/2015

1. [](#new)
    * Added support for CSS Asset groups
    * Added a `wrapped_site` system option for themes/plugins to use
    * Pass `Page` object as event to `onTwigPageVariables()` event hook
    * New `Data.items()` method to get all items
1. [](#improved)
    * Missing pipelined remote asset will now fail quietly
    * More reliably handle inline JS and CSS to remove only surrounding HTML tags
    * `Medium.meta` returns new Data object so null checks are possible
    * Improved Medium metadata merging to allow for automatic title/alt/class attributes
    * Moved Grav object to global variable rather than template variable (useful for macros)
    * German language improvements
    * Updated bundled composer
1. [](#bugfix)
    * Accept variety of `true` values in `User.authorize()` method
    * Fix for `Validation` throwing an error if no label set

# v1.0.0-rc.1
## 10/23/2015

1. [](#new)
    * Use native PECL YAML parser if installed for 4X speed boost in parsing YAML files
    * Support for inherited theme class
    * Added new default language prepend system configuration option
    * New `|evaluate` Twig filter to evaluate a string as twig
    * New system option to ignore all **hidden** files and folders
    * New system option for default redirect code
    * Added ability to append specific `[30x]` codes to redirect URLs
    * Added `url_taxonomy_filters` for page collections
    * Added `@root` page and `recurse` flag for page collections
    * Support for **multiple** page collection types as an array
    * Added Dutch language file
    * Added Russian language file
    * Added `remove` method to User object
1. [](#improved)
    * Moved hardcoded mimetypes to `media.yaml` to be treated as Page media files
    * Set `errors: display: false` by default in `system.yaml`
    * Strip out extra slashes in the URI
    * Validate hostname to ensure it is valid
    * Ignore more SCM folders in Backups
    * Removed `home_redirect` settings from `system.yaml`
    * Added Page `media` as root twig object for consistency
    * Updated to latest vendor libraries
    * Optimizations to Asset pipeline logic for minor speed increase
    * Block direct access to a variety of files in `.htaccess` for increased security
    * Debugbar vendor library update
    * Always fallback to english if other translations are not available
1. [](#bugfix)
    * Fix for redirecting external URL with multi-language
    * Fix for Asset pipeline not respecting asset groups
    * Fix language files with child/parent theme relationships
    * Fixed a regression issue resulting in incorrect default language
    * Ensure error handler is initialized before URI is processed
    * Use default language in Twig if active language is not set
    * Fixed issue with `safeEmailFilter()` Twig filter not separating with `;` properly
    * Fixed empty YAML file causing error with native PECL YAML parser
    * Fixed `SVG` mimetype
    * Fixed incorrect `Cache-control: max-age` value format

# v0.9.45
## 10/08/2015

1. [](#bugfix)
    * Fixed a regression issue resulting in incorrect default language

# v0.9.44
## 10/07/2015

1. [](#new)
    * Added Redis back as a supported cache mechanism
    * Allow Twig `nicetime` translations
    * Added `-y` option for 'Yes to all' in `bin/gpm update`
    * Added CSS `media` attribute to the Assets manager
    * New German language support
    * New Czech language support
    * New French language support
    * Added `modulus` twig filter
1. [](#improved)
    * URL decode in medium actions to allow complex syntax
    * Take into account `HTTP_HOST` before `SERVER_NAME` (helpful with Nginx)
    * More friendly cache naming to ease manual management of cache systems
    * Added default Apache resource for `DirectoryIndex`
1. [](#bugfix)
    * Fix GPM failure when offline
    * Fix `open_basedir` error in `bin/gpm install`
    * Fix an HHVM error in Truncator
    * Fix for XSS vulnerability with params
    * Fix chaining for responsive size derivatives
    * Fix for saving pages when removing the page title and all other header elements
    * Fix when saving array fields
    * Fix for ports being included in `HTTP_HOST`
    * Fix for Truncator to handle PHP tags gracefully
    * Fix for locate style lang codes in `getNativeName()`
    * Urldecode image basenames in markdown

# v0.9.43
## 09/16/2015

1. [](#new)
    * Added new `AudioMedium` for HTML5 audio
    * Added ability for Assets to be added and displayed in separate *groups*
    * New support for responsive image derivative sizes
1. [](#improved)
    * GPM theme install now uses a `copy` method so new files are not lost (e.g. `/css/custom.css`)
    * Code analysis improvements and cleanup
    * Removed Twig panel from debugger (no longer supported in Twig 1.20)
    * Updated composer packages
    * Prepend active language to `convertUrl()` when used in markdown links
    * Added some pre/post flight options for installer via blueprints
    * Hyphenize the site name in the backup filename
1. [](#bugfix)
    * Fix broken routable logic
    * Check for `phpinfo()` method in case it is restricted by hosting provider
    * Fixes for windows when running GPM
    * Fix for ampersand (`&`) causing error in `truncateHtml()` via `Page.summary()`

# v0.9.42
## 09/11/2015

1. [](#bugfix)
    * Fixed `User.authorise()` to be backwards compabile

# v0.9.41
## 09/11/2015

1. [](#new)
    * New and improved multibyte-safe TruncateHTML function and filter
    * Added support for custom page date format
    * Added a `string` Twig filter to render as json_encoded string
    * Added `authorize` Twig filter
    * Added support for theme inheritance in the admin
    * Support for multiple content collections on a page
    * Added configurable files/folders ignores for pages
    * Added the ability to set the default PHP locale and override via multi-lang configuration
    * Added ability to save as YAML via admin
    * Added check for `mbstring` support
    * Added new `redirect` header for pages
1. [](#improved)
    * Changed dependencies from `develop` to `master`
    * Updated logging to log everything from `debug` level on (was `warning`)
    * Added missing `accounts/` folder
    * Default to performing a 301 redirect for URIs with trailing slashes
    * Improved Twig error messages
    * Allow validating of forms from anywhere such as plugins
    * Added logic so modular pages are by default non-routable
    * Hide password input in `bin/grav newuser` command
1. [](#bugfix)
    * Fixed `Pages.all()` not returning modular pages
    * Fix for modular template types not getting found
    * Fix for `markdown_extra:` overriding `markdown:extra:` setting
    * Fix for multi-site routing
    * Fix for multi-lang page name error
    * Fixed a redirect loop in `URI` class
    * Fixed a potential error when `unsupported_inline_types` is empty
    * Correctly generate 2x retina image
    * Typo fixes in page publish/unpublish blueprint

# v0.9.40
## 08/31/2015

1. [](#new)
    * Added some new Twig filters: `defined`, `rtrim`, `ltrim`
    * Admin support for customizable page file name + template override
1. [](#improved)
    * Better message for incompatible/unsupported Twig template
    * Improved User blueprints with better help
    * Switched to composer **install** rather than **update** by default
    * Admin autofocus on page title
    * `.htaccess` hardening (`.htaccess` & `htaccess.txt`)
    * Cache safety checks for missing folders
1. [](#bugfix)
    * Fixed issue with unescaped `o` character in date formats

# v0.9.39
## 08/25/2015

1. [](#bugfix)
    * `Page.active()` not triggering on **homepage**
    * Fix for invalid session name in Opera browser

# v0.9.38
## 08/24/2015

1. [](#new)
    * Added `language` to **user** blueprint
    * Added translations to blueprints
    * New extending logic for blueprints
    * Blueprints are now loaded with Streams to allow for better overrides
    * Added new Symfony `dump()` method
1. [](#improved)
    * Catch YAML header parse exception so site doesn't die
    * Better `Page.parent()` logic
    * Improved GPM display layout
    * Tweaked default page layout
    * Unset route and slug for improved reliability of route changes
    * Added requirements to README.md
    * Updated various libraries
    * Allow use of custom page date field for dateRange collections
1. [](#bugfix)
    * Slug fixes with GPM
    * Unset plaintext password on save
    * Fix for trailing `/` not matching active children

# v0.9.37
## 08/12/2015

3. [](#bugfix)
    * Fixed issue when saving `header.process` in page forms via the **admin plugin**
    * Fixed error due to use of `set_time_limit` that might be disabled on some hosts

# v0.9.36
## 08/11/2015

1. [](#new)
    * Added a new `newuser` CLI command to create user accounts
    * Added `default` blueprint for all templates
    * Support `user` and `system` language translation merging
1. [](#improved)
    * Added isSymlink method in GPM to determine if Grav is symbolically linked or not
    * Refactored page recursing
    * Updated blueprints to use new toggles
    * Updated blueprints to use current date for date format fields
    * Updated composer.phar
    * Use sessions for admin even when disabled for site
    * Use `GRAV_ROOT` in session identifier

# v0.9.35
## 08/06/2015

1. [](#new)
    * Added `body_classes` field
    * Added `visiblity` toggle and help tooltips on new page form
    * Added new `Page.unsetRoute()` method to allow admin to regenerate the route
2. [](#improved)
    * User save no longer stores username each time
    * Page list form field now shows all pages except root
    * Removed required option from page title
    * Added configuration settings for running Nginx in sub directory
3. [](#bugfix)
    * Fixed deep translation merging
    * Fixed broken **metadata** merging with site defaults
    * Fixed broken **summary** field
    * Fixed broken robots field
    * Fixed GPM issue when using cURL, throwing an `Undefined offset: 1` exception
    * Removed duplicate hidden page `type` field

# v0.9.34
## 08/04/2015

1. [](#new)
    * Added new `cache_all` system setting + media `cache()` method
    * Added base languages configuration
    * Added property language to page to help plugins identify page language
    * New `Utils::arrayFilterRecursive()` method
2. [](#improved)
    * Improved Session handling to support site and admin independently
    * Allow Twig variables to be modified in other events
    * Blueprint updates in preparation for Admin plugin
    * Changed `Inflector` from static to object and added multi-language support
    * Support for admin override of a page's blueprints
3. [](#bugfix)
    * Removed unused `use` in `VideoMedium` that was causing error
    * Array fix in `User.authorise()` method
    * Fix for typo in `translations_fallback`
    * Fixed moving page to the root

# v0.9.33
## 07/21/2015

1. [](#new)
    * Added new `onImageMediumSaved()` event (useful for post-image processing)
    * Added `Vary: Accept-Encoding` option
2. [](#improved)
    * Multilang-safe delimiter position
    * Refactored Twig classes and added optional umask setting
    * Removed `pageinit()` timing
    * `Page->routable()` now takes `published()` state into account
    * Improved how page extension is set
    * Support `Language->translate()` method taking string and array
3. [](#bugfix)
    * Fixed `backup` command to include empty folders

# v0.9.32
## 07/14/2015

1. [](#new)
    * Detect users preferred language via `http_accept_language` setting
    * Added new `translateArray()` language method
2. [](#improved)
    * Support `en` translations by default for plugins & themes
    * Improved default generator tag
    * Minor language tweaks and fixes
3. [](#bugfix)
    * Fix for session active language and homepage redirects
    * Ignore root-level page rather than throwing error

# v0.9.31
## 07/09/2015

1. [](#new)
    * Added xml, json, css and js to valid media file types
2. [](#improved)
    * Better handling of unsupported media type downloads
    * Improved `bin/grav backup` command to mimic admin plugin location/name
3. [](#bugfix)
    * Critical fix for broken language translations
    * Fix for Twig markdown filter error
    * Safety check for download extension

# v0.9.30
## 07/08/2015

1. [](#new)
    * BIG NEWS! Extensive Multi-Language support is all new in 0.9.30!
    * Translation support via Twig filter/function and PHP method
    * Page specific default route
    * Page specific route aliases
    * Canonical URL route support
    * Added built-in session support
    * New `Page.rawRoute()` to get a consistent folder-based route to a page
    * Added option to always redirect to default page on alias URL
    * Added language safe redirect function for use in core and plugins
2. [](#improved)
    * Improved `Page.active()` and `Page.activeChild()` methods to support route aliases
    * Various spelling corrections in `.php` comments, `.md` and `.yaml` files
    * `Utils::startsWith()` and `Utils::endsWith()` now support needle arrays
    * Added a new timer around `pageInitialized` event
    * Updated jQuery library to v2.1.4
3. [](#bugfix)
    * In-page CSS and JS files are now handled properly
    * Fix for `enable_media_timestamp` not working properly

# v0.9.29
## 06/22/2015

1. [](#new)
    * New and improved Regex-powered redirect and route alias logic
    * Added new `onBuildPagesInitialized` event for memory critical or time-consuming plugins
    * Added a `setSummary()` method for pages
2. [](#improved)
    * Improved `MergeConfig()` logic for more control
    * Travis skeleton build trigger implemented
    * Set composer.json versions to stable versions where possible
    * Disabled `last_modified` and `etag` page headers by default (causing too much page caching)
3. [](#bugfix)
    * Preload classes during `bin/gpm selfupgrade` to avoid issues with updated classes
    * Fix for directory relative _down_ links

# v0.9.28
## 06/16/2015

1. [](#new)
    * Added method to set raw markdown on a page
    * Added ability to enabled system and page level `etag` and `last_modified` headers
2. [](#improved)
    * Improved image path processing
    * Improved query string handling
    * Optimization to image handling supporting URL encoded filenames
    * Use global `composer` when available rather than Grv provided one
    * Use `PHP_BINARY` constant rather than `php` executable
    * Updated Doctrine Cache library
    * Updated Symfony libraries
    * Moved `convertUrl()` method to Uri object
3. [](#bugfix)
    * Fix incorrect slug causing problems with CLI `uninstall`
    * Fix Twig runtime error with assets pipeline in sufolder installations
    * Fix for `+` in image filenames
    * Fix for dot files causing issues with page processing
    * Fix for Uri path detection on Windows platform
    * Fix for alternative media resolutions
    * Fix for modularTypes key properties

# v0.9.27
## 05/09/2015

1. [](#new)
    * Added new composer CLI command
    * Added page-level summary header overrides
    * Added `size` back for Media objects
    * Refactored Backup command in preparation for admin plugin
    * Added a new `parseLinks` method to Plugins class
    * Added `starts_with` and `ends_with` Twig filters
2. [](#improved)
    * Optimized install of vendor libraries for speed improvement
    * Improved configuration handling in preparation for admin plugin
    * Cache optimization: Don't cache Twig templates when you pass dynamic params
    * Moved `Utils::rcopy` to `Folder::rcopy`
    * Improved `Folder::doDelete`
    * Added check for required Curl in GPM
    * Updated included composer.phar to latest version
    * Various blueprint fixes for admin plugin
    * Various PSR and code cleanup tasks
3. [](#bugfix)
    * Fix issue with Gzip not working with `onShutDown()` event
    * Fix for URLs with trailing slashes
    * Handle condition where certain errors resulted in blank page
    * Fix for issue with theme name equal to base_url and asset pipeline
    * Fix to properly normalize font rewrite path
    * Fix for absolute URLs below the current page
    * Fix for `..` page references

# v0.9.26
## 04/24/2015

3. [](#bugfix)
    * Fixed issue with homepage routes failing with 'dirname' error

# v0.9.25
## 04/24/2015

1. [](#new)
    * Added support for E-Tag, Last-Modified, Cache-Control and Page-based expires headers
2. [](#improved)
    * Refactored media image handling to make it more flexible and support absolute paths
    * Refactored page modification check process to make it faster
    * User account improvements in preparation for admin plugin
    * Protect against timing attacks
    * Reset default system expires time to 0 seconds (can override if you need to)
3. [](#bugfix)
    * Fix issues with spaces in webroot when using `bin/grav install`
    * Fix for spaces in relative directory
    * Bug fix in collection filtering

# v0.9.24
## 04/15/2015

1. [](#new)
    * Added support for chunked downloads of Assets
    * Added new `onBeforeDownload()` event
    * Added new `download()` and `getMimeType()` methods to Utils class
    * Added configuration option for supported page types
    * Added assets and media timestamp options (off by default)
    * Added page expires configuration option
2. [](#bugfix)
    * Fixed issue with Nginx/Gzip and `ob_flush()` throwing error
    * Fixed assets actions on 'direct media' URLs
    * Fix for 'direct assets` with any parameters

# v0.9.23
## 04/09/2015

1. [](#bugfix)
    * Fix for broken GPM `selfupgrade` (Grav 0.9.21 and 0.9.22 will need to manually upgrade to this version)

# v0.9.22
## 04/08/2015

1. [](#bugfix)
    * Fix to normalize GRAV_ROOT path for Windows
    * Fix to normalize Media image paths for Windows
    * Fix for GPM `selfupgrade` when you are on latest version

# v0.9.21
## 04/07/2015

1. [](#new)
    * Major Media functionality enhancements: SVG, Animated GIF, Video support!
    * Added ability to configure default image quality in system configuration
    * Added `sizes` attributes for custom retina image breakpoints
2. [](#improved)
    * Don't scale @1x retina images
    * Add filter to Iterator class
    * Updated various composer packages
    * Various PSR fixes

# v0.9.20
## 03/24/2015

1. [](#new)
    * Added `addAsyncJs()` and `addDeferJs()` to Assets manager
    * Added support for extranal URL redirects
2. [](#improved)
    * Fix unpredictable asset ordering when set from plugin/system
    * Updated `nginx.conf` to ensure system assets are accessible
    * Ensure images are served as static files in Nginx
    * Updated vendor libraries to latest versions
    * Updated included composer.phar to latest version
3. [](#bugfix)
    * Fixed issue with markdown links to `#` breaking HTML

# v0.9.19
## 02/28/2015

1. [](#new)
    * Added named assets capability and bundled jQuery into Grav core
    * Added `first()` and `last()` to `Iterator` class
2. [](#improved)
    * Improved page modification routine to skip _dot files_
    * Only use files to calculate page modification dates
    * Broke out Folder iterators into their own classes
    * Various Sensiolabs Insight fixes
3. [](#bugfix)
    * Fixed `Iterator.nth()` method

# v0.9.18
## 02/19/2015

1. [](#new)
    * Added ability for GPM `install` to automatically install `_demo` content if found (w/backup)
    * Added ability for themes and plugins to have dependencies required to install via GPM
    * Added ability to override the system timezone rather than relying on server setting only
    * Added new Twig filter `random_string` for generating random id values
    * Added new Twig filter `markdown` for on-the-fly markdown processing
    * Added new Twig filter `absoluteUrl` to convert relative to absolute URLs
    * Added new `processTemplate()` method to Twig object for on-the-fly processing of twig template
    * Added `rcopy()` and `contains()` helper methods in Utils
2. [](#improved)
    * Provided new `param_sep` variable to better support Apache on Windows
    * Moved parsedown configuration into the trait
    * Added optional **deep-copy** option to `mergeConfig()` for plugins
    * Updated bundled `composer.phar` package
    * Various Sensiolabs Insight fixes - Silver level now!
    * Various PSR Fixes
3. [](#bugfix)
    * Fix for windows platforms not displaying installed themes/plugins via GPM
    * Fix page IDs not picking up folder-only pages

# v0.9.17
## 02/05/2015

1. [](#new)
    * Added **full HHVM support!** Get your speed on with Facebook's crazy fast PHP JIT compiler
2. [](#improved)
    * More flexible page summary control
    * Support **CamelCase** plugin and theme class names. Replaces dashes and underscores
    * Moved summary delimiter into `site.yaml` so it can be configurable
    * Various PSR fixes
3. [](#bugfix)
     * Fix for `mergeConfig()` not falling back to defaults
     * Fix for `addInlineCss()` and `addInlineJs()` Assets not working between Twig tags
     * Fix for Markdown adding HTML tags into inline CSS and JS

# v0.9.16
## 01/30/2015

1. [](#new)
    * Added **Retina** and **Responsive** image support via Grav media and `srcset` image attribute
    * Added image debug option that overlays responsive resolution
    * Added a new image cache stream
2. [](#improved)
    * Improved the markdown Lightbox functionality to better mimic Twig version
    * Fullsize Lightbox can now have filters applied
    * Added a new `mergeConfig()` method to Plugin class to merge system + page header configuration
    * Added a new `disable()` method to Plugin class to programmatically disable a plugin
    * Updated Parsedown and Parsedown Extra to address bugs
    * Various PSR fixes
3. [](#bugfix)
     * Fix bug with image dispatch in traditionally _non-routable_ pages
     * Fix for markdown link not working on non-current pages
     * Fix for markdown images not being found on homepage

# v0.9.15
## 01/23/2015

3. [](#bugfix)
     * Typo in video mime types
     * Fix for old `markdown_extra` system setting not getting picked up
     * Fix in regex for Markdown links with numeric values in path
     * Fix for broken image routing mechanism that got broken at some point
     * Fix for markdown images/links in pages with page slug override

# v0.9.14
## 01/23/2015

1. [](#new)
    * Added **GZip** support
    * Added multiple configurations via `setup.php`
    * Added base structure for unit tests
    * New `onPageContentRaw()` plugin event that processes before any page processing
    * Added ability to dynamically set Metadata on page
    * Added ability to dynamically configure Markdown processing via Parsedown options
2. [](#improved)
    * Refactored `page.content()` method to be more flexible and reliable
    * Various updates and fixes for streams resulting in better multi-site support
    * Updated Twig, Parsedown, ParsedownExtra, DoctrineCache libraries
    * Refactored Parsedown trait
    * Force modular pages to be non-visible in menus
    * Moved RewriteBase before Exploits in `.htaccess`
    * Added standard video formats to Media support
    * Added priority for inline assets
    * Check for uniqueness when adding multiple inline assets
    * Improved support for Twig-based URLs inside Markdown links and images
    * Improved Twig `url()` function
3. [](#bugfix)
    * Fix for HTML entities quotes in Metadata values
    * Fix for `published` setting to have precedent of `publish_date` and `unpublish_date`
    * Fix for `onShutdown()` events not closing connections properly in **php-fpm** environments

# v0.9.13
## 01/09/2015

1. [](#new)
    * Added new published `true|false` state in page headers
    * Added `publish_date` in page headers to automatically publish page
    * Added `unpublish_date` in page headers to automatically unpublish page
    * Added `dateRange()` capability for collections
    * Added ability to dynamically control Cache lifetime programmatically
    * Added ability to sort by anything in the page header. E.g. `sort: header.taxonomy.year`
    * Added various helper methods to collections: `copy, nonVisible, modular, nonModular, published, nonPublished, nonRoutable`
2. [](#improved)
    * Modified all Collection methods so they can be chained together: `$collection->published()->visible()`
    * Set default Cache lifetime to default of 1 week (604800 seconds) - was infinite
    * House-cleaning of some unused methods in Pages object
3. [](#bugfix)
    * Fix `uninstall` GPM command that was broken in last release
    * Fix for intermittent `undefined index` error when working with Collections
    * Fix for date of some pages being set to incorrect future timestamps

# v0.9.12
## 01/06/2015

1. [](#new)
    * Added an all-access robots.txt file for search engines
    * Added new GPM `uninstall` command
    * Added support for **in-page** Twig processing in **modular** pages
    * Added configurable support for `undefined` Twig functions and filters
2. [](#improved)
    * Fall back to default `.html` template if error occurs on non-html pages
    * Added ability to have PSR-1 friendly plugin names (CamelCase, no-dashes)
    * Fix to `composer.json` to deter API rate-limit errors
    * Added **non-exception-throwing** handler for undefined methods on `Medium` objects
3. [](#bugfix)
    * Fix description for `self-upgrade` method of GPM command
    * Fix for incorrect version number when performing GPM `update`
    * Fix for argument description of GPM `install` command
    * Fix for recalcitrant CodeKit mac application

# v0.9.11
## 12/21/2014

1. [](#new)
    * Added support for simple redirects as well as routes
2. [](#improved)
    * Handle Twig errors more cleanly
3. [](#bugfix)
    * Fix for error caused by invalid or missing user agent string
    * Fix for directory relative links and URL fragments (#pagelink)
    * Fix for relative links with no subfolder in `base_url`

# v0.9.10
## 12/12/2014

1. [](#new)
    * Added Facebook-style `nicetime` date Twig filter
2. [](#improved)
    * Moved `clear-cache` functionality into Cache object required for Admin plugin
3. [](#bugfix)
    * Fix for undefined index with previous/next buttons

# v0.9.9
## 12/05/2014

1. [](#new)
    * Added new `@page` collection type
    * Added `ksort` and `contains` Twig filters
    * Added `gist` Twig function
2. [](#improved)
    * Refactored Page previous/next/adjacent functionality
    * Updated to Symfony 2.6 for yaml/console/event-dispatcher libraries
    * More PSR code fixes
3. [](#bugfix)
    * Fix for over-escaped apostrophes in YAML

# v0.9.8
## 12/01/2014

1. [](#new)
    * Added configuration option to set default lifetime on cache saves
    * Added ability to set HTTP status code from page header
    * Implemented simple wild-card custom routing
2. [](#improved)
    * Fixed elusive double load to fully cache issue (crossing fingers...)
    * Ensure Twig tags are treated as block items in markdown
    * Removed some older deprecated methods
    * Ensure onPageContentProcessed() event only fires when not cached
    * More PSR code fixes
3. [](#bugfix)
    * Fix issue with miscalculation of blog separator location `===`

# v0.9.7
## 11/24/2014

1. [](#improved)
    * Nginx configuration updated
    * Added gitter.im badge to README
    * Removed `set_time_limit()` and put checks around `ignore_user_abort`
    * More PSR code fixes
2. [](#bugfix)
    * Fix issue with non-valid asset path showing up when they shouldn't
    * Fix for JS asset pipeline and scripts that don't end in `;`
    * Fix for schema-based markdown URLs broken routes (eg `mailto:`)

# v0.9.6
## 11/17/2014

1. [](#improved)
    * Moved base_url variables into Grav container
    * Forced media sorting to use natural sort order by default
    * Various PSR code tidying
    * Added filename, extension, thumb to all medium objects
2. [](#bugfix)
    * Fix for infinite loop in page.content()
    * Fix hostname for configuration overrides
    * Fix for cached configuration
    * Fix for relative URLs in markdown on installs with no base_url
    * Fix for page media images with uppercase extension

# v0.9.5
## 11/09/2014

1. [](#new)
    * Added quality setting to medium for compression configuration of images
    * Added new onPageContentProcessed() event that is post-content processing but pre-caching
2. [](#improved)
    * Added support for AND and OR taxonomy filtering.  AND by default (was OR)
    * Added specific clearing options for CLI clear-cache command
    * Moved environment method to URI so it can be accessible in plugins and themes
    * Set Grav's output variable to public so it can be manipulated in onOutputGenerated event
    * Updated vendor libraries to latest versions
    * Better handing of 'home' in active menu state detection
    * Various PSR code tidying
    * Improved some error messages and notices
3. [](#bugfix)
    * Force route rebuild when configuration changes
    * Fix for 'installed undefined' error in CLI versions command
    * Do not remove the JSON/Text error handlers
    * Fix for supporting inline JS and CSS when Asset pipeline enabled
    * Fix for Data URLs in CSS being badly formed
    * Fix Markdown links with fragment and query elements

# v0.9.4
## 10/29/2014

1. [](#new)
    * New improved Debugbar with messages, timing, config, twig information
    * New exception handling system utilizing Whoops
    * New logging system utilizing Monolog
    * Support for auto-detecting environment configuration
    * New version command for CLI
    * Integrate Twig dump() calls into Debugbar
2. [](#improved)
    * Selfupgrade now clears cache on successful upgrade
    * Selfupgrade now supports files without extensions
    * Improved error messages when plugin is missing
    * Improved security in .htaccess
    * Support CSS/JS/Image assets in vendor/system folders via .htaccess
    * Add support for system timers
    * Improved and optimized configuration loading
    * Automatically disable Debugbar on non-HTML pages
    * Disable Debugbar by default
3. [](#bugfix)
    * More YAML blueprint fixes
    * Fix potential double // in assets
    * Load debugger as early as possible

# v0.9.3
## 10/09/2014

1. [](#new)
    * GPM (Grav Package Manager) Added
    * Support for multiple Grav configurations
    * Dynamic media support via URL
    * Added inlineCss and inlineJs support for Assets
2. [](#improved)
    * YAML caching for increased performance
    * Use stream wrapper in pages, plugins and themes
    * Switched to RocketTheme toolbox for some core functionality
    * Renamed `setup` CLI command to `sandbox`
    * Broke cache types out into multiple directories in the cache folder
    * Removed vendor libs from github repository
    * Various PSR cleanup of code
    * Various Blueprint updates to support upcoming admin plugin
    * Added ability to filter page children for normal/modular/all
    * Added `sort_by_key` twig filter
    * Added `visible()` and `routable()` filters to page collections
    * Use session class in shutdown process
    * Improvements to modular page loading
    * Various code cleanup and optimizations
3. [](#bugfix)
    * Fixed file checking not updating the last modified time. For real this time!
    * Switched debugger to PRODUCTION mode by default
    * Various fixes in URI class for increased reliability

# v0.9.2
## 09/15/2014

1. [](#new)
    * New flexible site and page metadata support including ObjectGraph and Facebook
    * New method to get user IP address in URI object
    * Added new onShutdown() event that fires after connection is closed for Async features
2. [](#improved)
    * Skip assets pipeline minify on Windows platforms by default due to PHP issue 47689
    * Fixed multiple level menus not highlighting correctly
    * Updated some blueprints in preparation for admin plugin
    * Fail gracefully when theme does not exist
    * Add stream support into ResourceLocator::addPath()
    * Separate themes from plugins, add themes:// stream and onTask events
    * Added barDump() to Debugger
    * Removed stray test page
    * Override modified only if a non-markdown file was modified
    * Added assets attributes support
    * Auto-run composer install when running the Grav CLI
    * Vendor folder removed from repository
    * Minor configuration performance optimizations
    * Minor debugger performance optimizations
3. [](#bugfix)
    * Fix url() twig function when Grav isn't installed at root
    * Workaround for PHP bug 52065
    * Fixed getList() method on Pages object that was not working
    * Fix for open_basedir error
    * index.php now warns if not running on PHP 5.4
    * Removed memcached option (redundant)
    * Removed memcache from auto setup, added memcache server configuration option
    * Fix broken password validation
    * Back to proper PSR-4 Autoloader

# v0.9.1
## 09/02/2014

1. [](#new)
    * Added new `theme://` PHP stream for current theme
2. [](#improved)
    * Default to new `file` modification checking rather than `folder`
    * Added support for various markdown link formats to convert to Grav-friendly URLs
    * Moved configure() from Theme to Themes class
    * Fix autoloading without composer update -o
    * Added support for Twig url method
    * Minor code cleanup
3. [](#bugfix)
    * Fixed issue with page changes not being picked up
    * Fixed Minify to provide `@supports` tag compatibility
    * Fixed ResourceLocator not working with multiple paths
    * Fixed issue with Markdown process not stripping LFs
    * Restrict file type extensions for added security
    * Fixed template inheritance
    * Moved Browser class to proper location

# v0.9.0
## 08/25/2014

1. [](#new)
    * Addition of Dependency Injection Container
    * Refactored plugins to use Symfony Event Dispatcher
    * New Asset Manager to provide unified management of JavaScript and CSS
    * Asset Pipelining to provide unification, minify, and optimization of JavaScript and CSS
    * Grav Media support directly in Markdown syntax
    * Additional Grav Generator meta tag in default themes
    * Added support for PHP Stream Wrapper for resource location
    * Markdown Extra support
    * Browser object for fast browser detection
2. [](#improved)
    * PSR-4 Autoloader mechanism
    * Tracy Debugger new `detect` option to detect running environment
    * Added new `random` collection sort option
    * Make media images progressive by default
    * Additional URI filtering for improved security
    * Safety checks to ensure PHP 5.4.0+
    * Move to Slidebars side navigation in default Antimatter theme
    * Updates to `.htaccess` including section on `RewriteBase` which is needed for some hosting providers
3. [](#bugfix)
    * Fixed issue when installing in an apache userdir (~username) folder
    * Various mobile CSS issues in default themes
    * Various minor bug fixes


# v0.8.0
## 08/13/2014

1. [](#new)
    * Initial Release<|MERGE_RESOLUTION|>--- conflicted
+++ resolved
@@ -1,4 +1,3 @@
-<<<<<<< HEAD
 # v2.0.0-dev
 ## mm/dd/2017
 
@@ -10,7 +9,7 @@
     * Deprecated GravTrait
 1. [](#improved)
     * Make it possible to include debug bar also into non-HTML responses
-=======
+
 # v1.3.1
 ## 07/xx/2017
 
@@ -24,7 +23,6 @@
     * Fixed an undefined variable `$difference` [#1563](https://github.com/getgrav/grav/pull/1563)
     * Fix broken range slider [grav-plugin-admin#1153](https://github.com/getgrav/grav-plugin-admin/issues/1153)
     * Fix natural sort when > 100 pages [#1564](https://github.com/getgrav/grav/pull/1564)
->>>>>>> bbc4a23c
 
 # v1.3.0-rc.5
 ## 07/05/2017
