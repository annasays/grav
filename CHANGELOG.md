<<<<<<< HEAD
# v1.6.0-beta.4
## mm/dd/2018

1. [](#new)
    * Added new system config option to `pages.hide_empty_folders` if a folder has no valid `.md` file available. Default behavior is `false` for compatibility.
    * Added new system config option for `languages.pages_fallback_only` forcing only 'fallback' to find page content through supported languages, default behavior is to display any language found if active language is missing
    * Added `Utils::arrayFlattenDotNotation()` and `Utils::arrayUnflattenDotNotation()` helper methods
1. [](#improved)
    * Added apcu autoloader optimization
    * Additional helper methods in `Language`, `Languages`, and `LanguageCodes` classes
1. [](#bugfix)
    * Use login provider User avatar if set
    * Fixed `Folder::doDelete($folder, false)` removing symlink when it should not
    
# v1.6.0-beta.3
## 10/15/2018

1. [](#improved)
    * Call `onFatalException` event also on internal PHP errors
    * Built-in PHP Webserver: log requests before handling them
1. [](#bugfix)
    * Grav 1.6: Scheduler Fallback for never runs and Windows support [#2202](https://github.com/getgrav/grav/pull/2202)

# v1.6.0-beta.2
## 10/09/2018

1. [](#new)
    * Added Flex support for custom media tasks
1. [](#improved)
    * Added support for syslog and syslog facility logging (default: 'file')
    * Improved usability of `System` configuration blueprint with side-tabs
1. [](#bugfix)
    * Fixed asset manager to not add empty assets when they don't exist in the filesystem
    * Regression: Fixed asset manager methods with default legacy attributes
    * Update `script` and `style` Twig tags to use the new `Assets` classes
    * Fixed asset pipeline to rewrite remote URLs as well as local [#2216](https://github.com/getgrav/grav/issues/2216)

# v1.6.0-beta.1
## 10/01/2018

1. [](#new)
    * Set minimum requirements to [PHP 7.1.3](https://getgrav.org/blog/raising-php-requirements-2018) 
    * New `Scheduler` functionality for periodic jobs
    * New `Backup` functionality with multiple backup profiles and scheduler integration
    * Refactored `Assets Manager` to be more powerful and flexible
    * Updated Doctrine Collections to 1.5
    * Updated Doctrine Cache to 1.8
    * Updated Symfony Components to 4.1
    * Added a new Deferred Twig extension to allow adding content to Twig blocks after render
    * Added new Cache purge functionality old cache manually via CLI/Admin as well as scheduler integration
    * Added new `{% throw 404 'Not Found' %}` twig tag (with custom code/message)
    * Added `Grav\Framework\File` classes for handling YAML, Markdown, JSON, INI and PHP serialized files
    * Added `Grav\Framework\Collection\AbstractIndexCollection` class
    * Added `Grav\Framework\Object\ObjectIndex` class
    * Added `Grav\Framework\Flex` classes
    * Added support for hiding form fields in blueprints by using dynamic property like `security@: admin.foobar`, `scope@: object` or `scope-ignore@: object` to any field
1. [](#improved)
    * Doctrine filecache is now namespaced with prefix to support purging
    * Register all page types into `blueprint://pages` stream
=======
# v1.5.4
## mm/dd/2018

1. [](#bugfix)
    * Fixed fatal error if calling `$session->invalidate()` when there's no active session
>>>>>>> d8a62789
    
# v1.5.3
## 10/08/2018

1. [](#new)
    * Added `Utils::getMimeByFilename()`, `Utils::getMimeByLocalFile()` and `Utils::checkFilename()` methods
    * Added configurable dangerous upload extensions in `security.yaml`
1. [](#improved)
    * Updated vendor libraries to latest

# v1.5.2
## 10/01/2018

1. [](#new)
    * Added new `Security` class for Grav security functionality including XSS checks
    * Added new `bin/grav security` command to scan for security issues
    * Added new `xss()` Twig function to allow for XSS checks on strings and arrays
    * Added `onHttpPostFilter` event to allow plugins to globally clean up XSS in the forms and tasks
    * Added `Deprecated` tab to DebugBar to catch future incompatibilities with later Grav versions
    * Added deprecation notices for features which will be removed in Grav 2.0
1. [](#improved)
    * Updated vendor libraries to latest
1. [](#bugfix)
    * Allow `$page->slug()` to be called before `$page->init()` without breaking the page
    * Fix for `Page::translatedLanguages()` to use routes always [#2163](https://github.com/getgrav/grav/issues/2163)
    * Fixed `nicetime()` twig function
    * Allow twig tags `{% script %}`, `{% style %}` and `{% switch %}` to be placed outside of blocks
    * Session expires in 30 mins independent from config settings [login#178](https://github.com/getgrav/grav-plugin-login/issues/178)

# v1.5.1
## 08/23/2018

1. [](#new)
    * Added static `Grav\Common\Yaml` class which should be used instead of `Symfony\Component\Yaml\Yaml`
1. [](#improved)
    * Updated deprecated Twig code so it works in both in Twig 1.34+ and Twig 2.4+
    * Switched to new Grav Yaml class to support Native + Fallback YAML libraries
1. [](#bugfix)
    * Broken handling of user folder in Grav URI object [#2151](https://github.com/getgrav/grav/issues/2151)

# v1.5.0
## 08/17/2018

1. [](#new)
    * Set minimum requirements to [PHP 5.6.4](https://getgrav.org/blog/raising-php-requirements-2018) 
    * Updated Doctrine Collections to 1.4
    * Updated Symfony Components to 3.4 (with compatibility mode to fall back to Symfony YAML 2.8)
    * Added `Uri::method()` to get current HTTP method (GET/POST etc)
    * `FormatterInterface`: Added `getSupportedFileExtensions()` and `getDefaultFileExtension()` methods
    * Added option to disable `SimpleCache` key validation   
    * Added support for multiple repo locations for `bin/grav install` command 
    * Added twig filters for casting values: `|string`, `|int`, `|bool`, `|float`, `|array`
    * Made `ObjectCollection::matching()` criteria expressions to behave more like in Twig
    * Criteria: Added support for `LENGTH()`, `LOWER()`, `UPPER()`, `LTRIM()`, `RTRIM()` and `TRIM()`
    * Added `Grav\Framework\File\Formatter` classes for encoding/decoding YAML, Markdown, JSON, INI and PHP serialized strings
    * Added `Grav\Framework\Session` class to replace `RocketTheme\Toolbox\Session\Session`
    * Added `Grav\Common\Media` interfaces and trait; use those in `Page` and `Media` classes 
    * Added `Grav\Common\Page` interface to allow custom page types in the future
    * Added setting to disable sessions from the site [#2013](https://github.com/getgrav/grav/issues/2013)
    * Added new `strict_mode` settings in `system.yaml` for compatibility
1. [](#improved)
    * Improved `Utils::url()` to support query strings
    * Display better exception message if Grav fails to initialize
    * Added `muted` and `playsinline` support to videos [#2124](https://github.com/getgrav/grav/pull/2124)
    * Added `MediaTrait::clearMediaCache()` to allow cache to be cleared
    * Added `MediaTrait::getMediaCache()` to allow custom caching
    * Improved session handling, allow all session configuration options in `system.session.options`
1. [](#bugfix)
    * Fix broken form nonce logic [#2121](https://github.com/getgrav/grav/pull/2121)
    * Fixed issue with uppercase extensions and fallback media URLs [#2133](https://github.com/getgrav/grav/issues/2133)   
    * Fixed theme inheritance issue with `camel-case` that includes numbers [#2134](https://github.com/getgrav/grav/issues/2134)
    * Typo in demo typography page [#2136](https://github.com/getgrav/grav/pull/2136)
    * Fix for incorrect plugin order in debugger panel
    * Made `|markdown` filter HTML safe
    * Fixed bug in `ContentBlock` serialization
    * Fixed `Route::withQueryParam()` to accept array values
    * Fixed typo in truncate function [#1943](https://github.com/getgrav/grav/issues/1943)
    * Fixed blueprint field validation: Allow numeric inputs in text fields

# v1.4.8
## 07/31/2018

1. [](#improved)
    * Add Grav version to debug bar messages tab [#2106](https://github.com/getgrav/grav/pull/2106)
    * Add Nginx config for ddev project to `webserver-configs` [#2117](https://github.com/getgrav/grav/pull/2117)
    * Vendor library updates
1. [](#bugfix)
    * Don't allow `null` to be set as Page content

# v1.4.7
## 07/13/2018

1. [](#improved)
    * Use `getFilename` instead of `getBasename` [#2087](https://github.com/getgrav/grav/issues/2087)
1. [](#bugfix)
    * Fix for modular page preview [#2066](https://github.com/getgrav/grav/issues/2066)
    * `Page::routeCanonical()` should be string not array [#2069](https://github.com/getgrav/grav/issues/2069)
    
# v1.4.6
## 06/20/2018

1. [](#improved)
    * Manually re-added the improved SSL off-loading that was lost with Grav v1.4.0 merge [#1888](https://github.com/getgrav/grav/pull/1888)
    * Handle multibyte strings in `truncateLetters()` [#2007](https://github.com/getgrav/grav/pull/2007)
    * Updated robots.txt to include `/user/images/` folder [#2043](https://github.com/getgrav/grav/pull/2043)
    * Add getter methods for original and action to the Page object [#2005](https://github.com/getgrav/grav/pull/2005)
    * Modular template extension follows the master page extension [#2044](https://github.com/getgrav/grav/pull/2044)
    * Vendor library updates
1. [](#bugfix)
    * Handle `errors.display` system property better in admin plugin [admin#1452](https://github.com/getgrav/grav-plugin-admin/issues/1452)
    * Fix classes on non-http based protocol links [#2034](https://github.com/getgrav/grav/issues/2034)
    * Fixed crash on IIS (Windows) with open_basedir in effect [#2053](https://github.com/getgrav/grav/issues/2053)
    * Fixed incorrect routing with setup.php based base [#1892](https://github.com/getgrav/grav/issues/1892)
    * Fixed image resource memory deallocation [#2045](https://github.com/getgrav/grav/pull/2045)
    * Fixed issue with Errors `display:` option not handling integers properly [admin#1452](https://github.com/getgrav/grav-plugin-admin/issues/1452)

# v1.4.5
## 05/15/2018

1. [](#bugfix)
    * Fixed an issue with some users getting **2FA** prompt after upgrade [admin#1442](https://github.com/getgrav/grav-plugin-admin/issues/1442)
    * Do not crash when generating URLs with arrays as parameters [#2018](https://github.com/getgrav/grav/pull/2018)
    * Utils::truncateHTML removes whitespace when generating summaries [#2004](https://github.com/getgrav/grav/pull/2004)
    
# v1.4.4
## 05/11/2018

1. [](#new)
    * Added support for `Uri::post()` and `Uri::getConentType()`
    * Added a new `Medium:thumbnailExists()` function [#1966](https://github.com/getgrav/grav/issues/1966)
    * Added `authorized` support for 2FA
1. [](#improved)
    * Added default configuration for images [#1979](https://github.com/getgrav/grav/pull/1979)  
    * Added dedicated PHPUnit assertions [#1990](https://github.com/getgrav/grav/pull/1990)  
1. [](#bugfix)
    * Use `array_key_exists` instead of `in_array + array_keys` [#1991](https://github.com/getgrav/grav/pull/1991)
    * Fixed an issue with `custom_base_url` always causing 404 errors
    * Improve support for regex redirects with query and params [#1983](https://github.com/getgrav/grav/issues/1983)
    * Changed collection-based date sorting to `SORT_REGULAR` for better server compatibility [#1910](https://github.com/getgrav/grav/issues/1910)
    * Fix hardcoded string in modular blueprint [#1933](https://github.com/getgrav/grav/pull/1993)

# v1.4.3
## 04/12/2018

1. [](#new)
    * moved Twig `sortArrayByKey` logic into `Utils::` class
1. [](#improved)
    * Rolled back Parsedown library to stable `1.6.4` until a better solution for `1.8.0` compatibility can fe found
    * Updated vendor libraries to latest versions
1. [](#bugfix)
    * Fix for bad reference to `ZipArchive` in `GPM::Installer`

# v1.4.2
## 03/21/2018

1. [](#new)
    * Added new `|nicefilesize` Twig filter for pretty file (auto converts to bytes, kB, MB, GB, etc)
    * Added new `regex_filter()` Twig function to values in arrays
1. [](#improved)
    * Added bosnian to lang codes [#1917](﻿https://github.com/getgrav/grav/issues/1917) 
    * Improved Zip extraction error codes [#1922](﻿https://github.com/getgrav/grav/issues/1922)  
1. [](#bugfix)
    * Fixed an issue with Markdown Video and Audio that broke after Parsedown 1.7.0 Security updates [#1924](﻿https://github.com/getgrav/grav/issues/1924)
    * Fix for case-sensitive page metadata [admin#1370](https://github.com/getgrav/grav-plugin-admin/issues/1370)
    * Fixed missing composer requirements for the new `Grav\Framework\Uri` classes
    * Added missing PSR-7 vendor library required for URI additions in Grav 1.4.0 

# v1.4.1
## 03/11/2018

1. [](#bugfix)
    * Fixed session timing out because of session cookie was not being sent

# v1.4.0
## 03/09/2018

1. [](#new)
    * Added `Grav\Framework\Uri` classes extending PSR-7 `HTTP message UriInterface` implementation
    * Added `Grav\Framework\Route` classes to allow route/link manipulation
    * Added `$grav['uri]->getCurrentUri()` method to get `Grav\Framework\Uri\Uri` instance for the current URL
    * Added `$grav['uri]->getCurrentRoute()` method to get `Grav\Framework\Route\Route` instance for the current URL
    * Added ability to have `php` version dependencies in GPM assets
    * Added new `{% switch %}` twig tag for more elegant if statements
    * Added new `{% markdown %}` twig tag
    * Added **Route Overrides** to the default page blueprint
    * Added new `Collection::toExtendedArray()` method that's particularly useful for Json output of data
    * Added new `|yaml_encode` and `|yaml_decode` Twig filter to convert to and from YAML
    * Added new `read_file()` Twig function to allow you to load and display a file in Twig (Supports streams and regular paths)
    * Added a new `Medium::exists()` method to check for file existence
    * Moved Twig `urlFunc()` to `Utils::url()` as its so darn handy
    * Transferred overall copyright from RocketTheme, LLC, to Trilby Media LLC
    * Added `theme_var`, `header_var` and `body_class` Twig functions for themes
    * Added `Grav\Framework\Cache` classes providing PSR-16 `Simple Cache` implementation
    * Added `Grav\Framework\ContentBlock` classes for nested HTML blocks with CSS/JS assets
    * Added `Grav\Framework\Object` classes for creating collections of objects
    * Added `|nicenumber` Twig filter
    * Added `{% try %} ... {% catch %} Error: {{ e.message }} {% endcatch %}` tag to allow basic exception handling inside Twig
    * Added `{% script %}` and `{% style %}` tags for Twig templates
    * Deprecated GravTrait
1. [](#improved)
    * Improved `Session` initialization
    * Added ability to set a `theme_var()` option in page frontmatter
    * Force clearing PHP `clearstatcache` and `opcache-reset` on `Cache::clear()`
    * Better `Page.collection()` filtering support including ability to have non-published pages in collections
    * Stopped Chrome from auto-completing admin user profile form [#1847](https://github.com/getgrav/grav/issues/1847)
    * Support for empty `switch` field like a `checkbox`
    * Made `modular` blueprint more flexible
    * Code optimizations to `Utils` class [#1830](https://github.com/getgrav/grav/pull/1830)
    * Objects: Add protected function `getElement()` to get serialized value for a single property
    * `ObjectPropertyTrait`: Added protected functions `isPropertyLoaded()`, `offsetLoad()`, `offsetPrepare()` and `offsetSerialize()`
    * `Grav\Framework\Cache`: Allow unlimited TTL
    * Optimizations & refactoring to the test suite [#1779](https://github.com/getgrav/grav/pull/1779)
    * Slight modification of Whoops error colors
    * Added new configuration option `system.session.initialize` to delay session initialization if needed by a plugin
    * Updated vendor libraries to latest versions
    * Removed constructor from `ObjectInterface`
    * Make it possible to include debug bar also into non-HTML responses
    * Updated built-in JQuery to latest 3.3.1
1. [](#bugfix)
    * Fixed issue with image alt tag always getting empted out unless set in markdown
    * Fixed issue with remote PHP version determination for Grav updates [#1883](https://github.com/getgrav/grav/issues/1883)
    * Fixed issue with _illegal scheme offset_ in `Uri::convertUrl()` [page-inject#8](https://github.com/getgrav/grav-plugin-page-inject/issues/8)
    * Properly validate YAML blueprint fields so admin can save as proper YAML now  [addresses many issues]
    * Fixed OpenGraph metatags so only Twitter uses `name=`, and all others use `property=` [#1849](https://github.com/getgrav/grav/issues/1849)
    * Fixed an issue with `evaluate()` and `evaluate_twig()` Twig functions that throws invalid template error
    * Fixed issue with `|sort_by_key` twig filter if the input was null or not an array
    * Date ordering should always be numeric [#1810](https://github.com/getgrav/grav/issues/1810)
    * Fix for base paths containing special characters [#1799](https://github.com/getgrav/grav/issues/1799)
    * Fix for session cookies in paths containing special characters
    * Fix for `vundefined` error for version numbers in GPM [form#222](https://github.com/getgrav/grav-plugin-form/issues/222)
    * Fixed `BadMethodCallException` thrown in GPM updates [#1784](https://github.com/getgrav/grav/issues/1784)
    * NOTE: Parsedown security release now escapes `&` to `&amp;` in Markdown links

# v1.3.10
## 12/06/2017

1. [](#bugfix)
    * Reverted GPM Local pull request as it broken admin [#1742](https://github.com/getgrav/grav/issues/1742)

# v1.3.9
## 12/05/2017

1. [](#new)
    * Added new core Twig templates for `partials/metadata.html.twig` and `partials/messages.html.twig`
    * Added ability to work with GPM locally [#1742](https://github.com/getgrav/grav/issues/1742)
    * Added new HTML5 audio controls [#1756](https://github.com/getgrav/grav/issues/1756)
    * Added `Medium::copy()` method to create a copy of a medium object
    * Added new `force_lowercase_urls` functionality on routes and slugs
    * Added new `item-list` filter type to remove empty items
    * Added new `setFlashCookieObject()` and `getFlashCookieObject()` methods to `Session` object
    * Added new `intl_enabled` option to disable PHP intl module collation when not needed
1. [](#bugfix)
    * Fixed an issue with checkbox field validation [form#216](https://github.com/getgrav/grav-plugin-form/issues/216)
    * Fixed issue with multibyte Markdown link URLs [#1749](https://github.com/getgrav/grav/issues/1749)
    * Fixed issue with multibyte folder names [#1751](https://github.com/getgrav/grav/issues/1751)
    * Fixed several issues related to `system.custom_base_url` that were broken [#1736](https://github.com/getgrav/grav/issues/1736)
    * Dynamically added pages via `Pages::addPage()` were not firing `onPageProcessed()` event causing forms not to be processed
    * Fixed `Page::active()` and `Page::activeChild()` to work with UTF-8 characters in the URL [#1727](https://github.com/getgrav/grav/issues/1727)
    * Fixed typo in `modular.yaml` causing media to be ignored [#1725](https://github.com/getgrav/grav/issues/1725)
    * Reverted `case_insensitive_urls` option as it was causing issues with taxonomy [#1733](https://github.com/getgrav/grav/pull/1733)
    * Removed an extra `/` in `CompileFile.php` [#1693](https://github.com/getgrav/grav/pull/1693)
    * Uri::Encode user and password to prevent issues in browsers
    * Fixed "Invalid AJAX response" When using Built-in PHP Webserver in Windows [#1258](https://github.com/getgrav/grav-plugin-admin/issues/1258)
    * Remove support for `config.user`, it was broken and bad practise
    * Make sure that `clean cache` uses valid path [#1745](https://github.com/getgrav/grav/pull/1745)
    * Fixed token creation issue with `Uri` params like `/id:3`
    * Fixed CSS Pipeline failing with Google remote fonts if the file was minified [#1261](https://github.com/getgrav/grav-plugin-admin/issues/1261)
    * Forced `field.multiple: true` to allow use of min/max options in `checkboxes.validate`

# v1.3.8
## 10/26/2017

1. [](#new)
    * Added Page `media_order` capability to manually order page media via a page header
1. [](#bugfix)
    * Fixed GPM update issue with filtered slugs [#1711](https://github.com/getgrav/grav/issues/1711)
    * Fixed issue with missing image file not throwing 404 properly [#1713](https://github.com/getgrav/grav/issues/1713)

# v1.3.7
## 10/18/2017

1. [](#bugfix)
    * Regression Uri: `base_url_absolute` always has the port number [#1690](https://github.com/getgrav/grav-plugin-admin/issues/1690)
    * Uri: Prefer using REQUEST_SCHEME instead of HTTPS [#1698](https://github.com/getgrav/grav-plugin-admin/issues/1698)
    * Fixed routing paths with urlencoded spaces and non-latin letters [#1688](https://github.com/getgrav/grav-plugin-admin/issues/1688)

# v1.3.6
## 10/12/2017

1. [](#bugfix)
    * Regression: Ajax error in Nginx [admin#1244](https://github.com/getgrav/grav-plugin-admin/issues/1244)
    * Remove the `_url=$uri` portion of the the Nginx `try_files` command [admin#1244](https://github.com/getgrav/grav-plugin-admin/issues/1244)

# v1.3.5
## 10/11/2017

1. [](#improved)
    * Refactored `URI` class with numerous bug fixes, and optimizations
    * Override `system.media.upload_limit` with PHP's `post_max_size` or `upload_max_filesize`
    * Updated `bin/grav clean` command to remove unnecessary vendor files (save some bytes)
    * Added a `http_status_code` Twig function to allow setting HTTP status codes from Twig directly.
    * Deter XSS attacks via URI path/uri methods (credit:newbthenewbd)
    * Added support for `$uri->toArray()` and `(string)$uri`
    * Added support for `type` on `Asstes::addInlineJs()` [#1683](https://github.com/getgrav/grav/pull/1683)
1. [](#bugfix)
    * Fixed method signature error with `GPM\InstallCommand::processPackage()` [#1682](https://github.com/getgrav/grav/pull/1682)

# v1.3.4
## 09/29/2017

1. [](#new)
    * Added filter support for Page collections (routable/visible/type/access/etc.)
1. [](#improved)
    * Implemented `Composer\CaBundle` for SSL Certs [#1241](https://github.com/getgrav/grav/issues/1241)
    * Refactored the Assets sorting logic
    * Improved language overrides to merge only 'extra' translations [#1514](https://github.com/getgrav/grav/issues/1514)
    * Improved support for Assets with query strings [#1451](https://github.com/getgrav/grav/issues/1451)
    * Twig extension cleanup
1. [](#bugfix)
    * Fixed an issue where fallback was not supporting dynamic page generation
    * Fixed issue with Image query string not being fully URL encoded [#1622](https://github.com/getgrav/grav/issues/1622)
    * Fixed `Page::summary()` when using delimiter and multibyte UTF8 Characters [#1644](https://github.com/getgrav/grav/issues/1644)
    * Fixed missing `.json` thumbnail throwing error when adding media [grav-plugin-admin#1156](https://github.com/getgrav/grav-plugin-admin/issues/1156)
    * Fixed insecure session cookie initialization [#1656](https://github.com/getgrav/grav/pull/1656)

# v1.3.3
## 09/07/2017

1. [](#new)
    * Added support for 2-Factor Authentication in admin profile
    * Added `gaussianBlur` media method [#1623](https://github.com/getgrav/grav/pull/1623)
    * Added new `|chunk_split()`, `|basename`, and `|dirname` Twig filter
    * Added new `tl` Twig filter/function to support specific translations [#1618](https://github.com/getgrav/grav/issues/1618)
1. [](#improved)
    * User `authorization` now requires a check for `authenticated` - REQUIRED: `Login v2.4.0`
    * Added options to `Page::summary()` to support size without HTML tags [#1554](https://github.com/getgrav/grav/issues/1554)
    * Forced `natsort` on plugins to ensure consistent plugin load ordering across platforms [#1614](https://github.com/getgrav/grav/issues/1614)
    * Use new `multilevel` field to handle Asset Collections [#1201](https://github.com/getgrav/grav-plugin-admin/issues/1201)
    * Added support for redis `password` option [#1620](https://github.com/getgrav/grav/issues/1620)
    * Use 302 rather than 301 redirects by default [#1619](https://github.com/getgrav/grav/issues/1619)
    * GPM Installer will try to load alphanumeric version of the class if no standard class found [#1630](https://github.com/getgrav/grav/issues/1630)
    * Add current page position to `User` class [#1632](https://github.com/getgrav/grav/issues/1632)
    * Added option to enable case insensitive URLs [#1638](https://github.com/getgrav/grav/issues/1638)
    * Updated vendor libraries
    * Updated `travis.yml` to add support for PHP 7.1 as well as 7.0.21 for test suite
1. [](#bugfix)
    * Fixed UTF8 multibyte UTF8 character support in `Page::summary()` [#1554](https://github.com/getgrav/grav/issues/1554)

# v1.3.2
## 08/16/2017

1. [](#new)
    * Added a new `cache_control` system and page level property [#1591](https://github.com/getgrav/grav/issues/1591)
    * Added a new `clear_images_by_default` system property to stop cache clear events from removing processed images [#1481](https://github.com/getgrav/grav/pull/1481)
    * Added new `onTwigLoader()` event to enable utilization of loader methods
    * Added new `Twig::addPath()` and `Twig::prependPath()` methods to wrap loader methods and support namespacing [#1604](https://github.com/getgrav/grav/issues/1604)
    * Added new `array_key_exists()` Twig function wrapper
    * Added a new `Collection::intersect()` method [#1605](https://github.com/getgrav/grav/issues/1605)
1. [](#bugfix)
    * Allow `session.timeout` field to be set to `0` via blueprints [#1598](https://github.com/getgrav/grav/issues/1598)
    * Fixed `Data::exists()` and `Data::raw()` functions breaking if `Data::file()` hasn't been called with non-null value
    * Fixed parent theme auto-loading in child themes of Gantry 5

# v1.3.1
## 07/19/2017

1. [](#bugfix)
    * Fix ordering for Linux + International environments [#1574](https://github.com/getgrav/grav/issues/1574)
    * Check if medium thumbnail exists before resetting
    * Update Travis' auth token

# v1.3.0
## 07/16/2017

1. [](#bugfix)
    * Fixed an undefined variable `$difference` [#1563](https://github.com/getgrav/grav/pull/1563)
    * Fix broken range slider [grav-plugin-admin#1153](https://github.com/getgrav/grav-plugin-admin/issues/1153)
    * Fix natural sort when > 100 pages [#1564](https://github.com/getgrav/grav/pull/1564)

# v1.3.0-rc.5
## 07/05/2017

1. [](#new)
    * Setting `system.session.timeout` to 0 clears the session when the browser session ends [#1538](https://github.com/getgrav/grav/pull/1538)
    * Created a `CODE_OF_CONDUCT.md` so everyone knows how to behave :)
1. [](#improved)
    * Renamed new `media()` Twig function to `media_directory()` to avoid conflict with Page's `media` object
1. [](#bugfix)
    * Fixed global media files disappearing after a reload [#1545](https://github.com/getgrav/grav/issues/1545)
    * Fix for broken regex redirects/routes via `site.yaml`
    * Sanitize the error message in the error handler page

# v1.3.0-rc.4
## 06/22/2017

1. [](#new)
    * Added `lower` and `upper` Twig filters
    * Added `pathinfo()` Twig function
    * Added 165 new thumbnail images for use in `media.yaml`
1. [](#improved)
    * Improved error message when running `bin/grav install` instead of `bin/gpm install`, and also when running on a non-skeleton site [#1027](https://github.com/getgrav/grav/issues/1027)
    * Updated vendor libraries
1. [](#bugfix)
    * Don't rebuild metadata every time, only when file does not exist
    * Restore GravTrait in ConsoleTrait [grav-plugin-login#119](https://github.com/getgrav/grav-plugin-login/issues/119)
    * Fix Windows routing with built-in server [#1502](https://github.com/getgrav/grav/issues/1502)
    * Fix [#1504](https://github.com/getgrav/grav/issues/1504) `process_twig` and `frontmatter.yaml`
    * Nicetime fix: 0 seconds from now -> just now [#1509](https://github.com/getgrav/grav/issues/1509)

# v1.3.0-rc.3
## 05/22/2017

1. [](#new)
    * Added new unified `Utils::getPagePathFromToken()` method which is used by various plugins (Admin, Forms, Downloads, etc.)
1. [](#improved)
    * Optionally remove unpublished pages from the translated languages, move into untranslated list [#1482](https://github.com/getgrav/grav/pull/1482)
    * Improved reliability of `hash` file-check method
1. [](#bugfix)
    * Updated to latest Toolbox library to fix issue with some blueprints rendering in admin plugin [#1117](https://github.com/getgrav/grav-plugin-admin/issues/1117)
    * Fix output handling in RenderProcessor [#1483](https://github.com/getgrav/grav/pull/1483)

# v1.3.0-rc.2
## 05/17/2017

1. [](#new)
    * Added new `media` and `vardump` Twig functions
1. [](#improved)
    * Put in various checks to ensure Exif is available before trying to use it
    * Add timestamp to configuration settings [#1445](https://github.com/getgrav/grav/pull/1445)
1. [](#bugfix)
    * Fix an issue saving YAML textarea fields in expert mode [#1480](https://github.com/getgrav/grav/pull/1480)
    * Moved `onOutputRendered()` back into Grav core

# v1.3.0-rc.1
## 05/16/2017

1. [](#new)
    * Added support for a single array field in the forms
    * Added EXIF support with automatic generation of Page Media metafiles
    * Added Twig function to get EXIF data on any image file
    * Added `Pages::baseUrl()`, `Pages::homeUrl()` and `Pages::url()` functions
    * Added `base32_encode`, `base32_decode`, `base64_encode`, `base64_decode` Twig filters
    * Added `Debugger::getCaller()` to figure out where the method was called from
    * Added support for custom output providers like Slim Framework
    * Added `Grav\Framework\Collection` classes for creating collections
1. [](#improved)
    * Add more controls over HTML5 video attributes (autoplay, poster, loop controls) [#1442](https://github.com/getgrav/grav/pull/1442)
    * Removed logging statement for invalid slug [#1459](https://github.com/getgrav/grav/issues/1459)
    * Groups selection pre-filled in user form
    * Improve error handling in `Folder::move()`
    * Added extra parameter for `Twig::processSite()` to include custom context
    * Updated RocketTheme Toolbox vendor library
1. [](#bugfix)
    * Fix to force route/redirect matching from the start of the route by default [#1446](https://github.com/getgrav/grav/issues/1446)
    * Edit check for valid slug [#1459](https://github.com/getgrav/grav/issues/1459)

# v1.2.4
## 04/24/2017

1. [](#improved)
    * Added optional ignores for `Installer::sophisticatedInstall()` [#1447](https://github.com/getgrav/grav/issues/1447)
1. [](#bugfix)
    * Allow multiple calls to `Themes::initTheme()` without throwing errors
    * Fixed querystrings in root pages with multi-lang enabled [#1436](https://github.com/getgrav/grav/issues/1436)
    * Allow support for `Pages::getList()` with `show_modular` option [#1080](https://github.com/getgrav/grav-plugin-admin/issues/1080)

# v1.2.3
## 04/19/2017

1. [](#improved)
    * Added new `pwd_regex` and `username_regex` system configuration options to allow format modifications
    * Allow `user/accounts.yaml` overrides and implemented more robust theme initialization
    * improved `getList()` method to do more powerful things
    * Fix Typo in GPM [#1427](https://github.com/getgrav/grav/issues/1427)

# v1.2.2
## 04/11/2017

1. [](#bugfix)
    * Fix for redirects breaking [#1420](https://github.com/getgrav/grav/issues/1420)
    * Fix issue in direct-install with github-style dependencies [#1405](https://github.com/getgrav/grav/issues/1405)

# v1.2.1
## 04/10/2017

1. [](#improved)
    * Added various `ancestor` helper methods in Page and Pages classes [#1362](https://github.com/getgrav/grav/pull/1362)
    * Added new `parents` field and switched Page blueprints to use this
    * Added `isajaxrequest()` Twig function [#1400](https://github.com/getgrav/grav/issues/1400)
    * Added ability to inline CSS and JS code via Asset manager [#1377](https://github.com/getgrav/grav/pull/1377)
    * Add query string in lighttpd default config [#1393](https://github.com/getgrav/grav/issues/1393)
    * Add `--all-yes` and `--destination` options for `bin/gpm direct-install` [#1397](https://github.com/getgrav/grav/pull/1397)
1. [](#bugfix)
    * Fix for direct-install of plugins with `languages.yaml` [#1396](https://github.com/getgrav/grav/issues/1396)
    * When determining language from HTTP_ACCEPT_LANGUAGE, also try base language only [#1402](https://github.com/getgrav/grav/issues/1402)
    * Fixed a bad method signature causing warning when running tests on `GPMTest` object

# v1.2.0
## 03/31/2017

1. [](#new)
    * Added file upload for user avatar in user/admin blueprint
1. [](#improved)
    * Analysis fixes
    * Switched to stable composer lib versions

# v1.2.0-rc.3
## 03/22/2017

1. [](#new)
    * Refactored Page re-ordering to handle all siblings at once
    * Added `language_codes` to Twig init to allow for easy language name/code/native-name lookup
1. [](#improved)
    * Added an _Admin Overrides_ section with option to choose the order of children in Pages Management
1. [](#bugfix)
    * Fixed loading issues with improperly named themes (use old broken method first) [#1373](https://github.com/getgrav/grav/issues/1373)
    * Simplified modular/twig processing logic and fixed an issue with system process config [#1351](https://github.com/getgrav/grav/issues/1351)
    * Cleanup package files via GPM install to make them more windows-friendly [#1361](https://github.com/getgrav/grav/pull/1361)
    * Fix for page-level debugger override changing the option site-wide
    * Allow `url()` twig function to pass-through external links

# v1.2.0-rc.2
## 03/17/2017

1. [](#improved)
    * Updated vendor libraries to latest
    * Added the ability to disable debugger on a per-page basis with `debugger: false` in page frontmatter
1. [](#bugfix)
    * Fixed an issue with theme inheritance and hyphenated base themes [#1353](https://github.com/getgrav/grav/issues/1353)
    * Fixed an issue when trying to use an `@2x` derivative on a non-image media file [#1341](https://github.com/getgrav/grav/issues/1341)

# v1.2.0-rc.1
## 03/13/2017

1. [](#new)
    * Added default setting to only allow `direct-installs` from official GPM.  Can be configured in `system.yaml`
    * Added a new `Utils::isValidUrl()` method
    * Added optional parameter to `|markdown(false)` filter to toggle block/line processing (default|true = `block`)
    * Added new `Page::folderExists()` method
1. [](#improved)
    * `Twig::evaluate()` now takes current environment and context into account
    * Genericized `direct-install` so it can be called via Admin plugin
1. [](#bugfix)
    * Fixed a minor bug in Number validation [#1329](https://github.com/getgrav/grav/issues/1329)
    * Fixed exception when trying to find user account and there is no `user://accounts` folder
    * Fixed issue when setting `Page::expires(0)` [Admin #1009](https://github.com/getgrav/grav-plugin-admin/issues/1009)
    * Removed ID from `nonce_field()` Twig function causing validation errors [Form #115](https://github.com/getgrav/grav-plugin-form/issues/115)

# v1.1.17
## 02/17/2017

1. [](#bugfix)
    * Fix for double extensions getting added during some redirects [#1307](https://github.com/getgrav/grav/issues/1307)
    * Fix syntax error in PHP 5.3. Move the version check before requiring the autoloaded deps
    * Fix Whoops displaying error page if there is PHP core warning or error [Admin #980](https://github.com/getgrav/grav-plugin-admin/issues/980)

# v1.1.16
## 02/10/2017

1. [](#new)
    * Exposed the Pages cache ID for use by plugins (e.g. Form) via `Pages::getPagesCacheId()`
    * Added `Languages::resetFallbackPageExtensions()` regarding [#1276](https://github.com/getgrav/grav/pull/1276)
1. [](#improved)
    * Allowed CLI to use non-volatile cache drivers for better integration with CLI and Web caches
    * Added Gantry5-compatible query information to Caddy configuration
    * Added some missing docblocks and type-hints
    * Various code cleanups (return types, missing variables in doclbocks, etc.)
1. [](#bugfix)
    * Fix blueprints slug validation [https://github.com/getgrav/grav-plugin-admin/issues/955](https://github.com/getgrav/grav-plugin-admin/issues/955)

# v1.1.15
## 01/30/2017

1. [](#new)
    * Added a new `Collection::merge()` method to allow merging of multiple collections [#1258](https://github.com/getgrav/grav/pull/1258)
    * Added [OpenCollective](https://opencollective.com/grav) backer/sponsor info to `README.md`
1. [](#improved)
    * Add an additional parameter to GPM::findPackage to avoid throwing an exception, for use in Twig [#1008](https://github.com/getgrav/grav/issues/1008)
    * Skip symlinks if found while clearing cache [#1269](https://github.com/getgrav/grav/issues/1269)
1. [](#bugfix)
    * Fixed an issue when page collection with header-based `sort.by` returns an array [#1264](https://github.com/getgrav/grav/issues/1264)
    * Fix `Response` object to handle `303` redirects when `open_basedir` in effect [#1267](https://github.com/getgrav/grav/issues/1267)
    * Silence `E_WARNING: Zend OPcache API is restricted by "restrict_api" configuration directive`

# v1.1.14
## 01/18/2017

1. [](#bugfix)
    * Fixed `Page::collection()` returning array and not Collection object when header variable did not exist
    * Revert `Content-Encoding: identity` fix, and let you set `cache: allow_webserver_gzip:` option to switch to `identity` [#548](https://github.com/getgrav/grav/issues/548)

# v1.1.13
## 01/17/2017

1. [](#new)
    * Added new `never_cache_twig` page option in `system.yaml` and frontmatter. Allows dynamic Twig logic in regular and modular Twig templates [#1244](https://github.com/getgrav/grav/pull/1244)
1. [](#improved)
    * Several improvements to aid theme development [#232](https://github.com/getgrav/grav/pull/1232)
    * Added `hash` cache check option and made dropdown more descriptive [Admin #923](https://github.com/getgrav/grav-plugin-admin/issues/923)
1. [](#bugfix)
    * Fixed cross volume file system operations [#635](https://github.com/getgrav/grav/issues/635)
    * Fix issue with pages folders validation not accepting uppercase letters
    * Fix renaming the folder name if the page, in the default language, had a custom slug set in its header
    * Fixed issue with `Content-Encoding: none`. It should really be `Content-Encoding: identity` instead
    * Fixed broken `hash` method on page modifications detection
    * Fixed issue with multi-lang pages not caching independently without unique `.md` file [#1211](https://github.com/getgrav/grav/issues/1211)
    * Fixed all `$_GET` parameters missing in Nginx (please update your nginx.conf) [#1245](https://github.com/getgrav/grav/issues/1245)
    * Fixed issue in trying to process broken symlink [#1254](https://github.com/getgrav/grav/issues/1254)

# v1.1.12
## 12/26/2016

1. [](#bugfix)
    * Fixed issue with JSON calls throwing errors due to debugger enabled [#1227](https://github.com/getgrav/grav/issues/1227)

# v1.1.11
## 12/22/2016

1. [](#improved)
    * Fall back properly to HTML if template type not found
1. [](#bugfix)
    * Fix issue with modular pages folders validation [#900](https://github.com/getgrav/grav-plugin-admin/issues/900)

# v1.1.10
## 12/21/2016

1. [](#improved)
    * Improve detection of home path. Also allow `~/.grav` on Windows, drop `ConsoleTrait::isWindows()` method, used only for that [#1204](https://github.com/getgrav/grav/pull/1204)
    * Reworked PHP CLI router [#1219](https://github.com/getgrav/grav/pull/1219)
    * More robust theme/plugin logic in `bin/gpm direct-install`
1. [](#bugfix)
    * Fixed case where extracting a package would cause an error during rename
    * Fix issue with using `Yaml::parse` direcly on a filename, now deprecated
    * Add pattern for frontend validation of folder slugs [#891](https://github.com/getgrav/grav-plugin-admin/issues/891)
    * Fix issue with Inflector when translation is disabled [SimpleSearch #87](https://github.com/getgrav/grav-plugin-simplesearch/issues/87)
    * Explicitly expose `array_unique` Twig filter [Admin #897](https://github.com/getgrav/grav-plugin-admin/issues/897)

# v1.1.9
## 12/13/2016

1. [](#new)
    * RC released as stable
1. [](#improved)
    * Better error handling in cache clear
    * YAML syntax fixes for the future compatibility
    * Added new parameter `remove` for `onBeforeCacheClear` event
    * Add support for calling Media object as function to get medium by filename
1. [](#bugfix)
    * Added checks before accessing admin reference during `Page::blueprints()` call. Allows to access `page.blueprints` from Twig in the frontend

# v1.1.9-rc.3
## 12/07/2016

1. [](#new)
    * Add `ignore_empty` property to be used on array fields, if positive only save options with a value
    * Use new `permissions` field in user account
    * Add `range(int start, int end, int step)` twig function to generate an array of numbers between start and end, inclusive
    * New retina Media image derivatives array support (`![](image.jpg?derivatives=[640,1024,1440])`) [#1147](https://github.com/getgrav/grav/pull/1147)
    * Added stream support for images (`![Sepia Image](image://image.jpg?sepia)`)
    * Added stream support for links (`[Download PDF](user://data/pdf/my.pdf)`)
    * Added new `onBeforeCacheClear` event to add custom paths to cache clearing process
1. [](#improved)
    * Added alias `selfupdate` to the `self-upgrade` `bin/gpm` CLI command
    * Synced `webserver-configs/htaccess.txt` with `.htaccess`
    * Use permissions field in group details.
    * Updated vendor libraries
    * Added a warning on GPM update to update Grav first if needed [#1194](https://github.com/getgrav/grav/pull/1194)
 1. [](#bugfix)
    * Fix page collections problem with `@page.modular` [#1178](https://github.com/getgrav/grav/pull/1178)
    * Fix issue with using a multiple taxonomy filter of which one had no results, thanks to @hughbris [#1184](https://github.com/getgrav/grav/issues/1184)
    * Fix saving permissions in group
    * Fixed issue with redirect of a page getting moved to a different location

# v1.1.9-rc.2
## 11/26/2016

1. [](#new)
    * Added two new sort order options for pages: `publish_date` and `unpublish_date` [#1173](https://github.com/getgrav/grav/pull/1173))
1. [](#improved)
    * Multisite: Create image cache folder if it doesn't exist
    * Add 2 new language values for French [#1174](https://github.com/getgrav/grav/issues/1174)
1. [](#bugfix)
    * Fixed issue when we have a meta file without corresponding media [#1179](https://github.com/getgrav/grav/issues/1179)
    * Update class namespace for Admin class [Admin #874](https://github.com/getgrav/grav-plugin-admin/issues/874)

# v1.1.9-rc.1
## 11/09/2016

1. [](#new)
    * Added a `CompiledJsonFile` object to better handle Json files.
    * Added Base32 encode/decode class
    * Added a new `User::find()` method
1. [](#improved)
    * Moved `messages` object into core Grav from login plugin
    * Added `getTaxonomyItemKeys` to the Taxonomy object [#1124](https://github.com/getgrav/grav/issues/1124)
    * Added a `redirect_me` Twig function [#1124](https://github.com/getgrav/grav/issues/1124)
    * Added a Caddyfile for newer Caddy versions [#1115](https://github.com/getgrav/grav/issues/1115)
    * Allow to override sorting flags for page header-based or default ordering. If the `intl` PHP extension is loaded, only these flags are available: https://secure.php.net/manual/en/collator.asort.php. Otherwise, you can use the PHP standard sorting flags (https://secure.php.net/manual/en/array.constants.php) [#1169](https://github.com/getgrav/grav/issues/1169)
1. [](#bugfix)
    * Fixed an issue with site redirects/routes, not processing with extension (.html, .json, etc.)
    * Don't truncate HTML if content length is less than summary size [#1125](https://github.com/getgrav/grav/issues/1125)
    * Return max available number when calling random() on a collection passing an int > available items [#1135](https://github.com/getgrav/grav/issues/1135)
    * Use correct ratio when applying image filters to image alternatives [#1147](https://github.com/getgrav/grav/issues/1147)
    * Fixed URI path in multi-site when query parameters were used in front page

# v1.1.8
## 10/22/2016

1. [](#bugfix)
    * Fixed warning with unset `ssl` option when using GPM [#1132](https://github.com/getgrav/grav/issues/1132)

# v1.1.7
## 10/22/2016

1. [](#improved)
    * Improved the capabilities of Image derivatives [#1107](https://github.com/getgrav/grav/pull/1107)
1. [](#bugfix)
    * Only pass verify_peer settings to cURL and fopen if the setting is disabled [#1120](https://github.com/getgrav/grav/issues/1120)

# v1.1.6
## 10/19/2016

1. [](#new)
    * Added ability for Page to override the output format (`html`, `xml`, etc..) [#1067](https://github.com/getgrav/grav/issues/1067)
    * Added `Utils::getExtensionByMime()` and cleaned up `Utils::getMimeByExtension` + tests
    * Added a `cache.check.method: 'hash'` option in `system.yaml` that checks all files + dates inclusively
    * Include jQuery 3.x in the Grav assets
    * Added the option to automatically fix orientation on images based on their Exif data, by enabling `system.images.auto_fix_orientation`.
1. [](#improved)
    * Add `batch()` function to Page Collection class
    * Added new `cache.redis.socket` setting that allow to pass a UNIX socket as redis server
    * It is now possible to opt-out of the SSL verification via the new `system.gpm.verify_peer` setting. This is sometimes necessary when receiving a "GPM Unable to Connect" error. More details in ([#1053](https://github.com/getgrav/grav/issues/1053))
    * It is now possible to force the use of either `curl` or `fopen` as `Response` connection method, via the new `system.gpm.method` setting. By default this is set to 'auto' and gives priority to 'fopen' first, curl otherwise.
    * InstallCommand can now handle Licenses
    * Uses more helpful `1x`, `2x`, `3x`, etc names in the Retina derivatives cache files.
    * Added new method `Plugins::isPluginActiveAdmin()` to check if plugin route is active in Admin plugin
    * Added new `Cache::setEnabled` and `Cache::getEnabled` to enable outside control of cache
    * Updated vendor libs including Twig `1.25.0`
    * Avoid git ignoring any vendor folder in a Grav site subfolder (but still ignore the main `vendor/` folder)
    * Added an option to get just a route back from `Uri::convertUrl()` function
    * Added option to control split session [#1096](https://github.com/getgrav/grav/pull/1096)
    * Added new `verbosity` levels to `system.error.display` to allow for system error messages [#1091](https://github.com/getgrav/grav/pull/1091)
    * Improved the API for Grav plugins to access the Parsedown parser directly [#1062](https://github.com/getgrav/grav/pull/1062)
1. [](#bugfix)
    * Fixed missing `progress` method in the DirectInstall Command
    * `Response` class now handles better unsuccessful requests such as 404 and 401
    * Fixed saving of `external` page types [Admin #789](https://github.com/getgrav/grav-plugin-admin/issues/789)
    * Fixed issue deleting parent folder of folder with `param_sep` in the folder name [admin #796](https://github.com/getgrav/grav-plugin-admin/issues/796)
    * Fixed an issue with streams in `bin/plugin`
    * Fixed `jpeg` file format support in Media

# v1.1.5
## 09/09/2016

1. [](#new)
    * Added new `bin/gpm direct-install` command to install local and remote zip archives
1. [](#improved)
    * Refactored `onPageNotFound` event to fire after `onPageInitialized`
    * Follow symlinks in `Folder::all()`
    * Twig variable `base_url` now supports multi-site by path feature
    * Improved `bin/plugin` to list plugins with commands faster by limiting the depth of recursion
1. [](#bugfix)
    * Quietly skip missing streams in `Cache::clearCache()`
    * Fix issue in calling page.summary when no content is present in a page
    * Fix for HUGE session timeouts [#1050](https://github.com/getgrav/grav/issues/1050)

# v1.1.4
## 09/07/2016

1. [](#new)
    * Added new `tmp` folder at root. Accessible via stream `tmp://`. Can be cleared with `bin/grav clear --tmp-only` as well as `--all`.
    * Added support for RTL in `LanguageCodes` so you can determine if a language is RTL or not
    * Ability to set `custom_base_url` in system configuration
    * Added `override` and `force` options for Streams setup
1. [](#improved)
    * Important vendor updates to provide PHP 7.1 beta support!
    * Added a `Util::arrayFlatten()` static function
    * Added support for 'external_url' page header to enable easier external URL based menu items
    * Improved the UI for CLI GPM Index view to use a table
    * Added `@page.modular` Collection type [#988](https://github.com/getgrav/grav/issues/988)
    * Added support for `self@`, `page@`, `taxonomy@`, `root@` Collection syntax for cleaner YAML compatibility
    * Improved GPM commands to allow for `-y` to automate **yes** responses and `-o` for **update** and **selfupgrade** to overwrite installations [#985](https://github.com/getgrav/grav/issues/985)
    * Added randomization to `safe_email` Twig filter for greater security [#998](https://github.com/getgrav/grav/issues/998)
    * Allow `Utils::setDotNotation` to merge data, rather than just set
    * Moved default `Image::filter()` to the `save` action to ensure they are applied last [#984](https://github.com/getgrav/grav/issues/984)
    * Improved the `Truncator` code to be more reliable [#1019](https://github.com/getgrav/grav/issues/1019)
    * Moved media blueprints out of core (now in Admin plugin)
1. [](#bugfix)
    * Removed 307 redirect code option as it is not well supported [#743](https://github.com/getgrav/grav-plugin-admin/issues/743)
    * Fixed issue with folders with name `*.md` are not confused with pages [#995](https://github.com/getgrav/grav/issues/995)
    * Fixed an issue when filtering collections causing null key
    * Fix for invalid HTML when rendering GIF and Vector media [#1001](https://github.com/getgrav/grav/issues/1001)
    * Use pages.markdown.extra in the user's system.yaml [#1007](https://github.com/getgrav/grav/issues/1007)
    * Fix for `Memcached` connection [#1020](https://github.com/getgrav/grav/issues/1020)

# v1.1.3
## 08/14/2016

1. [](#bugfix)
    * Fix for lightbox media function throwing error [#981](https://github.com/getgrav/grav/issues/981)

# v1.1.2
## 08/10/2016

1. [](#new)
    * Allow forcing SSL by setting `system.force_ssl` (Force SSL in the Admin System Config) [#899](https://github.com/getgrav/grav/pull/899)
1. [](#improved)
    * Improved `authorize` Twig extension to accept a nested array of authorizations  [#948](https://github.com/getgrav/grav/issues/948)
    * Don't add timestamps on remote assets as it can cause conflicts
    * Grav now looks at types from `media.yaml` when retrieving page mime types [#966](https://github.com/getgrav/grav/issues/966)
    * Added support for dumping exceptions in the Debugger
1. [](#bugfix)
    * Fixed `Folder::delete` method to recursively remove files and folders and causing Upgrade to fail.
    * Fix [#952](https://github.com/getgrav/grav/issues/952) hyphenize the session name.
    * If no parent is set and siblings collection is called, return a new and empty collection [grav-plugin-sitemap/issues/22](https://github.com/getgrav/grav-plugin-sitemap/issues/22)
    * Prevent exception being thrown when calling the Collator constructor failed in a Windows environment with the Intl PHP Extension enabled [#961](https://github.com/getgrav/grav/issues/961)
    * Fix for markdown images not properly rendering `id` attribute [#956](https://github.com/getgrav/grav/issues/956)

# v1.1.1
## 07/16/2016

1. [](#improved)
    * Made `paramsRegex()` static to allow it to be called statically
1. [](#bugfix)
    * Fixed backup when using very long site titles with invalid characters [grav-plugin-admin#701](https://github.com/getgrav/grav-plugin-admin/issues/701)
    * Fixed a typo in the `webserver-configs/nginx.conf` example

# v1.1.0
## 07/14/2016

1. [](#improved)
    * Added support for validation of multiple email in the `type: email` field [grav-plugin-email#31](https://github.com/getgrav/grav-plugin-email/issues/31)
    * Unified PHP code header styling
    * Added 6 more languages and updated language codes
    * set default "releases" option to `stable`
1. [](#bugfix)
    * Fix backend validation for file fields marked as required [grav-plugin-form#78](https://github.com/getgrav/grav-plugin-form/issues/78)

# v1.1.0-rc.3
## 06/21/2016

1. [](#new)
    * Add a onPageFallBackUrl event when starting the fallbackUrl() method to allow the Login plugin to protect the page media
    * Conveniently allow ability to retrieve user information via config object [#913](https://github.com/getgrav/grav/pull/913) - @Vivalldi
    * Grav served images can now use header caching [#905](https://github.com/getgrav/grav/pull/905)
1. [](#improved)
    * Take asset modification timestamp into consideration in pipelining [#917](https://github.com/getgrav/grav/pull/917) - @Sommerregen
1. [](#bugfix)
    * Respect `enable_asset_timestamp` settings for pipelined Assets [#906](https://github.com/getgrav/grav/issues/906)
    * Fixed collections end dates for 32-bit systems [#902](https://github.com/getgrav/grav/issues/902)
    * Fixed a recent regression (1.1.0-rc1) with parameter separator different than `:`

# v1.1.0-rc.2
## 06/14/2016

1. [](#new)
    * Added getters and setters for Assets to allow manipulation of CSS/JS/Collection based assets via plugins [#876](https://github.com/getgrav/grav/issues/876)
1. [](#improved)
    * Pass the exception to the `onFatalException()` event
    * Updated to latest jQuery 2.2.4 release
    * Moved list items in `system/config/media.yaml` config into a `types:` key which allows you delete default items.
    * Updated `webserver-configs/nginx.conf` with `try_files` fix from @mrhein and @rondlite [#743](https://github.com/getgrav/grav/pull/743)
    * Updated cache references to include `memecache` and `redis` [#887](https://github.com/getgrav/grav/issues/887)
    * Updated composer libraries
1. [](#bugfix)
    * Fixed `Utils::normalizePath()` that was truncating 0's [#882](https://github.com/getgrav/grav/issues/882)

# v1.1.0-rc.1
## 06/01/2016

1. [](#new)
    * Added `Utils::getDotNotation()` and `Utils::setDotNotation()` methods + tests
    * Added support for `xx-XX` locale language lookups in `LanguageCodes` class [#854](https://github.com/getgrav/grav/issues/854)
    * New CSS/JS Minify library that does a more reliable job [#864](https://github.com/getgrav/grav/issues/864)
1. [](#improved)
    * GPM installation of plugins and themes into correct multisite folders [#841](https://github.com/getgrav/grav/issues/841)
    * Use `Page::rawRoute()` in blueprints for more reliable mulit-language support
1. [](#bugfix)
    * Fixes for `zlib.output_compression` as well as `mod_deflate` GZIP compression
    * Fix for corner-case redirect logic causing infinite loops and out-of-memory errors
    * Fix for saving fields in expert mode that have no `Validation::typeX()` methods [#626](https://github.com/getgrav/grav-plugin-admin/issues/626)
    * Detect if user really meant to extend parent blueprint, not another one (fixes old page type blueprints)
    * Fixed a bug in `Page::relativePagePath()` when `Page::$name` is not defined
    * Fix for poor handling of params + query element in `Uri::processParams()` [#859](https://github.com/getgrav/grav/issues/859)
    * Fix for double encoding in markdown links [#860](https://github.com/getgrav/grav/issues/860)
    * Correctly handle language strings to determine if it's in admin or not [#627](https://github.com/getgrav/grav-plugin-admin/issues/627)

# v1.1.0-beta.5
## 05/23/2016

1. [](#improved)
    * Updated jQuery from 2.2.0 to 2.2.3
    * Set `Uri::ip()` to static by default so it can be used in form fields
    * Improved `Session` class with flash storage
    * `Page::getContentMeta()` now supports an optional key.
1. [](#bugfix)
    * Fixed "Invalid slug set in YAML frontmatter" when setting `Page::slug()` with empty string [#580](https://github.com/getgrav/grav-plugin-admin/issues/580)
    * Only `.gitignore` Grav's vendor folder
    * Fix trying to remove Grav with `GPM uninstall` of a plugin with Grav dependency
    * Fix Page Type blueprints not being able to extend their parents
    * `filterFile` validation method always returns an array of files, behaving like `multiple="multiple"`
    * Fixed [#835](https://github.com/getgrav/grav-plugin-admin/issues/835) check for empty image file first to prevent getimagesize() fatal error
    * Avoid throwing an error when Grav's Gzip and mod_deflate are enabled at the same time on a non php-fpm setup

# v1.1.0-beta.4
## 05/09/2016

1. [](#bugfix)
    * Drop dependencies calculations if plugin is installed via symlink
    * Drop Grav from dependencies calculations
    * Send slug name as part of installed packages
    * Fix for summary entities not being properly decoded [#825](https://github.com/getgrav/grav/issues/825)


# v1.1.0-beta.3
## 05/04/2016

1. [](#improved)
    * Pass the Page type when calling `onBlueprintCreated`
    * Changed `Page::cachePageContent()` form **private** to **public** so a page can be recached via plugin
1. [](#bugfix)
    * Fixed handling of `{'loading':'async'}` with Assets Pipeline
    * Fix for new modular page modal `Page` field requiring a value [#529](https://github.com/getgrav/grav-plugin-admin/issues/529)
    * Fix for broken `bin/gpm version` command
    * Fix handling "grav" as a dependency
    * Fix when installing multiple packages and one is the dependency of another, don't try to install it twice
    * Fix using name instead of the slug to determine a package folder. Broke for packages whose name was 2+ words

# v1.1.0-beta.2
## 04/27/2016

1. [](#new)
    * Added new `Plugin::getBlueprint()` and `Theme::getBlueprint()` method
    * Allow **page blueprints** to be added via Plugins.
1. [](#improved)
    * Moved to new `data-*@` format in blueprints
    * Updated composer-based libraries
    * Moved some hard-coded `CACHE_DIR` references to use locator
    * Set `twig.debug: true` by default
1. [](#bugfix)
    * Fixed issue with link rewrites and local assets pipeline with `absolute_urls: true`
    * Allow Cyrillic slugs [#520](https://github.com/getgrav/grav-plugin-admin/issues/520)
    * Fix ordering issue with accented letters [#784](https://github.com/getgrav/grav/issues/784)
    * Fix issue with Assets pipeline and missing newlines causing invalid JavaScript

# v1.1.0-beta.1
## 04/20/2016

1. [](#new)
    * **Blueprint Improvements**: The main improvements to Grav take the form of a major rewrite of our blueprint functionality. Blueprints are an essential piece of functionality within Grav that helps define configuration fields. These allow us to create a definition of a form field that can be rendered in the administrator plugin and allow the input, validation, and storage of values into the various configuration and page files that power Grav. Grav 1.0 had extensive support for building and extending blueprints, but Grav 1.1 takes this even further and adds improvements to our existing system.
    * **Extending Blueprints**: You could extend forms in Grav 1.0, but now you can use a newer `extends@:` default syntax rather than the previous `'@extends'` string that needed to be quoted in YAML. Also this new format allows for the defining of a `context` which lets you define where to look for the base blueprint. Another new feature is the ability to extend from multiple blueprints.
    * **Embedding/Importing Blueprints**: One feature that has been requested is the ability to embed or import one blueprint into another blueprint. This allows you to share fields or sub-form between multiple forms. This is accomplished via the `import@` syntax.
    * **Removing Existing Fields and Properties**: Another new feature is the ability to remove completely existing fields or properties from an extended blueprint. This allows the user a lot more flexibility when creating custom forms by simply using the new `unset@: true` syntax. To remove a field property you would use `unset-<property>@: true` in your extended field definition, for example: `unset-options@: true`.
    * **Replacing Existing Fields and Properties**: Similar to removing, you can now replace an existing field or property with the `replace@: true` syntax for the whole field, and `replace-<property>@: true` for a specific property.
    * **Field Ordering**: Probably the most frequently requested blueprint functionality that we have added is the ability to change field ordering. Imagine that you want to extend the default page blueprint but add a new tab. Previously, this meant your tab would be added at the end of the form, but now you can define that you wish the new tab to be added right after the `content` tab. This works for any field too, so you can extend a blueprint and add your own custom fields anywhere you wish! This is accomplished by using the new `ordering@:` syntax with either an existing property name or an integer.
    * **Configuration Properties**: Another useful new feature is the ability to directly access Grav configuration in blueprints with `config-<property>@` syntax. For example you can set a default for a field via `config-default@: site.author.name` which will use the author.name value from the `site.yaml` file as the `default` value for this field.
    * **Function Calls**: The ability to call PHP functions for values has been improved in Grav 1.1 to be more powerful. You can use the `data-<property>@` syntax to call static methods to obtain values. For example: `data-default@: '\Grav\Plugin\Admin::route'`. You can now even pass parameters to these methods.
    * **Validation Rules**: You can now define a custom blueprint-level validation rule and assign this rule to a form field.
    * **Custom Form Field Types**: This advanced new functionality allows you to create a custom field type via a new plugin event called getFormFieldTypes(). This allows you to provide extra functionality or instructions on how to handle the form form field.
    * **GPM Versioning**: A new feature that we have wanted to add to our GPM package management system is the ability to control dependencies by version. We have opted to use a syntax very similar to the Composer Package Manager that is already familiar to most PHP developers. This new versioning system allows you to define specific minimum version requirements of dependent packages within Grav. This should ensure that we have less (hopefully none!) issues when you update one package that also requires a specific minimum version of another package. The admin plugin for example may have an update that requires a specific version of Grav itself.
    * **GPM Testing Channel**: GPM repository now comes with both a `stable` and `testing` channel. A new setting in `system.gpm.releases` allow to switch between the two channels. Developers will be able to decide whether their resource is going to be in a pre-release state or stable. Only users who switch to the **testing** channel will be able to install a pre-release version.
    * **GPM Events**: Packages (plugins and themes) can now add event handlers to hook in the package GPM events: install, update, uninstall. A package can listen for events before and after each of these events, and can execute any PHP code, and optionally halt the procedure or return a message.
    * Refactor of the process chain breaking out `Processors` into individual classes to allow for easier modification and addition. Thanks to toovy for this work. - [#745](https://github.com/getgrav/grav/pull/745)
    * Added multipart downloads, resumable downloads, download throttling, and video streaming in the `Utils::download()` method.
    * Added optional config to allow Twig processing in page frontmatter - [#788](https://github.com/getgrav/grav/pull/788)
    * Added the ability to provide blueprints via a plugin (previously limited to Themes only).
    * Added Developer CLI Tools to easily create a new theme or plugin
    * Allow authentication for proxies - [#698](https://github.com/getgrav/grav/pull/698)
    * Allow to override the default Parsedown behavior - [#747](https://github.com/getgrav/grav/pull/747)
    * Added an option to allow to exclude external files from the pipeline, and to render the pipeline before/after excluded files
    * Added the possibility to store translations of themes in separate files inside the `languages` folder
    * Added a method to the Uri class to return the base relative URL including the language prefix, or the base relative url if multilanguage is not enabled
    * Added a shortcut for pages.find() alias
1. [](#improved)
    * Now supporting hostnames with localhost environments for better vhost support/development
    * Refactor hard-coded paths to use PHP Streams that allow a setup file to configure where certain parts of Grav are stored in the physical filesystem.
    * If multilanguage is active, include the Intl Twig Extension to allow translating dates automatically (http://twig.sensiolabs.org/doc/extensions/intl.html)
    * Allow having local themes with the same name as GPM themes, by adding `gpm: false` to the theme blueprint - [#767](https://github.com/getgrav/grav/pull/767)
    * Caddyfile and Lighttpd config files updated
    * Removed `node_modules` folder from backups to make them faster
    * Display error when `bin/grav install` hasn't been run instead of throwing exception. Prevents "white page" errors if error display is off
    * Improved command line flow when installing multiple packages: don't reinstall packages if already installed, ask once if should use symlinks if symlinks are found
    * Added more tests to our testing suite
    * Added x-ua-compatible to http_equiv metadata processing
    * Added ability to have a per-page `frontmatter.yaml` file to set header frontmatter defaults. Especially useful for multilang scenarios - [#775](https://github.com/getgrav/grav/pull/775)
    * Removed deprecated `bin/grav newuser` CLI command.  use `bin/plugin login newuser` instead.
    * Added `webm` and `ogv` video types to the default media types list.
1. [](#bugfix)
    * Fix Zend Opcache `opcache.validate_timestamps=0` not detecting changes in compiled yaml and twig files
    * Avoid losing params, query and fragment from the URL when auto-redirecting to a language-specific route - [#759](https://github.com/getgrav/grav/pull/759)
    * Fix for non-pipeline assets getting lost when pipeline is cached to filesystem
    * Fix for double encoding resulting from Markdown Extra
    * Fix for a remote link breaking all CSS rewrites for pipeline
    * Fix an issue with Retina alternatives not clearing properly between repeat uses
    * Fix for non standard http/s external markdown links - [#738](https://github.com/getgrav/grav/issues/738)
    * Fix for `find()` calling redirects via `dispatch()` causing infinite loops - [#781](https://github.com/getgrav/grav/issues/781)

# v1.0.10
## 02/11/2016

1. [](#new)
    * Added new `Page::contentMeta()` mechanism to store content-level meta data alongside content
    * Added Japanese language translation
1. [](#improved)
    * Updated some vendor libraries
1. [](#bugfix)
    * Hide `streams` blueprint from Admin plugin
    * Fix translations of languages with `---` in YAML files

# v1.0.9
## 02/05/2016

1. [](#new)
    * New **Unit Testing** via Codeception http://codeception.com/
    * New **page-level SSL** functionality when using `absolute_urls`
    * Added `reverse_proxy` config option for issues with non-standard ports
    * Added `proxy_url` config option to support GPM behind proxy servers #639
    * New `Pages::parentsRawRoutes()` method
    * Enhanced `bin/gpm info` CLI command with Changelog support #559
    * Ability to add empty *Folder* via admin plugin
    * Added latest `jQuery 2.2.0` library to core
    * Added translations from Crowdin
1. [](#improved)
    * [BC] Metadata now supports only flat arrays. To use open graph metas and the likes (ie, 'og:title'), simply specify it in the key.
    * Refactored `Uri::convertUrl()` method to be more reliable + tests created
    * Date for last update of a modular sub-page sets modified date of modular page itself
    * Split configuration up into two steps
    * Moved Grav-based `base_uri` variables into `Uri::init()`
    * Refactored init in `URI` to better support testing
    * Allow `twig_vars` to be exposed earlier and merged later
    * Avoid setting empty metadata
    * Accept single group access as a string rather than requiring an array
    * Return `$this` in Page constructor and init to allow chaining
    * Added `ext-*` PHP requirements to `composer.json`
    * Use Whoops 2.0 library while supporting old style
    * Removed redundant old default-hash fallback mechanisms
    * Commented out default redirects and routes in `site.yaml`
    * Added `/tests` folder to deny's of all `webserver-configs/*` files
    * Various PS and code style fixes
1. [](#bugfix)
    * Fix default generator metadata
    * Fix for broken image processing caused by `Uri::convertUrl()` bugs
    * Fix loading JS and CSS from collections #623
    * Fix stream overriding
    * Remove the URL extension for home link
    * Fix permissions when the user has no access level set at all
    * Fix issue with user with multiple groups getting denied on first group
    * Fixed an issue with `Pages()` internal cache lookup not being unique enough
    * Fix for bug with `site.redirects` and `site.routes` being an empty list
    * [Markdown] Don't process links for **special protocols**
    * [Whoops] serve JSON errors when request is JSON


# v1.0.8
## 01/08/2016

1. [](#new)
    * Added `rotate`, `flip` and `fixOrientation` image medium methods
1. [](#bugfix)
    * Removed IP from Nonce generation. Should be more reliable in a variety of scenarios

# v1.0.7
## 01/07/2016

1. [](#new)
    * Added `composer create-project` as an additional installation method #585
    * New optional system config setting to strip home from page routs and urls #561
    * Added Greek, Finnish, Norwegian, Polish, Portuguese, and Romanian languages
    * Added new `Page->topParent()` method to return top most parent of a page
    * Added plugins configuration tab to debugger
    * Added support for APCu and PHP7.0 via new Doctrine Cache release
    * Added global setting for `twig_first` processing (false by default)
    * New configuration options for Session settings #553
1. [](#improved)
    * Switched to SSL for GPM calls
    * Use `URI->host()` for session domain
    * Add support for `open_basedir` when installing packages via GPM
    * Improved `Utils::generateNonceString()` method to handle reverse proxies
    * Optimized core thumbnails saving 38% in file size
    * Added new `bin/gpm index --installed-only` option
    * Improved GPM errors to provider more helpful diagnostic of issues
    * Removed old hardcoded PHP version references
    * Moved `onPageContentProcessed()` event so it's fired more reliably
    * Maintain md5 keys during sorting of Assets #566
    * Update to Caddyfile for Caddy web server
1. [](#bugfix)
    * Fixed an issue with cache/config checksum not being set on cache load
    * Fix for page blueprint and theme inheritance issue #534
    * Set `ZipBackup` timeout to 10 minutes if possible
    * Fix case where we only have inline data for CSS or JS  #565
    * Fix `bin/grav sandbox` command to work with new `webserver-config` folder
    * Fix for markdown attributes on external URLs
    * Fixed issue where `data:` page header was acting as `publish_date:`
    * Fix for special characters in URL parameters (e.g. /tag:c++) #541
    * Safety check for an array of nonces to only use the first one

# v1.0.6
## 12/22/2015

1. [](#new)
    * Set minimum requirements to [PHP 5.5.9](http://bit.ly/1Jt9OXO)
    * Added `saveConfig` to Themes
1. [](#improved)
    * Updated Whoops to new 2.0 version (PHP 7.0 compatible)
    * Moved sample web server configs into dedicated directory
    * FastCGI will use Apache's `mod_deflate` if gzip turned off
1. [](#bugfix)
    * Fix broken media image operators
    * Only call extra method of blueprints if blueprints exist
    * Fix lang prefix in url twig variables #523
    * Fix case insensitive HTTPS check #535
    * Field field validation handles case `multiple` missing

# v1.0.5
## 12/18/2015

1. [](#new)
    * Add ability to extend markdown with plugins
    * Added support for plugins to have individual language files
    * Added `7z` to media formats
    * Use Grav's fork of Parsedown until PR is merged
    * New function to persist plugin configuration to disk
    * GPM `selfupgrade` will now check PHP version requirements
1. [](#improved)
    * If the field allows multiple files, return array
    * Handle non-array values in file validation
1. [](#bugfix)
    * Fix when looping `fields` param in a `list` field
    * Properly convert commas to spaces for media attributes
    * Forcing Travis VM to HI timezone to address future files in zip file

# v1.0.4
## 12/12/2015

1. [](#bugfix)
    * Needed to put default image folder permissions for YAML compatibility

# v1.0.3
## 12/11/2015

1. [](#bugfix)
    * Fixed issue when saving config causing incorrect image cache folder perms

# v1.0.2
## 12/11/2015

1. [](#bugfix)
    * Fix for timing display in debugbar

# v1.0.1
## 12/11/2015

1. [](#improved)
    * Reduced package sizes by removing extra vendor dev bits
1. [](#bugfix)
    * Fix issue when you enable debugger from admin plugin

# v1.0.0
## 12/11/2015

1. [](#new)
    * Add new link attributes via markdown media
    * Added setters to set state of CSS/JS pipelining
    * Added `user/accounts` to `.gitignore`
    * Added configurable permissions option for Image cache
1. [](#improved)
    * Hungarian translation updated
    * Refactored Theme initialization for improved flexibility
    * Wrapped security section of account blueprints in an 'super user' authorize check
    * Minor performance optimizations
    * Updated core page blueprints with markdown preview option
    * Added useful cache info output to Debugbar
    * Added `iconv` polyfill library used by Symfony 2.8
    * Force lowercase of username in a few places for case sensitive filesystems
1. [](#bugfix)
    * Fix for GPM problems "Call to a member function set() on null"
    * Fix for individual asset pipeline values not functioning
    * Fix `Page::copy()` and `Page::move()` to support multiple moves at once
    * Fixed page moving of a page with no content
    * Fix for wrong ordering when moving many pages
    * Escape root path in page medium files to work with special characters
    * Add missing parent constructor to Themes class
    * Fix missing file error in `bin/grav sandbox` command
    * Fixed changelog differ when upgrading Grav
    * Fixed a logic error in `Validation->validate()`
    * Make `$container` available in `setup.php` to fix multi-site

# v1.0.0-rc.6
## 12/01/2015

1. [](#new)
    * Refactor Config classes for improved performance!
    * Refactor Data classes to use `NestedArrayAccess` instead of `DataMutatorTrait`
    * Added support for `classes` and `id` on medium objects to set CSS values
    * Data objects: Allow function call chaining
    * Data objects: Lazy load blueprints only if needed
    * Automatically create unique security salt for each configuration
    * Added Hungarian translation
    * Added support for User groups
1. [](#improved)
    * Improved robots.txt to disallow crawling of non-user folders
    * Nonces only generated once per action and process
    * Added IP into Nonce string calculation
    * Nonces now use random string with random salt to improve performance
    * Improved list form handling #475
    * Vendor library updates
1. [](#bugfix)
    * Fixed help output for `bin/plugin`
    * Fix for nested logic for lists and form parsing #273
    * Fix for array form fields and last entry not getting deleted
    * Should not be able to set parent to self #308

# v1.0.0-rc.5
## 11/20/2015

1. [](#new)
    * Added **nonce** functionality for all admin forms for improved security
    * Implemented the ability for Plugins to provide their own CLI commands through `bin/plugin`
    * Added Croatian translation
    * Added missing `umask_fix` property to `system.yaml`
    * Added current theme's config to global config. E.g. `config.theme.dropdown_enabled`
    * Added `append_url_extension` option to system config & page headers
    * Users have a new `state` property to allow disabling/banning
    * Added new `Page.relativePagePath()` helper method
    * Added new `|pad` Twig filter for strings (uses `str_pad()`)
    * Added `lighttpd.conf` for Lightly web server
1. [](#improved)
    * Clear previously applied operations when doing a reset on image media
    * Password no longer required when editing user
    * Improved support for trailing `/` URLs
    * Improved `.nginx.conf` configuration file
    * Improved `.htaccess` security
    * Updated vendor libs
    * Updated `composer.phar`
    * Use streams instead of paths for `clearCache()`
    * Use PCRE_UTF8 so unicode strings can be regexed in Truncator
    * Handle case when login plugin is disabled
    * Improved `quality` functionality in media handling
    * Added some missing translation strings
    * Deprecated `bin/grav newuser` in favor of `bin/plugin login new-user`
    * Moved fallback types to use any valid media type
    * Renamed `system.pages.fallback_types` to `system.media.allowed_fallback_types`
    * Removed version number in default `generator` meta tag
    * Disable time limit in case of slow downloads
    * Removed default hash in `system.yaml`
1. [](#bugfix)
    * Fix for media using absolute URLs causing broken links
    * Fix theme auto-loading #432
    * Don't create empty `<style>` or `<script>` scripts if no data
    * Code cleanups
    * Fix undefined variable in Config class
    * Fix exception message when label is not set
    * Check in `Plugins::get()` to ensure plugins exists
    * Fixed GZip compression making output buffering work correctly with all servers and browsers
    * Fixed date representation in system config

# v1.0.0-rc.4
## 10/29/2015

1. [](#bugfix)
    * Fixed a fatal error if you have a collection with missing or invalid `@page: /route`

# v1.0.0-rc.3
## 10/29/2015

1. [](#new)
    * New Page collection options! `@self.parent, @self.siblings, @self.descendants` + more
    * White list of file types for fallback route functionality (images by default)
1. [](#improved)
    * Assets switched from defines to streams
1. [](#bugfix)
    * README.md typos fixed
    * Fixed issue with routes that have lang string in them (`/en/english`)
    * Trim strings before validation so whitespace is not satisfy 'required'

# v1.0.0-rc.2
## 10/27/2015

1. [](#new)
    * Added support for CSS Asset groups
    * Added a `wrapped_site` system option for themes/plugins to use
    * Pass `Page` object as event to `onTwigPageVariables()` event hook
    * New `Data.items()` method to get all items
1. [](#improved)
    * Missing pipelined remote asset will now fail quietly
    * More reliably handle inline JS and CSS to remove only surrounding HTML tags
    * `Medium.meta` returns new Data object so null checks are possible
    * Improved Medium metadata merging to allow for automatic title/alt/class attributes
    * Moved Grav object to global variable rather than template variable (useful for macros)
    * German language improvements
    * Updated bundled composer
1. [](#bugfix)
    * Accept variety of `true` values in `User.authorize()` method
    * Fix for `Validation` throwing an error if no label set

# v1.0.0-rc.1
## 10/23/2015

1. [](#new)
    * Use native PECL YAML parser if installed for 4X speed boost in parsing YAML files
    * Support for inherited theme class
    * Added new default language prepend system configuration option
    * New `|evaluate` Twig filter to evaluate a string as twig
    * New system option to ignore all **hidden** files and folders
    * New system option for default redirect code
    * Added ability to append specific `[30x]` codes to redirect URLs
    * Added `url_taxonomy_filters` for page collections
    * Added `@root` page and `recurse` flag for page collections
    * Support for **multiple** page collection types as an array
    * Added Dutch language file
    * Added Russian language file
    * Added `remove` method to User object
1. [](#improved)
    * Moved hardcoded mimetypes to `media.yaml` to be treated as Page media files
    * Set `errors: display: false` by default in `system.yaml`
    * Strip out extra slashes in the URI
    * Validate hostname to ensure it is valid
    * Ignore more SCM folders in Backups
    * Removed `home_redirect` settings from `system.yaml`
    * Added Page `media` as root twig object for consistency
    * Updated to latest vendor libraries
    * Optimizations to Asset pipeline logic for minor speed increase
    * Block direct access to a variety of files in `.htaccess` for increased security
    * Debugbar vendor library update
    * Always fallback to english if other translations are not available
1. [](#bugfix)
    * Fix for redirecting external URL with multi-language
    * Fix for Asset pipeline not respecting asset groups
    * Fix language files with child/parent theme relationships
    * Fixed a regression issue resulting in incorrect default language
    * Ensure error handler is initialized before URI is processed
    * Use default language in Twig if active language is not set
    * Fixed issue with `safeEmailFilter()` Twig filter not separating with `;` properly
    * Fixed empty YAML file causing error with native PECL YAML parser
    * Fixed `SVG` mimetype
    * Fixed incorrect `Cache-control: max-age` value format

# v0.9.45
## 10/08/2015

1. [](#bugfix)
    * Fixed a regression issue resulting in incorrect default language

# v0.9.44
## 10/07/2015

1. [](#new)
    * Added Redis back as a supported cache mechanism
    * Allow Twig `nicetime` translations
    * Added `-y` option for 'Yes to all' in `bin/gpm update`
    * Added CSS `media` attribute to the Assets manager
    * New German language support
    * New Czech language support
    * New French language support
    * Added `modulus` twig filter
1. [](#improved)
    * URL decode in medium actions to allow complex syntax
    * Take into account `HTTP_HOST` before `SERVER_NAME` (helpful with Nginx)
    * More friendly cache naming to ease manual management of cache systems
    * Added default Apache resource for `DirectoryIndex`
1. [](#bugfix)
    * Fix GPM failure when offline
    * Fix `open_basedir` error in `bin/gpm install`
    * Fix an HHVM error in Truncator
    * Fix for XSS vulnerability with params
    * Fix chaining for responsive size derivatives
    * Fix for saving pages when removing the page title and all other header elements
    * Fix when saving array fields
    * Fix for ports being included in `HTTP_HOST`
    * Fix for Truncator to handle PHP tags gracefully
    * Fix for locate style lang codes in `getNativeName()`
    * Urldecode image basenames in markdown

# v0.9.43
## 09/16/2015

1. [](#new)
    * Added new `AudioMedium` for HTML5 audio
    * Added ability for Assets to be added and displayed in separate *groups*
    * New support for responsive image derivative sizes
1. [](#improved)
    * GPM theme install now uses a `copy` method so new files are not lost (e.g. `/css/custom.css`)
    * Code analysis improvements and cleanup
    * Removed Twig panel from debugger (no longer supported in Twig 1.20)
    * Updated composer packages
    * Prepend active language to `convertUrl()` when used in markdown links
    * Added some pre/post flight options for installer via blueprints
    * Hyphenize the site name in the backup filename
1. [](#bugfix)
    * Fix broken routable logic
    * Check for `phpinfo()` method in case it is restricted by hosting provider
    * Fixes for windows when running GPM
    * Fix for ampersand (`&`) causing error in `truncateHtml()` via `Page.summary()`

# v0.9.42
## 09/11/2015

1. [](#bugfix)
    * Fixed `User.authorise()` to be backwards compabile

# v0.9.41
## 09/11/2015

1. [](#new)
    * New and improved multibyte-safe TruncateHTML function and filter
    * Added support for custom page date format
    * Added a `string` Twig filter to render as json_encoded string
    * Added `authorize` Twig filter
    * Added support for theme inheritance in the admin
    * Support for multiple content collections on a page
    * Added configurable files/folders ignores for pages
    * Added the ability to set the default PHP locale and override via multi-lang configuration
    * Added ability to save as YAML via admin
    * Added check for `mbstring` support
    * Added new `redirect` header for pages
1. [](#improved)
    * Changed dependencies from `develop` to `master`
    * Updated logging to log everything from `debug` level on (was `warning`)
    * Added missing `accounts/` folder
    * Default to performing a 301 redirect for URIs with trailing slashes
    * Improved Twig error messages
    * Allow validating of forms from anywhere such as plugins
    * Added logic so modular pages are by default non-routable
    * Hide password input in `bin/grav newuser` command
1. [](#bugfix)
    * Fixed `Pages.all()` not returning modular pages
    * Fix for modular template types not getting found
    * Fix for `markdown_extra:` overriding `markdown:extra:` setting
    * Fix for multi-site routing
    * Fix for multi-lang page name error
    * Fixed a redirect loop in `URI` class
    * Fixed a potential error when `unsupported_inline_types` is empty
    * Correctly generate 2x retina image
    * Typo fixes in page publish/unpublish blueprint

# v0.9.40
## 08/31/2015

1. [](#new)
    * Added some new Twig filters: `defined`, `rtrim`, `ltrim`
    * Admin support for customizable page file name + template override
1. [](#improved)
    * Better message for incompatible/unsupported Twig template
    * Improved User blueprints with better help
    * Switched to composer **install** rather than **update** by default
    * Admin autofocus on page title
    * `.htaccess` hardening (`.htaccess` & `htaccess.txt`)
    * Cache safety checks for missing folders
1. [](#bugfix)
    * Fixed issue with unescaped `o` character in date formats

# v0.9.39
## 08/25/2015

1. [](#bugfix)
    * `Page.active()` not triggering on **homepage**
    * Fix for invalid session name in Opera browser

# v0.9.38
## 08/24/2015

1. [](#new)
    * Added `language` to **user** blueprint
    * Added translations to blueprints
    * New extending logic for blueprints
    * Blueprints are now loaded with Streams to allow for better overrides
    * Added new Symfony `dump()` method
1. [](#improved)
    * Catch YAML header parse exception so site doesn't die
    * Better `Page.parent()` logic
    * Improved GPM display layout
    * Tweaked default page layout
    * Unset route and slug for improved reliability of route changes
    * Added requirements to README.md
    * Updated various libraries
    * Allow use of custom page date field for dateRange collections
1. [](#bugfix)
    * Slug fixes with GPM
    * Unset plaintext password on save
    * Fix for trailing `/` not matching active children

# v0.9.37
## 08/12/2015

3. [](#bugfix)
    * Fixed issue when saving `header.process` in page forms via the **admin plugin**
    * Fixed error due to use of `set_time_limit` that might be disabled on some hosts

# v0.9.36
## 08/11/2015

1. [](#new)
    * Added a new `newuser` CLI command to create user accounts
    * Added `default` blueprint for all templates
    * Support `user` and `system` language translation merging
1. [](#improved)
    * Added isSymlink method in GPM to determine if Grav is symbolically linked or not
    * Refactored page recursing
    * Updated blueprints to use new toggles
    * Updated blueprints to use current date for date format fields
    * Updated composer.phar
    * Use sessions for admin even when disabled for site
    * Use `GRAV_ROOT` in session identifier

# v0.9.35
## 08/06/2015

1. [](#new)
    * Added `body_classes` field
    * Added `visiblity` toggle and help tooltips on new page form
    * Added new `Page.unsetRoute()` method to allow admin to regenerate the route
2. [](#improved)
    * User save no longer stores username each time
    * Page list form field now shows all pages except root
    * Removed required option from page title
    * Added configuration settings for running Nginx in sub directory
3. [](#bugfix)
    * Fixed deep translation merging
    * Fixed broken **metadata** merging with site defaults
    * Fixed broken **summary** field
    * Fixed broken robots field
    * Fixed GPM issue when using cURL, throwing an `Undefined offset: 1` exception
    * Removed duplicate hidden page `type` field

# v0.9.34
## 08/04/2015

1. [](#new)
    * Added new `cache_all` system setting + media `cache()` method
    * Added base languages configuration
    * Added property language to page to help plugins identify page language
    * New `Utils::arrayFilterRecursive()` method
2. [](#improved)
    * Improved Session handling to support site and admin independently
    * Allow Twig variables to be modified in other events
    * Blueprint updates in preparation for Admin plugin
    * Changed `Inflector` from static to object and added multi-language support
    * Support for admin override of a page's blueprints
3. [](#bugfix)
    * Removed unused `use` in `VideoMedium` that was causing error
    * Array fix in `User.authorise()` method
    * Fix for typo in `translations_fallback`
    * Fixed moving page to the root

# v0.9.33
## 07/21/2015

1. [](#new)
    * Added new `onImageMediumSaved()` event (useful for post-image processing)
    * Added `Vary: Accept-Encoding` option
2. [](#improved)
    * Multilang-safe delimiter position
    * Refactored Twig classes and added optional umask setting
    * Removed `pageinit()` timing
    * `Page->routable()` now takes `published()` state into account
    * Improved how page extension is set
    * Support `Language->translate()` method taking string and array
3. [](#bugfix)
    * Fixed `backup` command to include empty folders

# v0.9.32
## 07/14/2015

1. [](#new)
    * Detect users preferred language via `http_accept_language` setting
    * Added new `translateArray()` language method
2. [](#improved)
    * Support `en` translations by default for plugins & themes
    * Improved default generator tag
    * Minor language tweaks and fixes
3. [](#bugfix)
    * Fix for session active language and homepage redirects
    * Ignore root-level page rather than throwing error

# v0.9.31
## 07/09/2015

1. [](#new)
    * Added xml, json, css and js to valid media file types
2. [](#improved)
    * Better handling of unsupported media type downloads
    * Improved `bin/grav backup` command to mimic admin plugin location/name
3. [](#bugfix)
    * Critical fix for broken language translations
    * Fix for Twig markdown filter error
    * Safety check for download extension

# v0.9.30
## 07/08/2015

1. [](#new)
    * BIG NEWS! Extensive Multi-Language support is all new in 0.9.30!
    * Translation support via Twig filter/function and PHP method
    * Page specific default route
    * Page specific route aliases
    * Canonical URL route support
    * Added built-in session support
    * New `Page.rawRoute()` to get a consistent folder-based route to a page
    * Added option to always redirect to default page on alias URL
    * Added language safe redirect function for use in core and plugins
2. [](#improved)
    * Improved `Page.active()` and `Page.activeChild()` methods to support route aliases
    * Various spelling corrections in `.php` comments, `.md` and `.yaml` files
    * `Utils::startsWith()` and `Utils::endsWith()` now support needle arrays
    * Added a new timer around `pageInitialized` event
    * Updated jQuery library to v2.1.4
3. [](#bugfix)
    * In-page CSS and JS files are now handled properly
    * Fix for `enable_media_timestamp` not working properly

# v0.9.29
## 06/22/2015

1. [](#new)
    * New and improved Regex-powered redirect and route alias logic
    * Added new `onBuildPagesInitialized` event for memory critical or time-consuming plugins
    * Added a `setSummary()` method for pages
2. [](#improved)
    * Improved `MergeConfig()` logic for more control
    * Travis skeleton build trigger implemented
    * Set composer.json versions to stable versions where possible
    * Disabled `last_modified` and `etag` page headers by default (causing too much page caching)
3. [](#bugfix)
    * Preload classes during `bin/gpm selfupgrade` to avoid issues with updated classes
    * Fix for directory relative _down_ links

# v0.9.28
## 06/16/2015

1. [](#new)
    * Added method to set raw markdown on a page
    * Added ability to enabled system and page level `etag` and `last_modified` headers
2. [](#improved)
    * Improved image path processing
    * Improved query string handling
    * Optimization to image handling supporting URL encoded filenames
    * Use global `composer` when available rather than Grv provided one
    * Use `PHP_BINARY` constant rather than `php` executable
    * Updated Doctrine Cache library
    * Updated Symfony libraries
    * Moved `convertUrl()` method to Uri object
3. [](#bugfix)
    * Fix incorrect slug causing problems with CLI `uninstall`
    * Fix Twig runtime error with assets pipeline in sufolder installations
    * Fix for `+` in image filenames
    * Fix for dot files causing issues with page processing
    * Fix for Uri path detection on Windows platform
    * Fix for alternative media resolutions
    * Fix for modularTypes key properties

# v0.9.27
## 05/09/2015

1. [](#new)
    * Added new composer CLI command
    * Added page-level summary header overrides
    * Added `size` back for Media objects
    * Refactored Backup command in preparation for admin plugin
    * Added a new `parseLinks` method to Plugins class
    * Added `starts_with` and `ends_with` Twig filters
2. [](#improved)
    * Optimized install of vendor libraries for speed improvement
    * Improved configuration handling in preparation for admin plugin
    * Cache optimization: Don't cache Twig templates when you pass dynamic params
    * Moved `Utils::rcopy` to `Folder::rcopy`
    * Improved `Folder::doDelete`
    * Added check for required Curl in GPM
    * Updated included composer.phar to latest version
    * Various blueprint fixes for admin plugin
    * Various PSR and code cleanup tasks
3. [](#bugfix)
    * Fix issue with Gzip not working with `onShutDown()` event
    * Fix for URLs with trailing slashes
    * Handle condition where certain errors resulted in blank page
    * Fix for issue with theme name equal to base_url and asset pipeline
    * Fix to properly normalize font rewrite path
    * Fix for absolute URLs below the current page
    * Fix for `..` page references

# v0.9.26
## 04/24/2015

3. [](#bugfix)
    * Fixed issue with homepage routes failing with 'dirname' error

# v0.9.25
## 04/24/2015

1. [](#new)
    * Added support for E-Tag, Last-Modified, Cache-Control and Page-based expires headers
2. [](#improved)
    * Refactored media image handling to make it more flexible and support absolute paths
    * Refactored page modification check process to make it faster
    * User account improvements in preparation for admin plugin
    * Protect against timing attacks
    * Reset default system expires time to 0 seconds (can override if you need to)
3. [](#bugfix)
    * Fix issues with spaces in webroot when using `bin/grav install`
    * Fix for spaces in relative directory
    * Bug fix in collection filtering

# v0.9.24
## 04/15/2015

1. [](#new)
    * Added support for chunked downloads of Assets
    * Added new `onBeforeDownload()` event
    * Added new `download()` and `getMimeType()` methods to Utils class
    * Added configuration option for supported page types
    * Added assets and media timestamp options (off by default)
    * Added page expires configuration option
2. [](#bugfix)
    * Fixed issue with Nginx/Gzip and `ob_flush()` throwing error
    * Fixed assets actions on 'direct media' URLs
    * Fix for 'direct assets` with any parameters

# v0.9.23
## 04/09/2015

1. [](#bugfix)
    * Fix for broken GPM `selfupgrade` (Grav 0.9.21 and 0.9.22 will need to manually upgrade to this version)

# v0.9.22
## 04/08/2015

1. [](#bugfix)
    * Fix to normalize GRAV_ROOT path for Windows
    * Fix to normalize Media image paths for Windows
    * Fix for GPM `selfupgrade` when you are on latest version

# v0.9.21
## 04/07/2015

1. [](#new)
    * Major Media functionality enhancements: SVG, Animated GIF, Video support!
    * Added ability to configure default image quality in system configuration
    * Added `sizes` attributes for custom retina image breakpoints
2. [](#improved)
    * Don't scale @1x retina images
    * Add filter to Iterator class
    * Updated various composer packages
    * Various PSR fixes

# v0.9.20
## 03/24/2015

1. [](#new)
    * Added `addAsyncJs()` and `addDeferJs()` to Assets manager
    * Added support for extranal URL redirects
2. [](#improved)
    * Fix unpredictable asset ordering when set from plugin/system
    * Updated `nginx.conf` to ensure system assets are accessible
    * Ensure images are served as static files in Nginx
    * Updated vendor libraries to latest versions
    * Updated included composer.phar to latest version
3. [](#bugfix)
    * Fixed issue with markdown links to `#` breaking HTML

# v0.9.19
## 02/28/2015

1. [](#new)
    * Added named assets capability and bundled jQuery into Grav core
    * Added `first()` and `last()` to `Iterator` class
2. [](#improved)
    * Improved page modification routine to skip _dot files_
    * Only use files to calculate page modification dates
    * Broke out Folder iterators into their own classes
    * Various Sensiolabs Insight fixes
3. [](#bugfix)
    * Fixed `Iterator.nth()` method

# v0.9.18
## 02/19/2015

1. [](#new)
    * Added ability for GPM `install` to automatically install `_demo` content if found (w/backup)
    * Added ability for themes and plugins to have dependencies required to install via GPM
    * Added ability to override the system timezone rather than relying on server setting only
    * Added new Twig filter `random_string` for generating random id values
    * Added new Twig filter `markdown` for on-the-fly markdown processing
    * Added new Twig filter `absoluteUrl` to convert relative to absolute URLs
    * Added new `processTemplate()` method to Twig object for on-the-fly processing of twig template
    * Added `rcopy()` and `contains()` helper methods in Utils
2. [](#improved)
    * Provided new `param_sep` variable to better support Apache on Windows
    * Moved parsedown configuration into the trait
    * Added optional **deep-copy** option to `mergeConfig()` for plugins
    * Updated bundled `composer.phar` package
    * Various Sensiolabs Insight fixes - Silver level now!
    * Various PSR Fixes
3. [](#bugfix)
    * Fix for windows platforms not displaying installed themes/plugins via GPM
    * Fix page IDs not picking up folder-only pages

# v0.9.17
## 02/05/2015

1. [](#new)
    * Added **full HHVM support!** Get your speed on with Facebook's crazy fast PHP JIT compiler
2. [](#improved)
    * More flexible page summary control
    * Support **CamelCase** plugin and theme class names. Replaces dashes and underscores
    * Moved summary delimiter into `site.yaml` so it can be configurable
    * Various PSR fixes
3. [](#bugfix)
     * Fix for `mergeConfig()` not falling back to defaults
     * Fix for `addInlineCss()` and `addInlineJs()` Assets not working between Twig tags
     * Fix for Markdown adding HTML tags into inline CSS and JS

# v0.9.16
## 01/30/2015

1. [](#new)
    * Added **Retina** and **Responsive** image support via Grav media and `srcset` image attribute
    * Added image debug option that overlays responsive resolution
    * Added a new image cache stream
2. [](#improved)
    * Improved the markdown Lightbox functionality to better mimic Twig version
    * Fullsize Lightbox can now have filters applied
    * Added a new `mergeConfig()` method to Plugin class to merge system + page header configuration
    * Added a new `disable()` method to Plugin class to programmatically disable a plugin
    * Updated Parsedown and Parsedown Extra to address bugs
    * Various PSR fixes
3. [](#bugfix)
     * Fix bug with image dispatch in traditionally _non-routable_ pages
     * Fix for markdown link not working on non-current pages
     * Fix for markdown images not being found on homepage

# v0.9.15
## 01/23/2015

3. [](#bugfix)
     * Typo in video mime types
     * Fix for old `markdown_extra` system setting not getting picked up
     * Fix in regex for Markdown links with numeric values in path
     * Fix for broken image routing mechanism that got broken at some point
     * Fix for markdown images/links in pages with page slug override

# v0.9.14
## 01/23/2015

1. [](#new)
    * Added **GZip** support
    * Added multiple configurations via `setup.php`
    * Added base structure for unit tests
    * New `onPageContentRaw()` plugin event that processes before any page processing
    * Added ability to dynamically set Metadata on page
    * Added ability to dynamically configure Markdown processing via Parsedown options
2. [](#improved)
    * Refactored `page.content()` method to be more flexible and reliable
    * Various updates and fixes for streams resulting in better multi-site support
    * Updated Twig, Parsedown, ParsedownExtra, DoctrineCache libraries
    * Refactored Parsedown trait
    * Force modular pages to be non-visible in menus
    * Moved RewriteBase before Exploits in `.htaccess`
    * Added standard video formats to Media support
    * Added priority for inline assets
    * Check for uniqueness when adding multiple inline assets
    * Improved support for Twig-based URLs inside Markdown links and images
    * Improved Twig `url()` function
3. [](#bugfix)
    * Fix for HTML entities quotes in Metadata values
    * Fix for `published` setting to have precedent of `publish_date` and `unpublish_date`
    * Fix for `onShutdown()` events not closing connections properly in **php-fpm** environments

# v0.9.13
## 01/09/2015

1. [](#new)
    * Added new published `true|false` state in page headers
    * Added `publish_date` in page headers to automatically publish page
    * Added `unpublish_date` in page headers to automatically unpublish page
    * Added `dateRange()` capability for collections
    * Added ability to dynamically control Cache lifetime programmatically
    * Added ability to sort by anything in the page header. E.g. `sort: header.taxonomy.year`
    * Added various helper methods to collections: `copy, nonVisible, modular, nonModular, published, nonPublished, nonRoutable`
2. [](#improved)
    * Modified all Collection methods so they can be chained together: `$collection->published()->visible()`
    * Set default Cache lifetime to default of 1 week (604800 seconds) - was infinite
    * House-cleaning of some unused methods in Pages object
3. [](#bugfix)
    * Fix `uninstall` GPM command that was broken in last release
    * Fix for intermittent `undefined index` error when working with Collections
    * Fix for date of some pages being set to incorrect future timestamps

# v0.9.12
## 01/06/2015

1. [](#new)
    * Added an all-access robots.txt file for search engines
    * Added new GPM `uninstall` command
    * Added support for **in-page** Twig processing in **modular** pages
    * Added configurable support for `undefined` Twig functions and filters
2. [](#improved)
    * Fall back to default `.html` template if error occurs on non-html pages
    * Added ability to have PSR-1 friendly plugin names (CamelCase, no-dashes)
    * Fix to `composer.json` to deter API rate-limit errors
    * Added **non-exception-throwing** handler for undefined methods on `Medium` objects
3. [](#bugfix)
    * Fix description for `self-upgrade` method of GPM command
    * Fix for incorrect version number when performing GPM `update`
    * Fix for argument description of GPM `install` command
    * Fix for recalcitrant CodeKit mac application

# v0.9.11
## 12/21/2014

1. [](#new)
    * Added support for simple redirects as well as routes
2. [](#improved)
    * Handle Twig errors more cleanly
3. [](#bugfix)
    * Fix for error caused by invalid or missing user agent string
    * Fix for directory relative links and URL fragments (#pagelink)
    * Fix for relative links with no subfolder in `base_url`

# v0.9.10
## 12/12/2014

1. [](#new)
    * Added Facebook-style `nicetime` date Twig filter
2. [](#improved)
    * Moved `clear-cache` functionality into Cache object required for Admin plugin
3. [](#bugfix)
    * Fix for undefined index with previous/next buttons

# v0.9.9
## 12/05/2014

1. [](#new)
    * Added new `@page` collection type
    * Added `ksort` and `contains` Twig filters
    * Added `gist` Twig function
2. [](#improved)
    * Refactored Page previous/next/adjacent functionality
    * Updated to Symfony 2.6 for yaml/console/event-dispatcher libraries
    * More PSR code fixes
3. [](#bugfix)
    * Fix for over-escaped apostrophes in YAML

# v0.9.8
## 12/01/2014

1. [](#new)
    * Added configuration option to set default lifetime on cache saves
    * Added ability to set HTTP status code from page header
    * Implemented simple wild-card custom routing
2. [](#improved)
    * Fixed elusive double load to fully cache issue (crossing fingers...)
    * Ensure Twig tags are treated as block items in markdown
    * Removed some older deprecated methods
    * Ensure onPageContentProcessed() event only fires when not cached
    * More PSR code fixes
3. [](#bugfix)
    * Fix issue with miscalculation of blog separator location `===`

# v0.9.7
## 11/24/2014

1. [](#improved)
    * Nginx configuration updated
    * Added gitter.im badge to README
    * Removed `set_time_limit()` and put checks around `ignore_user_abort`
    * More PSR code fixes
2. [](#bugfix)
    * Fix issue with non-valid asset path showing up when they shouldn't
    * Fix for JS asset pipeline and scripts that don't end in `;`
    * Fix for schema-based markdown URLs broken routes (eg `mailto:`)

# v0.9.6
## 11/17/2014

1. [](#improved)
    * Moved base_url variables into Grav container
    * Forced media sorting to use natural sort order by default
    * Various PSR code tidying
    * Added filename, extension, thumb to all medium objects
2. [](#bugfix)
    * Fix for infinite loop in page.content()
    * Fix hostname for configuration overrides
    * Fix for cached configuration
    * Fix for relative URLs in markdown on installs with no base_url
    * Fix for page media images with uppercase extension

# v0.9.5
## 11/09/2014

1. [](#new)
    * Added quality setting to medium for compression configuration of images
    * Added new onPageContentProcessed() event that is post-content processing but pre-caching
2. [](#improved)
    * Added support for AND and OR taxonomy filtering.  AND by default (was OR)
    * Added specific clearing options for CLI clear-cache command
    * Moved environment method to URI so it can be accessible in plugins and themes
    * Set Grav's output variable to public so it can be manipulated in onOutputGenerated event
    * Updated vendor libraries to latest versions
    * Better handing of 'home' in active menu state detection
    * Various PSR code tidying
    * Improved some error messages and notices
3. [](#bugfix)
    * Force route rebuild when configuration changes
    * Fix for 'installed undefined' error in CLI versions command
    * Do not remove the JSON/Text error handlers
    * Fix for supporting inline JS and CSS when Asset pipeline enabled
    * Fix for Data URLs in CSS being badly formed
    * Fix Markdown links with fragment and query elements

# v0.9.4
## 10/29/2014

1. [](#new)
    * New improved Debugbar with messages, timing, config, twig information
    * New exception handling system utilizing Whoops
    * New logging system utilizing Monolog
    * Support for auto-detecting environment configuration
    * New version command for CLI
    * Integrate Twig dump() calls into Debugbar
2. [](#improved)
    * Selfupgrade now clears cache on successful upgrade
    * Selfupgrade now supports files without extensions
    * Improved error messages when plugin is missing
    * Improved security in .htaccess
    * Support CSS/JS/Image assets in vendor/system folders via .htaccess
    * Add support for system timers
    * Improved and optimized configuration loading
    * Automatically disable Debugbar on non-HTML pages
    * Disable Debugbar by default
3. [](#bugfix)
    * More YAML blueprint fixes
    * Fix potential double // in assets
    * Load debugger as early as possible

# v0.9.3
## 10/09/2014

1. [](#new)
    * GPM (Grav Package Manager) Added
    * Support for multiple Grav configurations
    * Dynamic media support via URL
    * Added inlineCss and inlineJs support for Assets
2. [](#improved)
    * YAML caching for increased performance
    * Use stream wrapper in pages, plugins and themes
    * Switched to RocketTheme toolbox for some core functionality
    * Renamed `setup` CLI command to `sandbox`
    * Broke cache types out into multiple directories in the cache folder
    * Removed vendor libs from github repository
    * Various PSR cleanup of code
    * Various Blueprint updates to support upcoming admin plugin
    * Added ability to filter page children for normal/modular/all
    * Added `sort_by_key` twig filter
    * Added `visible()` and `routable()` filters to page collections
    * Use session class in shutdown process
    * Improvements to modular page loading
    * Various code cleanup and optimizations
3. [](#bugfix)
    * Fixed file checking not updating the last modified time. For real this time!
    * Switched debugger to PRODUCTION mode by default
    * Various fixes in URI class for increased reliability

# v0.9.2
## 09/15/2014

1. [](#new)
    * New flexible site and page metadata support including ObjectGraph and Facebook
    * New method to get user IP address in URI object
    * Added new onShutdown() event that fires after connection is closed for Async features
2. [](#improved)
    * Skip assets pipeline minify on Windows platforms by default due to PHP issue 47689
    * Fixed multiple level menus not highlighting correctly
    * Updated some blueprints in preparation for admin plugin
    * Fail gracefully when theme does not exist
    * Add stream support into ResourceLocator::addPath()
    * Separate themes from plugins, add themes:// stream and onTask events
    * Added barDump() to Debugger
    * Removed stray test page
    * Override modified only if a non-markdown file was modified
    * Added assets attributes support
    * Auto-run composer install when running the Grav CLI
    * Vendor folder removed from repository
    * Minor configuration performance optimizations
    * Minor debugger performance optimizations
3. [](#bugfix)
    * Fix url() twig function when Grav isn't installed at root
    * Workaround for PHP bug 52065
    * Fixed getList() method on Pages object that was not working
    * Fix for open_basedir error
    * index.php now warns if not running on PHP 5.4
    * Removed memcached option (redundant)
    * Removed memcache from auto setup, added memcache server configuration option
    * Fix broken password validation
    * Back to proper PSR-4 Autoloader

# v0.9.1
## 09/02/2014

1. [](#new)
    * Added new `theme://` PHP stream for current theme
2. [](#improved)
    * Default to new `file` modification checking rather than `folder`
    * Added support for various markdown link formats to convert to Grav-friendly URLs
    * Moved configure() from Theme to Themes class
    * Fix autoloading without composer update -o
    * Added support for Twig url method
    * Minor code cleanup
3. [](#bugfix)
    * Fixed issue with page changes not being picked up
    * Fixed Minify to provide `@supports` tag compatibility
    * Fixed ResourceLocator not working with multiple paths
    * Fixed issue with Markdown process not stripping LFs
    * Restrict file type extensions for added security
    * Fixed template inheritance
    * Moved Browser class to proper location

# v0.9.0
## 08/25/2014

1. [](#new)
    * Addition of Dependency Injection Container
    * Refactored plugins to use Symfony Event Dispatcher
    * New Asset Manager to provide unified management of JavaScript and CSS
    * Asset Pipelining to provide unification, minify, and optimization of JavaScript and CSS
    * Grav Media support directly in Markdown syntax
    * Additional Grav Generator meta tag in default themes
    * Added support for PHP Stream Wrapper for resource location
    * Markdown Extra support
    * Browser object for fast browser detection
2. [](#improved)
    * PSR-4 Autoloader mechanism
    * Tracy Debugger new `detect` option to detect running environment
    * Added new `random` collection sort option
    * Make media images progressive by default
    * Additional URI filtering for improved security
    * Safety checks to ensure PHP 5.4.0+
    * Move to Slidebars side navigation in default Antimatter theme
    * Updates to `.htaccess` including section on `RewriteBase` which is needed for some hosting providers
3. [](#bugfix)
    * Fixed issue when installing in an apache userdir (~username) folder
    * Various mobile CSS issues in default themes
    * Various minor bug fixes


# v0.8.0
## 08/13/2014

1. [](#new)
    * Initial Release<|MERGE_RESOLUTION|>--- conflicted
+++ resolved
@@ -1,4 +1,3 @@
-<<<<<<< HEAD
 # v1.6.0-beta.4
 ## mm/dd/2018
 
@@ -58,13 +57,12 @@
 1. [](#improved)
     * Doctrine filecache is now namespaced with prefix to support purging
     * Register all page types into `blueprint://pages` stream
-=======
+    
 # v1.5.4
 ## mm/dd/2018
 
 1. [](#bugfix)
     * Fixed fatal error if calling `$session->invalidate()` when there's no active session
->>>>>>> d8a62789
     
 # v1.5.3
 ## 10/08/2018
