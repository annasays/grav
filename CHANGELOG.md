<<<<<<< HEAD
# v1.7.0-rc.18
## mm/dd/2020

1. [](#new)
    * Added `FlexDirectoryInterface` interface
    * Renamed `PageCollectionInterface::nonModular()` into `PageCollectionInterface::pages()` and deprecated the old method
    * Renamed `PageCollectionInterface::modular()` into `PageCollectionInterface::modules()` and deprecated the old method'
    * Upgraded `bin/composer.phar` to `2.0.2` which is all new and much faster
1. [](#improved)
    * Updated bundled JQuery to latest version `3.5.1`
1. [](#bugfix)
    * *Menu Visibility Requires Access* Security option setting wrong frontmatter [login#265](https://github.com/getgrav/grav-plugin-login/issues/265)
    * Accessing page with unsupported file extension (jpg, pdf, xsl) will use wrong mime type [#3031](https://github.com/getgrav/grav/issues/3031)
    * Fixed media crashing on a bad image
    * Fixed bug in collections where filter `type: false` did not work
    * Fixed `print_r()` in twig

# v1.7.0-rc.17
## 10/07/2020

1. [](#new)
    * Added a `Uri::getAllHeaders()` compatibility function
1. [](#improved)
    * Fall back through various templates scenarios if they don't exist in theme to avoid unhelpful error.
    * Added default templates for `external.html.twig`, `default.html.twig`, and `modular.html.twig`
    * Improve Media classes
    * _POTENTIAL BREAKING CHANGE:_ Added reload argument to `FlexStorageInterface::getMetaData()`
1. [](#bugfix)
    * Fixed `Security::sanitizeSVG()` creating an empty file if SVG file cannot be parsed
    * Fixed infinite loop in blueprints with `extend@` to a parent stream
    * Added missing `Stream::create()` method
    * Added missing `onBlueprintCreated` event for Flex Pages
    * Fixed `onBlueprintCreated` firing multiple times recursively
    * Fixed media upload failing with custom folders
    * Fixed `unset()` in `ObjectProperty` class
    * Fixed `FlexObject::freeMedia()` method causing media to become null
    * Fixed bug in `Flex Form` making it impossible to set nested values
    * Fixed `Flex User` avatar when using folder storage, also allow multiple images
    * Fixed Referer reference during GPM calls.
    * Fixed fatal error with toggled lists

# v1.7.0-rc.16
## 09/01/2020

1. [](#new)
    * Added a new `svg_image()` twig function to make it easier to 'include' SVG source in Twig
    * Added a helper `Utils::fullPath()` to get the full path to a file be it stream, relative, etc.
1. [](#improved)
    * Added `themes` to cached blueprints and configuration
1. [](#bugfix)
    * Fixed `Flex Pages` issue with `getRoute()` returning path with language prefix for default language if set not to do that
    * Fixed `Flex Pages` bug where reordering pages causes page content to disappear if default language uses wrong extension (`.md` vs `.en.md`)
    * Fixed `Flex Pages` bug where `onAdminSave` passes page as `$event['page']` instead of `$event['object']` [#2995](https://github.com/getgrav/grav/issues/2995)
    * Fixed `Flex Pages` bug where changing a modular page template added duplicate file [admin#1899](https://github.com/getgrav/grav-plugin-admin/issues/1899)
    * Fixed `Flex Pages` bug where renaming slug causes bad ordering range after save [#2997](https://github.com/getgrav/grav/issues/2997)

# v1.7.0-rc.15
## 07/22/2020

1. [](#bugfix)
    * Fixed Flex index file caching [#2962](https://github.com/getgrav/grav/issues/2962)
    * Fixed various issues with Exif data reading and images being incorrectly rotated [#1923](https://github.com/getgrav/grav-plugin-admin/issues/1923)

# v1.7.0-rc.14
## 07/09/2020

1. [](#improved)
    * Added ability to `noprocess` specific items only in Link/Image Excerpts, e.g. `http://foo.com/page?id=foo&target=_blank&noprocess=id` [#2954](https://github.com/getgrav/grav/pull/2954)
1. [](#bugfix)
    * Regression: Default language fix broke `Language::getLanguageURLPrefix()` and `Language::isIncludeDefaultLanguage()` methods when not using multi-language
    * Reverted `Language::getDefault()` and `Language::getLanguage()` to return false again because of plugin compatibility (updated docblocks)
    * Fixed UTF-8 issue in `Excerpts::getExcerptsFromHtml`
    * Fixed some compatibility issues with recent Changes to `Assets` handling
    * Fixed issue with `CSS_IMPORTS_REGEX` breaking with complex URLs [#2958](https://github.com/getgrav/grav/issues/2958)
    * Moved duplicated `CSS_IMPORT_REGEX` to local variable in `AssetUtilsTrait::moveImports()`
    * Fixed page media only accepting images [#2943](https://github.com/getgrav/grav/issues/2943)

# v1.7.0-rc.13
## 07/01/2020

1. [](#new)
    * Added support for uploading and deleting images directly in `Media`
    * Added new `onAfterCacheClear` event
1. [](#improved)
    * Improved `CvsFormatter` to attempt to encode non-scalar variables into JSON before giving up
    * Moved image loading into its own trait to be used by images+static images
    * Adjusted asset types to enable extension of assets in class [#2937](https://github.com/getgrav/grav/pull/2937)
    * Composer update for vendor library updates
    * Updated bundled `composer.phar` to `2.0.0-dev`
1. [](#bugfix)
    * Fixed `MediaUploadTrait::copyUploadedFile()` not adding uploaded media to the collection
    * Fixed regression in saving media to a new Flex Object [admin#1867](https://github.com/getgrav/grav-plugin-admin/issues/1867)
    * Fixed `Trying to get property 'username' of non-object` error in Flex [flex-objects#62](https://github.com/trilbymedia/grav-plugin-flex-objects/issues/62)
    * Fixed retina images not working in Flex [flex-objects#64](https://github.com/trilbymedia/grav-plugin-flex-objects/issues/64)
    * Fixed plugin initialization in CLI
    * Fixed broken logic in `Page::topParent()` when dealing with first-level pages
    * Fixed broken `Flex Page` authorization for groups
    * Fixed missing `onAdminSave` and `onAdminAfterSave` events when using `Flex Pages` and `Flex Users` [flex-objects#58](https://github.com/trilbymedia/grav-plugin-flex-objects/issues/58)
    * Fixed new `User Group` allowing bad group name to be saved [admin#1917](https://github.com/getgrav/grav-plugin-admin/issues/1917)
    * Fixed `Language::getDefault()` returning false and not 'en'
    * Fixed non-text links in `Excerpts::getExcerptFromHtml`
    * Fixed CLI commands not properly intializing Plugins so events can fire

# v1.7.0-rc.12
## 06/08/2020

1. [](#improved)
    * Changed `Folder::hasChildren` to `Folder::countChildren`
    * Added `Content Editor` option to user account blueprint
1. [](#bugfix)
    * Fixed new `Flex Page` not having correct form fields for the page type
    * Fixed new `Flex User` erroring out on save (thanks @mikebi42)
    * Fixed `Flex Object` request cache clear when saving object
    * Fixed blueprint value filtering in lists [#2923](https://github.com/getgrav/grav/issues/2923)
    * Fixed blueprint for `system.pages.hide_empty_folders` [#1925](https://github.com/getgrav/grav/issues/2925)
    * Fixed file field in `Flex Objects` (use `Grav\Common\Flex\Types\GenericObject` instead of `FlexObject`) [flex-objects#37](https://github.com/trilbymedia/grav-plugin-flex-objects/issues/37)
    * Fixed saving nested file fields in `Flex Objects` [flex-objects#34](https://github.com/trilbymedia/grav-plugin-flex-objects/issues/34)
    * JSON Route of homepage with no ‘route’ set is valid [form#425](https://github.com/getgrav/grav-plugin-form/issues/425)

# v1.7.0-rc.11
## 05/14/2020

1. [](#new)
    * Added support for native `loading=lazy` attributes on images.  Can be set in `system.images.defaults` or per md image with `?loading=lazy` [#2910](https://github.com/getgrav/grav/issues/2910)
1. [](#improved)
    * Added `PageCollection::all()` to mimic Pages class
    * Added system configuration support for `HTTP_X_Forwarded` headers (host disabled by default)
    * Updated `PHPUserAgentParser` to 1.0.0
    * Improved docblocks
    * Fixed some phpstan issues
    * Tighten vendor requirements
1. [](#bugfix)
    * Fix for uppercase image extensions
    * Fix for `&` errors in HTML when passed to `Excerpts.php`

# v1.7.0-rc.10
## 04/30/2020

1. [](#new)
    * Changed `Response::get()` used by **GPM/Admin** to use [Symfony HttpClient v4.4](https://symfony.com/doc/current/components/http_client.html) (`composer install --nodev` required for Git installations)
    * Added new `Excerpts::processLinkHtml()` method
1. [](#bugfix)
    * Fixed `Flex Pages` admin with PHP `intl` extension enabled when using custom page order
    * Fixed saving non-numeric-prefix `Flex Page` changing to numeric-prefix [flex-objects#56](https://github.com/trilbymedia/grav-plugin-flex-objects/issues/56)
    * Copying `Flex Page` in admin does nothing [flex-objects#55](https://github.com/trilbymedia/grav-plugin-flex-objects/issues/55)
    * Force GPM progress to be between 0-100%

# v1.7.0-rc.9
## 04/27/2020

1. [](#new)
    * Support for `webp` image format in Page Media [#1168](https://github.com/getgrav/grav/issues/1168)
    * Added `Route::getBase()` method
1. [](#improved)
    * Support symlinks when saving `File`
1. [](#bugfix)
    * Fixed flex objects with integer keys not working [#2863](https://github.com/getgrav/grav/issues/2863)
    * Fixed `Pages::instances()` returning null values when using `Flex Pages` [#2889](https://github.com/getgrav/grav/issues/2889)
    * Fixed Flex Page parent `header.admin.children_display_order` setting being ignored in Admin [#2881](https://github.com/getgrav/grav/issues/2881)
    * Implemented missing Flex `$pageCollection->batch()` and `$pageCollection->order()` methods
    * Fixed user avatar creation for new `Flex Users` when using folder storage
    * Fixed `Trying to access array offset on value of type null` PHP 7.4 error in `Plugin.php`
    * Fixed Gregwar Image library using `.jpeg` for cached images, rather use `.jpg`
    * Fixed `Flex Pages` with `00.home` page not having ordering set
    * Fixed `Flex Pages` not updating empty content on save [#2890](https://github.com/getgrav/grav/issues/2890)
    * Fixed creating new Flex User with file storage
    * Fixed saving new `Flex Object` with custom key
    * Fixed broken `Plugin::config()` method

# v1.7.0-rc.8
## 03/19/2020

1. [](#new)
    * Added `MediaTrait::freeMedia()` method to free media (and memory)
    * Added `Folder::hasChildren()` method to determine if a folder has child folders
1. [](#improved)
    * Save memory when updating large flex indexes
    * Better `Content-Encoding` handling in Apache when content compression is disabled [#2619](https://github.com/getgrav/grav/issues/2619)
1. [](#bugfix)
    * Fixed creating new `Flex User` when folder storage has been selected
    * Fixed some bugs in Flex root page methods
    * Fixed bad default redirect code in `ControllerResponseTrait::createRedirectResponse()`
    * Fixed issue with PHP `HTTP_X_HTTP_METHOD_OVERRIDE` [#2847](https://github.com/getgrav/grav/issues/2847)
    * Fixed numeric usernames not working in `Flex Users`
    * Implemented missing Flex `$page->move()` method

# v1.7.0-rc.7
## 03/05/2020

1. [](#new)
    * Added `Session::regenerateId()` method to properly prevent session fixation issues
    * Added configuration option `system.strict_mode.blueprint_compat` to maintain old `validation: strict` behavior [#1273](https://github.com/getgrav/grav/issues/1273)
1. [](#improved)
    * Improved Flex events
    * Updated CLI commands to use the new methods to initialize Grav
1. [](#bugfix)
    * Fixed Flex Pages having broken `isFirst()`, `isLast()`, `prevSibling()`, `nextSibling()` and `adjacentSibling()`
    * Fixed broken ordering sometimes when saving/moving visible `Flex Page` [#2837](https://github.com/getgrav/grav/issues/2837)
    * Fixed ordering being lost when saving modular `Flex Page`
    * Fixed `validation: strict` not working in blueprints (see `system.strict_mode.blueprint_compat` setting) [#1273](https://github.com/getgrav/grav/issues/1273)
    * Fixed `Blueprint::extend()` and `Blueprint::embed()` not initializing dynamic properties
    * Fixed fatal error on storing flex flash using new object without a key
    * Regression: Fixed unchecking toggleable having no effect in Flex forms
    * Fixed changing page template in Flex Pages [#2828](https://github.com/getgrav/grav/issues/2828)

# v1.7.0-rc.6
## 02/11/2020

1. [](#new)
    * Plugins & Themes: Call `$plugin->autoload()` and `$theme->autoload()` automatically when object gets initialized
    * CLI: Added `$grav->initializeCli()` method
    * Flex Directory: Implemented customizable configuration
    * Flex Storages: Added support for renaming directory entries
1. [](#improved)
    * Vendor updates to latest
1. [](#bugfix)
    * Regression: Fixed fatal error in blueprints [#2811](https://github.com/getgrav/grav/issues/2811)
    * Regression: Fixed bad method call in FlexDirectory::getAuthorizeRule()
    * Regression: Fixed fatal error in admin if the site has custom permissions in `onAdminRegisterPermissions`
    * Regression: Fixed flex user index with folder storage
    * Regression: Fixed fatal error in `bin/plugin` command
    * Fixed `FlexObject::triggerEvent()` not emitting events [#2816](https://github.com/getgrav/grav/issues/2816)
    * Grav 1.7: Fixed saving Flex configuration with ignored values becoming null
    * Grav 1.7: Fixed `bin/plugin` initialization
    * Grav 1.7: Fixed Flex Page cache key not taking account active language

# v1.7.0-rc.5
## 02/03/2020

1. [](#bugfix)
    * Regression: Flex not working in PHP 7.2 or older
    * Fixed creating first user from admin not clearing Flex User directory cache [#2809](https://github.com/getgrav/grav/issues/2809)
    * Fixed Flex Pages allowing root page to be deleted

# v1.7.0-rc.4
## 02/03/2020

1. [](#new)
    * _POTENTIAL BREAKING CHANGE:_ Upgraded Parsedown to 1.7 for Parsedown-Extra 0.8. Plugins that extend Parsedown may need a fix to render as HTML
    * Added `$grav['flex']` to access all registered Flex Directories
    * Added `$grav->dispatchEvent()` method for PSR-14 events
    * Added `FlexRegisterEvent` which triggers when `$grav['flex']` is being accessed the first time
    * Added Flex cache configuration options
    * Added `PluginsLoadedEvent` which triggers after plugins have been loaded but not yet initialized
    * Added `SessionStartEvent` which triggers when session is started
    * Added `PermissionsRegisterEvent` which triggers when `$grav['permissions']` is being accessed the first time
    * Added support for Flex Directory specific configuration
    * Added support for more advanced ACL
    * Added `flatten_array` filter to form field validation
    * Added support for `security@: or: [admin.super, admin.pages]` in blueprints (nested AND/OR mode support)
1. [](#improved)
    * Blueprint validation: Added `validate: value_type: bool|int|float|string|trim` to `array` to filter all the values inside the array
    * Twig `url()` takes now third parameter (`true`) to return URL on non-existing file instead of returning false
1. [](#bugfix)
    * Grav 1.7: Fixed blueprint loading issues [#2782](https://github.com/getgrav/grav/issues/2782)
    * Fixed PHP 7.4 compatibility issue with `Stream`
    * Fixed new `Flex Users` being stored with wrong filename, login issues [#2785](https://github.com/getgrav/grav/issues/2785)
    * Fixed `ignore_empty: true` not removing empty values in blueprint filtering
    * Fixed `{{ false|string }}` twig to return '0' instead of ''
    * Fixed twig `url()` failing if stream has extra slash in it (e.g. `user:///data`)
    * Fixed `Blueprint::filter()` returning null instead of array if there is nothing to return
    * Fixed `Cannot use a scalar value as an array` error in `Utils::arrayUnflattenDotNotation()`, ignore nested structure instead
    * Fixed `Route` instance in multi-site setups
    * Fixed `system.translations: false` breaking `Inflector` methods
    * Fixed filtering ignored (eg. `security@: admin.super`) fields causing `Flex Objects` to lose data on save
    * Grav 1.7: Fixed `Flex Pages` unserialize issues if Flex-Objects Plugin has not been installed
    * Grav 1.7: Require Flex-Objects Plugin to edit Flex Accounts
    * Grav 1.7: Fixed bad result on testing `isPage()` when using Flex Pages

# v1.7.0-rc.3
## 01/02/2020

1. [](#new)
    * Added root page support for `Flex Pages`
1. [](#improved)
    * Twig filter `|yaml_serialize`: added support for `JsonSerializable` objects and other array-like objects
    * Added support for returning Flex Page specific permissions for admin and testing
    * Updated copyright dates to `2020`
    * Various vendor updates
1. [](#bugfix)
    * Grav 1.7: Fixed error on page initialization [#2753](https://github.com/getgrav/grav/issues/2753)
    * Fixed checking ACL for another user (who is not currently logged in) in a Flex Object or Directory
    * Fixed bug in Windows where `Filesystem::dirname()` returns backslashes
    * Fixed Flex object issues in Windows [#2773](https://github.com/getgrav/grav/issues/2773)

# v1.7.0-rc.2
## 12/04/2019

1. [](#new)
    * Updated Symfony Components to 4.4
    * Added support for page specific CRUD permissions (`Flex Pages` only)
    * Added new `-r <job-id>` option for Scheduler CLI command to force-run a job [#2720](https://github.com/getgrav/grav/issues/2720)
    * Added `Utils::isAssoc()` and `Utils::isNegative()` helper methods
    * Changed `UserInterface::authorize()` to return `null` having the same meaning as `false` if access is denied because of no matching rule
    * Changed `FlexAuthorizeInterface::isAuthorized()` to return `null` having the same meaning as `false` if access is denied because of no matching rule
    * Moved all Flex type classes under `Grav\Common\Flex`
    * DEPRECATED `Grav\Common\User\Group` in favor of `$grav['user_groups']`, which contains Flex UserGroup collection
    * DEPRECATED `$page->modular()` in favor of `$page->isModule()` for better readability
    * Fixed phpstan issues in all code up to level 3
1. [](#improved)
    * Improved twig `|array` filter to work with iterators and objects with `toArray()` method
    * Updated Flex `SimpleStorage` code to feature match the other storages
    * Improved user and group ACL to support deny permissions (`Flex Users` only)
    * Improved twig `authorize()` function to work better with nested rule parameters
    * Output the current username that Scheduler is using if crontab not setup
    * Translations: rename MODULAR to MODULE everywhere
    * Optimized `Flex Pages` collection filtering
    * Frontend optimizations for `Flex Pages`
1. [](#bugfix)
    * Regression: Fixed Grav update bug [#2722](https://github.com/getgrav/grav/issues/2722)
    * Fixed fatal error when calling `{{ grav.undefined }}`
    * Grav 1.7: Reverted `$object->getStorageKey()` interface as it was not a good idea, added `getMasterKey()` for pages
    * Grav 1.7: Fixed logged in user being able to delete his own account from admin account manager

# v1.7.0-rc.1
## 11/06/2019

1. [](#new)
    * Added `Flex Pages` to Grav core and removed Flex Objects plugin dependency
    * Added `Utils::simpleTemplate()` method for very simple variable templating
    * Added `array_diff()` twig function
    * Added `template_from_string()` twig function
    * Updated Symfony Components to 4.3
1. [](#improved)
    * Improved `Scheduler` cron command check and more useful CLI information
    * Improved `Flex Users`: obey blueprints and allow Flex to be used in admin only
    * Improved `Flex` to support custom site template paths
    * Changed Twig `{% cache %}` tag to not need unique key, and `lifetime` is now optional
    * Added mime support for file formatters
    * Updated built-in `composer.phar` to latest `1.9.0`
    * Updated vendor libraries
    * Use `Symfony EventDispatcher` directly and not rockettheme/toolbox wrapper
1. [](#bugfix)
    * Fixed exception caused by missing template type based on `Accept:` header [#2705](https://github.com/getgrav/grav/issues/2705)
    * Fixed `Page::untranslatedLanguages()` not being symmetrical to `Page::translatedLanguages()`
    * Fixed `Flex Pages` not calling `onPageProcessed` event when cached
    * Fixed phpstan issues in Framework up to level 7
    * Fixed issue with duplicate configuration settings in Flex Directory
    * Fixed fatal error if there are numeric folders in `Flex Pages`
    * Fixed error on missing `Flex` templates in if `Flex Objects` plugin isn't installed
    * Fixed `PageTranslateTrait::getAllLanguages()` and `getAllLanguages()` to include default language
    * Fixed multi-language saving issues with default language in `Flex Pages`
    * Selfupgrade CLI: Fixed broken selfupgrade assets reference [#2681](https://github.com/getgrav/grav/issues/2681)
    * Grav 1.7: Fixed PHP 7.1 compatibility issues
    * Grav 1.7: Fixed fatal error in multi-site setups
    * Grav 1.7: Fixed `Flex Pages` routing if using translated slugs or `system.hide_in_urls` setting
    * Grav 1.7: Fixed bug where Flex index file couldn't be disabled

# v1.7.0-beta.10
## 10/03/2019

1. [](#improved)
    * Flex: Removed extra exists check when creating object (messes up "non-existing" pages)
    * Support customizable null character replacement in `CSVFormatter::decode()`
1. [](#bugfix)
    * Fixed wrong Grav param separator when using `Route` class
    * Fixed Flex User Avatar not fully backwards compatible with old user
    * Grav 1.7: Fixed prev/next page missing pages if pagination was turned on in page header
    * Grav 1.7: Reverted setting language for every page during initialization
    * Grav 1.7: Fixed numeric language inconsistencies

# v1.7.0-beta.9
## 09/26/2019

1. [](#new)
    * Added a new `{% cache %}` Twig tag eliminating need for `twigcache` extension.
1. [](#improved)
    * Improved blueprint initialization in Flex Objects (fixes content aware fields)
    * Improved Flex FolderStorage class to better hide storage specific logic
    * Exception will output a badly formatted line in `CsvFormatter::decode()`
1. [](#bugfix)
    * Fixed error when activating Flex Accounts in GRAV system configuration (PHP 7.1)
    * Fixed Grav parameter handling in `RouteFactory::createFromString()`

# v1.7.0-beta.8
## 09/19/2019

1. [](#new)
    * Added new `Security::sanitizeSVG()` function
    * Backwards compatibility break: `FlexStorageInterface::getStoragePath()` and `getMediaPath()` can now return null
1. [](#improved)
    * Several FlexObject loading improvements
    * Added `bin/grav page-system-validator [-r|--record] [-c|--check]` to test Flex Pages
    * Improved language support for `Route` class
1. [](#bugfix)
    * Regression: Fixed language fallback
    * Regression: Fixed translations when language code is used for non-language purposes
    * Regression: Allow SVG avatar images for users
    * Fixed error in `Session::getFlashObject()` if Flex Form is being used
    * Fixed broken Twig `dump()`
    * Fixed `Page::modular()` and `Page::modularTwig()` returning `null` for folders and other non-initialized pages
    * Fixed 404 error when you click to non-routable menu item with children: redirect to the first child instead
    * Fixed wrong `Pages::dispatch()` calls (with redirect) when we really meant to call `Pages::find()`
    * Fixed avatars not being displayed with flex users [#2431](https://github.com/getgrav/grav/issues/2431)
    * Fixed initial Flex Object state when creating a new objects in a form

# v1.7.0-beta.7
## 08/30/2019

1. [](#improved)
    * Improved language support
1. [](#bugfix)
    * `FlexForm`: Fixed some compatibility issues with Form plugin

# v1.7.0-beta.6
## 08/29/2019

1. [](#new)
    * Added experimental support for `Flex Pages` (**Flex Objects** plugin required)
1. [](#improved)
    * Improved `bin/grav yamllinter` CLI command by adding an option to find YAML Linting issues from the whole site or custom folder
    * Added support for not instantiating pages, useful to speed up tasks
    * Greatly improved speed of loading Flex collections
1. [](#bugfix)
    * Fixed `$page->summary()` always striping HTML tags if the summary was set by `$page->setSummary()`
    * Fixed `Flex->getObject()` when using Flex Key
    * Grav 1.7: Fixed enabling PHP Debug Bar causes fatal error in Gantry [#2634](https://github.com/getgrav/grav/issues/2634)
    * Grav 1.7: Fixed broken taxonomies [#2633](https://github.com/getgrav/grav/issues/2633)
    * Grav 1.7: Fixed unpublished blog posts being displayed on the front-end [#2650](https://github.com/getgrav/grav/issues/2650)

# v1.7.0-beta.5
## 08/11/2019

1. [](#new)
    * Added a new `bin/grav server` CLI command to easily run Symfony or PHP built-in webservers
    * Added `hasFlexFeature()` method to test if `FlexObject` or `FlexCollection` implements a given feature
    * Added `getFlexFeatures()` method to return all features that `FlexObject` or `FlexCollection` implements
    * DEPRECATED `FlexDirectory::update()` and `FlexDirectory::remove()`
    * Added `FlexStorage::getMetaData()` to get updated object meta information for listed keys
    * Added `Language::getPageExtensions()` to get full list of supported page language extensions
    * Added `$grav->close()` method to properly terminate the request with a response
    * Added `Pages::getCollection()` method
1. [](#improved)
    * Better support for Symfony local server `symfony server:start`
    * Make `Route` objects immutable
    * `FlexDirectory::getObject()` can now be called without any parameters to create a new object
    * Flex objects no longer return temporary key if they do not have one; empty key is returned instead
    * Updated vendor libraries
    * Moved `collection()` and `evaluate()` logic from `Page` class into `Pages` class
1. [](#bugfix)
    * Fixed `Form` not to use deleted flash object until the end of the request fixing issues with reset
    * Fixed `FlexForm` to allow multiple form instances with non-existing objects
    * Fixed `FlexObject` search by using `key`
    * Grav 1.7: Fixed clockwork messages with arrays and objects

# v1.7.0-beta.4
## 07/01/2019

1. [](#new)
    * Updated with Grav 1.6.12 features, improvements & fixes
    * Added new configuration option `system.debugger.censored` to hide potentially sensitive information
    * Added new configuration option `system.languages.include_default_lang_file_extension` to keep default language in `.md` files if set to `false`
    * Added configuration option to set fallback content languages individually for every language
1. [](#improved)
    * Updated Vendor libraries
1. [](#bugfix)
    * Fixed `.md` page to be assigned to the default language and to be listed in translated/untranslated page list
    * Fixed `Language::getFallbackPageExtensions()` to fall back only to default language instead of going through all languages
    * Fixed `Language::getFallbackPageExtensions()` returning wrong file extensions when passing custom page extension

# v1.7.0-beta.3
## 06/24/2019

1. [](#bugfix)
    * Fixed Clockwork on Windows machines
    * Fixed parent field issues on Windows machines
    * Fixed unreliable Clockwork calls in sub-folders

# v1.7.0-beta.2
## 06/21/2019

1. [](#new)
    * Updated with Grav 1.6.11 fixes
1. [](#improved)
    * Updated the Clockwork text

# v1.7.0-beta.1
## 06/14/2019

1. [](#new)
    * Added support for [Clockwork](https://underground.works/clockwork) developer tools (now default debugger)
    * Added support for [Tideways XHProf](https://github.com/tideways/php-xhprof-extension) PHP Extension for profiling method calls
    * Added Twig profiling for Clockwork debugger
    * Added support for Twig 2.11 (compatible with Twig 1.40+)
    * Optimization: Initialize debugbar only after the configuration has been loaded
    * Optimization: Combine some early Grav processors into a single one

# v1.6.27
=======
# v1.6.29
>>>>>>> 325cb69a
## mm/dd/2020

1. [](#improved)
    * Updated bundled JQuery to latest version `3.5.1`
1. [](#bugfix)
    * Fixed hardcoded system folder in blueprints, config and language streams
    * Added `.htaccess` rule to block attempts to use Twig in the request URL


# v1.6.28
## 10/07/2020

1. [](#new)
    * Back-ported twig `{% cache %}` tag from Grav 1.7
    * Back-ported `Utils::fullPath()` helper function from Grav 1.7
    * Back-ported `{{ svg_image() }}` Twig function from Grav 1.7
    * Back-ported `Folder::countChildren()` function from Grav 1.7
1. [](#improved)
    * Use new `{{ theme_var() }}` enhanced logic from Grav 1.7
    * Improved `Excerpts` class with fixes and functionality from Grav 1.7
    * Ensure `onBlueprintCreated()` is initialized first
    * Do not cache default `404` error page
    * Composer update of vendor libraries
    * Switched `Caddyfile` to use new Caddy2 syntax + improved usability
1. [](#bugfix)
    * Fixed Referer reference during GPM calls.
    * Fixed fatal error with toggled lists

# v1.6.27
## 09/01/2020

1. [](#improved)
    * Right trim route for safety
    * Use the proper ellipsis for summary [#2939](https://github.com/getgrav/grav/pull/2939)
    * Left pad schedule times with zeros [#2921](https://github.com/getgrav/grav/pull/2921)

# v1.6.26
## 06/08/2020

1. [](#improved)
    * Added new configuration option to control the supported attributes in markdown links [#2882](https://github.com/getgrav/grav/issues/2882)
1. [](#bugfix)
    * Fixed blueprint for `system.pages.hide_empty_folders` [#1925](https://github.com/getgrav/grav/issues/2925)
    * JSON Route of homepage with no ‘route’ set is valid
    * Fix case-insensitive search of location header [form#425](https://github.com/getgrav/grav-plugin-form/issues/425)

# v1.6.25
## 05/14/2020

1. [](#improved)
    * Added system configuration support for `HTTP_X_Forwarded` headers (host disabled by default)
    * Updated `PHPUserAgentParser` to 1.0.0
    * Bump `Go` to version 1.13 in `travis.yaml`

# v1.6.24
## 04/27/2020

1. [](#improved)
    * Added support for `X-Forwarded-Host` [#2891](https://github.com/getgrav/grav/pull/2891)
    * Disable XDebug in Travis builds

# v1.6.23
## 03/19/2020

1. [](#new)
    * Moved `Parsedown` 1.6 and `ParsedownExtra` 0.7 into `Grav\Framework\Parsedown` to allow fixes
    * Added `aliases.php` with references to direct `\Parsedown` and `\ParsedownExtra` references
1. [](#improved)
    * Upgraded `jQuery` to latest 3.4.1 version [#2859](https://github.com/getgrav/grav/issues/2859)
1. [](#bugfix)
    * Fixed PHP 7.4 issue in ParsedownExtra [#2832](https://github.com/getgrav/grav/issues/2832)
    * Fix for [user reported](https://twitter.com/OriginalSicksec) CVE path-based open redirect
    * Fix for `stream_set_option` error with PHP 7.4 via Toolbox#28 [#2850](https://github.com/getgrav/grav/issues/2850)

# v1.6.22
## 03/05/2020

1. [](#new)
    * Added `Pages::reset()` method
1. [](#improved)
    * Updated Negotiation library to address issues [#2513](https://github.com/getgrav/grav/issues/2513)
1. [](#bugfix)
    * Fixed issue with search plugins not being able to switch between page translations
    * Fixed issues with `Pages::baseRoute()` not picking up active language reliably
    * Reverted `validation: strict` fix as it breaks sites, see [#1273](https://github.com/getgrav/grav/issues/1273)

# v1.6.21
## 02/11/2020

1. [](#new)
    * Added `ConsoleCommand::setLanguage()` method to set language to be used from CLI
    * Added `ConsoleCommand::initializeGrav()` method to properly set up Grav instance to be used from CLI
    * Added `ConsoleCommand::initializePlugins()`method to properly set up all plugins to be used from CLI
    * Added `ConsoleCommand::initializeThemes()`method to properly set up current theme to be used from CLI
    * Added `ConsoleCommand::initializePages()` method to properly set up pages to be used from CLI
1. [](#improved)
    * Vendor updates
1. [](#bugfix)
    * Fixed `bin/plugin` CLI calling `$themes->init()` way too early (removed it, use above methods instead)
    * Fixed call to `$grav['page']` crashing CLI
    * Fixed encoding problems when PHP INI setting `default_charset` is not `utf-8` [#2154](https://github.com/getgrav/grav/issues/2154)

# v1.6.20
## 02/03/2020

1. [](#bugfix)
    * Fixed incorrect routing caused by `str_replace()` in `Uri::init()` [#2754](https://github.com/getgrav/grav/issues/2754)
    * Fixed session cookie is being set twice in the HTTP header [#2745](https://github.com/getgrav/grav/issues/2745)
    * Fixed session not restarting if user was invalid (downgrading from Grav 1.7)
    * Fixed filesystem iterator calls with non-existing folders
    * Fixed `checkbox` field not being saved, requires also Form v4.0.2 [#1225](https://github.com/getgrav/grav/issues/1225)
    * Fixed `validation: strict` not working in blueprints [#1273](https://github.com/getgrav/grav/issues/1273)
    * Fixed `Data::filter()` removing empty fields (such as empty list) by default [#2805](https://github.com/getgrav/grav/issues/2805)
    * Fixed fatal error with non-integer page param value [#2803](https://github.com/getgrav/grav/issues/2803)
    * Fixed `Assets::addInlineJs()` parameter type mismatch between v1.5 and v1.6 [#2659](https://github.com/getgrav/grav/issues/2659)
    * Fixed `site.metadata` saving issues [#2615](https://github.com/getgrav/grav/issues/2615)

# v1.6.19
## 12/04/2019

1. [](#new)
    * Catch PHP 7.4 deprecation messages and report them in debugbar instead of throwing fatal error
1. [](#bugfix)
    * Fixed fatal error when calling `{{ grav.undefined }}`
    * Fixed multiple issues when there are no pages in the site
    * PHP 7.4 fix for [#2750](https://github.com/getgrav/grav/issues/2750)

# v1.6.18
## 12/02/2019

1. [](#bugfix)
    * PHP 7.4 fix in `Pages::buildSort()`
    * Updated vendor libraries for PHP 7.4 fixes in Twig and other libraries
    * Fixed fatal error when `$page->id()` is null [#2731](https://github.com/getgrav/grav/pull/2731)
    * Fixed cache conflicts on pages with no set id
    * Fix rewrite rule for for `lighttpd` default config [#721](https://github.com/getgrav/grav/pull/2721)

# v1.6.17
## 11/06/2019

1. [](#new)
    * Added working ETag (304 Not Modified) support based on the final rendered HTML
1. [](#improved)
    * Safer file handling + customizable null char replacement in `CsvFormatter::decode()`
    * Change of Behavior: `Inflector::hyphenize` will now automatically trim dashes at beginning and end of a string.
    * Change in Behavior for `Folder::all()` so no longer fails if trying to copy non-existent dot file [#2581](https://github.com/getgrav/grav/pull/2581)
    * renamed composer `test-plugins` script to `phpstan-plugins` to be more explicit [#2637](https://github.com/getgrav/grav/pull/2637)
1. [](#bugfix)
    * Fixed PHP 7.1 bug in FlexMedia
    * Fix cache image generation when using cropResize [#2639](https://github.com/getgrav/grav/pull/2639)
    * Fix `array_merge()` exception with non-array page header metadata [#2701](https://github.com/getgrav/grav/pull/2701)

# v1.6.16
## 09/19/2019

1. [](#bugfix)
    * Fixed Flex user creation if file storage is being used [#2444](https://github.com/getgrav/grav/issues/2444)
    * Fixed `Badly encoded JSON data` warning when uploading files [#2663](https://github.com/getgrav/grav/issues/2663)

# v1.6.15
## 08/20/2019

1. [](#improved)
    * Improved robots.txt [#2632](https://github.com/getgrav/grav/issues/2632)
1. [](#bugfix)
    * Fixed broken markdown Twig tag [#2635](https://github.com/getgrav/grav/issues/2635)
    * Force Symfony 4.2 in Grav 1.6 to remove a bunch of deprecated messages

# v1.6.14
## 08/18/2019

1. [](#bugfix)
    * Actually include fix for `system\router.php` [#2627](https://github.com/getgrav/grav/issues/2627)

# v1.6.13
## 08/16/2019

1. [](#bugfix)
    * Regression fix for `system\router.php` [#2627](https://github.com/getgrav/grav/issues/2627)

# v1.6.12
## 08/14/2019

1. [](#new)
    * Added support for custom `FormFlash` save locations
    * Added a new `Utils::arrayLower()` method for lowercasing arrays
    * Support new GRAV_BASEDIR environment variable [#2541](https://github.com/getgrav/grav/pull/2541)
    * Allow users to override plugin handler priorities [#2165](https://github.com/getgrav/grav/pull/2165)
1. [](#improved)
    * Use new `Utils::getSupportedPageTypes()` to enforce `html,htm` at the front of the list [#2531](https://github.com/getgrav/grav/issues/2531)
    * Updated vendor libraries
    * Markdown filter is now page-aware so that it works with modular references [admin#1731](https://github.com/getgrav/grav-plugin-admin/issues/1731)
    * Check of `GRAV_USER_INSTANCE` constant is already defined [#2621](https://github.com/getgrav/grav/pull/2621)
1. [](#bugfix)
    * Fixed some potential issues when `$grav['user']` is not set
    * Fixed error when calling `Media::add($name, null)`
    * Fixed `url()` returning wrong path if using stream with grav root path in it, eg: `user-data://shop` when Grav is in `/shop`
    * Fixed `url()` not returning a path to non-existing file (`user-data://shop` => `/user/data/shop`) if it is set to fail gracefully
    * Fixed `url()` returning false on unknown streams, such as `ftp://domain.com`, they should be treated as external URL
    * Fixed Flex User to have permissions to save and delete his own user
    * Fixed new Flex User creation not being possible because of username could not be given
    * Fixed fatal error 'Expiration date must be an integer, a DateInterval or null, "double" given' [#2529](https://github.com/getgrav/grav/issues/2529)
    * Fixed non-existing Flex object having a bad media folder
    * Fixed collections using `page@.self:` should allow modular pages if requested
    * Fixed an error when trying to delete a file from non-existing Flex Object
    * Fixed `FlexObject::exists()` failing sometimes just after the object has been saved
    * Fixed CSV formatter not encoding strings with `"` and `,` properly
    * Fixed var order in `Validation.php` [#2610](https://github.com/getgrav/grav/issues/2610)

# v1.6.11
## 06/21/2019

1. [](#new)
    * Added `FormTrait::getAllFlashes()` method to get all the available form flash objects for the form
    * Added creation and update timestamps to `FormFlash` objects
1. [](#improved)
    * Added `FormFlashInterface`, changed constructor to take `$config` array
1. [](#bugfix)
    * Fixed error in `ImageMedium::url()` if the image cache folder does not exist
    * Fixed empty form flash name after file upload or form state update
    * Fixed a bug in `Route::withParam()` method
    * Fixed issue with `FormFlash` objects when there is no session initialized

# v1.6.10
## 06/14/2019

1. [](#improved)
    * Added **page blueprints** to `YamlLinter` CLI and Admin reports
    * Removed `Gitter` and `Slack` [#2502](https://github.com/getgrav/grav/issues/2502)
    * Optimizations for Plugin/Theme loading
    * Generalized markdown classes so they can be used outside of `Page` scope with a custom `Excerpts` class instance
    * Change minimal port number to 0 (unix socket) [#2452](https://github.com/getgrav/grav/issues/2452)
1. [](#bugfix)
    * Force question to install demo content in theme update [#2493](https://github.com/getgrav/grav/issues/2493)
    * Fixed GPM errors from blueprints not being logged [#2505](https://github.com/getgrav/grav/issues/2505)
    * Don't error when IP is invalid [#2507](https://github.com/getgrav/grav/issues/2507)
    * Fixed regression with `bin/plugin` not listing the plugins available (1c725c0)
    * Fixed bitwise operator in `TwigExtension::exifFunc()` [#2518](https://github.com/getgrav/grav/issues/2518)
    * Fixed issue with lang prefix incorrectly identifying as admin [#2511](https://github.com/getgrav/grav/issues/2511)
    * Fixed issue with `U0ils::pathPrefixedBYLanguageCode()` and trailing slash [#2510](https://github.com/getgrav/grav/issues/2511)
    * Fixed regresssion issue of `Utils::Url()` not returning `false` on failure. Added new optional `fail_gracefully` 3rd attribute to return string that caused failure [#2524](https://github.com/getgrav/grav/issues/2524)

# v1.6.9
## 05/09/2019

1. [](#new)
    * Added `Route::withoutParams()` methods
    * Added `Pages::setCheckMethod()` method to override page configuration in Admin Plugin
    * Added `Cache::clearCache('invalidate')` parameter for just invalidating the cache without deleting any cached files
    * Made `UserCollectionInderface` to extend `Countable` to get the count of existing users
1. [](#improved)
    * Flex admin: added default search options for flex objects
    * Flex collection and object now fall back to the default template if template file doesn't exist
    * Updated Vendor libraries including Twig 1.40.1
    * Updated language files from `https://crowdin.com/project/grav-core`
1. [](#bugfix)
    * Fixed `$grav['route']` from being modified when the route instance gets modified
    * Fixed Assets options array mixed with standalone priority [#2477](https://github.com/getgrav/grav/issues/2477)
    * Fix for `avatar_url` provided by 3rd party providers
    * Fixed non standard `lang` code lengths in `Utils` and `Session` detection
    * Fixed saving a new object in Flex `SimpleStorage`
    * Fixed exception in `Flex::getDirectories()` if the first parameter is set
    * Output correct "Last Updated" in `bin/gpm info` command
    * Checkbox getting interpreted as string, so created new `Validation::filterCheckbox()`
    * Fixed backwards compatibility to `select` field with `selectize.create` set to true [git-sync#141](https://github.com/trilbymedia/grav-plugin-git-sync/issues/141)
    * Fixed `YamlFormatter::decode()` to always return array [#2494](https://github.com/getgrav/grav/pull/2494)
    * Fixed empty `$grav['request']->getAttribute('route')->getExtension()`

# v1.6.8
## 04/23/2019

1. [](#new)
    * Added `FlexCollection::filterBy()` method
1. [](#bugfix)
    * Revert `Use Null Coalesce Operator` [#2466](https://github.com/getgrav/grav/pull/2466)
    * Fixed `FormTrait::render()` not providing config variable
    * Updated `bin/grav clean` to clear `cache/compiled` and `user/config/security.yaml`

# v1.6.7
## 04/22/2019

1. [](#new)
    * Added a new `bin/grav yamllinter` CLI command to find YAML Linting issues [#2468](https://github.com/getgrav/grav/issues/2468#issuecomment-485151681)
1. [](#improved)
    * Improve `FormTrait` backwards compatibility with existing forms
    * Added a new `Utils::getSubnet()` function for IPv4/IPv6 parsing [#2465](https://github.com/getgrav/grav/pull/2465)
1. [](#bugfix)
    * Remove disabled fields from the form schema
    * Fix issue when excluding `inlineJs` and `inlineCss` from Assets pipeline [#2468](https://github.com/getgrav/grav/issues/2468)
    * Fix for manually set position on external URLs [#2470](https://github.com/getgrav/grav/issues/2470)

# v1.6.6
## 04/17/2019

1. [](#new)
    * `FormInterface` now implements `RenderInterface`
    * Added new `FormInterface::getTask()` method which reads the task from `form.task` in the blueprint
1. [](#improved)
    * Updated vendor libraries to latest
1. [](#bugfix)
    * Rollback `redirect_default_route` logic as it has issues with multi-lang [#2459](https://github.com/getgrav/grav/issues/2459)
    * Fix potential issue with `|contains` Twig filter on PHP 7.3
    * Fixed bug in text field filtering: return empty string if value isn't a string or number [#2460](https://github.com/getgrav/grav/issues/2460)
    * Force Asset `priority` to be an integer and not throw error if invalid string passed [#2461](https://github.com/getgrav/grav/issues/2461)
    * Fixed bug in text field filtering: return empty string if value isn't a string or number
    * Fixed `FlexForm` missing getter methods for defining form variables

# v1.6.5
## 04/15/2019

1. [](#bugfix)
    * Backwards compatiblity with old `Uri::__toString()` output

# v1.6.4
## 04/15/2019

1. [](#bugfix)
    * Improved `redirect_default_route` logic as well as `Uri::toArray()` to take into account `root_path` and `extension`
    * Rework logic to pull out excluded files from pipeline more reliably [#2445](https://github.com/getgrav/grav/issues/2445)
    * Better logic in `Utils::normalizePath` to handle externals properly [#2216](https://github.com/getgrav/grav/issues/2216)
    * Fixed to force all `Page::taxonomy` to be treated as strings [#2446](https://github.com/getgrav/grav/issues/2446)
    * Fixed issue with `Grav['user']` not being available [form#332](https://github.com/getgrav/grav-plugin-form/issues/332)
    * Updated rounding logic for `Utils::parseSize()` [#2394](https://github.com/getgrav/grav/issues/2394)
    * Fixed Flex simple storage not being properly initialized if used with caching

# v1.6.3
## 04/12/2019

1. [](#new)
    * Added `Blueprint::addDynamicHandler()` method to allow custom dynamic handlers, for example `custom-options@: getCustomOptions`
1. [](#bugfix)
    * Missed a `CacheCommand` reference in `bin/grav` [#2442](https://github.com/getgrav/grav/issues/2442)
    * Fixed issue with `Utils::normalizePath` messing with external URLs [#2216](https://github.com/getgrav/grav/issues/2216)
    * Fix for `vUndefined` versions when upgrading

# v1.6.2
## 04/11/2019

1. [](#bugfix)
    * Revert renaming of `ClearCacheCommand` to ensure CLI GPM upgrades go smoothly

# v1.6.1
## 04/11/2019

1. [](#improved)
    * Improved CSS for the bottom filter bar of DebugBar
1. [](#bugfix)
    * Fixed issue with `@import` not being added to top of pipelined css [#2440](https://github.com/getgrav/grav/issues/2440)

# v1.6.0
## 04/11/2019

1. [](#new)
    * Set minimum requirements to [PHP 7.1.3](https://getgrav.org/blog/raising-php-requirements-2018)
    * New `Scheduler` functionality for periodic jobs
    * New `Backup` functionality with multiple backup profiles and scheduler integration
    * Refactored `Assets Manager` to be more powerful and flexible
    * Updated Doctrine Collections to 1.6
    * Updated Doctrine Cache to 1.8
    * Updated Symfony Components to 4.2
    * Added new Cache purge functionality old cache manually via CLI/Admin as well as scheduler integration
    * Added new `{% throw 404 'Not Found' %}` twig tag (with custom code/message)
    * Added `Grav\Framework\File` classes for handling YAML, Markdown, JSON, INI and PHP serialized files
    * Added `Grav\Framework\Collection\AbstractIndexCollection` class
    * Added `Grav\Framework\Object\ObjectIndex` class
    * Added `Grav\Framework\Flex` classes
    * Added support for hiding form fields in blueprints by using dynamic property like `security@: admin.foobar`, `scope@: object` or `scope-ignore@: object` to any field
    * New experimental **FlexObjects** powered `Users` for increased performance and capability (**disabled** by default)
    * Added PSR-7 and PSR-15 classes
    * Added `Grav\Framework\DI\Container` class
    * Added `Grav\Framework\RequestHandler\RequestHandler` class
    * Added `Page::httpResponseCode()` and `Page::httpHeaders()` methods
    * Added `Grav\Framework\Form\Interfaces\FormInterface`
    * Added `Grav\Framework\Form\Interfaces\FormFactoryInterface`
    * Added `Grav\Framework\Form\FormTrait`
    * Added `Page::forms()` method to get normalized list of all form headers defined in the page
    * Added `onPageAction`, `onPageTask`, `onPageAction.{$action}` and `onPageTask.{$task}` events
    * Added `Blueprint::processForm()` method to filter form inputs
    * Move `processMarkdown()` method from `TwigExtension` to more general `Utils` class
    * Added support to include extra files into `Media` (such as uploaded files)
    * Added form preview support for `FlexObject`, including a way to render newly uploaded files before saving them
    * Added `FlexObject::getChanges()` to determine what fields change during an update
    * Added `arrayDiffMultidimensional`, `arrayIsAssociative`, `arrayCombine` Util functions
    * New `$grav['users']` service to allow custom user classes implementing `UserInterface`
    * Added `LogViewer` helper class and CLI command: `bin/grav logviewer`
    * Added `select()` and `unselect()` methods to `CollectionInterface` and its base classes
    * Added `orderBy()` and `limit()` methods to `ObjectCollectionInterface` and its base classes
    * Added `user-data://` which is a writable stream (`user://data` is not and should be avoided)
    * Added support for `/action:{$action}` (like task but used without nonce when only receiving data)
    * Added `onAction.{$action}` event
    * Added `Grav\Framework\Form\FormFlash` class to contain AJAX uploaded files in more reliable way
    * Added `Grav\Framework\Form\FormFlashFile` class which implements `UploadedFileInterface` from PSR-7
    * Added `Grav\Framework\Filesystem\Filesystem` class with methods to manipulate stream URLs
    * Added new `$grav['filesystem']` service using an instance of the new `Filesystem` object
    * Added `{% render object layout: 'default' with { variable: true } %}` for Flex objects and collections
    * Added `$grav->setup()` to simplify CLI and custom access points
    * Added `CsvFormatter` and `CsvFile` classes
    * Added new system config option to `pages.hide_empty_folders` if a folder has no valid `.md` file available. Default behavior is `false` for compatibility.
    * Added new system config option for `languages.pages_fallback_only` forcing only 'fallback' to find page content through supported languages, default behavior is to display any language found if active language is missing
    * Added `Utils::arrayFlattenDotNotation()` and `Utils::arrayUnflattenDotNotation()` helper methods
1. [](#improved)
    * Add the page to onMarkdownInitialized event [#2412](https://github.com/getgrav/grav/issues/2412)
    * Doctrine filecache is now namespaced with prefix to support purging
    * Register all page types into `blueprint://pages` stream
    * Removed `apc` and `xcache` support, made `apc` alias of `apcu`
    * Support admin and regular translations via the `|t` twig filter and `t()` twig function
    * Improved Grav Core installer/updater to run installer script
    * Updated vendor libraries including Symfony `4.2.3`
    * Renamed old `User` class to `Grav\Common\User\DataUser\User` with multiple improvements and small fixes
    * `User` class now acts as a compatibility layer to older versions of Grav
    * Deprecated `new User()`, `User::load()`, `User::find()` and `User::delete()` in favor of `$grav['users']` service
    * `Media` constructor has now support to not to initialize the media objects
    * Cleanly handle session corruption due to changing Flex object types
    * Added `FlexObjectInterface::getDefaultValue()` and `FormInterface::getDefaultValue()`
    * Added new `onPageContent()` event for every call to `Page::content()`
    * Added phpstan: PHP Static Analysis Tool [#2393](https://github.com/getgrav/grav/pull/2393)
    * Added `composer test-plugins` to test plugin issues with the current version of Grav
    * Added `Flex::getObjects()` and `Flex::getMixedCollection()` methods for co-mingled collections
    * Added support to use single Flex key parameter in `Flex::getObject()` method
    * Added `FlexObjectInterface::search()` and `FlexCollectionInterface::search()` methods
    * Override `system.media.upload_limit` with PHP's `post_max_size` or `upload_max_filesize`
    * Class `Grav\Common\Page\Medium\AbstractMedia` now use array traits instead of extending `Grav\Common\Getters`
    * Implemented `Grav\Framework\Psr7` classes as `Nyholm/psr7` decorators
    * Added a new `cache-clear` scheduled job to go along with `cache-purge`
    * Renamed `Grav\Framework\File\Formatter\FormatterInterface` to `Grav\Framework\File\Interfaces\FileFormatterInterface`
    * Improved `File::save()` to use a temporary file if file isn't locked
    * Improved `|t` filter to better support admin `|tu` style filter if in admin
    * Update all classes to rely on `PageInterface` instead of `Page` class
    * Better error checking in `bin/plugin` for existence and enabled
    * Removed `media.upload_limit` references
    * Twig `nicenumber`: do not use 0 + string casting hack
    * Converted Twig tags to use namespaced Twig classes
    * Site shows error on page rather than hard-crash when page has invalid frontmatter [#2343](https://github.com/getgrav/grav/issues/2343)
    * Added `languages.default_lang` option to override the default lang (usually first supported language)
    * Added `Content-Type: application/json` body support for PSR-7 `ServerRequest`
    * Remove PHP time limit in `ZipArchive`
    * DebugBar: Resolve twig templates in deprecated backtraces in order to help locating Twig issues
    * Added `$grav['cache']->getSimpleCache()` method for getting PSR-16 compatible cache
    * MediaTrait: Use PSR-16 cache
    * Improved `Utils::normalizePath()` to support non-protocol URLs
    * Added ability to reset `Page::metadata` to allow rebuilding from automatically generated values
    * Added back missing `page.types` field in system content configuration [admin#1612](https://github.com/getgrav/grav-plugin-admin/issues/1612)
    * Console commands: add method for invalidating cache
    * Updated languages
    * Improved `$page->forms()` call, added `$page->addForms()`
    * Updated languages from crowdin
    * Fixed `ImageMedium` constructor warning when file does not exist
    * Improved `Grav\Common\User` class; added `$user->update()` method
    * Added trim support for text input fields `validate: trim: true`
    * Improved `Grav\Framework\File\Formatter` classes to have abstract parent class and some useful methods
    * Support negotiated content types set via the Request `Accept:` header
    * Support negotiated language types set via the Request `Accept-Language:` header
    * Cleaned up and sorted the Service `idMap`
    * Updated `Grav` container object to implement PSR-11 `ContainerInterface`
    * Updated Grav `Processor` classes to implement PSR-15 `MiddlewareInterface`
    * Make `Data` class to extend `JsonSerializable`
    * Modified debugger icon to use retina space-dude version
    * Added missing `Video::preload()` method
    * Set session name based on `security.salt` rather than `GRAV_ROOT` [#2242](https://github.com/getgrav/grav/issues/2242)
    * Added option to configure list of `xss_invalid_protocols` in `Security` config [#2250](https://github.com/getgrav/grav/issues/2250)
    * Smarter `security.salt` checking now we use `security.yaml` for other options
    * Added apcu autoloader optimization
    * Additional helper methods in `Language`, `Languages`, and `LanguageCodes` classes
    * Call `onFatalException` event also on internal PHP errors
    * Built-in PHP Webserver: log requests before handling them
    * Added support for syslog and syslog facility logging (default: 'file')
    * Improved usability of `System` configuration blueprint with side-tabs
 1. [](#bugfix)
    * Fixed issue with `Truncator::truncateWords` and `Truncator::truncateLetters` when string not wrapped in tags [#2432](https://github.com/getgrav/grav/issues/2432)
    * Fixed `Undefined method closure::fields()` when getting avatar for user, thanks @Romarain [#2422](https://github.com/getgrav/grav/issues/2422)
    * Fixed cached images not being updated when source image is modified
    * Fixed deleting last list item in the form
    * Fixed issue with `Utils::url()` method would append extra `base_url` if URL already included it
    * Fixed `mkdir(...)` race condition
    * Fixed `Obtaining write lock failed on file...`
    * Fixed potential undefined property in `onPageNotFound` event handling
    * Fixed some potential issues/bugs found by phpstan
    * Fixed regression in GPM packages casted to Array (ref, getgrav/grav-plugin-admin@e3fc4ce)
    * Fixed session_start(): Setting option 'session.name' failed [#2408](https://github.com/getgrav/grav/issues/2408)
    * Fixed validation for select field type with selectize
    * Fixed validation for boolean toggles
    * Fixed non-namespaced exceptions in scheduler
    * Fixed trailing slash redirect in multlang environment [#2350](https://github.com/getgrav/grav/issues/2350)
    * Fixed some issues related to Medium objects losing query string attributes
    * Broke out Medium timestamp so it's not cleared on `reset()`s
    * Fixed issue with `redirect_trailing_slash` losing query string [#2269](https://github.com/getgrav/grav/issues/2269)
    * Fixed failed login if user attempts to log in with upper case non-english letters
    * Removed extra authenticated/authorized fields when saving existing user from a form
    * Fixed `Grav\Framework\Route::__toString()` returning relative URL, not relative route
    * Fixed handling of `append_url_extension` inside of `Page::templateFormat()` [#2264](https://github.com/getgrav/grav/issues/2264)
    * Fixed a broken language string [#2261](https://github.com/getgrav/grav/issues/2261)
    * Fixed clearing cache having no effect on Doctrine cache
    * Fixed `Medium::relativePath()` for streams
    * Fixed `Object` serialization breaking if overriding `jsonSerialize()` method
    * Fixed `YamlFormatter::decode()` when calling `init_set()` with integer
    * Fixed session throwing error in CLI if initialized
    * Fixed `Uri::hasStandardPort()` to support reverse proxy configurations [#1786](https://github.com/getgrav/grav/issues/1786)
    * Use `append_url_extension` from page header to set template format if set [#2604](https://github.com/getgrav/grav/pull/2064)
    * Fixed some bugs in Grav environment selection logic
    * Use login provider User avatar if set
    * Fixed `Folder::doDelete($folder, false)` removing symlink when it should not
    * Fixed asset manager to not add empty assets when they don't exist in the filesystem
    * Update `script` and `style` Twig tags to use the new `Assets` classes
    * Fixed asset pipeline to rewrite remote URLs as well as local [#2216](https://github.com/getgrav/grav/issues/2216)

# v1.5.10
## 03/21/2019

1. [](#new)
    * Added new `deferred` Twig extension

# v1.5.9
## 03/20/2019

1. [](#new)
    * Added new `onPageContent()` event for every call to `Page::content()`
1. [](#improved)
    * Fixed phpdoc generation
    * Updated vendor libraries
    * Force Toolbox v1.4.2
1. [](#bugfix)
    * EXIF fix for streams
    * Fix for User avatar not working due to uppercase or spaces in email [#2403](https://github.com/getgrav/grav/pull/2403)

# v1.5.8
## 02/07/2019

1. [](#improved)
    * Improved `User` unserialize to not to break the object if serialized data is not what expected
    * Removed unused parameter [#2357](https://github.com/getgrav/grav/pull/2357)

# v1.5.7
## 01/25/2019

1. [](#new)
    * Support for AWS Cloudfront forwarded scheme header [#2297](https://github.com/getgrav/grav/pull/2297)
1. [](#improved)
    * Set homepage with `https://` protocol [#2299](https://github.com/getgrav/grav/pull/2299)
    * Preserve accents in fields containing Twig expr. using unicode [#2279](https://github.com/getgrav/grav/pull/2279)
    * Updated vendor libraries
1. [](#bugfix)
    * Support spaces with filenames in responsive images [#2300](https://github.com/getgrav/grav/pull/2300)

# v1.5.6
## 12/14/2018

1. [](#improved)
    * Updated InitializeProcessor.php to use lang-safe redirect [#2268](https://github.com/getgrav/grav/pull/2268)
    * Improved user serialization to use less memory in the session

# v1.5.5
## 11/12/2018

1. [](#new)
    * Register theme prefixes as namespaces in Twig [#2210](https://github.com/getgrav/grav/pull/2210)
1. [](#improved)
    * Propogate error code between 400 and 600 for production sites [#2181](https://github.com/getgrav/grav/pull/2181)
1. [](#bugfix)
    * Remove hardcoded `302` when redirecting trailing slash [#2155](https://github.com/getgrav/grav/pull/2155)

# v1.5.4
## 11/05/2018

1. [](#improved)
    * Updated default page `index.md` with some consistency fixes [#2245](https://github.com/getgrav/grav/pull/2245)
1. [](#bugfix)
    * Fixed fatal error if calling `$session->invalidate()` when there's no active session
    * Fixed typo in media.yaml for `webm` extension [#2220](https://github.com/getgrav/grav/pull/2220)
    * Fixed markdown processing for telephone links [#2235](https://github.com/getgrav/grav/pull/2235)

# v1.5.3
## 10/08/2018

1. [](#new)
    * Added `Utils::getMimeByFilename()`, `Utils::getMimeByLocalFile()` and `Utils::checkFilename()` methods
    * Added configurable dangerous upload extensions in `security.yaml`
1. [](#improved)
    * Updated vendor libraries to latest

# v1.5.2
## 10/01/2018

1. [](#new)
    * Added new `Security` class for Grav security functionality including XSS checks
    * Added new `bin/grav security` command to scan for security issues
    * Added new `xss()` Twig function to allow for XSS checks on strings and arrays
    * Added `onHttpPostFilter` event to allow plugins to globally clean up XSS in the forms and tasks
    * Added `Deprecated` tab to DebugBar to catch future incompatibilities with later Grav versions
    * Added deprecation notices for features which will be removed in Grav 2.0
1. [](#improved)
    * Updated vendor libraries to latest
1. [](#bugfix)
    * Allow `$page->slug()` to be called before `$page->init()` without breaking the page
    * Fix for `Page::translatedLanguages()` to use routes always [#2163](https://github.com/getgrav/grav/issues/2163)
    * Fixed `nicetime()` twig function
    * Allow twig tags `{% script %}`, `{% style %}` and `{% switch %}` to be placed outside of blocks
    * Session expires in 30 mins independent from config settings [login#178](https://github.com/getgrav/grav-plugin-login/issues/178)

# v1.5.1
## 08/23/2018

1. [](#new)
    * Added static `Grav\Common\Yaml` class which should be used instead of `Symfony\Component\Yaml\Yaml`
1. [](#improved)
    * Updated deprecated Twig code so it works in both in Twig 1.34+ and Twig 2.4+
    * Switched to new Grav Yaml class to support Native + Fallback YAML libraries
1. [](#bugfix)
    * Broken handling of user folder in Grav URI object [#2151](https://github.com/getgrav/grav/issues/2151)

# v1.5.0
## 08/17/2018

1. [](#new)
    * Set minimum requirements to [PHP 5.6.4](https://getgrav.org/blog/raising-php-requirements-2018)
    * Updated Doctrine Collections to 1.4
    * Updated Symfony Components to 3.4 (with compatibility mode to fall back to Symfony YAML 2.8)
    * Added `Uri::method()` to get current HTTP method (GET/POST etc)
    * `FormatterInterface`: Added `getSupportedFileExtensions()` and `getDefaultFileExtension()` methods
    * Added option to disable `SimpleCache` key validation
    * Added support for multiple repo locations for `bin/grav install` command
    * Added twig filters for casting values: `|string`, `|int`, `|bool`, `|float`, `|array`
    * Made `ObjectCollection::matching()` criteria expressions to behave more like in Twig
    * Criteria: Added support for `LENGTH()`, `LOWER()`, `UPPER()`, `LTRIM()`, `RTRIM()` and `TRIM()`
    * Added `Grav\Framework\File\Formatter` classes for encoding/decoding YAML, Markdown, JSON, INI and PHP serialized strings
    * Added `Grav\Framework\Session` class to replace `RocketTheme\Toolbox\Session\Session`
    * Added `Grav\Common\Media` interfaces and trait; use those in `Page` and `Media` classes
    * Added `Grav\Common\Page` interface to allow custom page types in the future
    * Added setting to disable sessions from the site [#2013](https://github.com/getgrav/grav/issues/2013)
    * Added new `strict_mode` settings in `system.yaml` for compatibility
1. [](#improved)
    * Improved `Utils::url()` to support query strings
    * Display better exception message if Grav fails to initialize
    * Added `muted` and `playsinline` support to videos [#2124](https://github.com/getgrav/grav/pull/2124)
    * Added `MediaTrait::clearMediaCache()` to allow cache to be cleared
    * Added `MediaTrait::getMediaCache()` to allow custom caching
    * Improved session handling, allow all session configuration options in `system.session.options`
1. [](#bugfix)
    * Fix broken form nonce logic [#2121](https://github.com/getgrav/grav/pull/2121)
    * Fixed issue with uppercase extensions and fallback media URLs [#2133](https://github.com/getgrav/grav/issues/2133)
    * Fixed theme inheritance issue with `camel-case` that includes numbers [#2134](https://github.com/getgrav/grav/issues/2134)
    * Typo in demo typography page [#2136](https://github.com/getgrav/grav/pull/2136)
    * Fix for incorrect plugin order in debugger panel
    * Made `|markdown` filter HTML safe
    * Fixed bug in `ContentBlock` serialization
    * Fixed `Route::withQueryParam()` to accept array values
    * Fixed typo in truncate function [#1943](https://github.com/getgrav/grav/issues/1943)
    * Fixed blueprint field validation: Allow numeric inputs in text fields

# v1.4.8
## 07/31/2018

1. [](#improved)
    * Add Grav version to debug bar messages tab [#2106](https://github.com/getgrav/grav/pull/2106)
    * Add Nginx config for ddev project to `webserver-configs` [#2117](https://github.com/getgrav/grav/pull/2117)
    * Vendor library updates
1. [](#bugfix)
    * Don't allow `null` to be set as Page content

# v1.4.7
## 07/13/2018

1. [](#improved)
    * Use `getFilename` instead of `getBasename` [#2087](https://github.com/getgrav/grav/issues/2087)
1. [](#bugfix)
    * Fix for modular page preview [#2066](https://github.com/getgrav/grav/issues/2066)
    * `Page::routeCanonical()` should be string not array [#2069](https://github.com/getgrav/grav/issues/2069)

# v1.4.6
## 06/20/2018

1. [](#improved)
    * Manually re-added the improved SSL off-loading that was lost with Grav v1.4.0 merge [#1888](https://github.com/getgrav/grav/pull/1888)
    * Handle multibyte strings in `truncateLetters()` [#2007](https://github.com/getgrav/grav/pull/2007)
    * Updated robots.txt to include `/user/images/` folder [#2043](https://github.com/getgrav/grav/pull/2043)
    * Add getter methods for original and action to the Page object [#2005](https://github.com/getgrav/grav/pull/2005)
    * Modular template extension follows the master page extension [#2044](https://github.com/getgrav/grav/pull/2044)
    * Vendor library updates
1. [](#bugfix)
    * Handle `errors.display` system property better in admin plugin [admin#1452](https://github.com/getgrav/grav-plugin-admin/issues/1452)
    * Fix classes on non-http based protocol links [#2034](https://github.com/getgrav/grav/issues/2034)
    * Fixed crash on IIS (Windows) with open_basedir in effect [#2053](https://github.com/getgrav/grav/issues/2053)
    * Fixed incorrect routing with setup.php based base [#1892](https://github.com/getgrav/grav/issues/1892)
    * Fixed image resource memory deallocation [#2045](https://github.com/getgrav/grav/pull/2045)
    * Fixed issue with Errors `display:` option not handling integers properly [admin#1452](https://github.com/getgrav/grav-plugin-admin/issues/1452)

# v1.4.5
## 05/15/2018

1. [](#bugfix)
    * Fixed an issue with some users getting **2FA** prompt after upgrade [admin#1442](https://github.com/getgrav/grav-plugin-admin/issues/1442)
    * Do not crash when generating URLs with arrays as parameters [#2018](https://github.com/getgrav/grav/pull/2018)
    * Utils::truncateHTML removes whitespace when generating summaries [#2004](https://github.com/getgrav/grav/pull/2004)

# v1.4.4
## 05/11/2018

1. [](#new)
    * Added support for `Uri::post()` and `Uri::getConentType()`
    * Added a new `Medium:thumbnailExists()` function [#1966](https://github.com/getgrav/grav/issues/1966)
    * Added `authorized` support for 2FA
1. [](#improved)
    * Added default configuration for images [#1979](https://github.com/getgrav/grav/pull/1979)
    * Added dedicated PHPUnit assertions [#1990](https://github.com/getgrav/grav/pull/1990)
1. [](#bugfix)
    * Use `array_key_exists` instead of `in_array + array_keys` [#1991](https://github.com/getgrav/grav/pull/1991)
    * Fixed an issue with `custom_base_url` always causing 404 errors
    * Improve support for regex redirects with query and params [#1983](https://github.com/getgrav/grav/issues/1983)
    * Changed collection-based date sorting to `SORT_REGULAR` for better server compatibility [#1910](https://github.com/getgrav/grav/issues/1910)
    * Fix hardcoded string in modular blueprint [#1933](https://github.com/getgrav/grav/pull/1993)

# v1.4.3
## 04/12/2018

1. [](#new)
    * moved Twig `sortArrayByKey` logic into `Utils::` class
1. [](#improved)
    * Rolled back Parsedown library to stable `1.6.4` until a better solution for `1.8.0` compatibility can fe found
    * Updated vendor libraries to latest versions
1. [](#bugfix)
    * Fix for bad reference to `ZipArchive` in `GPM::Installer`

# v1.4.2
## 03/21/2018

1. [](#new)
    * Added new `|nicefilesize` Twig filter for pretty file (auto converts to bytes, kB, MB, GB, etc)
    * Added new `regex_filter()` Twig function to values in arrays
1. [](#improved)
    * Added bosnian to lang codes [#1917](﻿https://github.com/getgrav/grav/issues/1917)
    * Improved Zip extraction error codes [#1922](﻿https://github.com/getgrav/grav/issues/1922)
1. [](#bugfix)
    * Fixed an issue with Markdown Video and Audio that broke after Parsedown 1.7.0 Security updates [#1924](﻿https://github.com/getgrav/grav/issues/1924)
    * Fix for case-sensitive page metadata [admin#1370](https://github.com/getgrav/grav-plugin-admin/issues/1370)
    * Fixed missing composer requirements for the new `Grav\Framework\Uri` classes
    * Added missing PSR-7 vendor library required for URI additions in Grav 1.4.0

# v1.4.1
## 03/11/2018

1. [](#bugfix)
    * Fixed session timing out because of session cookie was not being sent

# v1.4.0
## 03/09/2018

1. [](#new)
    * Added `Grav\Framework\Uri` classes extending PSR-7 `HTTP message UriInterface` implementation
    * Added `Grav\Framework\Route` classes to allow route/link manipulation
    * Added `$grav['uri]->getCurrentUri()` method to get `Grav\Framework\Uri\Uri` instance for the current URL
    * Added `$grav['uri]->getCurrentRoute()` method to get `Grav\Framework\Route\Route` instance for the current URL
    * Added ability to have `php` version dependencies in GPM assets
    * Added new `{% switch %}` twig tag for more elegant if statements
    * Added new `{% markdown %}` twig tag
    * Added **Route Overrides** to the default page blueprint
    * Added new `Collection::toExtendedArray()` method that's particularly useful for Json output of data
    * Added new `|yaml_encode` and `|yaml_decode` Twig filter to convert to and from YAML
    * Added new `read_file()` Twig function to allow you to load and display a file in Twig (Supports streams and regular paths)
    * Added a new `Medium::exists()` method to check for file existence
    * Moved Twig `urlFunc()` to `Utils::url()` as its so darn handy
    * Transferred overall copyright from RocketTheme, LLC, to Trilby Media LLC
    * Added `theme_var`, `header_var` and `body_class` Twig functions for themes
    * Added `Grav\Framework\Cache` classes providing PSR-16 `Simple Cache` implementation
    * Added `Grav\Framework\ContentBlock` classes for nested HTML blocks with CSS/JS assets
    * Added `Grav\Framework\Object` classes for creating collections of objects
    * Added `|nicenumber` Twig filter
    * Added `{% try %} ... {% catch %} Error: {{ e.message }} {% endcatch %}` tag to allow basic exception handling inside Twig
    * Added `{% script %}` and `{% style %}` tags for Twig templates
    * Deprecated GravTrait
1. [](#improved)
    * Improved `Session` initialization
    * Added ability to set a `theme_var()` option in page frontmatter
    * Force clearing PHP `clearstatcache` and `opcache-reset` on `Cache::clear()`
    * Better `Page.collection()` filtering support including ability to have non-published pages in collections
    * Stopped Chrome from auto-completing admin user profile form [#1847](https://github.com/getgrav/grav/issues/1847)
    * Support for empty `switch` field like a `checkbox`
    * Made `modular` blueprint more flexible
    * Code optimizations to `Utils` class [#1830](https://github.com/getgrav/grav/pull/1830)
    * Objects: Add protected function `getElement()` to get serialized value for a single property
    * `ObjectPropertyTrait`: Added protected functions `isPropertyLoaded()`, `offsetLoad()`, `offsetPrepare()` and `offsetSerialize()`
    * `Grav\Framework\Cache`: Allow unlimited TTL
    * Optimizations & refactoring to the test suite [#1779](https://github.com/getgrav/grav/pull/1779)
    * Slight modification of Whoops error colors
    * Added new configuration option `system.session.initialize` to delay session initialization if needed by a plugin
    * Updated vendor libraries to latest versions
    * Removed constructor from `ObjectInterface`
    * Make it possible to include debug bar also into non-HTML responses
    * Updated built-in JQuery to latest 3.3.1
1. [](#bugfix)
    * Fixed issue with image alt tag always getting empted out unless set in markdown
    * Fixed issue with remote PHP version determination for Grav updates [#1883](https://github.com/getgrav/grav/issues/1883)
    * Fixed issue with _illegal scheme offset_ in `Uri::convertUrl()` [page-inject#8](https://github.com/getgrav/grav-plugin-page-inject/issues/8)
    * Properly validate YAML blueprint fields so admin can save as proper YAML now  [addresses many issues]
    * Fixed OpenGraph metatags so only Twitter uses `name=`, and all others use `property=` [#1849](https://github.com/getgrav/grav/issues/1849)
    * Fixed an issue with `evaluate()` and `evaluate_twig()` Twig functions that throws invalid template error
    * Fixed issue with `|sort_by_key` twig filter if the input was null or not an array
    * Date ordering should always be numeric [#1810](https://github.com/getgrav/grav/issues/1810)
    * Fix for base paths containing special characters [#1799](https://github.com/getgrav/grav/issues/1799)
    * Fix for session cookies in paths containing special characters
    * Fix for `vundefined` error for version numbers in GPM [form#222](https://github.com/getgrav/grav-plugin-form/issues/222)
    * Fixed `BadMethodCallException` thrown in GPM updates [#1784](https://github.com/getgrav/grav/issues/1784)
    * NOTE: Parsedown security release now escapes `&` to `&amp;` in Markdown links

# v1.3.10
## 12/06/2017

1. [](#bugfix)
    * Reverted GPM Local pull request as it broken admin [#1742](https://github.com/getgrav/grav/issues/1742)

# v1.3.9
## 12/05/2017

1. [](#new)
    * Added new core Twig templates for `partials/metadata.html.twig` and `partials/messages.html.twig`
    * Added ability to work with GPM locally [#1742](https://github.com/getgrav/grav/issues/1742)
    * Added new HTML5 audio controls [#1756](https://github.com/getgrav/grav/issues/1756)
    * Added `Medium::copy()` method to create a copy of a medium object
    * Added new `force_lowercase_urls` functionality on routes and slugs
    * Added new `item-list` filter type to remove empty items
    * Added new `setFlashCookieObject()` and `getFlashCookieObject()` methods to `Session` object
    * Added new `intl_enabled` option to disable PHP intl module collation when not needed
1. [](#bugfix)
    * Fixed an issue with checkbox field validation [form#216](https://github.com/getgrav/grav-plugin-form/issues/216)
    * Fixed issue with multibyte Markdown link URLs [#1749](https://github.com/getgrav/grav/issues/1749)
    * Fixed issue with multibyte folder names [#1751](https://github.com/getgrav/grav/issues/1751)
    * Fixed several issues related to `system.custom_base_url` that were broken [#1736](https://github.com/getgrav/grav/issues/1736)
    * Dynamically added pages via `Pages::addPage()` were not firing `onPageProcessed()` event causing forms not to be processed
    * Fixed `Page::active()` and `Page::activeChild()` to work with UTF-8 characters in the URL [#1727](https://github.com/getgrav/grav/issues/1727)
    * Fixed typo in `modular.yaml` causing media to be ignored [#1725](https://github.com/getgrav/grav/issues/1725)
    * Reverted `case_insensitive_urls` option as it was causing issues with taxonomy [#1733](https://github.com/getgrav/grav/pull/1733)
    * Removed an extra `/` in `CompileFile.php` [#1693](https://github.com/getgrav/grav/pull/1693)
    * Uri::Encode user and password to prevent issues in browsers
    * Fixed "Invalid AJAX response" When using Built-in PHP Webserver in Windows [#1258](https://github.com/getgrav/grav-plugin-admin/issues/1258)
    * Remove support for `config.user`, it was broken and bad practise
    * Make sure that `clean cache` uses valid path [#1745](https://github.com/getgrav/grav/pull/1745)
    * Fixed token creation issue with `Uri` params like `/id:3`
    * Fixed CSS Pipeline failing with Google remote fonts if the file was minified [#1261](https://github.com/getgrav/grav-plugin-admin/issues/1261)
    * Forced `field.multiple: true` to allow use of min/max options in `checkboxes.validate`

# v1.3.8
## 10/26/2017

1. [](#new)
    * Added Page `media_order` capability to manually order page media via a page header
1. [](#bugfix)
    * Fixed GPM update issue with filtered slugs [#1711](https://github.com/getgrav/grav/issues/1711)
    * Fixed issue with missing image file not throwing 404 properly [#1713](https://github.com/getgrav/grav/issues/1713)

# v1.3.7
## 10/18/2017

1. [](#bugfix)
    * Regression Uri: `base_url_absolute` always has the port number [#1690](https://github.com/getgrav/grav-plugin-admin/issues/1690)
    * Uri: Prefer using REQUEST_SCHEME instead of HTTPS [#1698](https://github.com/getgrav/grav-plugin-admin/issues/1698)
    * Fixed routing paths with urlencoded spaces and non-latin letters [#1688](https://github.com/getgrav/grav-plugin-admin/issues/1688)

# v1.3.6
## 10/12/2017

1. [](#bugfix)
    * Regression: Ajax error in Nginx [admin#1244](https://github.com/getgrav/grav-plugin-admin/issues/1244)
    * Remove the `_url=$uri` portion of the the Nginx `try_files` command [admin#1244](https://github.com/getgrav/grav-plugin-admin/issues/1244)

# v1.3.5
## 10/11/2017

1. [](#improved)
    * Refactored `URI` class with numerous bug fixes, and optimizations
    * Override `system.media.upload_limit` with PHP's `post_max_size` or `upload_max_filesize`
    * Updated `bin/grav clean` command to remove unnecessary vendor files (save some bytes)
    * Added a `http_status_code` Twig function to allow setting HTTP status codes from Twig directly.
    * Deter XSS attacks via URI path/uri methods (credit:newbthenewbd)
    * Added support for `$uri->toArray()` and `(string)$uri`
    * Added support for `type` on `Asstes::addInlineJs()` [#1683](https://github.com/getgrav/grav/pull/1683)
1. [](#bugfix)
    * Fixed method signature error with `GPM\InstallCommand::processPackage()` [#1682](https://github.com/getgrav/grav/pull/1682)

# v1.3.4
## 09/29/2017

1. [](#new)
    * Added filter support for Page collections (routable/visible/type/access/etc.)
1. [](#improved)
    * Implemented `Composer\CaBundle` for SSL Certs [#1241](https://github.com/getgrav/grav/issues/1241)
    * Refactored the Assets sorting logic
    * Improved language overrides to merge only 'extra' translations [#1514](https://github.com/getgrav/grav/issues/1514)
    * Improved support for Assets with query strings [#1451](https://github.com/getgrav/grav/issues/1451)
    * Twig extension cleanup
1. [](#bugfix)
    * Fixed an issue where fallback was not supporting dynamic page generation
    * Fixed issue with Image query string not being fully URL encoded [#1622](https://github.com/getgrav/grav/issues/1622)
    * Fixed `Page::summary()` when using delimiter and multibyte UTF8 Characters [#1644](https://github.com/getgrav/grav/issues/1644)
    * Fixed missing `.json` thumbnail throwing error when adding media [grav-plugin-admin#1156](https://github.com/getgrav/grav-plugin-admin/issues/1156)
    * Fixed insecure session cookie initialization [#1656](https://github.com/getgrav/grav/pull/1656)

# v1.3.3
## 09/07/2017

1. [](#new)
    * Added support for 2-Factor Authentication in admin profile
    * Added `gaussianBlur` media method [#1623](https://github.com/getgrav/grav/pull/1623)
    * Added new `|chunk_split()`, `|basename`, and `|dirname` Twig filter
    * Added new `tl` Twig filter/function to support specific translations [#1618](https://github.com/getgrav/grav/issues/1618)
1. [](#improved)
    * User `authorization` now requires a check for `authenticated` - REQUIRED: `Login v2.4.0`
    * Added options to `Page::summary()` to support size without HTML tags [#1554](https://github.com/getgrav/grav/issues/1554)
    * Forced `natsort` on plugins to ensure consistent plugin load ordering across platforms [#1614](https://github.com/getgrav/grav/issues/1614)
    * Use new `multilevel` field to handle Asset Collections [#1201](https://github.com/getgrav/grav-plugin-admin/issues/1201)
    * Added support for redis `password` option [#1620](https://github.com/getgrav/grav/issues/1620)
    * Use 302 rather than 301 redirects by default [#1619](https://github.com/getgrav/grav/issues/1619)
    * GPM Installer will try to load alphanumeric version of the class if no standard class found [#1630](https://github.com/getgrav/grav/issues/1630)
    * Add current page position to `User` class [#1632](https://github.com/getgrav/grav/issues/1632)
    * Added option to enable case insensitive URLs [#1638](https://github.com/getgrav/grav/issues/1638)
    * Updated vendor libraries
    * Updated `travis.yml` to add support for PHP 7.1 as well as 7.0.21 for test suite
1. [](#bugfix)
    * Fixed UTF8 multibyte UTF8 character support in `Page::summary()` [#1554](https://github.com/getgrav/grav/issues/1554)

# v1.3.2
## 08/16/2017

1. [](#new)
    * Added a new `cache_control` system and page level property [#1591](https://github.com/getgrav/grav/issues/1591)
    * Added a new `clear_images_by_default` system property to stop cache clear events from removing processed images [#1481](https://github.com/getgrav/grav/pull/1481)
    * Added new `onTwigLoader()` event to enable utilization of loader methods
    * Added new `Twig::addPath()` and `Twig::prependPath()` methods to wrap loader methods and support namespacing [#1604](https://github.com/getgrav/grav/issues/1604)
    * Added new `array_key_exists()` Twig function wrapper
    * Added a new `Collection::intersect()` method [#1605](https://github.com/getgrav/grav/issues/1605)
1. [](#bugfix)
    * Allow `session.timeout` field to be set to `0` via blueprints [#1598](https://github.com/getgrav/grav/issues/1598)
    * Fixed `Data::exists()` and `Data::raw()` functions breaking if `Data::file()` hasn't been called with non-null value
    * Fixed parent theme auto-loading in child themes of Gantry 5

# v1.3.1
## 07/19/2017

1. [](#bugfix)
    * Fix ordering for Linux + International environments [#1574](https://github.com/getgrav/grav/issues/1574)
    * Check if medium thumbnail exists before resetting
    * Update Travis' auth token

# v1.3.0
## 07/16/2017

1. [](#bugfix)
    * Fixed an undefined variable `$difference` [#1563](https://github.com/getgrav/grav/pull/1563)
    * Fix broken range slider [grav-plugin-admin#1153](https://github.com/getgrav/grav-plugin-admin/issues/1153)
    * Fix natural sort when > 100 pages [#1564](https://github.com/getgrav/grav/pull/1564)

# v1.3.0-rc.5
## 07/05/2017

1. [](#new)
    * Setting `system.session.timeout` to 0 clears the session when the browser session ends [#1538](https://github.com/getgrav/grav/pull/1538)
    * Created a `CODE_OF_CONDUCT.md` so everyone knows how to behave :)
1. [](#improved)
    * Renamed new `media()` Twig function to `media_directory()` to avoid conflict with Page's `media` object
1. [](#bugfix)
    * Fixed global media files disappearing after a reload [#1545](https://github.com/getgrav/grav/issues/1545)
    * Fix for broken regex redirects/routes via `site.yaml`
    * Sanitize the error message in the error handler page

# v1.3.0-rc.4
## 06/22/2017

1. [](#new)
    * Added `lower` and `upper` Twig filters
    * Added `pathinfo()` Twig function
    * Added 165 new thumbnail images for use in `media.yaml`
1. [](#improved)
    * Improved error message when running `bin/grav install` instead of `bin/gpm install`, and also when running on a non-skeleton site [#1027](https://github.com/getgrav/grav/issues/1027)
    * Updated vendor libraries
1. [](#bugfix)
    * Don't rebuild metadata every time, only when file does not exist
    * Restore GravTrait in ConsoleTrait [grav-plugin-login#119](https://github.com/getgrav/grav-plugin-login/issues/119)
    * Fix Windows routing with built-in server [#1502](https://github.com/getgrav/grav/issues/1502)
    * Fix [#1504](https://github.com/getgrav/grav/issues/1504) `process_twig` and `frontmatter.yaml`
    * Nicetime fix: 0 seconds from now -> just now [#1509](https://github.com/getgrav/grav/issues/1509)

# v1.3.0-rc.3
## 05/22/2017

1. [](#new)
    * Added new unified `Utils::getPagePathFromToken()` method which is used by various plugins (Admin, Forms, Downloads, etc.)
1. [](#improved)
    * Optionally remove unpublished pages from the translated languages, move into untranslated list [#1482](https://github.com/getgrav/grav/pull/1482)
    * Improved reliability of `hash` file-check method
1. [](#bugfix)
    * Updated to latest Toolbox library to fix issue with some blueprints rendering in admin plugin [#1117](https://github.com/getgrav/grav-plugin-admin/issues/1117)
    * Fix output handling in RenderProcessor [#1483](https://github.com/getgrav/grav/pull/1483)

# v1.3.0-rc.2
## 05/17/2017

1. [](#new)
    * Added new `media` and `vardump` Twig functions
1. [](#improved)
    * Put in various checks to ensure Exif is available before trying to use it
    * Add timestamp to configuration settings [#1445](https://github.com/getgrav/grav/pull/1445)
1. [](#bugfix)
    * Fix an issue saving YAML textarea fields in expert mode [#1480](https://github.com/getgrav/grav/pull/1480)
    * Moved `onOutputRendered()` back into Grav core

# v1.3.0-rc.1
## 05/16/2017

1. [](#new)
    * Added support for a single array field in the forms
    * Added EXIF support with automatic generation of Page Media metafiles
    * Added Twig function to get EXIF data on any image file
    * Added `Pages::baseUrl()`, `Pages::homeUrl()` and `Pages::url()` functions
    * Added `base32_encode`, `base32_decode`, `base64_encode`, `base64_decode` Twig filters
    * Added `Debugger::getCaller()` to figure out where the method was called from
    * Added support for custom output providers like Slim Framework
    * Added `Grav\Framework\Collection` classes for creating collections
1. [](#improved)
    * Add more controls over HTML5 video attributes (autoplay, poster, loop controls) [#1442](https://github.com/getgrav/grav/pull/1442)
    * Removed logging statement for invalid slug [#1459](https://github.com/getgrav/grav/issues/1459)
    * Groups selection pre-filled in user form
    * Improve error handling in `Folder::move()`
    * Added extra parameter for `Twig::processSite()` to include custom context
    * Updated RocketTheme Toolbox vendor library
1. [](#bugfix)
    * Fix to force route/redirect matching from the start of the route by default [#1446](https://github.com/getgrav/grav/issues/1446)
    * Edit check for valid slug [#1459](https://github.com/getgrav/grav/issues/1459)

# v1.2.4
## 04/24/2017

1. [](#improved)
    * Added optional ignores for `Installer::sophisticatedInstall()` [#1447](https://github.com/getgrav/grav/issues/1447)
1. [](#bugfix)
    * Allow multiple calls to `Themes::initTheme()` without throwing errors
    * Fixed querystrings in root pages with multi-lang enabled [#1436](https://github.com/getgrav/grav/issues/1436)
    * Allow support for `Pages::getList()` with `show_modular` option [#1080](https://github.com/getgrav/grav-plugin-admin/issues/1080)

# v1.2.3
## 04/19/2017

1. [](#improved)
    * Added new `pwd_regex` and `username_regex` system configuration options to allow format modifications
    * Allow `user/accounts.yaml` overrides and implemented more robust theme initialization
    * improved `getList()` method to do more powerful things
    * Fix Typo in GPM [#1427](https://github.com/getgrav/grav/issues/1427)

# v1.2.2
## 04/11/2017

1. [](#bugfix)
    * Fix for redirects breaking [#1420](https://github.com/getgrav/grav/issues/1420)
    * Fix issue in direct-install with github-style dependencies [#1405](https://github.com/getgrav/grav/issues/1405)

# v1.2.1
## 04/10/2017

1. [](#improved)
    * Added various `ancestor` helper methods in Page and Pages classes [#1362](https://github.com/getgrav/grav/pull/1362)
    * Added new `parents` field and switched Page blueprints to use this
    * Added `isajaxrequest()` Twig function [#1400](https://github.com/getgrav/grav/issues/1400)
    * Added ability to inline CSS and JS code via Asset manager [#1377](https://github.com/getgrav/grav/pull/1377)
    * Add query string in lighttpd default config [#1393](https://github.com/getgrav/grav/issues/1393)
    * Add `--all-yes` and `--destination` options for `bin/gpm direct-install` [#1397](https://github.com/getgrav/grav/pull/1397)
1. [](#bugfix)
    * Fix for direct-install of plugins with `languages.yaml` [#1396](https://github.com/getgrav/grav/issues/1396)
    * When determining language from HTTP_ACCEPT_LANGUAGE, also try base language only [#1402](https://github.com/getgrav/grav/issues/1402)
    * Fixed a bad method signature causing warning when running tests on `GPMTest` object

# v1.2.0
## 03/31/2017

1. [](#new)
    * Added file upload for user avatar in user/admin blueprint
1. [](#improved)
    * Analysis fixes
    * Switched to stable composer lib versions

# v1.2.0-rc.3
## 03/22/2017

1. [](#new)
    * Refactored Page re-ordering to handle all siblings at once
    * Added `language_codes` to Twig init to allow for easy language name/code/native-name lookup
1. [](#improved)
    * Added an _Admin Overrides_ section with option to choose the order of children in Pages Management
1. [](#bugfix)
    * Fixed loading issues with improperly named themes (use old broken method first) [#1373](https://github.com/getgrav/grav/issues/1373)
    * Simplified modular/twig processing logic and fixed an issue with system process config [#1351](https://github.com/getgrav/grav/issues/1351)
    * Cleanup package files via GPM install to make them more windows-friendly [#1361](https://github.com/getgrav/grav/pull/1361)
    * Fix for page-level debugger override changing the option site-wide
    * Allow `url()` twig function to pass-through external links

# v1.2.0-rc.2
## 03/17/2017

1. [](#improved)
    * Updated vendor libraries to latest
    * Added the ability to disable debugger on a per-page basis with `debugger: false` in page frontmatter
1. [](#bugfix)
    * Fixed an issue with theme inheritance and hyphenated base themes [#1353](https://github.com/getgrav/grav/issues/1353)
    * Fixed an issue when trying to use an `@2x` derivative on a non-image media file [#1341](https://github.com/getgrav/grav/issues/1341)

# v1.2.0-rc.1
## 03/13/2017

1. [](#new)
    * Added default setting to only allow `direct-installs` from official GPM.  Can be configured in `system.yaml`
    * Added a new `Utils::isValidUrl()` method
    * Added optional parameter to `|markdown(false)` filter to toggle block/line processing (default|true = `block`)
    * Added new `Page::folderExists()` method
1. [](#improved)
    * `Twig::evaluate()` now takes current environment and context into account
    * Genericized `direct-install` so it can be called via Admin plugin
1. [](#bugfix)
    * Fixed a minor bug in Number validation [#1329](https://github.com/getgrav/grav/issues/1329)
    * Fixed exception when trying to find user account and there is no `user://accounts` folder
    * Fixed issue when setting `Page::expires(0)` [Admin #1009](https://github.com/getgrav/grav-plugin-admin/issues/1009)
    * Removed ID from `nonce_field()` Twig function causing validation errors [Form #115](https://github.com/getgrav/grav-plugin-form/issues/115)

# v1.1.17
## 02/17/2017

1. [](#bugfix)
    * Fix for double extensions getting added during some redirects [#1307](https://github.com/getgrav/grav/issues/1307)
    * Fix syntax error in PHP 5.3. Move the version check before requiring the autoloaded deps
    * Fix Whoops displaying error page if there is PHP core warning or error [Admin #980](https://github.com/getgrav/grav-plugin-admin/issues/980)

# v1.1.16
## 02/10/2017

1. [](#new)
    * Exposed the Pages cache ID for use by plugins (e.g. Form) via `Pages::getPagesCacheId()`
    * Added `Languages::resetFallbackPageExtensions()` regarding [#1276](https://github.com/getgrav/grav/pull/1276)
1. [](#improved)
    * Allowed CLI to use non-volatile cache drivers for better integration with CLI and Web caches
    * Added Gantry5-compatible query information to Caddy configuration
    * Added some missing docblocks and type-hints
    * Various code cleanups (return types, missing variables in doclbocks, etc.)
1. [](#bugfix)
    * Fix blueprints slug validation [https://github.com/getgrav/grav-plugin-admin/issues/955](https://github.com/getgrav/grav-plugin-admin/issues/955)

# v1.1.15
## 01/30/2017

1. [](#new)
    * Added a new `Collection::merge()` method to allow merging of multiple collections [#1258](https://github.com/getgrav/grav/pull/1258)
    * Added [OpenCollective](https://opencollective.com/grav) backer/sponsor info to `README.md`
1. [](#improved)
    * Add an additional parameter to GPM::findPackage to avoid throwing an exception, for use in Twig [#1008](https://github.com/getgrav/grav/issues/1008)
    * Skip symlinks if found while clearing cache [#1269](https://github.com/getgrav/grav/issues/1269)
1. [](#bugfix)
    * Fixed an issue when page collection with header-based `sort.by` returns an array [#1264](https://github.com/getgrav/grav/issues/1264)
    * Fix `Response` object to handle `303` redirects when `open_basedir` in effect [#1267](https://github.com/getgrav/grav/issues/1267)
    * Silence `E_WARNING: Zend OPcache API is restricted by "restrict_api" configuration directive`

# v1.1.14
## 01/18/2017

1. [](#bugfix)
    * Fixed `Page::collection()` returning array and not Collection object when header variable did not exist
    * Revert `Content-Encoding: identity` fix, and let you set `cache: allow_webserver_gzip:` option to switch to `identity` [#548](https://github.com/getgrav/grav/issues/548)

# v1.1.13
## 01/17/2017

1. [](#new)
    * Added new `never_cache_twig` page option in `system.yaml` and frontmatter. Allows dynamic Twig logic in regular and modular Twig templates [#1244](https://github.com/getgrav/grav/pull/1244)
1. [](#improved)
    * Several improvements to aid theme development [#232](https://github.com/getgrav/grav/pull/1232)
    * Added `hash` cache check option and made dropdown more descriptive [Admin #923](https://github.com/getgrav/grav-plugin-admin/issues/923)
1. [](#bugfix)
    * Fixed cross volume file system operations [#635](https://github.com/getgrav/grav/issues/635)
    * Fix issue with pages folders validation not accepting uppercase letters
    * Fix renaming the folder name if the page, in the default language, had a custom slug set in its header
    * Fixed issue with `Content-Encoding: none`. It should really be `Content-Encoding: identity` instead
    * Fixed broken `hash` method on page modifications detection
    * Fixed issue with multi-lang pages not caching independently without unique `.md` file [#1211](https://github.com/getgrav/grav/issues/1211)
    * Fixed all `$_GET` parameters missing in Nginx (please update your nginx.conf) [#1245](https://github.com/getgrav/grav/issues/1245)
    * Fixed issue in trying to process broken symlink [#1254](https://github.com/getgrav/grav/issues/1254)

# v1.1.12
## 12/26/2016

1. [](#bugfix)
    * Fixed issue with JSON calls throwing errors due to debugger enabled [#1227](https://github.com/getgrav/grav/issues/1227)

# v1.1.11
## 12/22/2016

1. [](#improved)
    * Fall back properly to HTML if template type not found
1. [](#bugfix)
    * Fix issue with modular pages folders validation [#900](https://github.com/getgrav/grav-plugin-admin/issues/900)

# v1.1.10
## 12/21/2016

1. [](#improved)
    * Improve detection of home path. Also allow `~/.grav` on Windows, drop `ConsoleTrait::isWindows()` method, used only for that [#1204](https://github.com/getgrav/grav/pull/1204)
    * Reworked PHP CLI router [#1219](https://github.com/getgrav/grav/pull/1219)
    * More robust theme/plugin logic in `bin/gpm direct-install`
1. [](#bugfix)
    * Fixed case where extracting a package would cause an error during rename
    * Fix issue with using `Yaml::parse` direcly on a filename, now deprecated
    * Add pattern for frontend validation of folder slugs [#891](https://github.com/getgrav/grav-plugin-admin/issues/891)
    * Fix issue with Inflector when translation is disabled [SimpleSearch #87](https://github.com/getgrav/grav-plugin-simplesearch/issues/87)
    * Explicitly expose `array_unique` Twig filter [Admin #897](https://github.com/getgrav/grav-plugin-admin/issues/897)

# v1.1.9
## 12/13/2016

1. [](#new)
    * RC released as stable
1. [](#improved)
    * Better error handling in cache clear
    * YAML syntax fixes for the future compatibility
    * Added new parameter `remove` for `onBeforeCacheClear` event
    * Add support for calling Media object as function to get medium by filename
1. [](#bugfix)
    * Added checks before accessing admin reference during `Page::blueprints()` call. Allows to access `page.blueprints` from Twig in the frontend

# v1.1.9-rc.3
## 12/07/2016

1. [](#new)
    * Add `ignore_empty` property to be used on array fields, if positive only save options with a value
    * Use new `permissions` field in user account
    * Add `range(int start, int end, int step)` twig function to generate an array of numbers between start and end, inclusive
    * New retina Media image derivatives array support (`![](image.jpg?derivatives=[640,1024,1440])`) [#1147](https://github.com/getgrav/grav/pull/1147)
    * Added stream support for images (`![Sepia Image](image://image.jpg?sepia)`)
    * Added stream support for links (`[Download PDF](user://data/pdf/my.pdf)`)
    * Added new `onBeforeCacheClear` event to add custom paths to cache clearing process
1. [](#improved)
    * Added alias `selfupdate` to the `self-upgrade` `bin/gpm` CLI command
    * Synced `webserver-configs/htaccess.txt` with `.htaccess`
    * Use permissions field in group details.
    * Updated vendor libraries
    * Added a warning on GPM update to update Grav first if needed [#1194](https://github.com/getgrav/grav/pull/1194)
 1. [](#bugfix)
    * Fix page collections problem with `@page.modular` [#1178](https://github.com/getgrav/grav/pull/1178)
    * Fix issue with using a multiple taxonomy filter of which one had no results, thanks to @hughbris [#1184](https://github.com/getgrav/grav/issues/1184)
    * Fix saving permissions in group
    * Fixed issue with redirect of a page getting moved to a different location

# v1.1.9-rc.2
## 11/26/2016

1. [](#new)
    * Added two new sort order options for pages: `publish_date` and `unpublish_date` [#1173](https://github.com/getgrav/grav/pull/1173))
1. [](#improved)
    * Multisite: Create image cache folder if it doesn't exist
    * Add 2 new language values for French [#1174](https://github.com/getgrav/grav/issues/1174)
1. [](#bugfix)
    * Fixed issue when we have a meta file without corresponding media [#1179](https://github.com/getgrav/grav/issues/1179)
    * Update class namespace for Admin class [Admin #874](https://github.com/getgrav/grav-plugin-admin/issues/874)

# v1.1.9-rc.1
## 11/09/2016

1. [](#new)
    * Added a `CompiledJsonFile` object to better handle Json files.
    * Added Base32 encode/decode class
    * Added a new `User::find()` method
1. [](#improved)
    * Moved `messages` object into core Grav from login plugin
    * Added `getTaxonomyItemKeys` to the Taxonomy object [#1124](https://github.com/getgrav/grav/issues/1124)
    * Added a `redirect_me` Twig function [#1124](https://github.com/getgrav/grav/issues/1124)
    * Added a Caddyfile for newer Caddy versions [#1115](https://github.com/getgrav/grav/issues/1115)
    * Allow to override sorting flags for page header-based or default ordering. If the `intl` PHP extension is loaded, only these flags are available: https://secure.php.net/manual/en/collator.asort.php. Otherwise, you can use the PHP standard sorting flags (https://secure.php.net/manual/en/array.constants.php) [#1169](https://github.com/getgrav/grav/issues/1169)
1. [](#bugfix)
    * Fixed an issue with site redirects/routes, not processing with extension (.html, .json, etc.)
    * Don't truncate HTML if content length is less than summary size [#1125](https://github.com/getgrav/grav/issues/1125)
    * Return max available number when calling random() on a collection passing an int > available items [#1135](https://github.com/getgrav/grav/issues/1135)
    * Use correct ratio when applying image filters to image alternatives [#1147](https://github.com/getgrav/grav/issues/1147)
    * Fixed URI path in multi-site when query parameters were used in front page

# v1.1.8
## 10/22/2016

1. [](#bugfix)
    * Fixed warning with unset `ssl` option when using GPM [#1132](https://github.com/getgrav/grav/issues/1132)

# v1.1.7
## 10/22/2016

1. [](#improved)
    * Improved the capabilities of Image derivatives [#1107](https://github.com/getgrav/grav/pull/1107)
1. [](#bugfix)
    * Only pass verify_peer settings to cURL and fopen if the setting is disabled [#1120](https://github.com/getgrav/grav/issues/1120)

# v1.1.6
## 10/19/2016

1. [](#new)
    * Added ability for Page to override the output format (`html`, `xml`, etc..) [#1067](https://github.com/getgrav/grav/issues/1067)
    * Added `Utils::getExtensionByMime()` and cleaned up `Utils::getMimeByExtension` + tests
    * Added a `cache.check.method: 'hash'` option in `system.yaml` that checks all files + dates inclusively
    * Include jQuery 3.x in the Grav assets
    * Added the option to automatically fix orientation on images based on their Exif data, by enabling `system.images.auto_fix_orientation`.
1. [](#improved)
    * Add `batch()` function to Page Collection class
    * Added new `cache.redis.socket` setting that allow to pass a UNIX socket as redis server
    * It is now possible to opt-out of the SSL verification via the new `system.gpm.verify_peer` setting. This is sometimes necessary when receiving a "GPM Unable to Connect" error. More details in ([#1053](https://github.com/getgrav/grav/issues/1053))
    * It is now possible to force the use of either `curl` or `fopen` as `Response` connection method, via the new `system.gpm.method` setting. By default this is set to 'auto' and gives priority to 'fopen' first, curl otherwise.
    * InstallCommand can now handle Licenses
    * Uses more helpful `1x`, `2x`, `3x`, etc names in the Retina derivatives cache files.
    * Added new method `Plugins::isPluginActiveAdmin()` to check if plugin route is active in Admin plugin
    * Added new `Cache::setEnabled` and `Cache::getEnabled` to enable outside control of cache
    * Updated vendor libs including Twig `1.25.0`
    * Avoid git ignoring any vendor folder in a Grav site subfolder (but still ignore the main `vendor/` folder)
    * Added an option to get just a route back from `Uri::convertUrl()` function
    * Added option to control split session [#1096](https://github.com/getgrav/grav/pull/1096)
    * Added new `verbosity` levels to `system.error.display` to allow for system error messages [#1091](https://github.com/getgrav/grav/pull/1091)
    * Improved the API for Grav plugins to access the Parsedown parser directly [#1062](https://github.com/getgrav/grav/pull/1062)
1. [](#bugfix)
    * Fixed missing `progress` method in the DirectInstall Command
    * `Response` class now handles better unsuccessful requests such as 404 and 401
    * Fixed saving of `external` page types [Admin #789](https://github.com/getgrav/grav-plugin-admin/issues/789)
    * Fixed issue deleting parent folder of folder with `param_sep` in the folder name [admin #796](https://github.com/getgrav/grav-plugin-admin/issues/796)
    * Fixed an issue with streams in `bin/plugin`
    * Fixed `jpeg` file format support in Media

# v1.1.5
## 09/09/2016

1. [](#new)
    * Added new `bin/gpm direct-install` command to install local and remote zip archives
1. [](#improved)
    * Refactored `onPageNotFound` event to fire after `onPageInitialized`
    * Follow symlinks in `Folder::all()`
    * Twig variable `base_url` now supports multi-site by path feature
    * Improved `bin/plugin` to list plugins with commands faster by limiting the depth of recursion
1. [](#bugfix)
    * Quietly skip missing streams in `Cache::clearCache()`
    * Fix issue in calling page.summary when no content is present in a page
    * Fix for HUGE session timeouts [#1050](https://github.com/getgrav/grav/issues/1050)

# v1.1.4
## 09/07/2016

1. [](#new)
    * Added new `tmp` folder at root. Accessible via stream `tmp://`. Can be cleared with `bin/grav clear --tmp-only` as well as `--all`.
    * Added support for RTL in `LanguageCodes` so you can determine if a language is RTL or not
    * Ability to set `custom_base_url` in system configuration
    * Added `override` and `force` options for Streams setup
1. [](#improved)
    * Important vendor updates to provide PHP 7.1 beta support!
    * Added a `Util::arrayFlatten()` static function
    * Added support for 'external_url' page header to enable easier external URL based menu items
    * Improved the UI for CLI GPM Index view to use a table
    * Added `@page.modular` Collection type [#988](https://github.com/getgrav/grav/issues/988)
    * Added support for `self@`, `page@`, `taxonomy@`, `root@` Collection syntax for cleaner YAML compatibility
    * Improved GPM commands to allow for `-y` to automate **yes** responses and `-o` for **update** and **selfupgrade** to overwrite installations [#985](https://github.com/getgrav/grav/issues/985)
    * Added randomization to `safe_email` Twig filter for greater security [#998](https://github.com/getgrav/grav/issues/998)
    * Allow `Utils::setDotNotation` to merge data, rather than just set
    * Moved default `Image::filter()` to the `save` action to ensure they are applied last [#984](https://github.com/getgrav/grav/issues/984)
    * Improved the `Truncator` code to be more reliable [#1019](https://github.com/getgrav/grav/issues/1019)
    * Moved media blueprints out of core (now in Admin plugin)
1. [](#bugfix)
    * Removed 307 redirect code option as it is not well supported [#743](https://github.com/getgrav/grav-plugin-admin/issues/743)
    * Fixed issue with folders with name `*.md` are not confused with pages [#995](https://github.com/getgrav/grav/issues/995)
    * Fixed an issue when filtering collections causing null key
    * Fix for invalid HTML when rendering GIF and Vector media [#1001](https://github.com/getgrav/grav/issues/1001)
    * Use pages.markdown.extra in the user's system.yaml [#1007](https://github.com/getgrav/grav/issues/1007)
    * Fix for `Memcached` connection [#1020](https://github.com/getgrav/grav/issues/1020)

# v1.1.3
## 08/14/2016

1. [](#bugfix)
    * Fix for lightbox media function throwing error [#981](https://github.com/getgrav/grav/issues/981)

# v1.1.2
## 08/10/2016

1. [](#new)
    * Allow forcing SSL by setting `system.force_ssl` (Force SSL in the Admin System Config) [#899](https://github.com/getgrav/grav/pull/899)
1. [](#improved)
    * Improved `authorize` Twig extension to accept a nested array of authorizations  [#948](https://github.com/getgrav/grav/issues/948)
    * Don't add timestamps on remote assets as it can cause conflicts
    * Grav now looks at types from `media.yaml` when retrieving page mime types [#966](https://github.com/getgrav/grav/issues/966)
    * Added support for dumping exceptions in the Debugger
1. [](#bugfix)
    * Fixed `Folder::delete` method to recursively remove files and folders and causing Upgrade to fail.
    * Fix [#952](https://github.com/getgrav/grav/issues/952) hyphenize the session name.
    * If no parent is set and siblings collection is called, return a new and empty collection [grav-plugin-sitemap/issues/22](https://github.com/getgrav/grav-plugin-sitemap/issues/22)
    * Prevent exception being thrown when calling the Collator constructor failed in a Windows environment with the Intl PHP Extension enabled [#961](https://github.com/getgrav/grav/issues/961)
    * Fix for markdown images not properly rendering `id` attribute [#956](https://github.com/getgrav/grav/issues/956)

# v1.1.1
## 07/16/2016

1. [](#improved)
    * Made `paramsRegex()` static to allow it to be called statically
1. [](#bugfix)
    * Fixed backup when using very long site titles with invalid characters [grav-plugin-admin#701](https://github.com/getgrav/grav-plugin-admin/issues/701)
    * Fixed a typo in the `webserver-configs/nginx.conf` example

# v1.1.0
## 07/14/2016

1. [](#improved)
    * Added support for validation of multiple email in the `type: email` field [grav-plugin-email#31](https://github.com/getgrav/grav-plugin-email/issues/31)
    * Unified PHP code header styling
    * Added 6 more languages and updated language codes
    * set default "releases" option to `stable`
1. [](#bugfix)
    * Fix backend validation for file fields marked as required [grav-plugin-form#78](https://github.com/getgrav/grav-plugin-form/issues/78)

# v1.1.0-rc.3
## 06/21/2016

1. [](#new)
    * Add a onPageFallBackUrl event when starting the fallbackUrl() method to allow the Login plugin to protect the page media
    * Conveniently allow ability to retrieve user information via config object [#913](https://github.com/getgrav/grav/pull/913) - @Vivalldi
    * Grav served images can now use header caching [#905](https://github.com/getgrav/grav/pull/905)
1. [](#improved)
    * Take asset modification timestamp into consideration in pipelining [#917](https://github.com/getgrav/grav/pull/917) - @Sommerregen
1. [](#bugfix)
    * Respect `enable_asset_timestamp` settings for pipelined Assets [#906](https://github.com/getgrav/grav/issues/906)
    * Fixed collections end dates for 32-bit systems [#902](https://github.com/getgrav/grav/issues/902)
    * Fixed a recent regression (1.1.0-rc1) with parameter separator different than `:`

# v1.1.0-rc.2
## 06/14/2016

1. [](#new)
    * Added getters and setters for Assets to allow manipulation of CSS/JS/Collection based assets via plugins [#876](https://github.com/getgrav/grav/issues/876)
1. [](#improved)
    * Pass the exception to the `onFatalException()` event
    * Updated to latest jQuery 2.2.4 release
    * Moved list items in `system/config/media.yaml` config into a `types:` key which allows you delete default items.
    * Updated `webserver-configs/nginx.conf` with `try_files` fix from @mrhein and @rondlite [#743](https://github.com/getgrav/grav/pull/743)
    * Updated cache references to include `memecache` and `redis` [#887](https://github.com/getgrav/grav/issues/887)
    * Updated composer libraries
1. [](#bugfix)
    * Fixed `Utils::normalizePath()` that was truncating 0's [#882](https://github.com/getgrav/grav/issues/882)

# v1.1.0-rc.1
## 06/01/2016

1. [](#new)
    * Added `Utils::getDotNotation()` and `Utils::setDotNotation()` methods + tests
    * Added support for `xx-XX` locale language lookups in `LanguageCodes` class [#854](https://github.com/getgrav/grav/issues/854)
    * New CSS/JS Minify library that does a more reliable job [#864](https://github.com/getgrav/grav/issues/864)
1. [](#improved)
    * GPM installation of plugins and themes into correct multisite folders [#841](https://github.com/getgrav/grav/issues/841)
    * Use `Page::rawRoute()` in blueprints for more reliable mulit-language support
1. [](#bugfix)
    * Fixes for `zlib.output_compression` as well as `mod_deflate` GZIP compression
    * Fix for corner-case redirect logic causing infinite loops and out-of-memory errors
    * Fix for saving fields in expert mode that have no `Validation::typeX()` methods [#626](https://github.com/getgrav/grav-plugin-admin/issues/626)
    * Detect if user really meant to extend parent blueprint, not another one (fixes old page type blueprints)
    * Fixed a bug in `Page::relativePagePath()` when `Page::$name` is not defined
    * Fix for poor handling of params + query element in `Uri::processParams()` [#859](https://github.com/getgrav/grav/issues/859)
    * Fix for double encoding in markdown links [#860](https://github.com/getgrav/grav/issues/860)
    * Correctly handle language strings to determine if it's in admin or not [#627](https://github.com/getgrav/grav-plugin-admin/issues/627)

# v1.1.0-beta.5
## 05/23/2016

1. [](#improved)
    * Updated jQuery from 2.2.0 to 2.2.3
    * Set `Uri::ip()` to static by default so it can be used in form fields
    * Improved `Session` class with flash storage
    * `Page::getContentMeta()` now supports an optional key.
1. [](#bugfix)
    * Fixed "Invalid slug set in YAML frontmatter" when setting `Page::slug()` with empty string [#580](https://github.com/getgrav/grav-plugin-admin/issues/580)
    * Only `.gitignore` Grav's vendor folder
    * Fix trying to remove Grav with `GPM uninstall` of a plugin with Grav dependency
    * Fix Page Type blueprints not being able to extend their parents
    * `filterFile` validation method always returns an array of files, behaving like `multiple="multiple"`
    * Fixed [#835](https://github.com/getgrav/grav-plugin-admin/issues/835) check for empty image file first to prevent getimagesize() fatal error
    * Avoid throwing an error when Grav's Gzip and mod_deflate are enabled at the same time on a non php-fpm setup

# v1.1.0-beta.4
## 05/09/2016

1. [](#bugfix)
    * Drop dependencies calculations if plugin is installed via symlink
    * Drop Grav from dependencies calculations
    * Send slug name as part of installed packages
    * Fix for summary entities not being properly decoded [#825](https://github.com/getgrav/grav/issues/825)


# v1.1.0-beta.3
## 05/04/2016

1. [](#improved)
    * Pass the Page type when calling `onBlueprintCreated`
    * Changed `Page::cachePageContent()` form **private** to **public** so a page can be recached via plugin
1. [](#bugfix)
    * Fixed handling of `{'loading':'async'}` with Assets Pipeline
    * Fix for new modular page modal `Page` field requiring a value [#529](https://github.com/getgrav/grav-plugin-admin/issues/529)
    * Fix for broken `bin/gpm version` command
    * Fix handling "grav" as a dependency
    * Fix when installing multiple packages and one is the dependency of another, don't try to install it twice
    * Fix using name instead of the slug to determine a package folder. Broke for packages whose name was 2+ words

# v1.1.0-beta.2
## 04/27/2016

1. [](#new)
    * Added new `Plugin::getBlueprint()` and `Theme::getBlueprint()` method
    * Allow **page blueprints** to be added via Plugins.
1. [](#improved)
    * Moved to new `data-*@` format in blueprints
    * Updated composer-based libraries
    * Moved some hard-coded `CACHE_DIR` references to use locator
    * Set `twig.debug: true` by default
1. [](#bugfix)
    * Fixed issue with link rewrites and local assets pipeline with `absolute_urls: true`
    * Allow Cyrillic slugs [#520](https://github.com/getgrav/grav-plugin-admin/issues/520)
    * Fix ordering issue with accented letters [#784](https://github.com/getgrav/grav/issues/784)
    * Fix issue with Assets pipeline and missing newlines causing invalid JavaScript

# v1.1.0-beta.1
## 04/20/2016

1. [](#new)
    * **Blueprint Improvements**: The main improvements to Grav take the form of a major rewrite of our blueprint functionality. Blueprints are an essential piece of functionality within Grav that helps define configuration fields. These allow us to create a definition of a form field that can be rendered in the administrator plugin and allow the input, validation, and storage of values into the various configuration and page files that power Grav. Grav 1.0 had extensive support for building and extending blueprints, but Grav 1.1 takes this even further and adds improvements to our existing system.
    * **Extending Blueprints**: You could extend forms in Grav 1.0, but now you can use a newer `extends@:` default syntax rather than the previous `'@extends'` string that needed to be quoted in YAML. Also this new format allows for the defining of a `context` which lets you define where to look for the base blueprint. Another new feature is the ability to extend from multiple blueprints.
    * **Embedding/Importing Blueprints**: One feature that has been requested is the ability to embed or import one blueprint into another blueprint. This allows you to share fields or sub-form between multiple forms. This is accomplished via the `import@` syntax.
    * **Removing Existing Fields and Properties**: Another new feature is the ability to remove completely existing fields or properties from an extended blueprint. This allows the user a lot more flexibility when creating custom forms by simply using the new `unset@: true` syntax. To remove a field property you would use `unset-<property>@: true` in your extended field definition, for example: `unset-options@: true`.
    * **Replacing Existing Fields and Properties**: Similar to removing, you can now replace an existing field or property with the `replace@: true` syntax for the whole field, and `replace-<property>@: true` for a specific property.
    * **Field Ordering**: Probably the most frequently requested blueprint functionality that we have added is the ability to change field ordering. Imagine that you want to extend the default page blueprint but add a new tab. Previously, this meant your tab would be added at the end of the form, but now you can define that you wish the new tab to be added right after the `content` tab. This works for any field too, so you can extend a blueprint and add your own custom fields anywhere you wish! This is accomplished by using the new `ordering@:` syntax with either an existing property name or an integer.
    * **Configuration Properties**: Another useful new feature is the ability to directly access Grav configuration in blueprints with `config-<property>@` syntax. For example you can set a default for a field via `config-default@: site.author.name` which will use the author.name value from the `site.yaml` file as the `default` value for this field.
    * **Function Calls**: The ability to call PHP functions for values has been improved in Grav 1.1 to be more powerful. You can use the `data-<property>@` syntax to call static methods to obtain values. For example: `data-default@: '\Grav\Plugin\Admin::route'`. You can now even pass parameters to these methods.
    * **Validation Rules**: You can now define a custom blueprint-level validation rule and assign this rule to a form field.
    * **Custom Form Field Types**: This advanced new functionality allows you to create a custom field type via a new plugin event called getFormFieldTypes(). This allows you to provide extra functionality or instructions on how to handle the form form field.
    * **GPM Versioning**: A new feature that we have wanted to add to our GPM package management system is the ability to control dependencies by version. We have opted to use a syntax very similar to the Composer Package Manager that is already familiar to most PHP developers. This new versioning system allows you to define specific minimum version requirements of dependent packages within Grav. This should ensure that we have less (hopefully none!) issues when you update one package that also requires a specific minimum version of another package. The admin plugin for example may have an update that requires a specific version of Grav itself.
    * **GPM Testing Channel**: GPM repository now comes with both a `stable` and `testing` channel. A new setting in `system.gpm.releases` allow to switch between the two channels. Developers will be able to decide whether their resource is going to be in a pre-release state or stable. Only users who switch to the **testing** channel will be able to install a pre-release version.
    * **GPM Events**: Packages (plugins and themes) can now add event handlers to hook in the package GPM events: install, update, uninstall. A package can listen for events before and after each of these events, and can execute any PHP code, and optionally halt the procedure or return a message.
    * Refactor of the process chain breaking out `Processors` into individual classes to allow for easier modification and addition. Thanks to toovy for this work. - [#745](https://github.com/getgrav/grav/pull/745)
    * Added multipart downloads, resumable downloads, download throttling, and video streaming in the `Utils::download()` method.
    * Added optional config to allow Twig processing in page frontmatter - [#788](https://github.com/getgrav/grav/pull/788)
    * Added the ability to provide blueprints via a plugin (previously limited to Themes only).
    * Added Developer CLI Tools to easily create a new theme or plugin
    * Allow authentication for proxies - [#698](https://github.com/getgrav/grav/pull/698)
    * Allow to override the default Parsedown behavior - [#747](https://github.com/getgrav/grav/pull/747)
    * Added an option to allow to exclude external files from the pipeline, and to render the pipeline before/after excluded files
    * Added the possibility to store translations of themes in separate files inside the `languages` folder
    * Added a method to the Uri class to return the base relative URL including the language prefix, or the base relative url if multilanguage is not enabled
    * Added a shortcut for pages.find() alias
1. [](#improved)
    * Now supporting hostnames with localhost environments for better vhost support/development
    * Refactor hard-coded paths to use PHP Streams that allow a setup file to configure where certain parts of Grav are stored in the physical filesystem.
    * If multilanguage is active, include the Intl Twig Extension to allow translating dates automatically (http://twig.sensiolabs.org/doc/extensions/intl.html)
    * Allow having local themes with the same name as GPM themes, by adding `gpm: false` to the theme blueprint - [#767](https://github.com/getgrav/grav/pull/767)
    * Caddyfile and Lighttpd config files updated
    * Removed `node_modules` folder from backups to make them faster
    * Display error when `bin/grav install` hasn't been run instead of throwing exception. Prevents "white page" errors if error display is off
    * Improved command line flow when installing multiple packages: don't reinstall packages if already installed, ask once if should use symlinks if symlinks are found
    * Added more tests to our testing suite
    * Added x-ua-compatible to http_equiv metadata processing
    * Added ability to have a per-page `frontmatter.yaml` file to set header frontmatter defaults. Especially useful for multilang scenarios - [#775](https://github.com/getgrav/grav/pull/775)
    * Removed deprecated `bin/grav newuser` CLI command.  use `bin/plugin login newuser` instead.
    * Added `webm` and `ogv` video types to the default media types list.
1. [](#bugfix)
    * Fix Zend Opcache `opcache.validate_timestamps=0` not detecting changes in compiled yaml and twig files
    * Avoid losing params, query and fragment from the URL when auto-redirecting to a language-specific route - [#759](https://github.com/getgrav/grav/pull/759)
    * Fix for non-pipeline assets getting lost when pipeline is cached to filesystem
    * Fix for double encoding resulting from Markdown Extra
    * Fix for a remote link breaking all CSS rewrites for pipeline
    * Fix an issue with Retina alternatives not clearing properly between repeat uses
    * Fix for non standard http/s external markdown links - [#738](https://github.com/getgrav/grav/issues/738)
    * Fix for `find()` calling redirects via `dispatch()` causing infinite loops - [#781](https://github.com/getgrav/grav/issues/781)

# v1.0.10
## 02/11/2016

1. [](#new)
    * Added new `Page::contentMeta()` mechanism to store content-level meta data alongside content
    * Added Japanese language translation
1. [](#improved)
    * Updated some vendor libraries
1. [](#bugfix)
    * Hide `streams` blueprint from Admin plugin
    * Fix translations of languages with `---` in YAML files

# v1.0.9
## 02/05/2016

1. [](#new)
    * New **Unit Testing** via Codeception http://codeception.com/
    * New **page-level SSL** functionality when using `absolute_urls`
    * Added `reverse_proxy` config option for issues with non-standard ports
    * Added `proxy_url` config option to support GPM behind proxy servers #639
    * New `Pages::parentsRawRoutes()` method
    * Enhanced `bin/gpm info` CLI command with Changelog support #559
    * Ability to add empty *Folder* via admin plugin
    * Added latest `jQuery 2.2.0` library to core
    * Added translations from Crowdin
1. [](#improved)
    * [BC] Metadata now supports only flat arrays. To use open graph metas and the likes (ie, 'og:title'), simply specify it in the key.
    * Refactored `Uri::convertUrl()` method to be more reliable + tests created
    * Date for last update of a modular sub-page sets modified date of modular page itself
    * Split configuration up into two steps
    * Moved Grav-based `base_uri` variables into `Uri::init()`
    * Refactored init in `URI` to better support testing
    * Allow `twig_vars` to be exposed earlier and merged later
    * Avoid setting empty metadata
    * Accept single group access as a string rather than requiring an array
    * Return `$this` in Page constructor and init to allow chaining
    * Added `ext-*` PHP requirements to `composer.json`
    * Use Whoops 2.0 library while supporting old style
    * Removed redundant old default-hash fallback mechanisms
    * Commented out default redirects and routes in `site.yaml`
    * Added `/tests` folder to deny's of all `webserver-configs/*` files
    * Various PS and code style fixes
1. [](#bugfix)
    * Fix default generator metadata
    * Fix for broken image processing caused by `Uri::convertUrl()` bugs
    * Fix loading JS and CSS from collections #623
    * Fix stream overriding
    * Remove the URL extension for home link
    * Fix permissions when the user has no access level set at all
    * Fix issue with user with multiple groups getting denied on first group
    * Fixed an issue with `Pages()` internal cache lookup not being unique enough
    * Fix for bug with `site.redirects` and `site.routes` being an empty list
    * [Markdown] Don't process links for **special protocols**
    * [Whoops] serve JSON errors when request is JSON


# v1.0.8
## 01/08/2016

1. [](#new)
    * Added `rotate`, `flip` and `fixOrientation` image medium methods
1. [](#bugfix)
    * Removed IP from Nonce generation. Should be more reliable in a variety of scenarios

# v1.0.7
## 01/07/2016

1. [](#new)
    * Added `composer create-project` as an additional installation method #585
    * New optional system config setting to strip home from page routs and urls #561
    * Added Greek, Finnish, Norwegian, Polish, Portuguese, and Romanian languages
    * Added new `Page->topParent()` method to return top most parent of a page
    * Added plugins configuration tab to debugger
    * Added support for APCu and PHP7.0 via new Doctrine Cache release
    * Added global setting for `twig_first` processing (false by default)
    * New configuration options for Session settings #553
1. [](#improved)
    * Switched to SSL for GPM calls
    * Use `URI->host()` for session domain
    * Add support for `open_basedir` when installing packages via GPM
    * Improved `Utils::generateNonceString()` method to handle reverse proxies
    * Optimized core thumbnails saving 38% in file size
    * Added new `bin/gpm index --installed-only` option
    * Improved GPM errors to provider more helpful diagnostic of issues
    * Removed old hardcoded PHP version references
    * Moved `onPageContentProcessed()` event so it's fired more reliably
    * Maintain md5 keys during sorting of Assets #566
    * Update to Caddyfile for Caddy web server
1. [](#bugfix)
    * Fixed an issue with cache/config checksum not being set on cache load
    * Fix for page blueprint and theme inheritance issue #534
    * Set `ZipBackup` timeout to 10 minutes if possible
    * Fix case where we only have inline data for CSS or JS  #565
    * Fix `bin/grav sandbox` command to work with new `webserver-config` folder
    * Fix for markdown attributes on external URLs
    * Fixed issue where `data:` page header was acting as `publish_date:`
    * Fix for special characters in URL parameters (e.g. /tag:c++) #541
    * Safety check for an array of nonces to only use the first one

# v1.0.6
## 12/22/2015

1. [](#new)
    * Set minimum requirements to [PHP 5.5.9](http://bit.ly/1Jt9OXO)
    * Added `saveConfig` to Themes
1. [](#improved)
    * Updated Whoops to new 2.0 version (PHP 7.0 compatible)
    * Moved sample web server configs into dedicated directory
    * FastCGI will use Apache's `mod_deflate` if gzip turned off
1. [](#bugfix)
    * Fix broken media image operators
    * Only call extra method of blueprints if blueprints exist
    * Fix lang prefix in url twig variables #523
    * Fix case insensitive HTTPS check #535
    * Field field validation handles case `multiple` missing

# v1.0.5
## 12/18/2015

1. [](#new)
    * Add ability to extend markdown with plugins
    * Added support for plugins to have individual language files
    * Added `7z` to media formats
    * Use Grav's fork of Parsedown until PR is merged
    * New function to persist plugin configuration to disk
    * GPM `selfupgrade` will now check PHP version requirements
1. [](#improved)
    * If the field allows multiple files, return array
    * Handle non-array values in file validation
1. [](#bugfix)
    * Fix when looping `fields` param in a `list` field
    * Properly convert commas to spaces for media attributes
    * Forcing Travis VM to HI timezone to address future files in zip file

# v1.0.4
## 12/12/2015

1. [](#bugfix)
    * Needed to put default image folder permissions for YAML compatibility

# v1.0.3
## 12/11/2015

1. [](#bugfix)
    * Fixed issue when saving config causing incorrect image cache folder perms

# v1.0.2
## 12/11/2015

1. [](#bugfix)
    * Fix for timing display in debugbar

# v1.0.1
## 12/11/2015

1. [](#improved)
    * Reduced package sizes by removing extra vendor dev bits
1. [](#bugfix)
    * Fix issue when you enable debugger from admin plugin

# v1.0.0
## 12/11/2015

1. [](#new)
    * Add new link attributes via markdown media
    * Added setters to set state of CSS/JS pipelining
    * Added `user/accounts` to `.gitignore`
    * Added configurable permissions option for Image cache
1. [](#improved)
    * Hungarian translation updated
    * Refactored Theme initialization for improved flexibility
    * Wrapped security section of account blueprints in an 'super user' authorize check
    * Minor performance optimizations
    * Updated core page blueprints with markdown preview option
    * Added useful cache info output to Debugbar
    * Added `iconv` polyfill library used by Symfony 2.8
    * Force lowercase of username in a few places for case sensitive filesystems
1. [](#bugfix)
    * Fix for GPM problems "Call to a member function set() on null"
    * Fix for individual asset pipeline values not functioning
    * Fix `Page::copy()` and `Page::move()` to support multiple moves at once
    * Fixed page moving of a page with no content
    * Fix for wrong ordering when moving many pages
    * Escape root path in page medium files to work with special characters
    * Add missing parent constructor to Themes class
    * Fix missing file error in `bin/grav sandbox` command
    * Fixed changelog differ when upgrading Grav
    * Fixed a logic error in `Validation->validate()`
    * Make `$container` available in `setup.php` to fix multi-site

# v1.0.0-rc.6
## 12/01/2015

1. [](#new)
    * Refactor Config classes for improved performance!
    * Refactor Data classes to use `NestedArrayAccess` instead of `DataMutatorTrait`
    * Added support for `classes` and `id` on medium objects to set CSS values
    * Data objects: Allow function call chaining
    * Data objects: Lazy load blueprints only if needed
    * Automatically create unique security salt for each configuration
    * Added Hungarian translation
    * Added support for User groups
1. [](#improved)
    * Improved robots.txt to disallow crawling of non-user folders
    * Nonces only generated once per action and process
    * Added IP into Nonce string calculation
    * Nonces now use random string with random salt to improve performance
    * Improved list form handling #475
    * Vendor library updates
1. [](#bugfix)
    * Fixed help output for `bin/plugin`
    * Fix for nested logic for lists and form parsing #273
    * Fix for array form fields and last entry not getting deleted
    * Should not be able to set parent to self #308

# v1.0.0-rc.5
## 11/20/2015

1. [](#new)
    * Added **nonce** functionality for all admin forms for improved security
    * Implemented the ability for Plugins to provide their own CLI commands through `bin/plugin`
    * Added Croatian translation
    * Added missing `umask_fix` property to `system.yaml`
    * Added current theme's config to global config. E.g. `config.theme.dropdown_enabled`
    * Added `append_url_extension` option to system config & page headers
    * Users have a new `state` property to allow disabling/banning
    * Added new `Page.relativePagePath()` helper method
    * Added new `|pad` Twig filter for strings (uses `str_pad()`)
    * Added `lighttpd.conf` for Lightly web server
1. [](#improved)
    * Clear previously applied operations when doing a reset on image media
    * Password no longer required when editing user
    * Improved support for trailing `/` URLs
    * Improved `.nginx.conf` configuration file
    * Improved `.htaccess` security
    * Updated vendor libs
    * Updated `composer.phar`
    * Use streams instead of paths for `clearCache()`
    * Use PCRE_UTF8 so unicode strings can be regexed in Truncator
    * Handle case when login plugin is disabled
    * Improved `quality` functionality in media handling
    * Added some missing translation strings
    * Deprecated `bin/grav newuser` in favor of `bin/plugin login new-user`
    * Moved fallback types to use any valid media type
    * Renamed `system.pages.fallback_types` to `system.media.allowed_fallback_types`
    * Removed version number in default `generator` meta tag
    * Disable time limit in case of slow downloads
    * Removed default hash in `system.yaml`
1. [](#bugfix)
    * Fix for media using absolute URLs causing broken links
    * Fix theme auto-loading #432
    * Don't create empty `<style>` or `<script>` scripts if no data
    * Code cleanups
    * Fix undefined variable in Config class
    * Fix exception message when label is not set
    * Check in `Plugins::get()` to ensure plugins exists
    * Fixed GZip compression making output buffering work correctly with all servers and browsers
    * Fixed date representation in system config

# v1.0.0-rc.4
## 10/29/2015

1. [](#bugfix)
    * Fixed a fatal error if you have a collection with missing or invalid `@page: /route`

# v1.0.0-rc.3
## 10/29/2015

1. [](#new)
    * New Page collection options! `@self.parent, @self.siblings, @self.descendants` + more
    * White list of file types for fallback route functionality (images by default)
1. [](#improved)
    * Assets switched from defines to streams
1. [](#bugfix)
    * README.md typos fixed
    * Fixed issue with routes that have lang string in them (`/en/english`)
    * Trim strings before validation so whitespace is not satisfy 'required'

# v1.0.0-rc.2
## 10/27/2015

1. [](#new)
    * Added support for CSS Asset groups
    * Added a `wrapped_site` system option for themes/plugins to use
    * Pass `Page` object as event to `onTwigPageVariables()` event hook
    * New `Data.items()` method to get all items
1. [](#improved)
    * Missing pipelined remote asset will now fail quietly
    * More reliably handle inline JS and CSS to remove only surrounding HTML tags
    * `Medium.meta` returns new Data object so null checks are possible
    * Improved Medium metadata merging to allow for automatic title/alt/class attributes
    * Moved Grav object to global variable rather than template variable (useful for macros)
    * German language improvements
    * Updated bundled composer
1. [](#bugfix)
    * Accept variety of `true` values in `User.authorize()` method
    * Fix for `Validation` throwing an error if no label set

# v1.0.0-rc.1
## 10/23/2015

1. [](#new)
    * Use native PECL YAML parser if installed for 4X speed boost in parsing YAML files
    * Support for inherited theme class
    * Added new default language prepend system configuration option
    * New `|evaluate` Twig filter to evaluate a string as twig
    * New system option to ignore all **hidden** files and folders
    * New system option for default redirect code
    * Added ability to append specific `[30x]` codes to redirect URLs
    * Added `url_taxonomy_filters` for page collections
    * Added `@root` page and `recurse` flag for page collections
    * Support for **multiple** page collection types as an array
    * Added Dutch language file
    * Added Russian language file
    * Added `remove` method to User object
1. [](#improved)
    * Moved hardcoded mimetypes to `media.yaml` to be treated as Page media files
    * Set `errors: display: false` by default in `system.yaml`
    * Strip out extra slashes in the URI
    * Validate hostname to ensure it is valid
    * Ignore more SCM folders in Backups
    * Removed `home_redirect` settings from `system.yaml`
    * Added Page `media` as root twig object for consistency
    * Updated to latest vendor libraries
    * Optimizations to Asset pipeline logic for minor speed increase
    * Block direct access to a variety of files in `.htaccess` for increased security
    * Debugbar vendor library update
    * Always fallback to english if other translations are not available
1. [](#bugfix)
    * Fix for redirecting external URL with multi-language
    * Fix for Asset pipeline not respecting asset groups
    * Fix language files with child/parent theme relationships
    * Fixed a regression issue resulting in incorrect default language
    * Ensure error handler is initialized before URI is processed
    * Use default language in Twig if active language is not set
    * Fixed issue with `safeEmailFilter()` Twig filter not separating with `;` properly
    * Fixed empty YAML file causing error with native PECL YAML parser
    * Fixed `SVG` mimetype
    * Fixed incorrect `Cache-control: max-age` value format

# v0.9.45
## 10/08/2015

1. [](#bugfix)
    * Fixed a regression issue resulting in incorrect default language

# v0.9.44
## 10/07/2015

1. [](#new)
    * Added Redis back as a supported cache mechanism
    * Allow Twig `nicetime` translations
    * Added `-y` option for 'Yes to all' in `bin/gpm update`
    * Added CSS `media` attribute to the Assets manager
    * New German language support
    * New Czech language support
    * New French language support
    * Added `modulus` twig filter
1. [](#improved)
    * URL decode in medium actions to allow complex syntax
    * Take into account `HTTP_HOST` before `SERVER_NAME` (helpful with Nginx)
    * More friendly cache naming to ease manual management of cache systems
    * Added default Apache resource for `DirectoryIndex`
1. [](#bugfix)
    * Fix GPM failure when offline
    * Fix `open_basedir` error in `bin/gpm install`
    * Fix an HHVM error in Truncator
    * Fix for XSS vulnerability with params
    * Fix chaining for responsive size derivatives
    * Fix for saving pages when removing the page title and all other header elements
    * Fix when saving array fields
    * Fix for ports being included in `HTTP_HOST`
    * Fix for Truncator to handle PHP tags gracefully
    * Fix for locate style lang codes in `getNativeName()`
    * Urldecode image basenames in markdown

# v0.9.43
## 09/16/2015

1. [](#new)
    * Added new `AudioMedium` for HTML5 audio
    * Added ability for Assets to be added and displayed in separate *groups*
    * New support for responsive image derivative sizes
1. [](#improved)
    * GPM theme install now uses a `copy` method so new files are not lost (e.g. `/css/custom.css`)
    * Code analysis improvements and cleanup
    * Removed Twig panel from debugger (no longer supported in Twig 1.20)
    * Updated composer packages
    * Prepend active language to `convertUrl()` when used in markdown links
    * Added some pre/post flight options for installer via blueprints
    * Hyphenize the site name in the backup filename
1. [](#bugfix)
    * Fix broken routable logic
    * Check for `phpinfo()` method in case it is restricted by hosting provider
    * Fixes for windows when running GPM
    * Fix for ampersand (`&`) causing error in `truncateHtml()` via `Page.summary()`

# v0.9.42
## 09/11/2015

1. [](#bugfix)
    * Fixed `User.authorise()` to be backwards compabile

# v0.9.41
## 09/11/2015

1. [](#new)
    * New and improved multibyte-safe TruncateHTML function and filter
    * Added support for custom page date format
    * Added a `string` Twig filter to render as json_encoded string
    * Added `authorize` Twig filter
    * Added support for theme inheritance in the admin
    * Support for multiple content collections on a page
    * Added configurable files/folders ignores for pages
    * Added the ability to set the default PHP locale and override via multi-lang configuration
    * Added ability to save as YAML via admin
    * Added check for `mbstring` support
    * Added new `redirect` header for pages
1. [](#improved)
    * Changed dependencies from `develop` to `master`
    * Updated logging to log everything from `debug` level on (was `warning`)
    * Added missing `accounts/` folder
    * Default to performing a 301 redirect for URIs with trailing slashes
    * Improved Twig error messages
    * Allow validating of forms from anywhere such as plugins
    * Added logic so modular pages are by default non-routable
    * Hide password input in `bin/grav newuser` command
1. [](#bugfix)
    * Fixed `Pages.all()` not returning modular pages
    * Fix for modular template types not getting found
    * Fix for `markdown_extra:` overriding `markdown:extra:` setting
    * Fix for multi-site routing
    * Fix for multi-lang page name error
    * Fixed a redirect loop in `URI` class
    * Fixed a potential error when `unsupported_inline_types` is empty
    * Correctly generate 2x retina image
    * Typo fixes in page publish/unpublish blueprint

# v0.9.40
## 08/31/2015

1. [](#new)
    * Added some new Twig filters: `defined`, `rtrim`, `ltrim`
    * Admin support for customizable page file name + template override
1. [](#improved)
    * Better message for incompatible/unsupported Twig template
    * Improved User blueprints with better help
    * Switched to composer **install** rather than **update** by default
    * Admin autofocus on page title
    * `.htaccess` hardening (`.htaccess` & `htaccess.txt`)
    * Cache safety checks for missing folders
1. [](#bugfix)
    * Fixed issue with unescaped `o` character in date formats

# v0.9.39
## 08/25/2015

1. [](#bugfix)
    * `Page.active()` not triggering on **homepage**
    * Fix for invalid session name in Opera browser

# v0.9.38
## 08/24/2015

1. [](#new)
    * Added `language` to **user** blueprint
    * Added translations to blueprints
    * New extending logic for blueprints
    * Blueprints are now loaded with Streams to allow for better overrides
    * Added new Symfony `dump()` method
1. [](#improved)
    * Catch YAML header parse exception so site doesn't die
    * Better `Page.parent()` logic
    * Improved GPM display layout
    * Tweaked default page layout
    * Unset route and slug for improved reliability of route changes
    * Added requirements to README.md
    * Updated various libraries
    * Allow use of custom page date field for dateRange collections
1. [](#bugfix)
    * Slug fixes with GPM
    * Unset plaintext password on save
    * Fix for trailing `/` not matching active children

# v0.9.37
## 08/12/2015

3. [](#bugfix)
    * Fixed issue when saving `header.process` in page forms via the **admin plugin**
    * Fixed error due to use of `set_time_limit` that might be disabled on some hosts

# v0.9.36
## 08/11/2015

1. [](#new)
    * Added a new `newuser` CLI command to create user accounts
    * Added `default` blueprint for all templates
    * Support `user` and `system` language translation merging
1. [](#improved)
    * Added isSymlink method in GPM to determine if Grav is symbolically linked or not
    * Refactored page recursing
    * Updated blueprints to use new toggles
    * Updated blueprints to use current date for date format fields
    * Updated composer.phar
    * Use sessions for admin even when disabled for site
    * Use `GRAV_ROOT` in session identifier

# v0.9.35
## 08/06/2015

1. [](#new)
    * Added `body_classes` field
    * Added `visiblity` toggle and help tooltips on new page form
    * Added new `Page.unsetRoute()` method to allow admin to regenerate the route
2. [](#improved)
    * User save no longer stores username each time
    * Page list form field now shows all pages except root
    * Removed required option from page title
    * Added configuration settings for running Nginx in sub directory
3. [](#bugfix)
    * Fixed deep translation merging
    * Fixed broken **metadata** merging with site defaults
    * Fixed broken **summary** field
    * Fixed broken robots field
    * Fixed GPM issue when using cURL, throwing an `Undefined offset: 1` exception
    * Removed duplicate hidden page `type` field

# v0.9.34
## 08/04/2015

1. [](#new)
    * Added new `cache_all` system setting + media `cache()` method
    * Added base languages configuration
    * Added property language to page to help plugins identify page language
    * New `Utils::arrayFilterRecursive()` method
2. [](#improved)
    * Improved Session handling to support site and admin independently
    * Allow Twig variables to be modified in other events
    * Blueprint updates in preparation for Admin plugin
    * Changed `Inflector` from static to object and added multi-language support
    * Support for admin override of a page's blueprints
3. [](#bugfix)
    * Removed unused `use` in `VideoMedium` that was causing error
    * Array fix in `User.authorise()` method
    * Fix for typo in `translations_fallback`
    * Fixed moving page to the root

# v0.9.33
## 07/21/2015

1. [](#new)
    * Added new `onImageMediumSaved()` event (useful for post-image processing)
    * Added `Vary: Accept-Encoding` option
2. [](#improved)
    * Multilang-safe delimiter position
    * Refactored Twig classes and added optional umask setting
    * Removed `pageinit()` timing
    * `Page->routable()` now takes `published()` state into account
    * Improved how page extension is set
    * Support `Language->translate()` method taking string and array
3. [](#bugfix)
    * Fixed `backup` command to include empty folders

# v0.9.32
## 07/14/2015

1. [](#new)
    * Detect users preferred language via `http_accept_language` setting
    * Added new `translateArray()` language method
2. [](#improved)
    * Support `en` translations by default for plugins & themes
    * Improved default generator tag
    * Minor language tweaks and fixes
3. [](#bugfix)
    * Fix for session active language and homepage redirects
    * Ignore root-level page rather than throwing error

# v0.9.31
## 07/09/2015

1. [](#new)
    * Added xml, json, css and js to valid media file types
2. [](#improved)
    * Better handling of unsupported media type downloads
    * Improved `bin/grav backup` command to mimic admin plugin location/name
3. [](#bugfix)
    * Critical fix for broken language translations
    * Fix for Twig markdown filter error
    * Safety check for download extension

# v0.9.30
## 07/08/2015

1. [](#new)
    * BIG NEWS! Extensive Multi-Language support is all new in 0.9.30!
    * Translation support via Twig filter/function and PHP method
    * Page specific default route
    * Page specific route aliases
    * Canonical URL route support
    * Added built-in session support
    * New `Page.rawRoute()` to get a consistent folder-based route to a page
    * Added option to always redirect to default page on alias URL
    * Added language safe redirect function for use in core and plugins
2. [](#improved)
    * Improved `Page.active()` and `Page.activeChild()` methods to support route aliases
    * Various spelling corrections in `.php` comments, `.md` and `.yaml` files
    * `Utils::startsWith()` and `Utils::endsWith()` now support needle arrays
    * Added a new timer around `pageInitialized` event
    * Updated jQuery library to v2.1.4
3. [](#bugfix)
    * In-page CSS and JS files are now handled properly
    * Fix for `enable_media_timestamp` not working properly

# v0.9.29
## 06/22/2015

1. [](#new)
    * New and improved Regex-powered redirect and route alias logic
    * Added new `onBuildPagesInitialized` event for memory critical or time-consuming plugins
    * Added a `setSummary()` method for pages
2. [](#improved)
    * Improved `MergeConfig()` logic for more control
    * Travis skeleton build trigger implemented
    * Set composer.json versions to stable versions where possible
    * Disabled `last_modified` and `etag` page headers by default (causing too much page caching)
3. [](#bugfix)
    * Preload classes during `bin/gpm selfupgrade` to avoid issues with updated classes
    * Fix for directory relative _down_ links

# v0.9.28
## 06/16/2015

1. [](#new)
    * Added method to set raw markdown on a page
    * Added ability to enabled system and page level `etag` and `last_modified` headers
2. [](#improved)
    * Improved image path processing
    * Improved query string handling
    * Optimization to image handling supporting URL encoded filenames
    * Use global `composer` when available rather than Grv provided one
    * Use `PHP_BINARY` constant rather than `php` executable
    * Updated Doctrine Cache library
    * Updated Symfony libraries
    * Moved `convertUrl()` method to Uri object
3. [](#bugfix)
    * Fix incorrect slug causing problems with CLI `uninstall`
    * Fix Twig runtime error with assets pipeline in sufolder installations
    * Fix for `+` in image filenames
    * Fix for dot files causing issues with page processing
    * Fix for Uri path detection on Windows platform
    * Fix for alternative media resolutions
    * Fix for modularTypes key properties

# v0.9.27
## 05/09/2015

1. [](#new)
    * Added new composer CLI command
    * Added page-level summary header overrides
    * Added `size` back for Media objects
    * Refactored Backup command in preparation for admin plugin
    * Added a new `parseLinks` method to Plugins class
    * Added `starts_with` and `ends_with` Twig filters
2. [](#improved)
    * Optimized install of vendor libraries for speed improvement
    * Improved configuration handling in preparation for admin plugin
    * Cache optimization: Don't cache Twig templates when you pass dynamic params
    * Moved `Utils::rcopy` to `Folder::rcopy`
    * Improved `Folder::doDelete`
    * Added check for required Curl in GPM
    * Updated included composer.phar to latest version
    * Various blueprint fixes for admin plugin
    * Various PSR and code cleanup tasks
3. [](#bugfix)
    * Fix issue with Gzip not working with `onShutDown()` event
    * Fix for URLs with trailing slashes
    * Handle condition where certain errors resulted in blank page
    * Fix for issue with theme name equal to base_url and asset pipeline
    * Fix to properly normalize font rewrite path
    * Fix for absolute URLs below the current page
    * Fix for `..` page references

# v0.9.26
## 04/24/2015

3. [](#bugfix)
    * Fixed issue with homepage routes failing with 'dirname' error

# v0.9.25
## 04/24/2015

1. [](#new)
    * Added support for E-Tag, Last-Modified, Cache-Control and Page-based expires headers
2. [](#improved)
    * Refactored media image handling to make it more flexible and support absolute paths
    * Refactored page modification check process to make it faster
    * User account improvements in preparation for admin plugin
    * Protect against timing attacks
    * Reset default system expires time to 0 seconds (can override if you need to)
3. [](#bugfix)
    * Fix issues with spaces in webroot when using `bin/grav install`
    * Fix for spaces in relative directory
    * Bug fix in collection filtering

# v0.9.24
## 04/15/2015

1. [](#new)
    * Added support for chunked downloads of Assets
    * Added new `onBeforeDownload()` event
    * Added new `download()` and `getMimeType()` methods to Utils class
    * Added configuration option for supported page types
    * Added assets and media timestamp options (off by default)
    * Added page expires configuration option
2. [](#bugfix)
    * Fixed issue with Nginx/Gzip and `ob_flush()` throwing error
    * Fixed assets actions on 'direct media' URLs
    * Fix for 'direct assets` with any parameters

# v0.9.23
## 04/09/2015

1. [](#bugfix)
    * Fix for broken GPM `selfupgrade` (Grav 0.9.21 and 0.9.22 will need to manually upgrade to this version)

# v0.9.22
## 04/08/2015

1. [](#bugfix)
    * Fix to normalize GRAV_ROOT path for Windows
    * Fix to normalize Media image paths for Windows
    * Fix for GPM `selfupgrade` when you are on latest version

# v0.9.21
## 04/07/2015

1. [](#new)
    * Major Media functionality enhancements: SVG, Animated GIF, Video support!
    * Added ability to configure default image quality in system configuration
    * Added `sizes` attributes for custom retina image breakpoints
2. [](#improved)
    * Don't scale @1x retina images
    * Add filter to Iterator class
    * Updated various composer packages
    * Various PSR fixes

# v0.9.20
## 03/24/2015

1. [](#new)
    * Added `addAsyncJs()` and `addDeferJs()` to Assets manager
    * Added support for extranal URL redirects
2. [](#improved)
    * Fix unpredictable asset ordering when set from plugin/system
    * Updated `nginx.conf` to ensure system assets are accessible
    * Ensure images are served as static files in Nginx
    * Updated vendor libraries to latest versions
    * Updated included composer.phar to latest version
3. [](#bugfix)
    * Fixed issue with markdown links to `#` breaking HTML

# v0.9.19
## 02/28/2015

1. [](#new)
    * Added named assets capability and bundled jQuery into Grav core
    * Added `first()` and `last()` to `Iterator` class
2. [](#improved)
    * Improved page modification routine to skip _dot files_
    * Only use files to calculate page modification dates
    * Broke out Folder iterators into their own classes
    * Various Sensiolabs Insight fixes
3. [](#bugfix)
    * Fixed `Iterator.nth()` method

# v0.9.18
## 02/19/2015

1. [](#new)
    * Added ability for GPM `install` to automatically install `_demo` content if found (w/backup)
    * Added ability for themes and plugins to have dependencies required to install via GPM
    * Added ability to override the system timezone rather than relying on server setting only
    * Added new Twig filter `random_string` for generating random id values
    * Added new Twig filter `markdown` for on-the-fly markdown processing
    * Added new Twig filter `absoluteUrl` to convert relative to absolute URLs
    * Added new `processTemplate()` method to Twig object for on-the-fly processing of twig template
    * Added `rcopy()` and `contains()` helper methods in Utils
2. [](#improved)
    * Provided new `param_sep` variable to better support Apache on Windows
    * Moved parsedown configuration into the trait
    * Added optional **deep-copy** option to `mergeConfig()` for plugins
    * Updated bundled `composer.phar` package
    * Various Sensiolabs Insight fixes - Silver level now!
    * Various PSR Fixes
3. [](#bugfix)
    * Fix for windows platforms not displaying installed themes/plugins via GPM
    * Fix page IDs not picking up folder-only pages

# v0.9.17
## 02/05/2015

1. [](#new)
    * Added **full HHVM support!** Get your speed on with Facebook's crazy fast PHP JIT compiler
2. [](#improved)
    * More flexible page summary control
    * Support **CamelCase** plugin and theme class names. Replaces dashes and underscores
    * Moved summary delimiter into `site.yaml` so it can be configurable
    * Various PSR fixes
3. [](#bugfix)
     * Fix for `mergeConfig()` not falling back to defaults
     * Fix for `addInlineCss()` and `addInlineJs()` Assets not working between Twig tags
     * Fix for Markdown adding HTML tags into inline CSS and JS

# v0.9.16
## 01/30/2015

1. [](#new)
    * Added **Retina** and **Responsive** image support via Grav media and `srcset` image attribute
    * Added image debug option that overlays responsive resolution
    * Added a new image cache stream
2. [](#improved)
    * Improved the markdown Lightbox functionality to better mimic Twig version
    * Fullsize Lightbox can now have filters applied
    * Added a new `mergeConfig()` method to Plugin class to merge system + page header configuration
    * Added a new `disable()` method to Plugin class to programmatically disable a plugin
    * Updated Parsedown and Parsedown Extra to address bugs
    * Various PSR fixes
3. [](#bugfix)
     * Fix bug with image dispatch in traditionally _non-routable_ pages
     * Fix for markdown link not working on non-current pages
     * Fix for markdown images not being found on homepage

# v0.9.15
## 01/23/2015

3. [](#bugfix)
     * Typo in video mime types
     * Fix for old `markdown_extra` system setting not getting picked up
     * Fix in regex for Markdown links with numeric values in path
     * Fix for broken image routing mechanism that got broken at some point
     * Fix for markdown images/links in pages with page slug override

# v0.9.14
## 01/23/2015

1. [](#new)
    * Added **GZip** support
    * Added multiple configurations via `setup.php`
    * Added base structure for unit tests
    * New `onPageContentRaw()` plugin event that processes before any page processing
    * Added ability to dynamically set Metadata on page
    * Added ability to dynamically configure Markdown processing via Parsedown options
2. [](#improved)
    * Refactored `page.content()` method to be more flexible and reliable
    * Various updates and fixes for streams resulting in better multi-site support
    * Updated Twig, Parsedown, ParsedownExtra, DoctrineCache libraries
    * Refactored Parsedown trait
    * Force modular pages to be non-visible in menus
    * Moved RewriteBase before Exploits in `.htaccess`
    * Added standard video formats to Media support
    * Added priority for inline assets
    * Check for uniqueness when adding multiple inline assets
    * Improved support for Twig-based URLs inside Markdown links and images
    * Improved Twig `url()` function
3. [](#bugfix)
    * Fix for HTML entities quotes in Metadata values
    * Fix for `published` setting to have precedent of `publish_date` and `unpublish_date`
    * Fix for `onShutdown()` events not closing connections properly in **php-fpm** environments

# v0.9.13
## 01/09/2015

1. [](#new)
    * Added new published `true|false` state in page headers
    * Added `publish_date` in page headers to automatically publish page
    * Added `unpublish_date` in page headers to automatically unpublish page
    * Added `dateRange()` capability for collections
    * Added ability to dynamically control Cache lifetime programmatically
    * Added ability to sort by anything in the page header. E.g. `sort: header.taxonomy.year`
    * Added various helper methods to collections: `copy, nonVisible, modular, nonModular, published, nonPublished, nonRoutable`
2. [](#improved)
    * Modified all Collection methods so they can be chained together: `$collection->published()->visible()`
    * Set default Cache lifetime to default of 1 week (604800 seconds) - was infinite
    * House-cleaning of some unused methods in Pages object
3. [](#bugfix)
    * Fix `uninstall` GPM command that was broken in last release
    * Fix for intermittent `undefined index` error when working with Collections
    * Fix for date of some pages being set to incorrect future timestamps

# v0.9.12
## 01/06/2015

1. [](#new)
    * Added an all-access robots.txt file for search engines
    * Added new GPM `uninstall` command
    * Added support for **in-page** Twig processing in **modular** pages
    * Added configurable support for `undefined` Twig functions and filters
2. [](#improved)
    * Fall back to default `.html` template if error occurs on non-html pages
    * Added ability to have PSR-1 friendly plugin names (CamelCase, no-dashes)
    * Fix to `composer.json` to deter API rate-limit errors
    * Added **non-exception-throwing** handler for undefined methods on `Medium` objects
3. [](#bugfix)
    * Fix description for `self-upgrade` method of GPM command
    * Fix for incorrect version number when performing GPM `update`
    * Fix for argument description of GPM `install` command
    * Fix for recalcitrant CodeKit mac application

# v0.9.11
## 12/21/2014

1. [](#new)
    * Added support for simple redirects as well as routes
2. [](#improved)
    * Handle Twig errors more cleanly
3. [](#bugfix)
    * Fix for error caused by invalid or missing user agent string
    * Fix for directory relative links and URL fragments (#pagelink)
    * Fix for relative links with no subfolder in `base_url`

# v0.9.10
## 12/12/2014

1. [](#new)
    * Added Facebook-style `nicetime` date Twig filter
2. [](#improved)
    * Moved `clear-cache` functionality into Cache object required for Admin plugin
3. [](#bugfix)
    * Fix for undefined index with previous/next buttons

# v0.9.9
## 12/05/2014

1. [](#new)
    * Added new `@page` collection type
    * Added `ksort` and `contains` Twig filters
    * Added `gist` Twig function
2. [](#improved)
    * Refactored Page previous/next/adjacent functionality
    * Updated to Symfony 2.6 for yaml/console/event-dispatcher libraries
    * More PSR code fixes
3. [](#bugfix)
    * Fix for over-escaped apostrophes in YAML

# v0.9.8
## 12/01/2014

1. [](#new)
    * Added configuration option to set default lifetime on cache saves
    * Added ability to set HTTP status code from page header
    * Implemented simple wild-card custom routing
2. [](#improved)
    * Fixed elusive double load to fully cache issue (crossing fingers...)
    * Ensure Twig tags are treated as block items in markdown
    * Removed some older deprecated methods
    * Ensure onPageContentProcessed() event only fires when not cached
    * More PSR code fixes
3. [](#bugfix)
    * Fix issue with miscalculation of blog separator location `===`

# v0.9.7
## 11/24/2014

1. [](#improved)
    * Nginx configuration updated
    * Added gitter.im badge to README
    * Removed `set_time_limit()` and put checks around `ignore_user_abort`
    * More PSR code fixes
2. [](#bugfix)
    * Fix issue with non-valid asset path showing up when they shouldn't
    * Fix for JS asset pipeline and scripts that don't end in `;`
    * Fix for schema-based markdown URLs broken routes (eg `mailto:`)

# v0.9.6
## 11/17/2014

1. [](#improved)
    * Moved base_url variables into Grav container
    * Forced media sorting to use natural sort order by default
    * Various PSR code tidying
    * Added filename, extension, thumb to all medium objects
2. [](#bugfix)
    * Fix for infinite loop in page.content()
    * Fix hostname for configuration overrides
    * Fix for cached configuration
    * Fix for relative URLs in markdown on installs with no base_url
    * Fix for page media images with uppercase extension

# v0.9.5
## 11/09/2014

1. [](#new)
    * Added quality setting to medium for compression configuration of images
    * Added new onPageContentProcessed() event that is post-content processing but pre-caching
2. [](#improved)
    * Added support for AND and OR taxonomy filtering.  AND by default (was OR)
    * Added specific clearing options for CLI clear-cache command
    * Moved environment method to URI so it can be accessible in plugins and themes
    * Set Grav's output variable to public so it can be manipulated in onOutputGenerated event
    * Updated vendor libraries to latest versions
    * Better handing of 'home' in active menu state detection
    * Various PSR code tidying
    * Improved some error messages and notices
3. [](#bugfix)
    * Force route rebuild when configuration changes
    * Fix for 'installed undefined' error in CLI versions command
    * Do not remove the JSON/Text error handlers
    * Fix for supporting inline JS and CSS when Asset pipeline enabled
    * Fix for Data URLs in CSS being badly formed
    * Fix Markdown links with fragment and query elements

# v0.9.4
## 10/29/2014

1. [](#new)
    * New improved Debugbar with messages, timing, config, twig information
    * New exception handling system utilizing Whoops
    * New logging system utilizing Monolog
    * Support for auto-detecting environment configuration
    * New version command for CLI
    * Integrate Twig dump() calls into Debugbar
2. [](#improved)
    * Selfupgrade now clears cache on successful upgrade
    * Selfupgrade now supports files without extensions
    * Improved error messages when plugin is missing
    * Improved security in .htaccess
    * Support CSS/JS/Image assets in vendor/system folders via .htaccess
    * Add support for system timers
    * Improved and optimized configuration loading
    * Automatically disable Debugbar on non-HTML pages
    * Disable Debugbar by default
3. [](#bugfix)
    * More YAML blueprint fixes
    * Fix potential double // in assets
    * Load debugger as early as possible

# v0.9.3
## 10/09/2014

1. [](#new)
    * GPM (Grav Package Manager) Added
    * Support for multiple Grav configurations
    * Dynamic media support via URL
    * Added inlineCss and inlineJs support for Assets
2. [](#improved)
    * YAML caching for increased performance
    * Use stream wrapper in pages, plugins and themes
    * Switched to RocketTheme toolbox for some core functionality
    * Renamed `setup` CLI command to `sandbox`
    * Broke cache types out into multiple directories in the cache folder
    * Removed vendor libs from github repository
    * Various PSR cleanup of code
    * Various Blueprint updates to support upcoming admin plugin
    * Added ability to filter page children for normal/modular/all
    * Added `sort_by_key` twig filter
    * Added `visible()` and `routable()` filters to page collections
    * Use session class in shutdown process
    * Improvements to modular page loading
    * Various code cleanup and optimizations
3. [](#bugfix)
    * Fixed file checking not updating the last modified time. For real this time!
    * Switched debugger to PRODUCTION mode by default
    * Various fixes in URI class for increased reliability

# v0.9.2
## 09/15/2014

1. [](#new)
    * New flexible site and page metadata support including ObjectGraph and Facebook
    * New method to get user IP address in URI object
    * Added new onShutdown() event that fires after connection is closed for Async features
2. [](#improved)
    * Skip assets pipeline minify on Windows platforms by default due to PHP issue 47689
    * Fixed multiple level menus not highlighting correctly
    * Updated some blueprints in preparation for admin plugin
    * Fail gracefully when theme does not exist
    * Add stream support into ResourceLocator::addPath()
    * Separate themes from plugins, add themes:// stream and onTask events
    * Added barDump() to Debugger
    * Removed stray test page
    * Override modified only if a non-markdown file was modified
    * Added assets attributes support
    * Auto-run composer install when running the Grav CLI
    * Vendor folder removed from repository
    * Minor configuration performance optimizations
    * Minor debugger performance optimizations
3. [](#bugfix)
    * Fix url() twig function when Grav isn't installed at root
    * Workaround for PHP bug 52065
    * Fixed getList() method on Pages object that was not working
    * Fix for open_basedir error
    * index.php now warns if not running on PHP 5.4
    * Removed memcached option (redundant)
    * Removed memcache from auto setup, added memcache server configuration option
    * Fix broken password validation
    * Back to proper PSR-4 Autoloader

# v0.9.1
## 09/02/2014

1. [](#new)
    * Added new `theme://` PHP stream for current theme
2. [](#improved)
    * Default to new `file` modification checking rather than `folder`
    * Added support for various markdown link formats to convert to Grav-friendly URLs
    * Moved configure() from Theme to Themes class
    * Fix autoloading without composer update -o
    * Added support for Twig url method
    * Minor code cleanup
3. [](#bugfix)
    * Fixed issue with page changes not being picked up
    * Fixed Minify to provide `@supports` tag compatibility
    * Fixed ResourceLocator not working with multiple paths
    * Fixed issue with Markdown process not stripping LFs
    * Restrict file type extensions for added security
    * Fixed template inheritance
    * Moved Browser class to proper location

# v0.9.0
## 08/25/2014

1. [](#new)
    * Addition of Dependency Injection Container
    * Refactored plugins to use Symfony Event Dispatcher
    * New Asset Manager to provide unified management of JavaScript and CSS
    * Asset Pipelining to provide unification, minify, and optimization of JavaScript and CSS
    * Grav Media support directly in Markdown syntax
    * Additional Grav Generator meta tag in default themes
    * Added support for PHP Stream Wrapper for resource location
    * Markdown Extra support
    * Browser object for fast browser detection
2. [](#improved)
    * PSR-4 Autoloader mechanism
    * Tracy Debugger new `detect` option to detect running environment
    * Added new `random` collection sort option
    * Make media images progressive by default
    * Additional URI filtering for improved security
    * Safety checks to ensure PHP 5.4.0+
    * Move to Slidebars side navigation in default Antimatter theme
    * Updates to `.htaccess` including section on `RewriteBase` which is needed for some hosting providers
3. [](#bugfix)
    * Fixed issue when installing in an apache userdir (~username) folder
    * Various mobile CSS issues in default themes
    * Various minor bug fixes


# v0.8.0
## 08/13/2014

1. [](#new)
    * Initial Release<|MERGE_RESOLUTION|>--- conflicted
+++ resolved
@@ -1,4 +1,3 @@
-<<<<<<< HEAD
 # v1.7.0-rc.18
 ## mm/dd/2020
 
@@ -486,10 +485,7 @@
     * Optimization: Initialize debugbar only after the configuration has been loaded
     * Optimization: Combine some early Grav processors into a single one
 
-# v1.6.27
-=======
 # v1.6.29
->>>>>>> 325cb69a
 ## mm/dd/2020
 
 1. [](#improved)
