# v1.7.29
## mm/dd/2022

1. [](#new)
    * Added support for registering assets from `HtmlBlock`
    * Added unicode-safe `Utils::basename()` and `Utils::pathinfo()` methods
2. [](#improved)
    * Improved `Filesystem::basename()` and `Filesystem::pathinfo()` to be unicode-safe
    * Made path handling unicode-safe, use new `Utils::basename()` and `Utils::pathinfo()` everywhere
3. [](#bugfix)
    * Fixed error on thumbnail image creation
<<<<<<< HEAD
=======
    * Fixed MimeType for `gzip` (`application/x-gzip`)
>>>>>>> 76666513

# v1.7.28
## 01/24/2022

1. [](#new)
    * Added links and modules support to `HtmlBlock` class
    * Added module support for twig script tag: `{% script module 'theme://js/module.mjs' %}`
    * Added twig tag for links: `{% link icon 'theme://images/favicon.png' priority: 20 with { type: 'image/png' } %}`
    * Added `HtmlBlock` support for `{% style %}`, `{% script %}` and `{% link %}` tags
    * Support for page-level `redirect_default_route` frontmatter header override
3. [](#bugfix)
    * Fixed XSS check not detecting escaped `&#58`

# v1.7.27.1
## 01/12/2022

3. [](#bugfix)
   * Fixed a typo in CSS Asset pipeline that was erroneously joining files with `;`

# v1.7.27
## 01/12/2022

1. [](#new)
   * Support for `YubiKey OTP` 2-Factor authenticator
   * Added support for generic `assets.link()` for external references. No pipeline support
   * Added support for `assets.addJsModule()` with full pipeline support
   * Added `Utils::getExtensionsByMime()` method to get all the registered extensions for the specific mime type
   * Added `Media::getRoute()` and `Media::getRawRoute()` methods to get page route if available
   * Added `Medium::getAlternatives()` to be able to list all the retina sizes
2. [](#improved)
   * Improved `Utils::download()` method to allow overrides on download name, mime and expires header
   * Improved `onPageFallBackUrl` event
   * Reorganized the Asset system configuration blueprint for clarity
3. [](#bugfix)
   * Fixed CLI `--env` and `--lang` options having no effect if they aren't added before all the other options
   * Fixed scaled image medium filename when using non-existing retina file
   * Fixed an issue with JS `imports` and pipelining Assets

# v1.7.26.1
## 01/04/2022

3. [](#bugfix)
   * Fixed `UserObject::getAccess()` after cloning the object

# v1.7.26
## 01/03/2022

1. [](#new)
    * Made `Grav::redirect()` to accept `Route` class
    * Added `translated()` method to `PageTranslateInterface`
    * Added second parameter to `UserObject::isMyself()` method
    * Added `UserObject::$isAuthorizedCallable` to allow `$user->isAuthorized()` customization
    * Use secure session cookies in HTTPS by default (`system.session.secure_https: true`)
    * Added new `Plugin::inheritedConfigOption()` function to access plugin specific functions for page overrides
2. [](#improved)
   * Upgraded vendor libs for PHP 8.1 compatibility
   * Upgraded to **composer v2.1.14** for PHP 8.1 compatibility
   * Added third `$name` parameter to `Blueprint::flattenData()` method, useful for flattening repeating data
   * `ControllerResponseTrait`: Redirect response should be json if the extension is .json
   * When symlinking Grav install, include also tests
   * Updated copyright year to `2022`
3. [](#bugfix)
   * Fixed bad key lookup in `FlexRelatedDirectoryTrait::getCollectionByProperty()`
   * Fixed RequestHandlers `NotFoundException` having empty request
   * Block `.json` files in web server configs
   * Disabled pretty debug info for Flex as it slows down Twig rendering
   * Fixed Twig being very slow when template overrides do not exist
   * Fixed `UserObject::$authorizeCallable` binding to the user object
   * Fixed `FlexIndex::call()` to return null instead of failing to call undefined method
   * Fixed Flex directory configuration creating environment configuration when it should not

# v1.7.25
## 11/16/2021

1. [](#new)
    * Updated phpstan to v1.0
    * Added `FlexObject::getDiff()` to see difference to the saved object
2. [](#improved)
    * Use Symfony `dump` instead of PHP's `vardump` in side the `{{ vardump(x) }}` Twig vardump function
    * Added `route` and `request` to `onPagesInitialized` event
    * Improved page cloning, added method `Page::initialize()`
    * Improved `FlexObject::getChanges()`: return changed lists and arrays as whole instead of just changed keys/values
    * Improved form validation JSON responses to contain list of failed fields with their error messages
    * Improved redirects: send redirect response in JSON if the request was in JSON
3. [](#bugfix)
    * Fixed path traversal vulnerability when using `bin/grav server`
    * Fixed unescaped error messages in JSON error responses
    * Fixed `|t(variable)` twig filter in admin
    * Fixed `FlexObject::getChanges()` always returning empty array
    * Fixed form validation exceptions to use `400 Bad Request` instead of `500 Internal Server Error`

# v1.7.24
## 10/26/2021

1. [](#new)
    * Added support for image watermarks
    * Added support to disable a form, making it readonly
2. [](#improved)
    * Flex `$user->authorize()` now checks user groups before `admin.super`, allowing deny rules to work properly
3. [](#bugfix)
    * Fixed a bug in `PermissionsReader` in PHP 7.3
    * Fixed `session_store_active` language option (#3464)
    * Fixed deprecated warnings on `ArrayAccess` in PHP 8.1
    * Fixed XSS detection with `&colon;`

# v1.7.23
## 09/29/2021

1. [](#new)
    * Added method `Pages::referrerRoute()` to get the referrer route and language
    * Added true unique `Utils::uniqueId()` / `{{ unique_id() }}` utilities  with length, prefix, and suffix support
    * Added `UserObject::isMyself()` method to check if flex user is currently logged in
    * Added support for custom form field options validation with `validate: options: key|ignore`
2. [](#improved)
   * Replaced GPL `SVG-Sanitizer` with MIT licensed `DOM-Sanitizer`
   * `Uri::referrer()` now accepts third parameter, if set to `true`, it returns route without base or language code [#3411](https://github.com/getgrav/grav/issues/3411)
   * Updated vendor libs with latest
   * Updated with latest language strings via Crowdin.com
3. [](#bugfix)
    * Fixed `Folder::move()` throwing an error when target folder is changed by only appending characters to the end [#3445](https://github.com/getgrav/grav/issues/3445)
    * Fixed some phpstan issues (all code back to level 1, Framework level 3)
    * Fixed form reset causing image uploads to fail when using Flex

# v1.7.22
## 09/16/2021

1. [](#new)
    * Register plugin autoloaders into plugin objects
2. [](#improved)
    * Improve Twig 2 compatibility
    * Update to customized version of Twig DeferredExtension (Twig 1/2 compatible)
3. [](#bugfix)
    * Fixed conflicting `$_original` variable in `Flex Pages`

# v1.7.21
## 09/14/2021

1. [](#new)
    * Added `|yaml` filter to convert input to YAML
    * Added `route` and `request` to `onPageNotFound` event
    * Added file upload/remove support for `Flex Forms`
    * Added support for `flex-required@: not exists` and `flex-required@: '!exists'` in blueprints
    * Added `$object->getOriginalData()` to get flex objects data before it was modified with `update()`
    * Throwing exceptions from Twig templates fires `onDisplayErrorPage.[code]` event allowing better error pages
2. [](#improved)
    * Use a simplified text-based `cron` field for scheduler
    * Add timestamp to logging output of scheduler jobs to see when they ran
3. [](#bugfix)
    * Fixed escaping in PageIndex::getLevelListing()
    * Fixed validation of `number` type [#3433](https://github.com/getgrav/grav/issues/3433)
    * Fixed excessive `security.yaml` file creation [#3432](https://github.com/getgrav/grav/issues/3432)
    * Fixed incorrect port :0 with nginx unix socket setup [#3439](https://github.com/getgrav/grav/issues/3439)
    * Fixed `Session::setFlashCookieObject()` to use the same options as the main session cookie

# v1.7.20
## 09/01/2021

2. [](#improved)
    * Added support for `task` and `action` inside JSON request body

# v1.7.19
## 08/31/2021

1. [](#new)
    * Include active form and request in `onPageTask` and `onPageAction` events (defaults to `null`)
    * Added `UserObject::$authorizeCallable` to allow `$user->authorize()` customization
2. [](#improved)
    * Added meta support for `UploadedFile` class
    * Added support for multiple mime-types per file extension [#3422](https://github.com/getgrav/grav/issues/3422)
    * Added `setCurrent()` method to Page Collection [#3398](https://github.com/getgrav/grav/pull/3398)
    * Initialize `$grav['uri']` before session
3. [](#bugfix)
    * Fixed `Warning: Undefined array key "SERVER_SOFTWARE" in index.php` [#3408](https://github.com/getgrav/grav/issues/3408)
    * Fixed error in `loadDirectoryConfig()` if configuration hasn't been saved [#3409](https://github.com/getgrav/grav/issues/3409)
    * Fixed GPM not using non-standard cache path [#3410](https://github.com/getgrav/grav/issues/3410)
    * Fixed broken `environment://` stream when it doesn't have configuration
    * Fixed `Flex Object` missing key field value when using `FolderStorage`
    * Fixed broken Twig try tag when catch has not been defined or is empty
    * Fixed `FlexForm` serialization
    * Fixed form validation for numeric values in PHP 8
    * Fixed `flex-options@` in blueprints duplicating items in array
    * Fixed wrong form issue with flex objects after cache clear
    * Fixed Flex object types not implementing `MediaInterface`
    * Fixed issue with `svgImageFunction()` that was causing broken output

# v1.7.18
## 07/19/2021

1. [](#improved)
    * Added support for loading Flex Directory configuration from main configuration
    * Move SVGs that cannot be sanitized to quarantine folder under `log://quarantine`
    * Added support for CloudFlare-forwarded client IP in the `URI::ip()` method
1. [](#bugfix)
    * Fixed error when using Flex `SimpleStorage` with no entries
    * Fixed page search to include slug field [#3316](https://github.com/getgrav/grav/issues/3316)
    * Fixed Admin becoming unusable when GPM cannot be reached [#3383](https://github.com/getgrav/grav/issues/3383)
    * Fixed `Failed to save entry: Forbidden` when moving a page to a visible page [#3389](https://github.com/getgrav/grav/issues/3389)
    * Better support for Symfony local server on linux [#3400](https://github.com/getgrav/grav/pull/3400)
    * Fixed `open_basedir()` error with some forms

# v1.7.17
## 06/15/2021

1. [](#new)
    * Interface `FlexDirectoryInterface` now extends `FlexAuthorizeInterface`
1. [](#improved)
    * Allow to unset an asset attribute by specifying null (ie, `'defer': null`)
    * Support specifying custom attributes to assets in a collection [Read more](https://learn.getgrav.org/17/themes/asset-manager#collections-with-attributes?target=_blank) [#3358](https://github.com/getgrav/grav/issues/3358)
    * File `frontmatter.yaml` isn't part of media, ignore it
    * Switched default `JQuery` collection to use 3.x rather than 2.x
1. [](#bugfix)
    * Fixed missing styles when CSS/JS Pipeline is used and `asset://` folder is missing
    * Fixed permission check when moving a page [#3382](https://github.com/getgrav/grav/issues/3382)

# v1.7.16
## 06/02/2021

1. [](#new)
    * Added 'addFrame()' method to ImageMedium [#3323](https://github.com/getgrav/grav/pull/3323)
1. [](#improved)
    * Set `cache.clear_images_by_default` to `false` by default
    * Improve error on bad nested form data [#3364](https://github.com/getgrav/grav/issues/3364)
1. [](#bugfix)
    * Improve Plugin and Theme initialization to fix PHP8 bug [#3368](https://github.com/getgrav/grav/issues/3368)
    * Fixed `pathinfo()` twig filter in PHP7
    * Fixed the first visible child page getting ordering number `999999.` [#3365](https://github.com/getgrav/grav/issues/3365)
    * Fixed flex pages search using only folder name [#3316](https://github.com/getgrav/grav/issues/3316)
    * Fixed flex pages using wrong type in `onBlueprintCreated` event [#3157](https://github.com/getgrav/grav/issues/3157)
    * Fixed wrong SRI paths invoked when Grav instance as a sub folder [#3358](https://github.com/getgrav/grav/issues/3358)
    * Fixed SRI trying to calculate remote assets, only ever set integrity for local files. Use the SRI provided by the remote source and manually add it in the `addJs/addCss` call for remote support. [#3358](https://github.com/getgrav/grav/issues/3358)
    * Fix for weird regex issue with latest PHP versions on Intel Macs causing params to not parse properly in URI object

# v1.7.15
## 05/19/2021

1. [](#improved)
    * Allow optional start date in page collections [#3350](https://github.com/getgrav/grav/pull/3350)
    * Added `page` and `output` properties to `onOutputGenerated` and `onOutputRendered` events
1. [](#bugfix)
    * Fixed twig deprecated TwigFilter messages [#3348](https://github.com/getgrav/grav/issues/3348)
    * Fixed fatal error with some markdown links [getgrav/grav-premium-issues#95](https://github.com/getgrav/grav-premium-issues/issues/95)
    * Fixed markdown media operations not working when using `image://` stream [#3333](https://github.com/getgrav/grav/issues/3333) [#3349](https://github.com/getgrav/grav/issues/3349)
    * Fixed copying page without changing the slug [getgrav/grav-plugin-admin#2135](https://github.com/getgrav/grav-plugin-admin/issues/2139)
    * Fixed missing and commonly used methods when using `system.twig.undefined_functions = false` [getgrav/grav-plugin-admin#2138](https://github.com/getgrav/grav-plugin-admin/issues/2138)
    * Fixed uploading images into Flex Object if field destination is not set

# v1.7.14
## 04/29/2021

1. [](#new)
    * Added `MediaUploadTrait::checkFileMetadata()` method
1. [](#improved)
    * Updating a theme should always keep the custom files [getgrav/grav-plugin-admin#2135](https://github.com/getgrav/grav-plugin-admin/issues/2135)
1. [](#bugfix)
    * Fixed broken numeric language codes in Flex Pages [#3332](https://github.com/getgrav/grav/issues/3332)
    * Fixed broken `exif_imagetype()` twig function

# v1.7.13
## 04/23/2021

1. [](#new)
    * Added support for getting translated collection of Flex Pages using `$collection->withTranslated('de')`
1. [](#improved)
    * Moved `gregwar/Image` and `gregwar/Cache` in-house to official `getgrav/Image` and `getgrav/Cache` packagist packages. This will help environments with very strict proxy setups that don't allow VCS setup. [#3289](https://github.com/getgrav/grav/issues/3289)
    * Improved XSS Invalid Protocol detection regex [#3298](https://github.com/getgrav/grav/issues/3298)
    * Added support for user provided folder in Flex `$page->copy()`
1. [](#bugfix)
    * Fixed `The "Grav/Common/Twig/TwigExtension" extension is not enabled` when using markdown twig tag [#3317](https://github.com/getgrav/grav/issues/3317)
    * Fixed text field maxlength validation newline issue [#3324](https://github.com/getgrav/grav/issues/3324)
    * Fixed a bug in Flex Object `refresh()` method

# v1.7.12
## 04/15/2021

1. [](#improved)
    * Improve JSON support for the request
1. [](#bugfix)
    * Fixed absolute path support for Windows [#3297](https://github.com/getgrav/grav/issues/3297)
    * Fixed adding tags in admin after upgrading Grav [#3315](https://github.com/getgrav/grav/issues/3315)

# v1.7.11
## 04/13/2021

1. [](#new)
    * Added configuration options to allow PHP methods to be used in Twig functions (`system.twig.safe_functions`) and filters (`system.twig.safe_filters`)
    * Deprecated using PHP methods in Twig without them being in the safe lists
    * Prevent dangerous PHP methods from being used as Twig functions and filters
    * Restrict filesystem Twig functions to accept only local filesystem and grav streams
1. [](#improved)
    * Better GPM detection of unauthorized installations
1. [](#bugfix)
  * **IMPORTANT** Fixed security vulnerability with Twig allowing dangerous PHP functions by default [GHSA-g8r4-p96j-xfxc](https://github.com/getgrav/grav/security/advisories/GHSA-g8r4-p96j-xfxc)
    * Fixed nxinx appending repeating `?_url=` in some redirects
    * Fixed deleting page with language code not removing the folder if it was the last language [#3305](https://github.com/getgrav/grav/issues/3305)
    * Fixed fatal error when using markdown links with `image://` stream [#3285](https://github.com/getgrav/grav/issues/3285)
    * Fixed `system.languages.session_store_active` not having any effect [#3269](https://github.com/getgrav/grav/issues/3269)
    * Fixed fatal error if `system.pages.types` is not an array [#2984](https://github.com/getgrav/grav/issues/2984)

# v1.7.10
## 04/06/2021

1. [](#new)
    * Added initial support for running Grav library from outside the webroot [#3297](https://github.com/getgrav/grav/issues/3297)
1. [](#improved)
    * Improved password handling when saving a user
1. [](#bugfix)
    * Ignore errors when using `set_time_limit` in `Archiver` and `GPM\Response` classes [#3023](https://github.com/getgrav/grav/issues/3023)
    * Fixed `Folder::move()` deleting the folder if you move folder into itself, created empty file instead
    * Fixed moving `Flex Page` to itself causing the page to be lost [#3227](https://github.com/getgrav/grav/issues/3227)
    * Fixed `PageStorage` from detecting files as pages
    * Fixed `UserIndex` not implementing `UserCollectionInterface`
    * Fixed missing `onAdminAfterDelete` event call in `Flex Pages`
    * Fixed system templates not getting scanned [#3296](https://github.com/getgrav/grav/issues/3296)
    * Fixed incorrect routing if url path looks like a domain name [#2184](https://github.com/getgrav/grav/issues/2184)

# v1.7.9
## 03/19/2021

1. [](#new)
    * Added `Media::hide()` method to hide files from media
    * Added `Utils::getPathFromToken()` method which works also with `Flex Objects`
    * Added `FlexMediaTrait::getMediaField()`, which can be used to access custom media set in the blueprint fields
    * Added `FlexMediaTrait::getFieldSettings()`, which can be used to get media field settings
1. [](#improved)
    * Method `Utils::getPagePathFromToken()` now calls the more generic `Utils::getPathFromToken()`
    * Updated `SECURITY.md` to use security@getgrav.org
1. [](#bugfix)
    * Fixed broken media upload in `Flex` with `@self/path`, `@page` and `@theme` destinations [#3275](https://github.com/getgrav/grav/issues/3275)
    * Fixed media fields excluding newly deleted files before saving the object
    * Fixed method `$pages->find()` should never redirect [#3266](https://github.com/getgrav/grav/pull/3266)
    * Fixed `Page::activeChild()` throwing an error [#3276](https://github.com/getgrav/grav/issues/3276)
    * Fixed `Flex Page` CRUD ACL when creating a new page (needs Flex Objects plugin update) [grav-plugin-flex-objects#115](https://github.com/trilbymedia/grav-plugin-flex-objects/issues/115)
    * Fixed the list of pages not showing up in admin [#3280](https://github.com/getgrav/grav/issues/3280)
    * Fixed text field min/max validation for UTF8 characters [#3281](https://github.com/getgrav/grav/issues/3281)
    * Fixed redirects using wrong redirect code

# v1.7.8
## 03/17/2021

1. [](#new)
    * Added `ControllerResponseTrait::createDownloadResponse()` method
    * Added full blueprint support to theme if you move existing files in `blueprints/` to `blueprints/pages/` folder [#3255](https://github.com/getgrav/grav/issues/3255)
    * Added support for `Theme::getFormFieldTypes()` just like in plugins
1. [](#improved)
    * Optimized `Flex Pages` for speed
    * Optimized saving visible/ordered pages when there are a lot of siblings [#3231](https://github.com/getgrav/grav/issues/3231)
    * Clearing cache now deletes all clockwork files
    * Improved `system.pages.redirect_default_route` and `system.pages.redirect_trailing_slash` configuration options to accept redirect code
1. [](#bugfix)
    * Fixed clockwork error when clearing cache
    * Fixed missing method `translated()` in `Flex Pages`
    * Fixed missing `Flex Pages` in site if multi-language support has been enabled
    * Fixed Grav using blueprints and form fields from disabled plugins
    * Fixed `FlexIndex::sortBy(['key' => 'ASC'])` having no effect
    * Fixed default Flex Pages collection ordering to order by filesystem path
    * Fixed disappearing pages on save if `pages://` stream resolves to multiple folders where the preferred folder doesn't exist
    * Fixed Markdown image attribute `loading` [#3251](https://github.com/getgrav/grav/pull/3251)
    * Fixed `Uri::isValidExtension()` returning false positives
    * Fixed `page.html` returning duplicated content with `system.pages.redirect_default_route` turned on [#3130](https://github.com/getgrav/grav/issues/3130)
    * Fixed site redirect with redirect code failing when redirecting to sub-pages [#3035](https://github.com/getgrav/grav/pull/3035/files)
    * Fixed `Uncaught ValueError: Path cannot be empty` when failing to upload a file [#3265](https://github.com/getgrav/grav/issues/3265)
    * Fixed `Path cannot be empty` when viewing non-existent log file [#3270](https://github.com/getgrav/grav/issues/3270)
    * Fixed `onAdminSave` original page having empty header [#3259](https://github.com/getgrav/grav/issues/3259)

# v1.7.7
## 02/23/2021

1. [](#new)
    * Added `Utils::arrayToQueryParams()` to convert an array into query params
1. [](#improved)
    * Added original image support for all flex objects and media fields
    * Improved `Pagination` class to allow custom pagination query parameter
1. [](#bugfix)
    * Fixed avatar of the user not being saved [grav-plugin-flex-objects#111](https://github.com/trilbymedia/grav-plugin-flex-objects/issues/111)
    * Replaced special space character with regular space in `system/blueprints/user/account_new.yaml`

# v1.7.6
## 02/17/2021

1. [](#new)
    * Added `Medium::attribute()` to pass arbitrary attributes [#3065](https://github.com/getgrav/grav/pull/3065)
    * Added `Plugins::getPlugins()` and `Plugins::getPlugin($name)` to make it easier to access plugin instances [#2277](https://github.com/getgrav/grav/pull/2277)
    * Added `regex_match` and `regex_split` twig functions [#2788](https://github.com/getgrav/grav/pull/2788)
    * Updated all languages from [Crowdin](https://crowdin.com/project/grav-core) - Please update any translations here
1. [](#improved)
    * Added abstract `FlexObject`, `FlexCollection` and `FlexIndex` classes to `\Grav\Common\Flex` namespace (extend those instead of Framework or Generic classes)
    * Updated bundled `composer.phar` binary to latest version `2.0.9`
    * Improved session fixation handling in PHP 7.4+ (cannot fix it in PHP 7.3 due to PHP bug)
    * Added optional password/database attributes for redis in `system.yaml`
    * Added ability to filter enabled or disabled with bin/gpm index [#3187](https://github.com/getgrav/grav/pull/3187)
    * Added `$grav->getVersion()` or `grav.version` in twig to get the current Grav version [#3142](https://github.com/getgrav/grav/issues/3142)
    * Added second parameter to `$blueprint->flattenData()` to include every field, including those which have no data
    * Added support for setting session domain [#2040](https://github.com/getgrav/grav/pull/2040)
    * Better support inheriting languages when using child themes [#3226](https://github.com/getgrav/grav/pull/3226)
    * Added option for `FlexForm` constructor to reset the form
1. [](#bugfix)
    * Fixed issue with `content-security-policy` not being properly supported with `http-equiv` + support single quotes
    * Fixed CLI progressbar in `backup` and `security` commands to use styled output [#3198](https://github.com/getgrav/grav/issues/3198)
    * Fixed page save failing because of uploaded images [#3191](https://github.com/getgrav/grav/issues/3191)
    * Fixed `Flex Pages` using only default language in frontend [#106](https://github.com/trilbymedia/grav-plugin-flex-objects/issues/106)
    * Fixed empty `route()` and `raw_route()` when getting translated pages [#3184](https://github.com/getgrav/grav/pull/3184)
    * Fixed error on `bin/gpm plugin uninstall` [#3207](https://github.com/getgrav/grav/issues/3207)
    * Fixed broken min/max validation for field `type: int`
    * Fixed lowering uppercase characters in usernames when saving from frontend [#2565](https://github.com/getgrav/grav/pull/2565)
    * Fixed save error when editing accounts that have been created with capital letters in their username [#3211](https://github.com/getgrav/grav/issues/3211)
    * Fixed renaming flex objects key when using file storage
    * Fixed wrong values in Admin pages list [#3214](https://github.com/getgrav/grav/issues/3214)
    * Fixed pipelined asset using different hash when extra asset is added to before/after position [#2781](https://github.com/getgrav/grav/issues/2781)
    * Fixed trailing slash redirect to only apply to GET/HEAD requests and use 301 status code [#3127](https://github.com/getgrav/grav/issues/3127)
    * Fixed root page to always contain trailing slash [#3127](https://github.com/getgrav/grav/issues/3127)
    * Fixed `<meta name="flattr:*" content="*">` to use name instead property [#3010](https://github.com/getgrav/grav/pull/3010)
    * Fixed behavior of opposite filters in `Pages::getCollection()` to match Grav 1.6 [#3216](https://github.com/getgrav/grav/pull/3216)
    * Fixed modular content with missing template file ending up using non-modular template [#3218](https://github.com/getgrav/grav/issues/3218)
    * Fixed broken attachment image in Flex Objects Admin when `destination: self@` used [#3225](https://github.com/getgrav/grav/issues/3225)
    * Fixed bug in page content with both markdown and twig enabled [#3223](https://github.com/getgrav/grav/issues/3223)

# v1.7.5
## 02/01/2021

1. [](#bugfix)
    * Revert: Fixed page save failing because of uploaded images [#3191](https://github.com/getgrav/grav/issues/3191) - breaking save

# v1.7.4
## 02/01/2021

1. [](#new)
    * Added `FlexForm::setSubmitMethod()` to customize form submit action
1. [](#improved)
    * Improved GPM error handling
1. [](#bugfix)
    * Fixed `bin/gpm uninstall` script not working because of bad typehint [#3172](https://github.com/getgrav/grav/issues/3172)
    * Fixed `login: visibility_requires_access` not working in pages [#3176](https://github.com/getgrav/grav/issues/3176)
    * Fixed cannot change image format [#3173](https://github.com/getgrav/grav/issues/3173)
    * Fixed saving page in expert mode [#3174](https://github.com/getgrav/grav/issues/3174)
    * Fixed exception in `$flexPage->frontmatter()` method when setting value
    * Fixed `onBlueprintCreated` event being called multiple times in `Flex Pages` [grav-plugin-flex-objects#97](https://github.com/trilbymedia/grav-plugin-flex-objects/issues/97)
    * Fixed wrong ordering in page collections if `intl` extension has been enabled [#3167](https://github.com/getgrav/grav/issues/3167)
    * Fixed page redirect to the first visible child page (needs to be routable and published, too)
    * Fixed untranslated module pages showing up in the menu
    * Fixed page save failing because of uploaded images [#3191](https://github.com/getgrav/grav/issues/3191)
    * Fixed incorrect config lookup for loading in `ImageLoadingTrait` [#3192](https://github.com/getgrav/grav/issues/3192)

# v1.7.3
## 01/21/2021

1. [](#improved)
    * IMPORTANT - Please [checkout the process](https://getgrav.org/blog/grav-170-cli-self-upgrade-bug) to `self-upgrade` from CLI if you are on **Grav 1.7.0 or 1.7.1**
    * Added support for symlinking individual plugins and themes by using `bin/grav install -p myplugin` or `-t mytheme`
    * Added support for symlinking plugins and themes with `hebe.json` file to support custom folder structures
    * Added support for running post-install scripts in `bin/gpm selfupgrade` if Grav was updated manually
1. [](#bugfix)
    * Fixed default GPM Channel back to 'stable' - this was inadvertently left as 'testing' [#3163](https://github.com/getgrav/grav/issues/3163)
    * Fixed broken stream initialization if `environment://` paths aren't streams
    * Fixed Clockwork debugger in sub-folder multi-site setups
    * Fixed `Unsupported option "curl" passed to "Symfony\Component\HttpClient\CurlHttpClient"` in `bin/gpm selfupgrade` [#3165](https://github.com/getgrav/grav/issues/3165)

# v1.7.2
## 01/21/2021

1. [](#improved)
    * This release was pulled due to a bug in the installer, 1.7.3 replaces it.

# v1.7.1
## 01/20/2021

1. [](#bugfix)
    * Fixed fatal error when `site.taxonomies` contains a bad value
    * Sanitize valid Page extensions from `Page::template_format()`
    * Fixed `bin/gpm index` erroring out [#3158](https://github.com/getgrav/grav/issues/3158)
    * Fixed `bin/gpm selfupgrade` failing to report failed Grav update [#3116](https://github.com/getgrav/grav/issues/3116)
    * Fixed `bin/gpm selfupgrade` error on `Call to undefined method` [#3160](https://github.com/getgrav/grav/issues/3160)
    * Flex Pages: Fixed fatal error when trying to move a page to Root (/) [#3161](https://github.com/getgrav/grav/issues/3161)
    * Fixed twig parsing errors in pages where twig is parsed after markdown [#3162](https://github.com/getgrav/grav/issues/3162)
    * Fixed `lighttpd.conf` access-deny rule [#1876](https://github.com/getgrav/grav/issues/1876)
    * Fixed page metadata being double-escaped [#3121](https://github.com/getgrav/grav/issues/3121)

# v1.7.0
## 01/19/2021

1. [](#new)
    * Requires **PHP 7.3.6**
    * Read about this release in the [Grav 1.7 Released](https://getgrav.org/blog/grav-1.7-released) blog post
    * Read the full list of all changes in the [Changelog on GitHub](https://github.com/getgrav/grav/blob/1.7.0/CHANGELOG.md)
    * Please read [Grav 1.7 Upgrade Guide](https://learn.getgrav.org/17/advanced/grav-development/grav-17-upgrade-guide) before upgrading!
    * Added support for overriding configuration by using environment variables
    * Use PHP 7.4 serialization (the old `Serializable` methods are now final and cannot be overridden)
    * Enabled `ETag` setting by default for 304 responses
    * Added `FlexCollection::getDistinctValues()` to get all the assigned values from the field
    * `Flex Pages` method `$page->header()` returns `\Grav\Common\Page\Header` object, old `Page` class still returns `stdClass`
1. [](#improved)
    * Make it possible to use an absolute path when loading a blueprint
    * Make serialize methods final in `ContentBlock`, `AbstractFile`, `FormTrait`, `ObjectCollectionTrait` and `ObjectTrait`
    * Added support for relative paths in `PageObject::getLevelListing()` [#3110](https://github.com/getgrav/grav/issues/3110)
    * Better `--env` and `--lang` support for `bin/grav`, `bin/gpm` and `bin/plugin` console commands
      * **BC BREAK** Shorthand for `--env`: `-e` will not work anymore as it conflicts with some plugins
    * Added support for locking the `start` and `limit` in a Page Collection
1. [](#bugfix)
    * Fixed port issue with `system.custom_base_url`
    * Hide errors with `exif_read_data` in `ImageFile`
    * Fixed unserialize in `MarkdownFormatter` and `Framework\File` classes
    * Fixed pages with session messages should never be cached [#3108](https://github.com/getgrav/grav/issues/3108)
    * Fixed `Filesystem::normalize()` with dot-dot paths
    * Fixed Flex sorting issues [grav-plugin-flex-objects#92](https://github.com/trilbymedia/grav-plugin-flex-objects/issues/92)
    * Fixed Clockwork missing dumped arrays and objects
    * Fixed fatal error in PHP 8 when trying to access root page
    * Fixed Array->String conversion error when `languages:translations: false` [admin#1896](https://github.com/getgrav/grav-plugin-admin/issues/1896)
    * Fixed `Inflector` methods when translation is missing `GRAV.INFLECTOR_*` translations
    * Fixed exception when changing parent of new page [grav-plugin-admin#2018](https://github.com/getgrav/grav-plugin-admin/issues/2018)
    * Fixed ordering issue with moving pages [grav-plugin-admin#2015](https://github.com/getgrav/grav-plugin-admin/issues/2015)
    * Fixed Flex Pages cache not invalidating if saving an old `Page` object [#3152](https://github.com/getgrav/grav/issues/3152)
    * Fixed multiple issues with `system.language.translations: false`
    * Fixed page collections containing dummy items for untranslated default language [#2985](https://github.com/getgrav/grav/issues/2985)
    * Fixed streams in `setup.php` being overridden by `system/streams.yaml` [#2450](https://github.com/getgrav/grav/issues/2450)
    * Fixed `ERR_TOO_MANY_REDIRECTS` with HTTPS = 'On' [#3155](https://github.com/getgrav/grav/issues/3155)
    * Fixed page collection pagination not behaving as it did in Grav 1.6

# v1.7.0-rc.20
## 12/15/2020

1. [](#new)
    * Update phpstan to version 0.12
    * Auto-Escape enabled by default. Manually enable **Twig Compatibility** and disable **Auto-Escape** to use the old setting.
    * Updated unit tests to use codeception 4.1
    * Added support for setting `GRAV_ENVIRONMENT` by using environment variable or a constant
    * Added support for setting `GRAV_SETUP_PATH` by using environment variable (constant already worked)
    * Added support for setting `GRAV_ENVIRONMENTS_PATH` by using environment variable or a constant
    * Added support for setting `GRAV_ENVIRONMENT_PATH` by using environment variable or a constant
1. [](#improved)
    * Improved `bin/grav install` command
1. [](#bugfix)
    * Fixed potential error when upgrading Grav
    * Fixed broken list in `bin/gpm index` [#3092](https://github.com/getgrav/grav/issues/3092)
    * Fixed CLI/GPM command failures returning 0 (success) value [#3017](https://github.com/getgrav/grav/issues/3017)
    * Fixed unimplemented `PageObject::getOriginal()` call [#3098](https://github.com/getgrav/grav/issues/3098)
    * Fixed `Argument 1 passed to Grav\Common\User\DataUser\User::filterUsername() must be of the type string` [#3101](https://github.com/getgrav/grav/issues/3101)
    * Fixed broken check if php exif module is enabled in `ImageFile::fixOrientation()`
    * Fixed `StaticResizeTrait::resize()` bad image height/width attributes if `null` values are passed to the method
    * Fixed twig script/style tag `{% script 'file.js' at 'bottom' %}`, replaces broken `in` operator [#3084](https://github.com/getgrav/grav/issues/3084)
    * Fixed dropped query params when `?` is preceded with `/` [#2964](https://github.com/getgrav/grav/issues/2964)

# v1.7.0-rc.19
## 12/02/2020

1. [](#bugfix)
    * Updated composer libraries with latest Toolbox v1.5.6 that contains critical fixes

# v1.7.0-rc.18
## 12/02/2020

1. [](#new)
    * Set minimum requirements to **PHP 7.3.6**
    * Updated Clockwork to v5.0
    * Added `FlexDirectoryInterface` interface
    * Renamed `PageCollectionInterface::nonModular()` into `PageCollectionInterface::pages()` and deprecated the old method
    * Renamed `PageCollectionInterface::modular()` into `PageCollectionInterface::modules()` and deprecated the old method'
    * Upgraded `bin/composer.phar` to `2.0.2` which is all new and much faster
    * Added search option `same_as` to Flex Objects
    * Added PHP 8 compatible `function_exists()`: `Utils::functionExists()`
    * New sites have `compatibility` features turned off by default, upgrading from older versions will keep the settings on
1. [](#improved)
    * Updated bundled JQuery to latest version `3.5.1`
    * Forward a `sid` to GPM when downloading a premium package via CLI
    * Allow `JsonFormatter` options to be passed as a string
    * Hide Flex Pages frontend configuration (not ready for production use)
    * Improve Flex configuration: gather views together in blueprint
    * Added XSS detection to all forms. See [documentation](https://learn.getgrav.org/17/forms/forms/form-options#xss-checks)
    * Better handling of missing repository index [grav-plugin-admin#1916](https://github.com/getgrav/grav-plugin-admin/issues/1916)
    * Added support for having all sites / environments under `user/env` folder [#3072](https://github.com/getgrav/grav/issues/3072)
    * Added `FlexObject::refresh()` method to make sure object is up to date
1. [](#bugfix)
    * *Menu Visibility Requires Access* Security option setting wrong frontmatter [login#265](https://github.com/getgrav/grav-plugin-login/issues/265)
    * Accessing page with unsupported file extension (jpg, pdf, xsl) will use wrong mime type [#3031](https://github.com/getgrav/grav/issues/3031)
    * Fixed media crashing on a bad image
    * Fixed bug in collections where filter `type: false` did not work
    * Fixed `print_r()` in twig
    * Fixed sorting by groups in `Flex Users`
    * Changing `Flex Page` template causes the other language versions of that page to lose their content [admin#1958](https://github.com/getgrav/grav-plugin-admin/issues/1958)
    * Fixed plugins getting initialized multiple times (by CLI commands for example)
    * Fixed `header.admin.children_display_order` in Flex Pages to work just like with regular pages
    * Fixed `Utils::isFunctionDisabled()` method if there are spaces in `disable_functions` [#3023](https://github.com/getgrav/grav/issues/3023)
    * Fixed potential fatal error when creating flex index using cache [#3062](https://github.com/getgrav/grav/issues/3062)
    * Fixed fatal error in `CompiledFile` if the cached version is broken
    * Fixed updated media missing from media when editing Flex Object after page reload
    * Fixed issue with `config-default@` breaking on set [#1972](https://github.com/getgrav/grav-plugin-admin/issues/1971)
    * Escape titles in Flex pages list [flex-objects#84](https://github.com/trilbymedia/grav-plugin-flex-objects/issues/84)
    * Fixed Purge successful message only working in Scheduler but broken in CLI and Admin [#1935](https://github.com/getgrav/grav-plugin-admin/issues/1935)
    * Fixed `system://` stream is causing issues in Admin, making Media tab to disappear and possibly causing other issues [#3072](https://github.com/getgrav/grav/issues/3072)
    * Fixed CLI self-upgrade from Grav 1.6 [#3079](https://github.com/getgrav/grav/issues/3079)
    * Fixed `bin/grav yamllinter -a` and `-f` not following symlinks [#3080](https://github.com/getgrav/grav/issues/3080)
    * Fixed `|safe_email` filter to return safe and escaped UTF-8 HTML [#3072](https://github.com/getgrav/grav/issues/3072)
    * Fixed exception in CLI GPM and backup commands when `php-zip` is not enabled [#3075](https://github.com/getgrav/grav/issues/3075)
    * Fix for XSS advisory [GHSA-cvmr-6428-87w9](https://github.com/getgrav/grav/security/advisories/GHSA-cvmr-6428-87w9)
    * Fixed Flex and Page ordering to be natural and case insensitive [flex-objects#87](https://github.com/trilbymedia/grav-plugin-flex-objects/issues/87)
    * Fixed plugin/theme priority ordering to be numeric

# v1.7.0-rc.17
## 10/07/2020

1. [](#new)
    * Added a `Uri::getAllHeaders()` compatibility function
1. [](#improved)
    * Fall back through various templates scenarios if they don't exist in theme to avoid unhelpful error.
    * Added default templates for `external.html.twig`, `default.html.twig`, and `modular.html.twig`
    * Improve Media classes
    * _POTENTIAL BREAKING CHANGE:_ Added reload argument to `FlexStorageInterface::getMetaData()`
1. [](#bugfix)
    * Fixed `Security::sanitizeSVG()` creating an empty file if SVG file cannot be parsed
    * Fixed infinite loop in blueprints with `extend@` to a parent stream
    * Added missing `Stream::create()` method
    * Added missing `onBlueprintCreated` event for Flex Pages
    * Fixed `onBlueprintCreated` firing multiple times recursively
    * Fixed media upload failing with custom folders
    * Fixed `unset()` in `ObjectProperty` class
    * Fixed `FlexObject::freeMedia()` method causing media to become null
    * Fixed bug in `Flex Form` making it impossible to set nested values
    * Fixed `Flex User` avatar when using folder storage, also allow multiple images
    * Fixed Referer reference during GPM calls.
    * Fixed fatal error with toggled lists

# v1.7.0-rc.16
## 09/01/2020

1. [](#new)
    * Added a new `svg_image()` twig function to make it easier to 'include' SVG source in Twig
    * Added a helper `Utils::fullPath()` to get the full path to a file be it stream, relative, etc.
1. [](#improved)
    * Added `themes` to cached blueprints and configuration
1. [](#bugfix)
    * Fixed `Flex Pages` issue with `getRoute()` returning path with language prefix for default language if set not to do that
    * Fixed `Flex Pages` bug where reordering pages causes page content to disappear if default language uses wrong extension (`.md` vs `.en.md`)
    * Fixed `Flex Pages` bug where `onAdminSave` passes page as `$event['page']` instead of `$event['object']` [#2995](https://github.com/getgrav/grav/issues/2995)
    * Fixed `Flex Pages` bug where changing a modular page template added duplicate file [admin#1899](https://github.com/getgrav/grav-plugin-admin/issues/1899)
    * Fixed `Flex Pages` bug where renaming slug causes bad ordering range after save [#2997](https://github.com/getgrav/grav/issues/2997)

# v1.7.0-rc.15
## 07/22/2020

1. [](#bugfix)
    * Fixed Flex index file caching [#2962](https://github.com/getgrav/grav/issues/2962)
    * Fixed various issues with Exif data reading and images being incorrectly rotated [#1923](https://github.com/getgrav/grav-plugin-admin/issues/1923)

# v1.7.0-rc.14
## 07/09/2020

1. [](#improved)
    * Added ability to `noprocess` specific items only in Link/Image Excerpts, e.g. `http://foo.com/page?id=foo&target=_blank&noprocess=id` [#2954](https://github.com/getgrav/grav/pull/2954)
1. [](#bugfix)
    * Regression: Default language fix broke `Language::getLanguageURLPrefix()` and `Language::isIncludeDefaultLanguage()` methods when not using multi-language
    * Reverted `Language::getDefault()` and `Language::getLanguage()` to return false again because of plugin compatibility (updated docblocks)
    * Fixed UTF-8 issue in `Excerpts::getExcerptsFromHtml`
    * Fixed some compatibility issues with recent Changes to `Assets` handling
    * Fixed issue with `CSS_IMPORTS_REGEX` breaking with complex URLs [#2958](https://github.com/getgrav/grav/issues/2958)
    * Moved duplicated `CSS_IMPORT_REGEX` to local variable in `AssetUtilsTrait::moveImports()`
    * Fixed page media only accepting images [#2943](https://github.com/getgrav/grav/issues/2943)

# v1.7.0-rc.13
## 07/01/2020

1. [](#new)
    * Added support for uploading and deleting images directly in `Media`
    * Added new `onAfterCacheClear` event
1. [](#improved)
    * Improved `CvsFormatter` to attempt to encode non-scalar variables into JSON before giving up
    * Moved image loading into its own trait to be used by images+static images
    * Adjusted asset types to enable extension of assets in class [#2937](https://github.com/getgrav/grav/pull/2937)
    * Composer update for vendor library updates
    * Updated bundled `composer.phar` to `2.0.0-dev`
1. [](#bugfix)
    * Fixed `MediaUploadTrait::copyUploadedFile()` not adding uploaded media to the collection
    * Fixed regression in saving media to a new Flex Object [admin#1867](https://github.com/getgrav/grav-plugin-admin/issues/1867)
    * Fixed `Trying to get property 'username' of non-object` error in Flex [flex-objects#62](https://github.com/trilbymedia/grav-plugin-flex-objects/issues/62)
    * Fixed retina images not working in Flex [flex-objects#64](https://github.com/trilbymedia/grav-plugin-flex-objects/issues/64)
    * Fixed plugin initialization in CLI
    * Fixed broken logic in `Page::topParent()` when dealing with first-level pages
    * Fixed broken `Flex Page` authorization for groups
    * Fixed missing `onAdminSave` and `onAdminAfterSave` events when using `Flex Pages` and `Flex Users` [flex-objects#58](https://github.com/trilbymedia/grav-plugin-flex-objects/issues/58)
    * Fixed new `User Group` allowing bad group name to be saved [admin#1917](https://github.com/getgrav/grav-plugin-admin/issues/1917)
    * Fixed `Language::getDefault()` returning false and not 'en'
    * Fixed non-text links in `Excerpts::getExcerptFromHtml`
    * Fixed CLI commands not properly intializing Plugins so events can fire

# v1.7.0-rc.12
## 06/08/2020

1. [](#improved)
    * Changed `Folder::hasChildren` to `Folder::countChildren`
    * Added `Content Editor` option to user account blueprint
1. [](#bugfix)
    * Fixed new `Flex Page` not having correct form fields for the page type
    * Fixed new `Flex User` erroring out on save (thanks @mikebi42)
    * Fixed `Flex Object` request cache clear when saving object
    * Fixed blueprint value filtering in lists [#2923](https://github.com/getgrav/grav/issues/2923)
    * Fixed blueprint for `system.pages.hide_empty_folders` [#1925](https://github.com/getgrav/grav/issues/2925)
    * Fixed file field in `Flex Objects` (use `Grav\Common\Flex\Types\GenericObject` instead of `FlexObject`) [flex-objects#37](https://github.com/trilbymedia/grav-plugin-flex-objects/issues/37)
    * Fixed saving nested file fields in `Flex Objects` [flex-objects#34](https://github.com/trilbymedia/grav-plugin-flex-objects/issues/34)
    * JSON Route of homepage with no ‘route’ set is valid [form#425](https://github.com/getgrav/grav-plugin-form/issues/425)

# v1.7.0-rc.11
## 05/14/2020

1. [](#new)
    * Added support for native `loading=lazy` attributes on images.  Can be set in `system.images.defaults` or per md image with `?loading=lazy` [#2910](https://github.com/getgrav/grav/issues/2910)
1. [](#improved)
    * Added `PageCollection::all()` to mimic Pages class
    * Added system configuration support for `HTTP_X_Forwarded` headers (host disabled by default)
    * Updated `PHPUserAgentParser` to 1.0.0
    * Improved docblocks
    * Fixed some phpstan issues
    * Tighten vendor requirements
1. [](#bugfix)
    * Fix for uppercase image extensions
    * Fix for `&` errors in HTML when passed to `Excerpts.php`

# v1.7.0-rc.10
## 04/30/2020

1. [](#new)
    * Changed `Response::get()` used by **GPM/Admin** to use [Symfony HttpClient v4.4](https://symfony.com/doc/current/components/http_client.html) (`composer install --nodev` required for Git installations)
    * Added new `Excerpts::processLinkHtml()` method
1. [](#bugfix)
    * Fixed `Flex Pages` admin with PHP `intl` extension enabled when using custom page order
    * Fixed saving non-numeric-prefix `Flex Page` changing to numeric-prefix [flex-objects#56](https://github.com/trilbymedia/grav-plugin-flex-objects/issues/56)
    * Copying `Flex Page` in admin does nothing [flex-objects#55](https://github.com/trilbymedia/grav-plugin-flex-objects/issues/55)
    * Force GPM progress to be between 0-100%

# v1.7.0-rc.9
## 04/27/2020

1. [](#new)
    * Support for `webp` image format in Page Media [#1168](https://github.com/getgrav/grav/issues/1168)
    * Added `Route::getBase()` method
1. [](#improved)
    * Support symlinks when saving `File`
1. [](#bugfix)
    * Fixed flex objects with integer keys not working [#2863](https://github.com/getgrav/grav/issues/2863)
    * Fixed `Pages::instances()` returning null values when using `Flex Pages` [#2889](https://github.com/getgrav/grav/issues/2889)
    * Fixed Flex Page parent `header.admin.children_display_order` setting being ignored in Admin [#2881](https://github.com/getgrav/grav/issues/2881)
    * Implemented missing Flex `$pageCollection->batch()` and `$pageCollection->order()` methods
    * Fixed user avatar creation for new `Flex Users` when using folder storage
    * Fixed `Trying to access array offset on value of type null` PHP 7.4 error in `Plugin.php`
    * Fixed Gregwar Image library using `.jpeg` for cached images, rather use `.jpg`
    * Fixed `Flex Pages` with `00.home` page not having ordering set
    * Fixed `Flex Pages` not updating empty content on save [#2890](https://github.com/getgrav/grav/issues/2890)
    * Fixed creating new Flex User with file storage
    * Fixed saving new `Flex Object` with custom key
    * Fixed broken `Plugin::config()` method

# v1.7.0-rc.8
## 03/19/2020

1. [](#new)
    * Added `MediaTrait::freeMedia()` method to free media (and memory)
    * Added `Folder::hasChildren()` method to determine if a folder has child folders
1. [](#improved)
    * Save memory when updating large flex indexes
    * Better `Content-Encoding` handling in Apache when content compression is disabled [#2619](https://github.com/getgrav/grav/issues/2619)
1. [](#bugfix)
    * Fixed creating new `Flex User` when folder storage has been selected
    * Fixed some bugs in Flex root page methods
    * Fixed bad default redirect code in `ControllerResponseTrait::createRedirectResponse()`
    * Fixed issue with PHP `HTTP_X_HTTP_METHOD_OVERRIDE` [#2847](https://github.com/getgrav/grav/issues/2847)
    * Fixed numeric usernames not working in `Flex Users`
    * Implemented missing Flex `$page->move()` method

# v1.7.0-rc.7
## 03/05/2020

1. [](#new)
    * Added `Session::regenerateId()` method to properly prevent session fixation issues
    * Added configuration option `system.strict_mode.blueprint_compat` to maintain old `validation: strict` behavior [#1273](https://github.com/getgrav/grav/issues/1273)
1. [](#improved)
    * Improved Flex events
    * Updated CLI commands to use the new methods to initialize Grav
1. [](#bugfix)
    * Fixed Flex Pages having broken `isFirst()`, `isLast()`, `prevSibling()`, `nextSibling()` and `adjacentSibling()`
    * Fixed broken ordering sometimes when saving/moving visible `Flex Page` [#2837](https://github.com/getgrav/grav/issues/2837)
    * Fixed ordering being lost when saving modular `Flex Page`
    * Fixed `validation: strict` not working in blueprints (see `system.strict_mode.blueprint_compat` setting) [#1273](https://github.com/getgrav/grav/issues/1273)
    * Fixed `Blueprint::extend()` and `Blueprint::embed()` not initializing dynamic properties
    * Fixed fatal error on storing flex flash using new object without a key
    * Regression: Fixed unchecking toggleable having no effect in Flex forms
    * Fixed changing page template in Flex Pages [#2828](https://github.com/getgrav/grav/issues/2828)

# v1.7.0-rc.6
## 02/11/2020

1. [](#new)
    * Plugins & Themes: Call `$plugin->autoload()` and `$theme->autoload()` automatically when object gets initialized
    * CLI: Added `$grav->initializeCli()` method
    * Flex Directory: Implemented customizable configuration
    * Flex Storages: Added support for renaming directory entries
1. [](#improved)
    * Vendor updates to latest
1. [](#bugfix)
    * Regression: Fixed fatal error in blueprints [#2811](https://github.com/getgrav/grav/issues/2811)
    * Regression: Fixed bad method call in FlexDirectory::getAuthorizeRule()
    * Regression: Fixed fatal error in admin if the site has custom permissions in `onAdminRegisterPermissions`
    * Regression: Fixed flex user index with folder storage
    * Regression: Fixed fatal error in `bin/plugin` command
    * Fixed `FlexObject::triggerEvent()` not emitting events [#2816](https://github.com/getgrav/grav/issues/2816)
    * Grav 1.7: Fixed saving Flex configuration with ignored values becoming null
    * Grav 1.7: Fixed `bin/plugin` initialization
    * Grav 1.7: Fixed Flex Page cache key not taking account active language

# v1.7.0-rc.5
## 02/03/2020

1. [](#bugfix)
    * Regression: Flex not working in PHP 7.2 or older
    * Fixed creating first user from admin not clearing Flex User directory cache [#2809](https://github.com/getgrav/grav/issues/2809)
    * Fixed Flex Pages allowing root page to be deleted

# v1.7.0-rc.4
## 02/03/2020

1. [](#new)
    * _POTENTIAL BREAKING CHANGE:_ Upgraded Parsedown to 1.7 for Parsedown-Extra 0.8. Plugins that extend Parsedown may need a fix to render as HTML
    * Added `$grav['flex']` to access all registered Flex Directories
    * Added `$grav->dispatchEvent()` method for PSR-14 events
    * Added `FlexRegisterEvent` which triggers when `$grav['flex']` is being accessed the first time
    * Added Flex cache configuration options
    * Added `PluginsLoadedEvent` which triggers after plugins have been loaded but not yet initialized
    * Added `SessionStartEvent` which triggers when session is started
    * Added `PermissionsRegisterEvent` which triggers when `$grav['permissions']` is being accessed the first time
    * Added support for Flex Directory specific configuration
    * Added support for more advanced ACL
    * Added `flatten_array` filter to form field validation
    * Added support for `security@: or: [admin.super, admin.pages]` in blueprints (nested AND/OR mode support)
1. [](#improved)
    * Blueprint validation: Added `validate: value_type: bool|int|float|string|trim` to `array` to filter all the values inside the array
    * Twig `url()` takes now third parameter (`true`) to return URL on non-existing file instead of returning false
1. [](#bugfix)
    * Grav 1.7: Fixed blueprint loading issues [#2782](https://github.com/getgrav/grav/issues/2782)
    * Fixed PHP 7.4 compatibility issue with `Stream`
    * Fixed new `Flex Users` being stored with wrong filename, login issues [#2785](https://github.com/getgrav/grav/issues/2785)
    * Fixed `ignore_empty: true` not removing empty values in blueprint filtering
    * Fixed `{{ false|string }}` twig to return '0' instead of ''
    * Fixed twig `url()` failing if stream has extra slash in it (e.g. `user:///data`)
    * Fixed `Blueprint::filter()` returning null instead of array if there is nothing to return
    * Fixed `Cannot use a scalar value as an array` error in `Utils::arrayUnflattenDotNotation()`, ignore nested structure instead
    * Fixed `Route` instance in multi-site setups
    * Fixed `system.translations: false` breaking `Inflector` methods
    * Fixed filtering ignored (eg. `security@: admin.super`) fields causing `Flex Objects` to lose data on save
    * Grav 1.7: Fixed `Flex Pages` unserialize issues if Flex-Objects Plugin has not been installed
    * Grav 1.7: Require Flex-Objects Plugin to edit Flex Accounts
    * Grav 1.7: Fixed bad result on testing `isPage()` when using Flex Pages

# v1.7.0-rc.3
## 01/02/2020

1. [](#new)
    * Added root page support for `Flex Pages`
1. [](#improved)
    * Twig filter `|yaml_serialize`: added support for `JsonSerializable` objects and other array-like objects
    * Added support for returning Flex Page specific permissions for admin and testing
    * Updated copyright dates to `2020`
    * Various vendor updates
1. [](#bugfix)
    * Grav 1.7: Fixed error on page initialization [#2753](https://github.com/getgrav/grav/issues/2753)
    * Fixed checking ACL for another user (who is not currently logged in) in a Flex Object or Directory
    * Fixed bug in Windows where `Filesystem::dirname()` returns backslashes
    * Fixed Flex object issues in Windows [#2773](https://github.com/getgrav/grav/issues/2773)

# v1.7.0-rc.2
## 12/04/2019

1. [](#new)
    * Updated Symfony Components to 4.4
    * Added support for page specific CRUD permissions (`Flex Pages` only)
    * Added new `-r <job-id>` option for Scheduler CLI command to force-run a job [#2720](https://github.com/getgrav/grav/issues/2720)
    * Added `Utils::isAssoc()` and `Utils::isNegative()` helper methods
    * Changed `UserInterface::authorize()` to return `null` having the same meaning as `false` if access is denied because of no matching rule
    * Changed `FlexAuthorizeInterface::isAuthorized()` to return `null` having the same meaning as `false` if access is denied because of no matching rule
    * Moved all Flex type classes under `Grav\Common\Flex`
    * DEPRECATED `Grav\Common\User\Group` in favor of `$grav['user_groups']`, which contains Flex UserGroup collection
    * DEPRECATED `$page->modular()` in favor of `$page->isModule()` for better readability
    * Fixed phpstan issues in all code up to level 3
1. [](#improved)
    * Improved twig `|array` filter to work with iterators and objects with `toArray()` method
    * Updated Flex `SimpleStorage` code to feature match the other storages
    * Improved user and group ACL to support deny permissions (`Flex Users` only)
    * Improved twig `authorize()` function to work better with nested rule parameters
    * Output the current username that Scheduler is using if crontab not setup
    * Translations: rename MODULAR to MODULE everywhere
    * Optimized `Flex Pages` collection filtering
    * Frontend optimizations for `Flex Pages`
1. [](#bugfix)
    * Regression: Fixed Grav update bug [#2722](https://github.com/getgrav/grav/issues/2722)
    * Fixed fatal error when calling `{{ grav.undefined }}`
    * Grav 1.7: Reverted `$object->getStorageKey()` interface as it was not a good idea, added `getMasterKey()` for pages
    * Grav 1.7: Fixed logged in user being able to delete his own account from admin account manager

# v1.7.0-rc.1
## 11/06/2019

1. [](#new)
    * Added `Flex Pages` to Grav core and removed Flex Objects plugin dependency
    * Added `Utils::simpleTemplate()` method for very simple variable templating
    * Added `array_diff()` twig function
    * Added `template_from_string()` twig function
    * Updated Symfony Components to 4.3
1. [](#improved)
    * Improved `Scheduler` cron command check and more useful CLI information
    * Improved `Flex Users`: obey blueprints and allow Flex to be used in admin only
    * Improved `Flex` to support custom site template paths
    * Changed Twig `{% cache %}` tag to not need unique key, and `lifetime` is now optional
    * Added mime support for file formatters
    * Updated built-in `composer.phar` to latest `1.9.0`
    * Updated vendor libraries
    * Use `Symfony EventDispatcher` directly and not rockettheme/toolbox wrapper
1. [](#bugfix)
    * Fixed exception caused by missing template type based on `Accept:` header [#2705](https://github.com/getgrav/grav/issues/2705)
    * Fixed `Page::untranslatedLanguages()` not being symmetrical to `Page::translatedLanguages()`
    * Fixed `Flex Pages` not calling `onPageProcessed` event when cached
    * Fixed phpstan issues in Framework up to level 7
    * Fixed issue with duplicate configuration settings in Flex Directory
    * Fixed fatal error if there are numeric folders in `Flex Pages`
    * Fixed error on missing `Flex` templates in if `Flex Objects` plugin isn't installed
    * Fixed `PageTranslateTrait::getAllLanguages()` and `getAllLanguages()` to include default language
    * Fixed multi-language saving issues with default language in `Flex Pages`
    * Selfupgrade CLI: Fixed broken selfupgrade assets reference [#2681](https://github.com/getgrav/grav/issues/2681)
    * Grav 1.7: Fixed PHP 7.1 compatibility issues
    * Grav 1.7: Fixed fatal error in multi-site setups
    * Grav 1.7: Fixed `Flex Pages` routing if using translated slugs or `system.hide_in_urls` setting
    * Grav 1.7: Fixed bug where Flex index file couldn't be disabled

# v1.7.0-beta.10
## 10/03/2019

1. [](#improved)
    * Flex: Removed extra exists check when creating object (messes up "non-existing" pages)
    * Support customizable null character replacement in `CSVFormatter::decode()`
1. [](#bugfix)
    * Fixed wrong Grav param separator when using `Route` class
    * Fixed Flex User Avatar not fully backwards compatible with old user
    * Grav 1.7: Fixed prev/next page missing pages if pagination was turned on in page header
    * Grav 1.7: Reverted setting language for every page during initialization
    * Grav 1.7: Fixed numeric language inconsistencies

# v1.7.0-beta.9
## 09/26/2019

1. [](#new)
    * Added a new `{% cache %}` Twig tag eliminating need for `twigcache` extension.
1. [](#improved)
    * Improved blueprint initialization in Flex Objects (fixes content aware fields)
    * Improved Flex FolderStorage class to better hide storage specific logic
    * Exception will output a badly formatted line in `CsvFormatter::decode()`
1. [](#bugfix)
    * Fixed error when activating Flex Accounts in GRAV system configuration (PHP 7.1)
    * Fixed Grav parameter handling in `RouteFactory::createFromString()`

# v1.7.0-beta.8
## 09/19/2019

1. [](#new)
    * Added new `Security::sanitizeSVG()` function
    * Backwards compatibility break: `FlexStorageInterface::getStoragePath()` and `getMediaPath()` can now return null
1. [](#improved)
    * Several FlexObject loading improvements
    * Added `bin/grav page-system-validator [-r|--record] [-c|--check]` to test Flex Pages
    * Improved language support for `Route` class
1. [](#bugfix)
    * Regression: Fixed language fallback
    * Regression: Fixed translations when language code is used for non-language purposes
    * Regression: Allow SVG avatar images for users
    * Fixed error in `Session::getFlashObject()` if Flex Form is being used
    * Fixed broken Twig `dump()`
    * Fixed `Page::modular()` and `Page::modularTwig()` returning `null` for folders and other non-initialized pages
    * Fixed 404 error when you click to non-routable menu item with children: redirect to the first child instead
    * Fixed wrong `Pages::dispatch()` calls (with redirect) when we really meant to call `Pages::find()`
    * Fixed avatars not being displayed with flex users [#2431](https://github.com/getgrav/grav/issues/2431)
    * Fixed initial Flex Object state when creating a new objects in a form

# v1.7.0-beta.7
## 08/30/2019

1. [](#improved)
    * Improved language support
1. [](#bugfix)
    * `FlexForm`: Fixed some compatibility issues with Form plugin

# v1.7.0-beta.6
## 08/29/2019

1. [](#new)
    * Added experimental support for `Flex Pages` (**Flex Objects** plugin required)
1. [](#improved)
    * Improved `bin/grav yamllinter` CLI command by adding an option to find YAML Linting issues from the whole site or custom folder
    * Added support for not instantiating pages, useful to speed up tasks
    * Greatly improved speed of loading Flex collections
1. [](#bugfix)
    * Fixed `$page->summary()` always striping HTML tags if the summary was set by `$page->setSummary()`
    * Fixed `Flex->getObject()` when using Flex Key
    * Grav 1.7: Fixed enabling PHP Debug Bar causes fatal error in Gantry [#2634](https://github.com/getgrav/grav/issues/2634)
    * Grav 1.7: Fixed broken taxonomies [#2633](https://github.com/getgrav/grav/issues/2633)
    * Grav 1.7: Fixed unpublished blog posts being displayed on the front-end [#2650](https://github.com/getgrav/grav/issues/2650)

# v1.7.0-beta.5
## 08/11/2019

1. [](#new)
    * Added a new `bin/grav server` CLI command to easily run Symfony or PHP built-in webservers
    * Added `hasFlexFeature()` method to test if `FlexObject` or `FlexCollection` implements a given feature
    * Added `getFlexFeatures()` method to return all features that `FlexObject` or `FlexCollection` implements
    * DEPRECATED `FlexDirectory::update()` and `FlexDirectory::remove()`
    * Added `FlexStorage::getMetaData()` to get updated object meta information for listed keys
    * Added `Language::getPageExtensions()` to get full list of supported page language extensions
    * Added `$grav->close()` method to properly terminate the request with a response
    * Added `Pages::getCollection()` method
1. [](#improved)
    * Better support for Symfony local server `symfony server:start`
    * Make `Route` objects immutable
    * `FlexDirectory::getObject()` can now be called without any parameters to create a new object
    * Flex objects no longer return temporary key if they do not have one; empty key is returned instead
    * Updated vendor libraries
    * Moved `collection()` and `evaluate()` logic from `Page` class into `Pages` class
1. [](#bugfix)
    * Fixed `Form` not to use deleted flash object until the end of the request fixing issues with reset
    * Fixed `FlexForm` to allow multiple form instances with non-existing objects
    * Fixed `FlexObject` search by using `key`
    * Grav 1.7: Fixed clockwork messages with arrays and objects

# v1.7.0-beta.4
## 07/01/2019

1. [](#new)
    * Updated with Grav 1.6.12 features, improvements & fixes
    * Added new configuration option `system.debugger.censored` to hide potentially sensitive information
    * Added new configuration option `system.languages.include_default_lang_file_extension` to keep default language in `.md` files if set to `false`
    * Added configuration option to set fallback content languages individually for every language
1. [](#improved)
    * Updated Vendor libraries
1. [](#bugfix)
    * Fixed `.md` page to be assigned to the default language and to be listed in translated/untranslated page list
    * Fixed `Language::getFallbackPageExtensions()` to fall back only to default language instead of going through all languages
    * Fixed `Language::getFallbackPageExtensions()` returning wrong file extensions when passing custom page extension

# v1.7.0-beta.3
## 06/24/2019

1. [](#bugfix)
    * Fixed Clockwork on Windows machines
    * Fixed parent field issues on Windows machines
    * Fixed unreliable Clockwork calls in sub-folders

# v1.7.0-beta.2
## 06/21/2019

1. [](#new)
    * Updated with Grav 1.6.11 fixes
1. [](#improved)
    * Updated the Clockwork text

# v1.7.0-beta.1
## 06/14/2019

1. [](#new)
    * Added support for [Clockwork](https://underground.works/clockwork) developer tools (now default debugger)
    * Added support for [Tideways XHProf](https://github.com/tideways/php-xhprof-extension) PHP Extension for profiling method calls
    * Added Twig profiling for Clockwork debugger
    * Added support for Twig 2.11 (compatible with Twig 1.40+)
    * Optimization: Initialize debugbar only after the configuration has been loaded
    * Optimization: Combine some early Grav processors into a single one

# v1.6.31
## 12/14/2020

1. [](#improved)
    * Allow all CSS and JS via `robots.txt` [#2006](https://github.com/getgrav/grav/issues/2006) [#3067](https://github.com/getgrav/grav/issues/3067)
1. [](#bugfix)
    * Fixed `pages` field escaping issues, needs admin update, too [admin#1990](https://github.com/getgrav/grav-plugin-admin/issues/1990)
    * Fix `svg-image` issue with classes applied to all elements [#3068](https://github.com/getgrav/grav/issues/3068)

# v1.6.30
## 12/03/2020

1. [](#bugfix)
    * Rollback `samesite` cookie logic as it causes issues with PHP < 7.3 [#309](https://github.com/getgrav/grav/issues/3089)
    * Fixed issue with `.travis.yml` due to GitHub API deprecated functionality

# v1.6.29
## 12/02/2020

1. [](#new)
    * Added basic support for `user/config/versions.yaml`
1. [](#improved)
    * Updated bundled JQuery to latest version `3.5.1`
    * Forward a `sid` to GPM when downloading a premium package via CLI
    * Better handling of missing repository index [grav-plugin-admin#1916](https://github.com/getgrav/grav-plugin-admin/issues/1916)
    * Set `grav_cli` as referrer when using `Response` from CLI
    * Add option for timeout in `self-upgrade` command [#3013](https://github.com/getgrav/grav/pull/3013)
    * Allow to set SameSite from system.yaml [#3063](https://github.com/getgrav/grav/pull/3063)
    * Update media.yaml with some MS Office mimetypes [#3070](https://github.com/getgrav/grav/pull/3070)
1. [](#bugfix)
    * Fixed hardcoded system folder in blueprints, config and language streams
    * Added `.htaccess` rule to block attempts to use Twig in the request URL
    * Fix compatibility with Symfony 4.2 and up. [#3048](https://github.com/getgrav/grav/pull/3048)
    * Fix failing example custom shceduled job. [#3050](https://github.com/getgrav/grav/pull/3050)
    * Fix for XSS advisory [GHSA-cvmr-6428-87w9](https://github.com/getgrav/grav/security/advisories/GHSA-cvmr-6428-87w9)
    * Fix uploads_dangerous_extensions checking [#3060](https://github.com/getgrav/grav/pull/3060)
    * Remove redundant prefixing of `.` to extension [#3060](https://github.com/getgrav/grav/pull/3060)
    * Check exact extension in checkFilename utility [#3061](https://github.com/getgrav/grav/pull/3061)

# v1.6.28
## 10/07/2020

1. [](#new)
    * Back-ported twig `{% cache %}` tag from Grav 1.7
    * Back-ported `Utils::fullPath()` helper function from Grav 1.7
    * Back-ported `{{ svg_image() }}` Twig function from Grav 1.7
    * Back-ported `Folder::countChildren()` function from Grav 1.7
1. [](#improved)
    * Use new `{{ theme_var() }}` enhanced logic from Grav 1.7
    * Improved `Excerpts` class with fixes and functionality from Grav 1.7
    * Ensure `onBlueprintCreated()` is initialized first
    * Do not cache default `404` error page
    * Composer update of vendor libraries
    * Switched `Caddyfile` to use new Caddy2 syntax + improved usability
1. [](#bugfix)
    * Fixed Referer reference during GPM calls.
    * Fixed fatal error with toggled lists

# v1.6.27
## 09/01/2020

1. [](#improved)
    * Right trim route for safety
    * Use the proper ellipsis for summary [#2939](https://github.com/getgrav/grav/pull/2939)
    * Left pad schedule times with zeros [#2921](https://github.com/getgrav/grav/pull/2921)

# v1.6.26
## 06/08/2020

1. [](#improved)
    * Added new configuration option to control the supported attributes in markdown links [#2882](https://github.com/getgrav/grav/issues/2882)
1. [](#bugfix)
    * Fixed blueprint for `system.pages.hide_empty_folders` [#1925](https://github.com/getgrav/grav/issues/2925)
    * JSON Route of homepage with no ‘route’ set is valid
    * Fix case-insensitive search of location header [form#425](https://github.com/getgrav/grav-plugin-form/issues/425)

# v1.6.25
## 05/14/2020

1. [](#improved)
    * Added system configuration support for `HTTP_X_Forwarded` headers (host disabled by default)
    * Updated `PHPUserAgentParser` to 1.0.0
    * Bump `Go` to version 1.13 in `travis.yaml`

# v1.6.24
## 04/27/2020

1. [](#improved)
    * Added support for `X-Forwarded-Host` [#2891](https://github.com/getgrav/grav/pull/2891)
    * Disable XDebug in Travis builds

# v1.6.23
## 03/19/2020

1. [](#new)
    * Moved `Parsedown` 1.6 and `ParsedownExtra` 0.7 into `Grav\Framework\Parsedown` to allow fixes
    * Added `aliases.php` with references to direct `\Parsedown` and `\ParsedownExtra` references
1. [](#improved)
    * Upgraded `jQuery` to latest 3.4.1 version [#2859](https://github.com/getgrav/grav/issues/2859)
1. [](#bugfix)
    * Fixed PHP 7.4 issue in ParsedownExtra [#2832](https://github.com/getgrav/grav/issues/2832)
    * Fix for [user reported](https://twitter.com/OriginalSicksec) CVE path-based open redirect
    * Fix for `stream_set_option` error with PHP 7.4 via Toolbox#28 [#2850](https://github.com/getgrav/grav/issues/2850)

# v1.6.22
## 03/05/2020

1. [](#new)
    * Added `Pages::reset()` method
1. [](#improved)
    * Updated Negotiation library to address issues [#2513](https://github.com/getgrav/grav/issues/2513)
1. [](#bugfix)
    * Fixed issue with search plugins not being able to switch between page translations
    * Fixed issues with `Pages::baseRoute()` not picking up active language reliably
    * Reverted `validation: strict` fix as it breaks sites, see [#1273](https://github.com/getgrav/grav/issues/1273)

# v1.6.21
## 02/11/2020

1. [](#new)
    * Added `ConsoleCommand::setLanguage()` method to set language to be used from CLI
    * Added `ConsoleCommand::initializeGrav()` method to properly set up Grav instance to be used from CLI
    * Added `ConsoleCommand::initializePlugins()`method to properly set up all plugins to be used from CLI
    * Added `ConsoleCommand::initializeThemes()`method to properly set up current theme to be used from CLI
    * Added `ConsoleCommand::initializePages()` method to properly set up pages to be used from CLI
1. [](#improved)
    * Vendor updates
1. [](#bugfix)
    * Fixed `bin/plugin` CLI calling `$themes->init()` way too early (removed it, use above methods instead)
    * Fixed call to `$grav['page']` crashing CLI
    * Fixed encoding problems when PHP INI setting `default_charset` is not `utf-8` [#2154](https://github.com/getgrav/grav/issues/2154)

# v1.6.20
## 02/03/2020

1. [](#bugfix)
    * Fixed incorrect routing caused by `str_replace()` in `Uri::init()` [#2754](https://github.com/getgrav/grav/issues/2754)
    * Fixed session cookie is being set twice in the HTTP header [#2745](https://github.com/getgrav/grav/issues/2745)
    * Fixed session not restarting if user was invalid (downgrading from Grav 1.7)
    * Fixed filesystem iterator calls with non-existing folders
    * Fixed `checkbox` field not being saved, requires also Form v4.0.2 [#1225](https://github.com/getgrav/grav/issues/1225)
    * Fixed `validation: strict` not working in blueprints [#1273](https://github.com/getgrav/grav/issues/1273)
    * Fixed `Data::filter()` removing empty fields (such as empty list) by default [#2805](https://github.com/getgrav/grav/issues/2805)
    * Fixed fatal error with non-integer page param value [#2803](https://github.com/getgrav/grav/issues/2803)
    * Fixed `Assets::addInlineJs()` parameter type mismatch between v1.5 and v1.6 [#2659](https://github.com/getgrav/grav/issues/2659)
    * Fixed `site.metadata` saving issues [#2615](https://github.com/getgrav/grav/issues/2615)

# v1.6.19
## 12/04/2019

1. [](#new)
    * Catch PHP 7.4 deprecation messages and report them in debugbar instead of throwing fatal error
1. [](#bugfix)
    * Fixed fatal error when calling `{{ grav.undefined }}`
    * Fixed multiple issues when there are no pages in the site
    * PHP 7.4 fix for [#2750](https://github.com/getgrav/grav/issues/2750)

# v1.6.18
## 12/02/2019

1. [](#bugfix)
    * PHP 7.4 fix in `Pages::buildSort()`
    * Updated vendor libraries for PHP 7.4 fixes in Twig and other libraries
    * Fixed fatal error when `$page->id()` is null [#2731](https://github.com/getgrav/grav/pull/2731)
    * Fixed cache conflicts on pages with no set id
    * Fix rewrite rule for for `lighttpd` default config [#721](https://github.com/getgrav/grav/pull/2721)

# v1.6.17
## 11/06/2019

1. [](#new)
    * Added working ETag (304 Not Modified) support based on the final rendered HTML
1. [](#improved)
    * Safer file handling + customizable null char replacement in `CsvFormatter::decode()`
    * Change of Behavior: `Inflector::hyphenize` will now automatically trim dashes at beginning and end of a string.
    * Change in Behavior for `Folder::all()` so no longer fails if trying to copy non-existent dot file [#2581](https://github.com/getgrav/grav/pull/2581)
    * renamed composer `test-plugins` script to `phpstan-plugins` to be more explicit [#2637](https://github.com/getgrav/grav/pull/2637)
1. [](#bugfix)
    * Fixed PHP 7.1 bug in FlexMedia
    * Fix cache image generation when using cropResize [#2639](https://github.com/getgrav/grav/pull/2639)
    * Fix `array_merge()` exception with non-array page header metadata [#2701](https://github.com/getgrav/grav/pull/2701)

# v1.6.16
## 09/19/2019

1. [](#bugfix)
    * Fixed Flex user creation if file storage is being used [#2444](https://github.com/getgrav/grav/issues/2444)
    * Fixed `Badly encoded JSON data` warning when uploading files [#2663](https://github.com/getgrav/grav/issues/2663)

# v1.6.15
## 08/20/2019

1. [](#improved)
    * Improved robots.txt [#2632](https://github.com/getgrav/grav/issues/2632)
1. [](#bugfix)
    * Fixed broken markdown Twig tag [#2635](https://github.com/getgrav/grav/issues/2635)
    * Force Symfony 4.2 in Grav 1.6 to remove a bunch of deprecated messages

# v1.6.14
## 08/18/2019

1. [](#bugfix)
    * Actually include fix for `system\router.php` [#2627](https://github.com/getgrav/grav/issues/2627)

# v1.6.13
## 08/16/2019

1. [](#bugfix)
    * Regression fix for `system\router.php` [#2627](https://github.com/getgrav/grav/issues/2627)

# v1.6.12
## 08/14/2019

1. [](#new)
    * Added support for custom `FormFlash` save locations
    * Added a new `Utils::arrayLower()` method for lowercasing arrays
    * Support new GRAV_BASEDIR environment variable [#2541](https://github.com/getgrav/grav/pull/2541)
    * Allow users to override plugin handler priorities [#2165](https://github.com/getgrav/grav/pull/2165)
1. [](#improved)
    * Use new `Utils::getSupportedPageTypes()` to enforce `html,htm` at the front of the list [#2531](https://github.com/getgrav/grav/issues/2531)
    * Updated vendor libraries
    * Markdown filter is now page-aware so that it works with modular references [admin#1731](https://github.com/getgrav/grav-plugin-admin/issues/1731)
    * Check of `GRAV_USER_INSTANCE` constant is already defined [#2621](https://github.com/getgrav/grav/pull/2621)
1. [](#bugfix)
    * Fixed some potential issues when `$grav['user']` is not set
    * Fixed error when calling `Media::add($name, null)`
    * Fixed `url()` returning wrong path if using stream with grav root path in it, eg: `user-data://shop` when Grav is in `/shop`
    * Fixed `url()` not returning a path to non-existing file (`user-data://shop` => `/user/data/shop`) if it is set to fail gracefully
    * Fixed `url()` returning false on unknown streams, such as `ftp://domain.com`, they should be treated as external URL
    * Fixed Flex User to have permissions to save and delete his own user
    * Fixed new Flex User creation not being possible because of username could not be given
    * Fixed fatal error 'Expiration date must be an integer, a DateInterval or null, "double" given' [#2529](https://github.com/getgrav/grav/issues/2529)
    * Fixed non-existing Flex object having a bad media folder
    * Fixed collections using `page@.self:` should allow modular pages if requested
    * Fixed an error when trying to delete a file from non-existing Flex Object
    * Fixed `FlexObject::exists()` failing sometimes just after the object has been saved
    * Fixed CSV formatter not encoding strings with `"` and `,` properly
    * Fixed var order in `Validation.php` [#2610](https://github.com/getgrav/grav/issues/2610)

# v1.6.11
## 06/21/2019

1. [](#new)
    * Added `FormTrait::getAllFlashes()` method to get all the available form flash objects for the form
    * Added creation and update timestamps to `FormFlash` objects
1. [](#improved)
    * Added `FormFlashInterface`, changed constructor to take `$config` array
1. [](#bugfix)
    * Fixed error in `ImageMedium::url()` if the image cache folder does not exist
    * Fixed empty form flash name after file upload or form state update
    * Fixed a bug in `Route::withParam()` method
    * Fixed issue with `FormFlash` objects when there is no session initialized

# v1.6.10
## 06/14/2019

1. [](#improved)
    * Added **page blueprints** to `YamlLinter` CLI and Admin reports
    * Removed `Gitter` and `Slack` [#2502](https://github.com/getgrav/grav/issues/2502)
    * Optimizations for Plugin/Theme loading
    * Generalized markdown classes so they can be used outside of `Page` scope with a custom `Excerpts` class instance
    * Change minimal port number to 0 (unix socket) [#2452](https://github.com/getgrav/grav/issues/2452)
1. [](#bugfix)
    * Force question to install demo content in theme update [#2493](https://github.com/getgrav/grav/issues/2493)
    * Fixed GPM errors from blueprints not being logged [#2505](https://github.com/getgrav/grav/issues/2505)
    * Don't error when IP is invalid [#2507](https://github.com/getgrav/grav/issues/2507)
    * Fixed regression with `bin/plugin` not listing the plugins available (1c725c0)
    * Fixed bitwise operator in `TwigExtension::exifFunc()` [#2518](https://github.com/getgrav/grav/issues/2518)
    * Fixed issue with lang prefix incorrectly identifying as admin [#2511](https://github.com/getgrav/grav/issues/2511)
    * Fixed issue with `U0ils::pathPrefixedBYLanguageCode()` and trailing slash [#2510](https://github.com/getgrav/grav/issues/2511)
    * Fixed regresssion issue of `Utils::Url()` not returning `false` on failure. Added new optional `fail_gracefully` 3rd attribute to return string that caused failure [#2524](https://github.com/getgrav/grav/issues/2524)

# v1.6.9
## 05/09/2019

1. [](#new)
    * Added `Route::withoutParams()` methods
    * Added `Pages::setCheckMethod()` method to override page configuration in Admin Plugin
    * Added `Cache::clearCache('invalidate')` parameter for just invalidating the cache without deleting any cached files
    * Made `UserCollectionInderface` to extend `Countable` to get the count of existing users
1. [](#improved)
    * Flex admin: added default search options for flex objects
    * Flex collection and object now fall back to the default template if template file doesn't exist
    * Updated Vendor libraries including Twig 1.40.1
    * Updated language files from `https://crowdin.com/project/grav-core`
1. [](#bugfix)
    * Fixed `$grav['route']` from being modified when the route instance gets modified
    * Fixed Assets options array mixed with standalone priority [#2477](https://github.com/getgrav/grav/issues/2477)
    * Fix for `avatar_url` provided by 3rd party providers
    * Fixed non standard `lang` code lengths in `Utils` and `Session` detection
    * Fixed saving a new object in Flex `SimpleStorage`
    * Fixed exception in `Flex::getDirectories()` if the first parameter is set
    * Output correct "Last Updated" in `bin/gpm info` command
    * Checkbox getting interpreted as string, so created new `Validation::filterCheckbox()`
    * Fixed backwards compatibility to `select` field with `selectize.create` set to true [git-sync#141](https://github.com/trilbymedia/grav-plugin-git-sync/issues/141)
    * Fixed `YamlFormatter::decode()` to always return array [#2494](https://github.com/getgrav/grav/pull/2494)
    * Fixed empty `$grav['request']->getAttribute('route')->getExtension()`

# v1.6.8
## 04/23/2019

1. [](#new)
    * Added `FlexCollection::filterBy()` method
1. [](#bugfix)
    * Revert `Use Null Coalesce Operator` [#2466](https://github.com/getgrav/grav/pull/2466)
    * Fixed `FormTrait::render()` not providing config variable
    * Updated `bin/grav clean` to clear `cache/compiled` and `user/config/security.yaml`

# v1.6.7
## 04/22/2019

1. [](#new)
    * Added a new `bin/grav yamllinter` CLI command to find YAML Linting issues [#2468](https://github.com/getgrav/grav/issues/2468#issuecomment-485151681)
1. [](#improved)
    * Improve `FormTrait` backwards compatibility with existing forms
    * Added a new `Utils::getSubnet()` function for IPv4/IPv6 parsing [#2465](https://github.com/getgrav/grav/pull/2465)
1. [](#bugfix)
    * Remove disabled fields from the form schema
    * Fix issue when excluding `inlineJs` and `inlineCss` from Assets pipeline [#2468](https://github.com/getgrav/grav/issues/2468)
    * Fix for manually set position on external URLs [#2470](https://github.com/getgrav/grav/issues/2470)

# v1.6.6
## 04/17/2019

1. [](#new)
    * `FormInterface` now implements `RenderInterface`
    * Added new `FormInterface::getTask()` method which reads the task from `form.task` in the blueprint
1. [](#improved)
    * Updated vendor libraries to latest
1. [](#bugfix)
    * Rollback `redirect_default_route` logic as it has issues with multi-lang [#2459](https://github.com/getgrav/grav/issues/2459)
    * Fix potential issue with `|contains` Twig filter on PHP 7.3
    * Fixed bug in text field filtering: return empty string if value isn't a string or number [#2460](https://github.com/getgrav/grav/issues/2460)
    * Force Asset `priority` to be an integer and not throw error if invalid string passed [#2461](https://github.com/getgrav/grav/issues/2461)
    * Fixed bug in text field filtering: return empty string if value isn't a string or number
    * Fixed `FlexForm` missing getter methods for defining form variables

# v1.6.5
## 04/15/2019

1. [](#bugfix)
    * Backwards compatiblity with old `Uri::__toString()` output

# v1.6.4
## 04/15/2019

1. [](#bugfix)
    * Improved `redirect_default_route` logic as well as `Uri::toArray()` to take into account `root_path` and `extension`
    * Rework logic to pull out excluded files from pipeline more reliably [#2445](https://github.com/getgrav/grav/issues/2445)
    * Better logic in `Utils::normalizePath` to handle externals properly [#2216](https://github.com/getgrav/grav/issues/2216)
    * Fixed to force all `Page::taxonomy` to be treated as strings [#2446](https://github.com/getgrav/grav/issues/2446)
    * Fixed issue with `Grav['user']` not being available [form#332](https://github.com/getgrav/grav-plugin-form/issues/332)
    * Updated rounding logic for `Utils::parseSize()` [#2394](https://github.com/getgrav/grav/issues/2394)
    * Fixed Flex simple storage not being properly initialized if used with caching

# v1.6.3
## 04/12/2019

1. [](#new)
    * Added `Blueprint::addDynamicHandler()` method to allow custom dynamic handlers, for example `custom-options@: getCustomOptions`
1. [](#bugfix)
    * Missed a `CacheCommand` reference in `bin/grav` [#2442](https://github.com/getgrav/grav/issues/2442)
    * Fixed issue with `Utils::normalizePath` messing with external URLs [#2216](https://github.com/getgrav/grav/issues/2216)
    * Fix for `vUndefined` versions when upgrading

# v1.6.2
## 04/11/2019

1. [](#bugfix)
    * Revert renaming of `ClearCacheCommand` to ensure CLI GPM upgrades go smoothly

# v1.6.1
## 04/11/2019

1. [](#improved)
    * Improved CSS for the bottom filter bar of DebugBar
1. [](#bugfix)
    * Fixed issue with `@import` not being added to top of pipelined css [#2440](https://github.com/getgrav/grav/issues/2440)

# v1.6.0
## 04/11/2019

1. [](#new)
    * Set minimum requirements to [PHP 7.1.3](https://getgrav.org/blog/raising-php-requirements-2018)
    * New `Scheduler` functionality for periodic jobs
    * New `Backup` functionality with multiple backup profiles and scheduler integration
    * Refactored `Assets Manager` to be more powerful and flexible
    * Updated Doctrine Collections to 1.6
    * Updated Doctrine Cache to 1.8
    * Updated Symfony Components to 4.2
    * Added new Cache purge functionality old cache manually via CLI/Admin as well as scheduler integration
    * Added new `{% throw 404 'Not Found' %}` twig tag (with custom code/message)
    * Added `Grav\Framework\File` classes for handling YAML, Markdown, JSON, INI and PHP serialized files
    * Added `Grav\Framework\Collection\AbstractIndexCollection` class
    * Added `Grav\Framework\Object\ObjectIndex` class
    * Added `Grav\Framework\Flex` classes
    * Added support for hiding form fields in blueprints by using dynamic property like `security@: admin.foobar`, `scope@: object` or `scope-ignore@: object` to any field
    * New experimental **FlexObjects** powered `Users` for increased performance and capability (**disabled** by default)
    * Added PSR-7 and PSR-15 classes
    * Added `Grav\Framework\DI\Container` class
    * Added `Grav\Framework\RequestHandler\RequestHandler` class
    * Added `Page::httpResponseCode()` and `Page::httpHeaders()` methods
    * Added `Grav\Framework\Form\Interfaces\FormInterface`
    * Added `Grav\Framework\Form\Interfaces\FormFactoryInterface`
    * Added `Grav\Framework\Form\FormTrait`
    * Added `Page::forms()` method to get normalized list of all form headers defined in the page
    * Added `onPageAction`, `onPageTask`, `onPageAction.{$action}` and `onPageTask.{$task}` events
    * Added `Blueprint::processForm()` method to filter form inputs
    * Move `processMarkdown()` method from `TwigExtension` to more general `Utils` class
    * Added support to include extra files into `Media` (such as uploaded files)
    * Added form preview support for `FlexObject`, including a way to render newly uploaded files before saving them
    * Added `FlexObject::getChanges()` to determine what fields change during an update
    * Added `arrayDiffMultidimensional`, `arrayIsAssociative`, `arrayCombine` Util functions
    * New `$grav['users']` service to allow custom user classes implementing `UserInterface`
    * Added `LogViewer` helper class and CLI command: `bin/grav logviewer`
    * Added `select()` and `unselect()` methods to `CollectionInterface` and its base classes
    * Added `orderBy()` and `limit()` methods to `ObjectCollectionInterface` and its base classes
    * Added `user-data://` which is a writable stream (`user://data` is not and should be avoided)
    * Added support for `/action:{$action}` (like task but used without nonce when only receiving data)
    * Added `onAction.{$action}` event
    * Added `Grav\Framework\Form\FormFlash` class to contain AJAX uploaded files in more reliable way
    * Added `Grav\Framework\Form\FormFlashFile` class which implements `UploadedFileInterface` from PSR-7
    * Added `Grav\Framework\Filesystem\Filesystem` class with methods to manipulate stream URLs
    * Added new `$grav['filesystem']` service using an instance of the new `Filesystem` object
    * Added `{% render object layout: 'default' with { variable: true } %}` for Flex objects and collections
    * Added `$grav->setup()` to simplify CLI and custom access points
    * Added `CsvFormatter` and `CsvFile` classes
    * Added new system config option to `pages.hide_empty_folders` if a folder has no valid `.md` file available. Default behavior is `false` for compatibility.
    * Added new system config option for `languages.pages_fallback_only` forcing only 'fallback' to find page content through supported languages, default behavior is to display any language found if active language is missing
    * Added `Utils::arrayFlattenDotNotation()` and `Utils::arrayUnflattenDotNotation()` helper methods
1. [](#improved)
    * Add the page to onMarkdownInitialized event [#2412](https://github.com/getgrav/grav/issues/2412)
    * Doctrine filecache is now namespaced with prefix to support purging
    * Register all page types into `blueprint://pages` stream
    * Removed `apc` and `xcache` support, made `apc` alias of `apcu`
    * Support admin and regular translations via the `|t` twig filter and `t()` twig function
    * Improved Grav Core installer/updater to run installer script
    * Updated vendor libraries including Symfony `4.2.3`
    * Renamed old `User` class to `Grav\Common\User\DataUser\User` with multiple improvements and small fixes
    * `User` class now acts as a compatibility layer to older versions of Grav
    * Deprecated `new User()`, `User::load()`, `User::find()` and `User::delete()` in favor of `$grav['users']` service
    * `Media` constructor has now support to not to initialize the media objects
    * Cleanly handle session corruption due to changing Flex object types
    * Added `FlexObjectInterface::getDefaultValue()` and `FormInterface::getDefaultValue()`
    * Added new `onPageContent()` event for every call to `Page::content()`
    * Added phpstan: PHP Static Analysis Tool [#2393](https://github.com/getgrav/grav/pull/2393)
    * Added `composer test-plugins` to test plugin issues with the current version of Grav
    * Added `Flex::getObjects()` and `Flex::getMixedCollection()` methods for co-mingled collections
    * Added support to use single Flex key parameter in `Flex::getObject()` method
    * Added `FlexObjectInterface::search()` and `FlexCollectionInterface::search()` methods
    * Override `system.media.upload_limit` with PHP's `post_max_size` or `upload_max_filesize`
    * Class `Grav\Common\Page\Medium\AbstractMedia` now use array traits instead of extending `Grav\Common\Getters`
    * Implemented `Grav\Framework\Psr7` classes as `Nyholm/psr7` decorators
    * Added a new `cache-clear` scheduled job to go along with `cache-purge`
    * Renamed `Grav\Framework\File\Formatter\FormatterInterface` to `Grav\Framework\File\Interfaces\FileFormatterInterface`
    * Improved `File::save()` to use a temporary file if file isn't locked
    * Improved `|t` filter to better support admin `|tu` style filter if in admin
    * Update all classes to rely on `PageInterface` instead of `Page` class
    * Better error checking in `bin/plugin` for existence and enabled
    * Removed `media.upload_limit` references
    * Twig `nicenumber`: do not use 0 + string casting hack
    * Converted Twig tags to use namespaced Twig classes
    * Site shows error on page rather than hard-crash when page has invalid frontmatter [#2343](https://github.com/getgrav/grav/issues/2343)
    * Added `languages.default_lang` option to override the default lang (usually first supported language)
    * Added `Content-Type: application/json` body support for PSR-7 `ServerRequest`
    * Remove PHP time limit in `ZipArchive`
    * DebugBar: Resolve twig templates in deprecated backtraces in order to help locating Twig issues
    * Added `$grav['cache']->getSimpleCache()` method for getting PSR-16 compatible cache
    * MediaTrait: Use PSR-16 cache
    * Improved `Utils::normalizePath()` to support non-protocol URLs
    * Added ability to reset `Page::metadata` to allow rebuilding from automatically generated values
    * Added back missing `page.types` field in system content configuration [admin#1612](https://github.com/getgrav/grav-plugin-admin/issues/1612)
    * Console commands: add method for invalidating cache
    * Updated languages
    * Improved `$page->forms()` call, added `$page->addForms()`
    * Updated languages from crowdin
    * Fixed `ImageMedium` constructor warning when file does not exist
    * Improved `Grav\Common\User` class; added `$user->update()` method
    * Added trim support for text input fields `validate: trim: true`
    * Improved `Grav\Framework\File\Formatter` classes to have abstract parent class and some useful methods
    * Support negotiated content types set via the Request `Accept:` header
    * Support negotiated language types set via the Request `Accept-Language:` header
    * Cleaned up and sorted the Service `idMap`
    * Updated `Grav` container object to implement PSR-11 `ContainerInterface`
    * Updated Grav `Processor` classes to implement PSR-15 `MiddlewareInterface`
    * Make `Data` class to extend `JsonSerializable`
    * Modified debugger icon to use retina space-dude version
    * Added missing `Video::preload()` method
    * Set session name based on `security.salt` rather than `GRAV_ROOT` [#2242](https://github.com/getgrav/grav/issues/2242)
    * Added option to configure list of `xss_invalid_protocols` in `Security` config [#2250](https://github.com/getgrav/grav/issues/2250)
    * Smarter `security.salt` checking now we use `security.yaml` for other options
    * Added apcu autoloader optimization
    * Additional helper methods in `Language`, `Languages`, and `LanguageCodes` classes
    * Call `onFatalException` event also on internal PHP errors
    * Built-in PHP Webserver: log requests before handling them
    * Added support for syslog and syslog facility logging (default: 'file')
    * Improved usability of `System` configuration blueprint with side-tabs
 1. [](#bugfix)
    * Fixed issue with `Truncator::truncateWords` and `Truncator::truncateLetters` when string not wrapped in tags [#2432](https://github.com/getgrav/grav/issues/2432)
    * Fixed `Undefined method closure::fields()` when getting avatar for user, thanks @Romarain [#2422](https://github.com/getgrav/grav/issues/2422)
    * Fixed cached images not being updated when source image is modified
    * Fixed deleting last list item in the form
    * Fixed issue with `Utils::url()` method would append extra `base_url` if URL already included it
    * Fixed `mkdir(...)` race condition
    * Fixed `Obtaining write lock failed on file...`
    * Fixed potential undefined property in `onPageNotFound` event handling
    * Fixed some potential issues/bugs found by phpstan
    * Fixed regression in GPM packages casted to Array (ref, getgrav/grav-plugin-admin@e3fc4ce)
    * Fixed session_start(): Setting option 'session.name' failed [#2408](https://github.com/getgrav/grav/issues/2408)
    * Fixed validation for select field type with selectize
    * Fixed validation for boolean toggles
    * Fixed non-namespaced exceptions in scheduler
    * Fixed trailing slash redirect in multlang environment [#2350](https://github.com/getgrav/grav/issues/2350)
    * Fixed some issues related to Medium objects losing query string attributes
    * Broke out Medium timestamp so it's not cleared on `reset()`s
    * Fixed issue with `redirect_trailing_slash` losing query string [#2269](https://github.com/getgrav/grav/issues/2269)
    * Fixed failed login if user attempts to log in with upper case non-english letters
    * Removed extra authenticated/authorized fields when saving existing user from a form
    * Fixed `Grav\Framework\Route::__toString()` returning relative URL, not relative route
    * Fixed handling of `append_url_extension` inside of `Page::templateFormat()` [#2264](https://github.com/getgrav/grav/issues/2264)
    * Fixed a broken language string [#2261](https://github.com/getgrav/grav/issues/2261)
    * Fixed clearing cache having no effect on Doctrine cache
    * Fixed `Medium::relativePath()` for streams
    * Fixed `Object` serialization breaking if overriding `jsonSerialize()` method
    * Fixed `YamlFormatter::decode()` when calling `init_set()` with integer
    * Fixed session throwing error in CLI if initialized
    * Fixed `Uri::hasStandardPort()` to support reverse proxy configurations [#1786](https://github.com/getgrav/grav/issues/1786)
    * Use `append_url_extension` from page header to set template format if set [#2604](https://github.com/getgrav/grav/pull/2064)
    * Fixed some bugs in Grav environment selection logic
    * Use login provider User avatar if set
    * Fixed `Folder::doDelete($folder, false)` removing symlink when it should not
    * Fixed asset manager to not add empty assets when they don't exist in the filesystem
    * Update `script` and `style` Twig tags to use the new `Assets` classes
    * Fixed asset pipeline to rewrite remote URLs as well as local [#2216](https://github.com/getgrav/grav/issues/2216)

# v1.5.10
## 03/21/2019

1. [](#new)
    * Added new `deferred` Twig extension

# v1.5.9
## 03/20/2019

1. [](#new)
    * Added new `onPageContent()` event for every call to `Page::content()`
1. [](#improved)
    * Fixed phpdoc generation
    * Updated vendor libraries
    * Force Toolbox v1.4.2
1. [](#bugfix)
    * EXIF fix for streams
    * Fix for User avatar not working due to uppercase or spaces in email [#2403](https://github.com/getgrav/grav/pull/2403)

# v1.5.8
## 02/07/2019

1. [](#improved)
    * Improved `User` unserialize to not to break the object if serialized data is not what expected
    * Removed unused parameter [#2357](https://github.com/getgrav/grav/pull/2357)

# v1.5.7
## 01/25/2019

1. [](#new)
    * Support for AWS Cloudfront forwarded scheme header [#2297](https://github.com/getgrav/grav/pull/2297)
1. [](#improved)
    * Set homepage with `https://` protocol [#2299](https://github.com/getgrav/grav/pull/2299)
    * Preserve accents in fields containing Twig expr. using unicode [#2279](https://github.com/getgrav/grav/pull/2279)
    * Updated vendor libraries
1. [](#bugfix)
    * Support spaces with filenames in responsive images [#2300](https://github.com/getgrav/grav/pull/2300)

# v1.5.6
## 12/14/2018

1. [](#improved)
    * Updated InitializeProcessor.php to use lang-safe redirect [#2268](https://github.com/getgrav/grav/pull/2268)
    * Improved user serialization to use less memory in the session

# v1.5.5
## 11/12/2018

1. [](#new)
    * Register theme prefixes as namespaces in Twig [#2210](https://github.com/getgrav/grav/pull/2210)
1. [](#improved)
    * Propogate error code between 400 and 600 for production sites [#2181](https://github.com/getgrav/grav/pull/2181)
1. [](#bugfix)
    * Remove hardcoded `302` when redirecting trailing slash [#2155](https://github.com/getgrav/grav/pull/2155)

# v1.5.4
## 11/05/2018

1. [](#improved)
    * Updated default page `index.md` with some consistency fixes [#2245](https://github.com/getgrav/grav/pull/2245)
1. [](#bugfix)
    * Fixed fatal error if calling `$session->invalidate()` when there's no active session
    * Fixed typo in media.yaml for `webm` extension [#2220](https://github.com/getgrav/grav/pull/2220)
    * Fixed markdown processing for telephone links [#2235](https://github.com/getgrav/grav/pull/2235)

# v1.5.3
## 10/08/2018

1. [](#new)
    * Added `Utils::getMimeByFilename()`, `Utils::getMimeByLocalFile()` and `Utils::checkFilename()` methods
    * Added configurable dangerous upload extensions in `security.yaml`
1. [](#improved)
    * Updated vendor libraries to latest

# v1.5.2
## 10/01/2018

1. [](#new)
    * Added new `Security` class for Grav security functionality including XSS checks
    * Added new `bin/grav security` command to scan for security issues
    * Added new `xss()` Twig function to allow for XSS checks on strings and arrays
    * Added `onHttpPostFilter` event to allow plugins to globally clean up XSS in the forms and tasks
    * Added `Deprecated` tab to DebugBar to catch future incompatibilities with later Grav versions
    * Added deprecation notices for features which will be removed in Grav 2.0
1. [](#improved)
    * Updated vendor libraries to latest
1. [](#bugfix)
    * Allow `$page->slug()` to be called before `$page->init()` without breaking the page
    * Fix for `Page::translatedLanguages()` to use routes always [#2163](https://github.com/getgrav/grav/issues/2163)
    * Fixed `nicetime()` twig function
    * Allow twig tags `{% script %}`, `{% style %}` and `{% switch %}` to be placed outside of blocks
    * Session expires in 30 mins independent from config settings [login#178](https://github.com/getgrav/grav-plugin-login/issues/178)

# v1.5.1
## 08/23/2018

1. [](#new)
    * Added static `Grav\Common\Yaml` class which should be used instead of `Symfony\Component\Yaml\Yaml`
1. [](#improved)
    * Updated deprecated Twig code so it works in both in Twig 1.34+ and Twig 2.4+
    * Switched to new Grav Yaml class to support Native + Fallback YAML libraries
1. [](#bugfix)
    * Broken handling of user folder in Grav URI object [#2151](https://github.com/getgrav/grav/issues/2151)

# v1.5.0
## 08/17/2018

1. [](#new)
    * Set minimum requirements to [PHP 5.6.4](https://getgrav.org/blog/raising-php-requirements-2018)
    * Updated Doctrine Collections to 1.4
    * Updated Symfony Components to 3.4 (with compatibility mode to fall back to Symfony YAML 2.8)
    * Added `Uri::method()` to get current HTTP method (GET/POST etc)
    * `FormatterInterface`: Added `getSupportedFileExtensions()` and `getDefaultFileExtension()` methods
    * Added option to disable `SimpleCache` key validation
    * Added support for multiple repo locations for `bin/grav install` command
    * Added twig filters for casting values: `|string`, `|int`, `|bool`, `|float`, `|array`
    * Made `ObjectCollection::matching()` criteria expressions to behave more like in Twig
    * Criteria: Added support for `LENGTH()`, `LOWER()`, `UPPER()`, `LTRIM()`, `RTRIM()` and `TRIM()`
    * Added `Grav\Framework\File\Formatter` classes for encoding/decoding YAML, Markdown, JSON, INI and PHP serialized strings
    * Added `Grav\Framework\Session` class to replace `RocketTheme\Toolbox\Session\Session`
    * Added `Grav\Common\Media` interfaces and trait; use those in `Page` and `Media` classes
    * Added `Grav\Common\Page` interface to allow custom page types in the future
    * Added setting to disable sessions from the site [#2013](https://github.com/getgrav/grav/issues/2013)
    * Added new `strict_mode` settings in `system.yaml` for compatibility
1. [](#improved)
    * Improved `Utils::url()` to support query strings
    * Display better exception message if Grav fails to initialize
    * Added `muted` and `playsinline` support to videos [#2124](https://github.com/getgrav/grav/pull/2124)
    * Added `MediaTrait::clearMediaCache()` to allow cache to be cleared
    * Added `MediaTrait::getMediaCache()` to allow custom caching
    * Improved session handling, allow all session configuration options in `system.session.options`
1. [](#bugfix)
    * Fix broken form nonce logic [#2121](https://github.com/getgrav/grav/pull/2121)
    * Fixed issue with uppercase extensions and fallback media URLs [#2133](https://github.com/getgrav/grav/issues/2133)
    * Fixed theme inheritance issue with `camel-case` that includes numbers [#2134](https://github.com/getgrav/grav/issues/2134)
    * Typo in demo typography page [#2136](https://github.com/getgrav/grav/pull/2136)
    * Fix for incorrect plugin order in debugger panel
    * Made `|markdown` filter HTML safe
    * Fixed bug in `ContentBlock` serialization
    * Fixed `Route::withQueryParam()` to accept array values
    * Fixed typo in truncate function [#1943](https://github.com/getgrav/grav/issues/1943)
    * Fixed blueprint field validation: Allow numeric inputs in text fields

# v1.4.8
## 07/31/2018

1. [](#improved)
    * Add Grav version to debug bar messages tab [#2106](https://github.com/getgrav/grav/pull/2106)
    * Add Nginx config for ddev project to `webserver-configs` [#2117](https://github.com/getgrav/grav/pull/2117)
    * Vendor library updates
1. [](#bugfix)
    * Don't allow `null` to be set as Page content

# v1.4.7
## 07/13/2018

1. [](#improved)
    * Use `getFilename` instead of `getBasename` [#2087](https://github.com/getgrav/grav/issues/2087)
1. [](#bugfix)
    * Fix for modular page preview [#2066](https://github.com/getgrav/grav/issues/2066)
    * `Page::routeCanonical()` should be string not array [#2069](https://github.com/getgrav/grav/issues/2069)

# v1.4.6
## 06/20/2018

1. [](#improved)
    * Manually re-added the improved SSL off-loading that was lost with Grav v1.4.0 merge [#1888](https://github.com/getgrav/grav/pull/1888)
    * Handle multibyte strings in `truncateLetters()` [#2007](https://github.com/getgrav/grav/pull/2007)
    * Updated robots.txt to include `/user/images/` folder [#2043](https://github.com/getgrav/grav/pull/2043)
    * Add getter methods for original and action to the Page object [#2005](https://github.com/getgrav/grav/pull/2005)
    * Modular template extension follows the master page extension [#2044](https://github.com/getgrav/grav/pull/2044)
    * Vendor library updates
1. [](#bugfix)
    * Handle `errors.display` system property better in admin plugin [admin#1452](https://github.com/getgrav/grav-plugin-admin/issues/1452)
    * Fix classes on non-http based protocol links [#2034](https://github.com/getgrav/grav/issues/2034)
    * Fixed crash on IIS (Windows) with open_basedir in effect [#2053](https://github.com/getgrav/grav/issues/2053)
    * Fixed incorrect routing with setup.php based base [#1892](https://github.com/getgrav/grav/issues/1892)
    * Fixed image resource memory deallocation [#2045](https://github.com/getgrav/grav/pull/2045)
    * Fixed issue with Errors `display:` option not handling integers properly [admin#1452](https://github.com/getgrav/grav-plugin-admin/issues/1452)

# v1.4.5
## 05/15/2018

1. [](#bugfix)
    * Fixed an issue with some users getting **2FA** prompt after upgrade [admin#1442](https://github.com/getgrav/grav-plugin-admin/issues/1442)
    * Do not crash when generating URLs with arrays as parameters [#2018](https://github.com/getgrav/grav/pull/2018)
    * Utils::truncateHTML removes whitespace when generating summaries [#2004](https://github.com/getgrav/grav/pull/2004)

# v1.4.4
## 05/11/2018

1. [](#new)
    * Added support for `Uri::post()` and `Uri::getConentType()`
    * Added a new `Medium:thumbnailExists()` function [#1966](https://github.com/getgrav/grav/issues/1966)
    * Added `authorized` support for 2FA
1. [](#improved)
    * Added default configuration for images [#1979](https://github.com/getgrav/grav/pull/1979)
    * Added dedicated PHPUnit assertions [#1990](https://github.com/getgrav/grav/pull/1990)
1. [](#bugfix)
    * Use `array_key_exists` instead of `in_array + array_keys` [#1991](https://github.com/getgrav/grav/pull/1991)
    * Fixed an issue with `custom_base_url` always causing 404 errors
    * Improve support for regex redirects with query and params [#1983](https://github.com/getgrav/grav/issues/1983)
    * Changed collection-based date sorting to `SORT_REGULAR` for better server compatibility [#1910](https://github.com/getgrav/grav/issues/1910)
    * Fix hardcoded string in modular blueprint [#1933](https://github.com/getgrav/grav/pull/1993)

# v1.4.3
## 04/12/2018

1. [](#new)
    * moved Twig `sortArrayByKey` logic into `Utils::` class
1. [](#improved)
    * Rolled back Parsedown library to stable `1.6.4` until a better solution for `1.8.0` compatibility can fe found
    * Updated vendor libraries to latest versions
1. [](#bugfix)
    * Fix for bad reference to `ZipArchive` in `GPM::Installer`

# v1.4.2
## 03/21/2018

1. [](#new)
    * Added new `|nicefilesize` Twig filter for pretty file (auto converts to bytes, kB, MB, GB, etc)
    * Added new `regex_filter()` Twig function to values in arrays
1. [](#improved)
    * Added bosnian to lang codes [#1917](﻿https://github.com/getgrav/grav/issues/1917)
    * Improved Zip extraction error codes [#1922](﻿https://github.com/getgrav/grav/issues/1922)
1. [](#bugfix)
    * Fixed an issue with Markdown Video and Audio that broke after Parsedown 1.7.0 Security updates [#1924](﻿https://github.com/getgrav/grav/issues/1924)
    * Fix for case-sensitive page metadata [admin#1370](https://github.com/getgrav/grav-plugin-admin/issues/1370)
    * Fixed missing composer requirements for the new `Grav\Framework\Uri` classes
    * Added missing PSR-7 vendor library required for URI additions in Grav 1.4.0

# v1.4.1
## 03/11/2018

1. [](#bugfix)
    * Fixed session timing out because of session cookie was not being sent

# v1.4.0
## 03/09/2018

1. [](#new)
    * Added `Grav\Framework\Uri` classes extending PSR-7 `HTTP message UriInterface` implementation
    * Added `Grav\Framework\Route` classes to allow route/link manipulation
    * Added `$grav['uri]->getCurrentUri()` method to get `Grav\Framework\Uri\Uri` instance for the current URL
    * Added `$grav['uri]->getCurrentRoute()` method to get `Grav\Framework\Route\Route` instance for the current URL
    * Added ability to have `php` version dependencies in GPM assets
    * Added new `{% switch %}` twig tag for more elegant if statements
    * Added new `{% markdown %}` twig tag
    * Added **Route Overrides** to the default page blueprint
    * Added new `Collection::toExtendedArray()` method that's particularly useful for Json output of data
    * Added new `|yaml_encode` and `|yaml_decode` Twig filter to convert to and from YAML
    * Added new `read_file()` Twig function to allow you to load and display a file in Twig (Supports streams and regular paths)
    * Added a new `Medium::exists()` method to check for file existence
    * Moved Twig `urlFunc()` to `Utils::url()` as its so darn handy
    * Transferred overall copyright from RocketTheme, LLC, to Trilby Media LLC
    * Added `theme_var`, `header_var` and `body_class` Twig functions for themes
    * Added `Grav\Framework\Cache` classes providing PSR-16 `Simple Cache` implementation
    * Added `Grav\Framework\ContentBlock` classes for nested HTML blocks with CSS/JS assets
    * Added `Grav\Framework\Object` classes for creating collections of objects
    * Added `|nicenumber` Twig filter
    * Added `{% try %} ... {% catch %} Error: {{ e.message }} {% endcatch %}` tag to allow basic exception handling inside Twig
    * Added `{% script %}` and `{% style %}` tags for Twig templates
    * Deprecated GravTrait
1. [](#improved)
    * Improved `Session` initialization
    * Added ability to set a `theme_var()` option in page frontmatter
    * Force clearing PHP `clearstatcache` and `opcache-reset` on `Cache::clear()`
    * Better `Page.collection()` filtering support including ability to have non-published pages in collections
    * Stopped Chrome from auto-completing admin user profile form [#1847](https://github.com/getgrav/grav/issues/1847)
    * Support for empty `switch` field like a `checkbox`
    * Made `modular` blueprint more flexible
    * Code optimizations to `Utils` class [#1830](https://github.com/getgrav/grav/pull/1830)
    * Objects: Add protected function `getElement()` to get serialized value for a single property
    * `ObjectPropertyTrait`: Added protected functions `isPropertyLoaded()`, `offsetLoad()`, `offsetPrepare()` and `offsetSerialize()`
    * `Grav\Framework\Cache`: Allow unlimited TTL
    * Optimizations & refactoring to the test suite [#1779](https://github.com/getgrav/grav/pull/1779)
    * Slight modification of Whoops error colors
    * Added new configuration option `system.session.initialize` to delay session initialization if needed by a plugin
    * Updated vendor libraries to latest versions
    * Removed constructor from `ObjectInterface`
    * Make it possible to include debug bar also into non-HTML responses
    * Updated built-in JQuery to latest 3.3.1
1. [](#bugfix)
    * Fixed issue with image alt tag always getting empted out unless set in markdown
    * Fixed issue with remote PHP version determination for Grav updates [#1883](https://github.com/getgrav/grav/issues/1883)
    * Fixed issue with _illegal scheme offset_ in `Uri::convertUrl()` [page-inject#8](https://github.com/getgrav/grav-plugin-page-inject/issues/8)
    * Properly validate YAML blueprint fields so admin can save as proper YAML now  [addresses many issues]
    * Fixed OpenGraph metatags so only Twitter uses `name=`, and all others use `property=` [#1849](https://github.com/getgrav/grav/issues/1849)
    * Fixed an issue with `evaluate()` and `evaluate_twig()` Twig functions that throws invalid template error
    * Fixed issue with `|sort_by_key` twig filter if the input was null or not an array
    * Date ordering should always be numeric [#1810](https://github.com/getgrav/grav/issues/1810)
    * Fix for base paths containing special characters [#1799](https://github.com/getgrav/grav/issues/1799)
    * Fix for session cookies in paths containing special characters
    * Fix for `vundefined` error for version numbers in GPM [form#222](https://github.com/getgrav/grav-plugin-form/issues/222)
    * Fixed `BadMethodCallException` thrown in GPM updates [#1784](https://github.com/getgrav/grav/issues/1784)
    * NOTE: Parsedown security release now escapes `&` to `&amp;` in Markdown links

# v1.3.10
## 12/06/2017

1. [](#bugfix)
    * Reverted GPM Local pull request as it broken admin [#1742](https://github.com/getgrav/grav/issues/1742)

# v1.3.9
## 12/05/2017

1. [](#new)
    * Added new core Twig templates for `partials/metadata.html.twig` and `partials/messages.html.twig`
    * Added ability to work with GPM locally [#1742](https://github.com/getgrav/grav/issues/1742)
    * Added new HTML5 audio controls [#1756](https://github.com/getgrav/grav/issues/1756)
    * Added `Medium::copy()` method to create a copy of a medium object
    * Added new `force_lowercase_urls` functionality on routes and slugs
    * Added new `item-list` filter type to remove empty items
    * Added new `setFlashCookieObject()` and `getFlashCookieObject()` methods to `Session` object
    * Added new `intl_enabled` option to disable PHP intl module collation when not needed
1. [](#bugfix)
    * Fixed an issue with checkbox field validation [form#216](https://github.com/getgrav/grav-plugin-form/issues/216)
    * Fixed issue with multibyte Markdown link URLs [#1749](https://github.com/getgrav/grav/issues/1749)
    * Fixed issue with multibyte folder names [#1751](https://github.com/getgrav/grav/issues/1751)
    * Fixed several issues related to `system.custom_base_url` that were broken [#1736](https://github.com/getgrav/grav/issues/1736)
    * Dynamically added pages via `Pages::addPage()` were not firing `onPageProcessed()` event causing forms not to be processed
    * Fixed `Page::active()` and `Page::activeChild()` to work with UTF-8 characters in the URL [#1727](https://github.com/getgrav/grav/issues/1727)
    * Fixed typo in `modular.yaml` causing media to be ignored [#1725](https://github.com/getgrav/grav/issues/1725)
    * Reverted `case_insensitive_urls` option as it was causing issues with taxonomy [#1733](https://github.com/getgrav/grav/pull/1733)
    * Removed an extra `/` in `CompileFile.php` [#1693](https://github.com/getgrav/grav/pull/1693)
    * Uri::Encode user and password to prevent issues in browsers
    * Fixed "Invalid AJAX response" When using Built-in PHP Webserver in Windows [#1258](https://github.com/getgrav/grav-plugin-admin/issues/1258)
    * Remove support for `config.user`, it was broken and bad practise
    * Make sure that `clean cache` uses valid path [#1745](https://github.com/getgrav/grav/pull/1745)
    * Fixed token creation issue with `Uri` params like `/id:3`
    * Fixed CSS Pipeline failing with Google remote fonts if the file was minified [#1261](https://github.com/getgrav/grav-plugin-admin/issues/1261)
    * Forced `field.multiple: true` to allow use of min/max options in `checkboxes.validate`

# v1.3.8
## 10/26/2017

1. [](#new)
    * Added Page `media_order` capability to manually order page media via a page header
1. [](#bugfix)
    * Fixed GPM update issue with filtered slugs [#1711](https://github.com/getgrav/grav/issues/1711)
    * Fixed issue with missing image file not throwing 404 properly [#1713](https://github.com/getgrav/grav/issues/1713)

# v1.3.7
## 10/18/2017

1. [](#bugfix)
    * Regression Uri: `base_url_absolute` always has the port number [#1690](https://github.com/getgrav/grav-plugin-admin/issues/1690)
    * Uri: Prefer using REQUEST_SCHEME instead of HTTPS [#1698](https://github.com/getgrav/grav-plugin-admin/issues/1698)
    * Fixed routing paths with urlencoded spaces and non-latin letters [#1688](https://github.com/getgrav/grav-plugin-admin/issues/1688)

# v1.3.6
## 10/12/2017

1. [](#bugfix)
    * Regression: Ajax error in Nginx [admin#1244](https://github.com/getgrav/grav-plugin-admin/issues/1244)
    * Remove the `_url=$uri` portion of the the Nginx `try_files` command [admin#1244](https://github.com/getgrav/grav-plugin-admin/issues/1244)

# v1.3.5
## 10/11/2017

1. [](#improved)
    * Refactored `URI` class with numerous bug fixes, and optimizations
    * Override `system.media.upload_limit` with PHP's `post_max_size` or `upload_max_filesize`
    * Updated `bin/grav clean` command to remove unnecessary vendor files (save some bytes)
    * Added a `http_status_code` Twig function to allow setting HTTP status codes from Twig directly.
    * Deter XSS attacks via URI path/uri methods (credit:newbthenewbd)
    * Added support for `$uri->toArray()` and `(string)$uri`
    * Added support for `type` on `Asstes::addInlineJs()` [#1683](https://github.com/getgrav/grav/pull/1683)
1. [](#bugfix)
    * Fixed method signature error with `GPM\InstallCommand::processPackage()` [#1682](https://github.com/getgrav/grav/pull/1682)

# v1.3.4
## 09/29/2017

1. [](#new)
    * Added filter support for Page collections (routable/visible/type/access/etc.)
1. [](#improved)
    * Implemented `Composer\CaBundle` for SSL Certs [#1241](https://github.com/getgrav/grav/issues/1241)
    * Refactored the Assets sorting logic
    * Improved language overrides to merge only 'extra' translations [#1514](https://github.com/getgrav/grav/issues/1514)
    * Improved support for Assets with query strings [#1451](https://github.com/getgrav/grav/issues/1451)
    * Twig extension cleanup
1. [](#bugfix)
    * Fixed an issue where fallback was not supporting dynamic page generation
    * Fixed issue with Image query string not being fully URL encoded [#1622](https://github.com/getgrav/grav/issues/1622)
    * Fixed `Page::summary()` when using delimiter and multibyte UTF8 Characters [#1644](https://github.com/getgrav/grav/issues/1644)
    * Fixed missing `.json` thumbnail throwing error when adding media [grav-plugin-admin#1156](https://github.com/getgrav/grav-plugin-admin/issues/1156)
    * Fixed insecure session cookie initialization [#1656](https://github.com/getgrav/grav/pull/1656)

# v1.3.3
## 09/07/2017

1. [](#new)
    * Added support for 2-Factor Authentication in admin profile
    * Added `gaussianBlur` media method [#1623](https://github.com/getgrav/grav/pull/1623)
    * Added new `|chunk_split()`, `|basename`, and `|dirname` Twig filter
    * Added new `tl` Twig filter/function to support specific translations [#1618](https://github.com/getgrav/grav/issues/1618)
1. [](#improved)
    * User `authorization` now requires a check for `authenticated` - REQUIRED: `Login v2.4.0`
    * Added options to `Page::summary()` to support size without HTML tags [#1554](https://github.com/getgrav/grav/issues/1554)
    * Forced `natsort` on plugins to ensure consistent plugin load ordering across platforms [#1614](https://github.com/getgrav/grav/issues/1614)
    * Use new `multilevel` field to handle Asset Collections [#1201](https://github.com/getgrav/grav-plugin-admin/issues/1201)
    * Added support for redis `password` option [#1620](https://github.com/getgrav/grav/issues/1620)
    * Use 302 rather than 301 redirects by default [#1619](https://github.com/getgrav/grav/issues/1619)
    * GPM Installer will try to load alphanumeric version of the class if no standard class found [#1630](https://github.com/getgrav/grav/issues/1630)
    * Add current page position to `User` class [#1632](https://github.com/getgrav/grav/issues/1632)
    * Added option to enable case insensitive URLs [#1638](https://github.com/getgrav/grav/issues/1638)
    * Updated vendor libraries
    * Updated `travis.yml` to add support for PHP 7.1 as well as 7.0.21 for test suite
1. [](#bugfix)
    * Fixed UTF8 multibyte UTF8 character support in `Page::summary()` [#1554](https://github.com/getgrav/grav/issues/1554)

# v1.3.2
## 08/16/2017

1. [](#new)
    * Added a new `cache_control` system and page level property [#1591](https://github.com/getgrav/grav/issues/1591)
    * Added a new `clear_images_by_default` system property to stop cache clear events from removing processed images [#1481](https://github.com/getgrav/grav/pull/1481)
    * Added new `onTwigLoader()` event to enable utilization of loader methods
    * Added new `Twig::addPath()` and `Twig::prependPath()` methods to wrap loader methods and support namespacing [#1604](https://github.com/getgrav/grav/issues/1604)
    * Added new `array_key_exists()` Twig function wrapper
    * Added a new `Collection::intersect()` method [#1605](https://github.com/getgrav/grav/issues/1605)
1. [](#bugfix)
    * Allow `session.timeout` field to be set to `0` via blueprints [#1598](https://github.com/getgrav/grav/issues/1598)
    * Fixed `Data::exists()` and `Data::raw()` functions breaking if `Data::file()` hasn't been called with non-null value
    * Fixed parent theme auto-loading in child themes of Gantry 5

# v1.3.1
## 07/19/2017

1. [](#bugfix)
    * Fix ordering for Linux + International environments [#1574](https://github.com/getgrav/grav/issues/1574)
    * Check if medium thumbnail exists before resetting
    * Update Travis' auth token

# v1.3.0
## 07/16/2017

1. [](#bugfix)
    * Fixed an undefined variable `$difference` [#1563](https://github.com/getgrav/grav/pull/1563)
    * Fix broken range slider [grav-plugin-admin#1153](https://github.com/getgrav/grav-plugin-admin/issues/1153)
    * Fix natural sort when > 100 pages [#1564](https://github.com/getgrav/grav/pull/1564)

# v1.3.0-rc.5
## 07/05/2017

1. [](#new)
    * Setting `system.session.timeout` to 0 clears the session when the browser session ends [#1538](https://github.com/getgrav/grav/pull/1538)
    * Created a `CODE_OF_CONDUCT.md` so everyone knows how to behave :)
1. [](#improved)
    * Renamed new `media()` Twig function to `media_directory()` to avoid conflict with Page's `media` object
1. [](#bugfix)
    * Fixed global media files disappearing after a reload [#1545](https://github.com/getgrav/grav/issues/1545)
    * Fix for broken regex redirects/routes via `site.yaml`
    * Sanitize the error message in the error handler page

# v1.3.0-rc.4
## 06/22/2017

1. [](#new)
    * Added `lower` and `upper` Twig filters
    * Added `pathinfo()` Twig function
    * Added 165 new thumbnail images for use in `media.yaml`
1. [](#improved)
    * Improved error message when running `bin/grav install` instead of `bin/gpm install`, and also when running on a non-skeleton site [#1027](https://github.com/getgrav/grav/issues/1027)
    * Updated vendor libraries
1. [](#bugfix)
    * Don't rebuild metadata every time, only when file does not exist
    * Restore GravTrait in ConsoleTrait [grav-plugin-login#119](https://github.com/getgrav/grav-plugin-login/issues/119)
    * Fix Windows routing with built-in server [#1502](https://github.com/getgrav/grav/issues/1502)
    * Fix [#1504](https://github.com/getgrav/grav/issues/1504) `process_twig` and `frontmatter.yaml`
    * Nicetime fix: 0 seconds from now -> just now [#1509](https://github.com/getgrav/grav/issues/1509)

# v1.3.0-rc.3
## 05/22/2017

1. [](#new)
    * Added new unified `Utils::getPagePathFromToken()` method which is used by various plugins (Admin, Forms, Downloads, etc.)
1. [](#improved)
    * Optionally remove unpublished pages from the translated languages, move into untranslated list [#1482](https://github.com/getgrav/grav/pull/1482)
    * Improved reliability of `hash` file-check method
1. [](#bugfix)
    * Updated to latest Toolbox library to fix issue with some blueprints rendering in admin plugin [#1117](https://github.com/getgrav/grav-plugin-admin/issues/1117)
    * Fix output handling in RenderProcessor [#1483](https://github.com/getgrav/grav/pull/1483)

# v1.3.0-rc.2
## 05/17/2017

1. [](#new)
    * Added new `media` and `vardump` Twig functions
1. [](#improved)
    * Put in various checks to ensure Exif is available before trying to use it
    * Add timestamp to configuration settings [#1445](https://github.com/getgrav/grav/pull/1445)
1. [](#bugfix)
    * Fix an issue saving YAML textarea fields in expert mode [#1480](https://github.com/getgrav/grav/pull/1480)
    * Moved `onOutputRendered()` back into Grav core

# v1.3.0-rc.1
## 05/16/2017

1. [](#new)
    * Added support for a single array field in the forms
    * Added EXIF support with automatic generation of Page Media metafiles
    * Added Twig function to get EXIF data on any image file
    * Added `Pages::baseUrl()`, `Pages::homeUrl()` and `Pages::url()` functions
    * Added `base32_encode`, `base32_decode`, `base64_encode`, `base64_decode` Twig filters
    * Added `Debugger::getCaller()` to figure out where the method was called from
    * Added support for custom output providers like Slim Framework
    * Added `Grav\Framework\Collection` classes for creating collections
1. [](#improved)
    * Add more controls over HTML5 video attributes (autoplay, poster, loop controls) [#1442](https://github.com/getgrav/grav/pull/1442)
    * Removed logging statement for invalid slug [#1459](https://github.com/getgrav/grav/issues/1459)
    * Groups selection pre-filled in user form
    * Improve error handling in `Folder::move()`
    * Added extra parameter for `Twig::processSite()` to include custom context
    * Updated RocketTheme Toolbox vendor library
1. [](#bugfix)
    * Fix to force route/redirect matching from the start of the route by default [#1446](https://github.com/getgrav/grav/issues/1446)
    * Edit check for valid slug [#1459](https://github.com/getgrav/grav/issues/1459)

# v1.2.4
## 04/24/2017

1. [](#improved)
    * Added optional ignores for `Installer::sophisticatedInstall()` [#1447](https://github.com/getgrav/grav/issues/1447)
1. [](#bugfix)
    * Allow multiple calls to `Themes::initTheme()` without throwing errors
    * Fixed querystrings in root pages with multi-lang enabled [#1436](https://github.com/getgrav/grav/issues/1436)
    * Allow support for `Pages::getList()` with `show_modular` option [#1080](https://github.com/getgrav/grav-plugin-admin/issues/1080)

# v1.2.3
## 04/19/2017

1. [](#improved)
    * Added new `pwd_regex` and `username_regex` system configuration options to allow format modifications
    * Allow `user/accounts.yaml` overrides and implemented more robust theme initialization
    * improved `getList()` method to do more powerful things
    * Fix Typo in GPM [#1427](https://github.com/getgrav/grav/issues/1427)

# v1.2.2
## 04/11/2017

1. [](#bugfix)
    * Fix for redirects breaking [#1420](https://github.com/getgrav/grav/issues/1420)
    * Fix issue in direct-install with github-style dependencies [#1405](https://github.com/getgrav/grav/issues/1405)

# v1.2.1
## 04/10/2017

1. [](#improved)
    * Added various `ancestor` helper methods in Page and Pages classes [#1362](https://github.com/getgrav/grav/pull/1362)
    * Added new `parents` field and switched Page blueprints to use this
    * Added `isajaxrequest()` Twig function [#1400](https://github.com/getgrav/grav/issues/1400)
    * Added ability to inline CSS and JS code via Asset manager [#1377](https://github.com/getgrav/grav/pull/1377)
    * Add query string in lighttpd default config [#1393](https://github.com/getgrav/grav/issues/1393)
    * Add `--all-yes` and `--destination` options for `bin/gpm direct-install` [#1397](https://github.com/getgrav/grav/pull/1397)
1. [](#bugfix)
    * Fix for direct-install of plugins with `languages.yaml` [#1396](https://github.com/getgrav/grav/issues/1396)
    * When determining language from HTTP_ACCEPT_LANGUAGE, also try base language only [#1402](https://github.com/getgrav/grav/issues/1402)
    * Fixed a bad method signature causing warning when running tests on `GPMTest` object

# v1.2.0
## 03/31/2017

1. [](#new)
    * Added file upload for user avatar in user/admin blueprint
1. [](#improved)
    * Analysis fixes
    * Switched to stable composer lib versions

# v1.2.0-rc.3
## 03/22/2017

1. [](#new)
    * Refactored Page re-ordering to handle all siblings at once
    * Added `language_codes` to Twig init to allow for easy language name/code/native-name lookup
1. [](#improved)
    * Added an _Admin Overrides_ section with option to choose the order of children in Pages Management
1. [](#bugfix)
    * Fixed loading issues with improperly named themes (use old broken method first) [#1373](https://github.com/getgrav/grav/issues/1373)
    * Simplified modular/twig processing logic and fixed an issue with system process config [#1351](https://github.com/getgrav/grav/issues/1351)
    * Cleanup package files via GPM install to make them more windows-friendly [#1361](https://github.com/getgrav/grav/pull/1361)
    * Fix for page-level debugger override changing the option site-wide
    * Allow `url()` twig function to pass-through external links

# v1.2.0-rc.2
## 03/17/2017

1. [](#improved)
    * Updated vendor libraries to latest
    * Added the ability to disable debugger on a per-page basis with `debugger: false` in page frontmatter
1. [](#bugfix)
    * Fixed an issue with theme inheritance and hyphenated base themes [#1353](https://github.com/getgrav/grav/issues/1353)
    * Fixed an issue when trying to use an `@2x` derivative on a non-image media file [#1341](https://github.com/getgrav/grav/issues/1341)

# v1.2.0-rc.1
## 03/13/2017

1. [](#new)
    * Added default setting to only allow `direct-installs` from official GPM.  Can be configured in `system.yaml`
    * Added a new `Utils::isValidUrl()` method
    * Added optional parameter to `|markdown(false)` filter to toggle block/line processing (default|true = `block`)
    * Added new `Page::folderExists()` method
1. [](#improved)
    * `Twig::evaluate()` now takes current environment and context into account
    * Genericized `direct-install` so it can be called via Admin plugin
1. [](#bugfix)
    * Fixed a minor bug in Number validation [#1329](https://github.com/getgrav/grav/issues/1329)
    * Fixed exception when trying to find user account and there is no `user://accounts` folder
    * Fixed issue when setting `Page::expires(0)` [Admin #1009](https://github.com/getgrav/grav-plugin-admin/issues/1009)
    * Removed ID from `nonce_field()` Twig function causing validation errors [Form #115](https://github.com/getgrav/grav-plugin-form/issues/115)

# v1.1.17
## 02/17/2017

1. [](#bugfix)
    * Fix for double extensions getting added during some redirects [#1307](https://github.com/getgrav/grav/issues/1307)
    * Fix syntax error in PHP 5.3. Move the version check before requiring the autoloaded deps
    * Fix Whoops displaying error page if there is PHP core warning or error [Admin #980](https://github.com/getgrav/grav-plugin-admin/issues/980)

# v1.1.16
## 02/10/2017

1. [](#new)
    * Exposed the Pages cache ID for use by plugins (e.g. Form) via `Pages::getPagesCacheId()`
    * Added `Languages::resetFallbackPageExtensions()` regarding [#1276](https://github.com/getgrav/grav/pull/1276)
1. [](#improved)
    * Allowed CLI to use non-volatile cache drivers for better integration with CLI and Web caches
    * Added Gantry5-compatible query information to Caddy configuration
    * Added some missing docblocks and type-hints
    * Various code cleanups (return types, missing variables in doclbocks, etc.)
1. [](#bugfix)
    * Fix blueprints slug validation [https://github.com/getgrav/grav-plugin-admin/issues/955](https://github.com/getgrav/grav-plugin-admin/issues/955)

# v1.1.15
## 01/30/2017

1. [](#new)
    * Added a new `Collection::merge()` method to allow merging of multiple collections [#1258](https://github.com/getgrav/grav/pull/1258)
    * Added [OpenCollective](https://opencollective.com/grav) backer/sponsor info to `README.md`
1. [](#improved)
    * Add an additional parameter to GPM::findPackage to avoid throwing an exception, for use in Twig [#1008](https://github.com/getgrav/grav/issues/1008)
    * Skip symlinks if found while clearing cache [#1269](https://github.com/getgrav/grav/issues/1269)
1. [](#bugfix)
    * Fixed an issue when page collection with header-based `sort.by` returns an array [#1264](https://github.com/getgrav/grav/issues/1264)
    * Fix `Response` object to handle `303` redirects when `open_basedir` in effect [#1267](https://github.com/getgrav/grav/issues/1267)
    * Silence `E_WARNING: Zend OPcache API is restricted by "restrict_api" configuration directive`

# v1.1.14
## 01/18/2017

1. [](#bugfix)
    * Fixed `Page::collection()` returning array and not Collection object when header variable did not exist
    * Revert `Content-Encoding: identity` fix, and let you set `cache: allow_webserver_gzip:` option to switch to `identity` [#548](https://github.com/getgrav/grav/issues/548)

# v1.1.13
## 01/17/2017

1. [](#new)
    * Added new `never_cache_twig` page option in `system.yaml` and frontmatter. Allows dynamic Twig logic in regular and modular Twig templates [#1244](https://github.com/getgrav/grav/pull/1244)
1. [](#improved)
    * Several improvements to aid theme development [#232](https://github.com/getgrav/grav/pull/1232)
    * Added `hash` cache check option and made dropdown more descriptive [Admin #923](https://github.com/getgrav/grav-plugin-admin/issues/923)
1. [](#bugfix)
    * Fixed cross volume file system operations [#635](https://github.com/getgrav/grav/issues/635)
    * Fix issue with pages folders validation not accepting uppercase letters
    * Fix renaming the folder name if the page, in the default language, had a custom slug set in its header
    * Fixed issue with `Content-Encoding: none`. It should really be `Content-Encoding: identity` instead
    * Fixed broken `hash` method on page modifications detection
    * Fixed issue with multi-lang pages not caching independently without unique `.md` file [#1211](https://github.com/getgrav/grav/issues/1211)
    * Fixed all `$_GET` parameters missing in Nginx (please update your nginx.conf) [#1245](https://github.com/getgrav/grav/issues/1245)
    * Fixed issue in trying to process broken symlink [#1254](https://github.com/getgrav/grav/issues/1254)

# v1.1.12
## 12/26/2016

1. [](#bugfix)
    * Fixed issue with JSON calls throwing errors due to debugger enabled [#1227](https://github.com/getgrav/grav/issues/1227)

# v1.1.11
## 12/22/2016

1. [](#improved)
    * Fall back properly to HTML if template type not found
1. [](#bugfix)
    * Fix issue with modular pages folders validation [#900](https://github.com/getgrav/grav-plugin-admin/issues/900)

# v1.1.10
## 12/21/2016

1. [](#improved)
    * Improve detection of home path. Also allow `~/.grav` on Windows, drop `ConsoleTrait::isWindows()` method, used only for that [#1204](https://github.com/getgrav/grav/pull/1204)
    * Reworked PHP CLI router [#1219](https://github.com/getgrav/grav/pull/1219)
    * More robust theme/plugin logic in `bin/gpm direct-install`
1. [](#bugfix)
    * Fixed case where extracting a package would cause an error during rename
    * Fix issue with using `Yaml::parse` direcly on a filename, now deprecated
    * Add pattern for frontend validation of folder slugs [#891](https://github.com/getgrav/grav-plugin-admin/issues/891)
    * Fix issue with Inflector when translation is disabled [SimpleSearch #87](https://github.com/getgrav/grav-plugin-simplesearch/issues/87)
    * Explicitly expose `array_unique` Twig filter [Admin #897](https://github.com/getgrav/grav-plugin-admin/issues/897)

# v1.1.9
## 12/13/2016

1. [](#new)
    * RC released as stable
1. [](#improved)
    * Better error handling in cache clear
    * YAML syntax fixes for the future compatibility
    * Added new parameter `remove` for `onBeforeCacheClear` event
    * Add support for calling Media object as function to get medium by filename
1. [](#bugfix)
    * Added checks before accessing admin reference during `Page::blueprints()` call. Allows to access `page.blueprints` from Twig in the frontend

# v1.1.9-rc.3
## 12/07/2016

1. [](#new)
    * Add `ignore_empty` property to be used on array fields, if positive only save options with a value
    * Use new `permissions` field in user account
    * Add `range(int start, int end, int step)` twig function to generate an array of numbers between start and end, inclusive
    * New retina Media image derivatives array support (`![](image.jpg?derivatives=[640,1024,1440])`) [#1147](https://github.com/getgrav/grav/pull/1147)
    * Added stream support for images (`![Sepia Image](image://image.jpg?sepia)`)
    * Added stream support for links (`[Download PDF](user://data/pdf/my.pdf)`)
    * Added new `onBeforeCacheClear` event to add custom paths to cache clearing process
1. [](#improved)
    * Added alias `selfupdate` to the `self-upgrade` `bin/gpm` CLI command
    * Synced `webserver-configs/htaccess.txt` with `.htaccess`
    * Use permissions field in group details.
    * Updated vendor libraries
    * Added a warning on GPM update to update Grav first if needed [#1194](https://github.com/getgrav/grav/pull/1194)
 1. [](#bugfix)
    * Fix page collections problem with `@page.modular` [#1178](https://github.com/getgrav/grav/pull/1178)
    * Fix issue with using a multiple taxonomy filter of which one had no results, thanks to @hughbris [#1184](https://github.com/getgrav/grav/issues/1184)
    * Fix saving permissions in group
    * Fixed issue with redirect of a page getting moved to a different location

# v1.1.9-rc.2
## 11/26/2016

1. [](#new)
    * Added two new sort order options for pages: `publish_date` and `unpublish_date` [#1173](https://github.com/getgrav/grav/pull/1173))
1. [](#improved)
    * Multisite: Create image cache folder if it doesn't exist
    * Add 2 new language values for French [#1174](https://github.com/getgrav/grav/issues/1174)
1. [](#bugfix)
    * Fixed issue when we have a meta file without corresponding media [#1179](https://github.com/getgrav/grav/issues/1179)
    * Update class namespace for Admin class [Admin #874](https://github.com/getgrav/grav-plugin-admin/issues/874)

# v1.1.9-rc.1
## 11/09/2016

1. [](#new)
    * Added a `CompiledJsonFile` object to better handle Json files.
    * Added Base32 encode/decode class
    * Added a new `User::find()` method
1. [](#improved)
    * Moved `messages` object into core Grav from login plugin
    * Added `getTaxonomyItemKeys` to the Taxonomy object [#1124](https://github.com/getgrav/grav/issues/1124)
    * Added a `redirect_me` Twig function [#1124](https://github.com/getgrav/grav/issues/1124)
    * Added a Caddyfile for newer Caddy versions [#1115](https://github.com/getgrav/grav/issues/1115)
    * Allow to override sorting flags for page header-based or default ordering. If the `intl` PHP extension is loaded, only these flags are available: https://secure.php.net/manual/en/collator.asort.php. Otherwise, you can use the PHP standard sorting flags (https://secure.php.net/manual/en/array.constants.php) [#1169](https://github.com/getgrav/grav/issues/1169)
1. [](#bugfix)
    * Fixed an issue with site redirects/routes, not processing with extension (.html, .json, etc.)
    * Don't truncate HTML if content length is less than summary size [#1125](https://github.com/getgrav/grav/issues/1125)
    * Return max available number when calling random() on a collection passing an int > available items [#1135](https://github.com/getgrav/grav/issues/1135)
    * Use correct ratio when applying image filters to image alternatives [#1147](https://github.com/getgrav/grav/issues/1147)
    * Fixed URI path in multi-site when query parameters were used in front page

# v1.1.8
## 10/22/2016

1. [](#bugfix)
    * Fixed warning with unset `ssl` option when using GPM [#1132](https://github.com/getgrav/grav/issues/1132)

# v1.1.7
## 10/22/2016

1. [](#improved)
    * Improved the capabilities of Image derivatives [#1107](https://github.com/getgrav/grav/pull/1107)
1. [](#bugfix)
    * Only pass verify_peer settings to cURL and fopen if the setting is disabled [#1120](https://github.com/getgrav/grav/issues/1120)

# v1.1.6
## 10/19/2016

1. [](#new)
    * Added ability for Page to override the output format (`html`, `xml`, etc..) [#1067](https://github.com/getgrav/grav/issues/1067)
    * Added `Utils::getExtensionByMime()` and cleaned up `Utils::getMimeByExtension` + tests
    * Added a `cache.check.method: 'hash'` option in `system.yaml` that checks all files + dates inclusively
    * Include jQuery 3.x in the Grav assets
    * Added the option to automatically fix orientation on images based on their Exif data, by enabling `system.images.auto_fix_orientation`.
1. [](#improved)
    * Add `batch()` function to Page Collection class
    * Added new `cache.redis.socket` setting that allow to pass a UNIX socket as redis server
    * It is now possible to opt-out of the SSL verification via the new `system.gpm.verify_peer` setting. This is sometimes necessary when receiving a "GPM Unable to Connect" error. More details in ([#1053](https://github.com/getgrav/grav/issues/1053))
    * It is now possible to force the use of either `curl` or `fopen` as `Response` connection method, via the new `system.gpm.method` setting. By default this is set to 'auto' and gives priority to 'fopen' first, curl otherwise.
    * InstallCommand can now handle Licenses
    * Uses more helpful `1x`, `2x`, `3x`, etc names in the Retina derivatives cache files.
    * Added new method `Plugins::isPluginActiveAdmin()` to check if plugin route is active in Admin plugin
    * Added new `Cache::setEnabled` and `Cache::getEnabled` to enable outside control of cache
    * Updated vendor libs including Twig `1.25.0`
    * Avoid git ignoring any vendor folder in a Grav site subfolder (but still ignore the main `vendor/` folder)
    * Added an option to get just a route back from `Uri::convertUrl()` function
    * Added option to control split session [#1096](https://github.com/getgrav/grav/pull/1096)
    * Added new `verbosity` levels to `system.error.display` to allow for system error messages [#1091](https://github.com/getgrav/grav/pull/1091)
    * Improved the API for Grav plugins to access the Parsedown parser directly [#1062](https://github.com/getgrav/grav/pull/1062)
1. [](#bugfix)
    * Fixed missing `progress` method in the DirectInstall Command
    * `Response` class now handles better unsuccessful requests such as 404 and 401
    * Fixed saving of `external` page types [Admin #789](https://github.com/getgrav/grav-plugin-admin/issues/789)
    * Fixed issue deleting parent folder of folder with `param_sep` in the folder name [admin #796](https://github.com/getgrav/grav-plugin-admin/issues/796)
    * Fixed an issue with streams in `bin/plugin`
    * Fixed `jpeg` file format support in Media

# v1.1.5
## 09/09/2016

1. [](#new)
    * Added new `bin/gpm direct-install` command to install local and remote zip archives
1. [](#improved)
    * Refactored `onPageNotFound` event to fire after `onPageInitialized`
    * Follow symlinks in `Folder::all()`
    * Twig variable `base_url` now supports multi-site by path feature
    * Improved `bin/plugin` to list plugins with commands faster by limiting the depth of recursion
1. [](#bugfix)
    * Quietly skip missing streams in `Cache::clearCache()`
    * Fix issue in calling page.summary when no content is present in a page
    * Fix for HUGE session timeouts [#1050](https://github.com/getgrav/grav/issues/1050)

# v1.1.4
## 09/07/2016

1. [](#new)
    * Added new `tmp` folder at root. Accessible via stream `tmp://`. Can be cleared with `bin/grav clear --tmp-only` as well as `--all`.
    * Added support for RTL in `LanguageCodes` so you can determine if a language is RTL or not
    * Ability to set `custom_base_url` in system configuration
    * Added `override` and `force` options for Streams setup
1. [](#improved)
    * Important vendor updates to provide PHP 7.1 beta support!
    * Added a `Util::arrayFlatten()` static function
    * Added support for 'external_url' page header to enable easier external URL based menu items
    * Improved the UI for CLI GPM Index view to use a table
    * Added `@page.modular` Collection type [#988](https://github.com/getgrav/grav/issues/988)
    * Added support for `self@`, `page@`, `taxonomy@`, `root@` Collection syntax for cleaner YAML compatibility
    * Improved GPM commands to allow for `-y` to automate **yes** responses and `-o` for **update** and **selfupgrade** to overwrite installations [#985](https://github.com/getgrav/grav/issues/985)
    * Added randomization to `safe_email` Twig filter for greater security [#998](https://github.com/getgrav/grav/issues/998)
    * Allow `Utils::setDotNotation` to merge data, rather than just set
    * Moved default `Image::filter()` to the `save` action to ensure they are applied last [#984](https://github.com/getgrav/grav/issues/984)
    * Improved the `Truncator` code to be more reliable [#1019](https://github.com/getgrav/grav/issues/1019)
    * Moved media blueprints out of core (now in Admin plugin)
1. [](#bugfix)
    * Removed 307 redirect code option as it is not well supported [#743](https://github.com/getgrav/grav-plugin-admin/issues/743)
    * Fixed issue with folders with name `*.md` are not confused with pages [#995](https://github.com/getgrav/grav/issues/995)
    * Fixed an issue when filtering collections causing null key
    * Fix for invalid HTML when rendering GIF and Vector media [#1001](https://github.com/getgrav/grav/issues/1001)
    * Use pages.markdown.extra in the user's system.yaml [#1007](https://github.com/getgrav/grav/issues/1007)
    * Fix for `Memcached` connection [#1020](https://github.com/getgrav/grav/issues/1020)

# v1.1.3
## 08/14/2016

1. [](#bugfix)
    * Fix for lightbox media function throwing error [#981](https://github.com/getgrav/grav/issues/981)

# v1.1.2
## 08/10/2016

1. [](#new)
    * Allow forcing SSL by setting `system.force_ssl` (Force SSL in the Admin System Config) [#899](https://github.com/getgrav/grav/pull/899)
1. [](#improved)
    * Improved `authorize` Twig extension to accept a nested array of authorizations  [#948](https://github.com/getgrav/grav/issues/948)
    * Don't add timestamps on remote assets as it can cause conflicts
    * Grav now looks at types from `media.yaml` when retrieving page mime types [#966](https://github.com/getgrav/grav/issues/966)
    * Added support for dumping exceptions in the Debugger
1. [](#bugfix)
    * Fixed `Folder::delete` method to recursively remove files and folders and causing Upgrade to fail.
    * Fix [#952](https://github.com/getgrav/grav/issues/952) hyphenize the session name.
    * If no parent is set and siblings collection is called, return a new and empty collection [grav-plugin-sitemap/issues/22](https://github.com/getgrav/grav-plugin-sitemap/issues/22)
    * Prevent exception being thrown when calling the Collator constructor failed in a Windows environment with the Intl PHP Extension enabled [#961](https://github.com/getgrav/grav/issues/961)
    * Fix for markdown images not properly rendering `id` attribute [#956](https://github.com/getgrav/grav/issues/956)

# v1.1.1
## 07/16/2016

1. [](#improved)
    * Made `paramsRegex()` static to allow it to be called statically
1. [](#bugfix)
    * Fixed backup when using very long site titles with invalid characters [grav-plugin-admin#701](https://github.com/getgrav/grav-plugin-admin/issues/701)
    * Fixed a typo in the `webserver-configs/nginx.conf` example

# v1.1.0
## 07/14/2016

1. [](#improved)
    * Added support for validation of multiple email in the `type: email` field [grav-plugin-email#31](https://github.com/getgrav/grav-plugin-email/issues/31)
    * Unified PHP code header styling
    * Added 6 more languages and updated language codes
    * set default "releases" option to `stable`
1. [](#bugfix)
    * Fix backend validation for file fields marked as required [grav-plugin-form#78](https://github.com/getgrav/grav-plugin-form/issues/78)

# v1.1.0-rc.3
## 06/21/2016

1. [](#new)
    * Add a onPageFallBackUrl event when starting the fallbackUrl() method to allow the Login plugin to protect the page media
    * Conveniently allow ability to retrieve user information via config object [#913](https://github.com/getgrav/grav/pull/913) - @Vivalldi
    * Grav served images can now use header caching [#905](https://github.com/getgrav/grav/pull/905)
1. [](#improved)
    * Take asset modification timestamp into consideration in pipelining [#917](https://github.com/getgrav/grav/pull/917) - @Sommerregen
1. [](#bugfix)
    * Respect `enable_asset_timestamp` settings for pipelined Assets [#906](https://github.com/getgrav/grav/issues/906)
    * Fixed collections end dates for 32-bit systems [#902](https://github.com/getgrav/grav/issues/902)
    * Fixed a recent regression (1.1.0-rc1) with parameter separator different than `:`

# v1.1.0-rc.2
## 06/14/2016

1. [](#new)
    * Added getters and setters for Assets to allow manipulation of CSS/JS/Collection based assets via plugins [#876](https://github.com/getgrav/grav/issues/876)
1. [](#improved)
    * Pass the exception to the `onFatalException()` event
    * Updated to latest jQuery 2.2.4 release
    * Moved list items in `system/config/media.yaml` config into a `types:` key which allows you delete default items.
    * Updated `webserver-configs/nginx.conf` with `try_files` fix from @mrhein and @rondlite [#743](https://github.com/getgrav/grav/pull/743)
    * Updated cache references to include `memecache` and `redis` [#887](https://github.com/getgrav/grav/issues/887)
    * Updated composer libraries
1. [](#bugfix)
    * Fixed `Utils::normalizePath()` that was truncating 0's [#882](https://github.com/getgrav/grav/issues/882)

# v1.1.0-rc.1
## 06/01/2016

1. [](#new)
    * Added `Utils::getDotNotation()` and `Utils::setDotNotation()` methods + tests
    * Added support for `xx-XX` locale language lookups in `LanguageCodes` class [#854](https://github.com/getgrav/grav/issues/854)
    * New CSS/JS Minify library that does a more reliable job [#864](https://github.com/getgrav/grav/issues/864)
1. [](#improved)
    * GPM installation of plugins and themes into correct multisite folders [#841](https://github.com/getgrav/grav/issues/841)
    * Use `Page::rawRoute()` in blueprints for more reliable mulit-language support
1. [](#bugfix)
    * Fixes for `zlib.output_compression` as well as `mod_deflate` GZIP compression
    * Fix for corner-case redirect logic causing infinite loops and out-of-memory errors
    * Fix for saving fields in expert mode that have no `Validation::typeX()` methods [#626](https://github.com/getgrav/grav-plugin-admin/issues/626)
    * Detect if user really meant to extend parent blueprint, not another one (fixes old page type blueprints)
    * Fixed a bug in `Page::relativePagePath()` when `Page::$name` is not defined
    * Fix for poor handling of params + query element in `Uri::processParams()` [#859](https://github.com/getgrav/grav/issues/859)
    * Fix for double encoding in markdown links [#860](https://github.com/getgrav/grav/issues/860)
    * Correctly handle language strings to determine if it's in admin or not [#627](https://github.com/getgrav/grav-plugin-admin/issues/627)

# v1.1.0-beta.5
## 05/23/2016

1. [](#improved)
    * Updated jQuery from 2.2.0 to 2.2.3
    * Set `Uri::ip()` to static by default so it can be used in form fields
    * Improved `Session` class with flash storage
    * `Page::getContentMeta()` now supports an optional key.
1. [](#bugfix)
    * Fixed "Invalid slug set in YAML frontmatter" when setting `Page::slug()` with empty string [#580](https://github.com/getgrav/grav-plugin-admin/issues/580)
    * Only `.gitignore` Grav's vendor folder
    * Fix trying to remove Grav with `GPM uninstall` of a plugin with Grav dependency
    * Fix Page Type blueprints not being able to extend their parents
    * `filterFile` validation method always returns an array of files, behaving like `multiple="multiple"`
    * Fixed [#835](https://github.com/getgrav/grav-plugin-admin/issues/835) check for empty image file first to prevent getimagesize() fatal error
    * Avoid throwing an error when Grav's Gzip and mod_deflate are enabled at the same time on a non php-fpm setup

# v1.1.0-beta.4
## 05/09/2016

1. [](#bugfix)
    * Drop dependencies calculations if plugin is installed via symlink
    * Drop Grav from dependencies calculations
    * Send slug name as part of installed packages
    * Fix for summary entities not being properly decoded [#825](https://github.com/getgrav/grav/issues/825)


# v1.1.0-beta.3
## 05/04/2016

1. [](#improved)
    * Pass the Page type when calling `onBlueprintCreated`
    * Changed `Page::cachePageContent()` form **private** to **public** so a page can be recached via plugin
1. [](#bugfix)
    * Fixed handling of `{'loading':'async'}` with Assets Pipeline
    * Fix for new modular page modal `Page` field requiring a value [#529](https://github.com/getgrav/grav-plugin-admin/issues/529)
    * Fix for broken `bin/gpm version` command
    * Fix handling "grav" as a dependency
    * Fix when installing multiple packages and one is the dependency of another, don't try to install it twice
    * Fix using name instead of the slug to determine a package folder. Broke for packages whose name was 2+ words

# v1.1.0-beta.2
## 04/27/2016

1. [](#new)
    * Added new `Plugin::getBlueprint()` and `Theme::getBlueprint()` method
    * Allow **page blueprints** to be added via Plugins.
1. [](#improved)
    * Moved to new `data-*@` format in blueprints
    * Updated composer-based libraries
    * Moved some hard-coded `CACHE_DIR` references to use locator
    * Set `twig.debug: true` by default
1. [](#bugfix)
    * Fixed issue with link rewrites and local assets pipeline with `absolute_urls: true`
    * Allow Cyrillic slugs [#520](https://github.com/getgrav/grav-plugin-admin/issues/520)
    * Fix ordering issue with accented letters [#784](https://github.com/getgrav/grav/issues/784)
    * Fix issue with Assets pipeline and missing newlines causing invalid JavaScript

# v1.1.0-beta.1
## 04/20/2016

1. [](#new)
    * **Blueprint Improvements**: The main improvements to Grav take the form of a major rewrite of our blueprint functionality. Blueprints are an essential piece of functionality within Grav that helps define configuration fields. These allow us to create a definition of a form field that can be rendered in the administrator plugin and allow the input, validation, and storage of values into the various configuration and page files that power Grav. Grav 1.0 had extensive support for building and extending blueprints, but Grav 1.1 takes this even further and adds improvements to our existing system.
    * **Extending Blueprints**: You could extend forms in Grav 1.0, but now you can use a newer `extends@:` default syntax rather than the previous `'@extends'` string that needed to be quoted in YAML. Also this new format allows for the defining of a `context` which lets you define where to look for the base blueprint. Another new feature is the ability to extend from multiple blueprints.
    * **Embedding/Importing Blueprints**: One feature that has been requested is the ability to embed or import one blueprint into another blueprint. This allows you to share fields or sub-form between multiple forms. This is accomplished via the `import@` syntax.
    * **Removing Existing Fields and Properties**: Another new feature is the ability to remove completely existing fields or properties from an extended blueprint. This allows the user a lot more flexibility when creating custom forms by simply using the new `unset@: true` syntax. To remove a field property you would use `unset-<property>@: true` in your extended field definition, for example: `unset-options@: true`.
    * **Replacing Existing Fields and Properties**: Similar to removing, you can now replace an existing field or property with the `replace@: true` syntax for the whole field, and `replace-<property>@: true` for a specific property.
    * **Field Ordering**: Probably the most frequently requested blueprint functionality that we have added is the ability to change field ordering. Imagine that you want to extend the default page blueprint but add a new tab. Previously, this meant your tab would be added at the end of the form, but now you can define that you wish the new tab to be added right after the `content` tab. This works for any field too, so you can extend a blueprint and add your own custom fields anywhere you wish! This is accomplished by using the new `ordering@:` syntax with either an existing property name or an integer.
    * **Configuration Properties**: Another useful new feature is the ability to directly access Grav configuration in blueprints with `config-<property>@` syntax. For example you can set a default for a field via `config-default@: site.author.name` which will use the author.name value from the `site.yaml` file as the `default` value for this field.
    * **Function Calls**: The ability to call PHP functions for values has been improved in Grav 1.1 to be more powerful. You can use the `data-<property>@` syntax to call static methods to obtain values. For example: `data-default@: '\Grav\Plugin\Admin::route'`. You can now even pass parameters to these methods.
    * **Validation Rules**: You can now define a custom blueprint-level validation rule and assign this rule to a form field.
    * **Custom Form Field Types**: This advanced new functionality allows you to create a custom field type via a new plugin event called getFormFieldTypes(). This allows you to provide extra functionality or instructions on how to handle the form form field.
    * **GPM Versioning**: A new feature that we have wanted to add to our GPM package management system is the ability to control dependencies by version. We have opted to use a syntax very similar to the Composer Package Manager that is already familiar to most PHP developers. This new versioning system allows you to define specific minimum version requirements of dependent packages within Grav. This should ensure that we have less (hopefully none!) issues when you update one package that also requires a specific minimum version of another package. The admin plugin for example may have an update that requires a specific version of Grav itself.
    * **GPM Testing Channel**: GPM repository now comes with both a `stable` and `testing` channel. A new setting in `system.gpm.releases` allow to switch between the two channels. Developers will be able to decide whether their resource is going to be in a pre-release state or stable. Only users who switch to the **testing** channel will be able to install a pre-release version.
    * **GPM Events**: Packages (plugins and themes) can now add event handlers to hook in the package GPM events: install, update, uninstall. A package can listen for events before and after each of these events, and can execute any PHP code, and optionally halt the procedure or return a message.
    * Refactor of the process chain breaking out `Processors` into individual classes to allow for easier modification and addition. Thanks to toovy for this work. - [#745](https://github.com/getgrav/grav/pull/745)
    * Added multipart downloads, resumable downloads, download throttling, and video streaming in the `Utils::download()` method.
    * Added optional config to allow Twig processing in page frontmatter - [#788](https://github.com/getgrav/grav/pull/788)
    * Added the ability to provide blueprints via a plugin (previously limited to Themes only).
    * Added Developer CLI Tools to easily create a new theme or plugin
    * Allow authentication for proxies - [#698](https://github.com/getgrav/grav/pull/698)
    * Allow to override the default Parsedown behavior - [#747](https://github.com/getgrav/grav/pull/747)
    * Added an option to allow to exclude external files from the pipeline, and to render the pipeline before/after excluded files
    * Added the possibility to store translations of themes in separate files inside the `languages` folder
    * Added a method to the Uri class to return the base relative URL including the language prefix, or the base relative url if multilanguage is not enabled
    * Added a shortcut for pages.find() alias
1. [](#improved)
    * Now supporting hostnames with localhost environments for better vhost support/development
    * Refactor hard-coded paths to use PHP Streams that allow a setup file to configure where certain parts of Grav are stored in the physical filesystem.
    * If multilanguage is active, include the Intl Twig Extension to allow translating dates automatically (http://twig.sensiolabs.org/doc/extensions/intl.html)
    * Allow having local themes with the same name as GPM themes, by adding `gpm: false` to the theme blueprint - [#767](https://github.com/getgrav/grav/pull/767)
    * Caddyfile and Lighttpd config files updated
    * Removed `node_modules` folder from backups to make them faster
    * Display error when `bin/grav install` hasn't been run instead of throwing exception. Prevents "white page" errors if error display is off
    * Improved command line flow when installing multiple packages: don't reinstall packages if already installed, ask once if should use symlinks if symlinks are found
    * Added more tests to our testing suite
    * Added x-ua-compatible to http_equiv metadata processing
    * Added ability to have a per-page `frontmatter.yaml` file to set header frontmatter defaults. Especially useful for multilang scenarios - [#775](https://github.com/getgrav/grav/pull/775)
    * Removed deprecated `bin/grav newuser` CLI command.  use `bin/plugin login newuser` instead.
    * Added `webm` and `ogv` video types to the default media types list.
1. [](#bugfix)
    * Fix Zend Opcache `opcache.validate_timestamps=0` not detecting changes in compiled yaml and twig files
    * Avoid losing params, query and fragment from the URL when auto-redirecting to a language-specific route - [#759](https://github.com/getgrav/grav/pull/759)
    * Fix for non-pipeline assets getting lost when pipeline is cached to filesystem
    * Fix for double encoding resulting from Markdown Extra
    * Fix for a remote link breaking all CSS rewrites for pipeline
    * Fix an issue with Retina alternatives not clearing properly between repeat uses
    * Fix for non standard http/s external markdown links - [#738](https://github.com/getgrav/grav/issues/738)
    * Fix for `find()` calling redirects via `dispatch()` causing infinite loops - [#781](https://github.com/getgrav/grav/issues/781)

# v1.0.10
## 02/11/2016

1. [](#new)
    * Added new `Page::contentMeta()` mechanism to store content-level meta data alongside content
    * Added Japanese language translation
1. [](#improved)
    * Updated some vendor libraries
1. [](#bugfix)
    * Hide `streams` blueprint from Admin plugin
    * Fix translations of languages with `---` in YAML files

# v1.0.9
## 02/05/2016

1. [](#new)
    * New **Unit Testing** via Codeception http://codeception.com/
    * New **page-level SSL** functionality when using `absolute_urls`
    * Added `reverse_proxy` config option for issues with non-standard ports
    * Added `proxy_url` config option to support GPM behind proxy servers #639
    * New `Pages::parentsRawRoutes()` method
    * Enhanced `bin/gpm info` CLI command with Changelog support #559
    * Ability to add empty *Folder* via admin plugin
    * Added latest `jQuery 2.2.0` library to core
    * Added translations from Crowdin
1. [](#improved)
    * [BC] Metadata now supports only flat arrays. To use open graph metas and the likes (ie, 'og:title'), simply specify it in the key.
    * Refactored `Uri::convertUrl()` method to be more reliable + tests created
    * Date for last update of a modular sub-page sets modified date of modular page itself
    * Split configuration up into two steps
    * Moved Grav-based `base_uri` variables into `Uri::init()`
    * Refactored init in `URI` to better support testing
    * Allow `twig_vars` to be exposed earlier and merged later
    * Avoid setting empty metadata
    * Accept single group access as a string rather than requiring an array
    * Return `$this` in Page constructor and init to allow chaining
    * Added `ext-*` PHP requirements to `composer.json`
    * Use Whoops 2.0 library while supporting old style
    * Removed redundant old default-hash fallback mechanisms
    * Commented out default redirects and routes in `site.yaml`
    * Added `/tests` folder to deny's of all `webserver-configs/*` files
    * Various PS and code style fixes
1. [](#bugfix)
    * Fix default generator metadata
    * Fix for broken image processing caused by `Uri::convertUrl()` bugs
    * Fix loading JS and CSS from collections #623
    * Fix stream overriding
    * Remove the URL extension for home link
    * Fix permissions when the user has no access level set at all
    * Fix issue with user with multiple groups getting denied on first group
    * Fixed an issue with `Pages()` internal cache lookup not being unique enough
    * Fix for bug with `site.redirects` and `site.routes` being an empty list
    * [Markdown] Don't process links for **special protocols**
    * [Whoops] serve JSON errors when request is JSON


# v1.0.8
## 01/08/2016

1. [](#new)
    * Added `rotate`, `flip` and `fixOrientation` image medium methods
1. [](#bugfix)
    * Removed IP from Nonce generation. Should be more reliable in a variety of scenarios

# v1.0.7
## 01/07/2016

1. [](#new)
    * Added `composer create-project` as an additional installation method #585
    * New optional system config setting to strip home from page routs and urls #561
    * Added Greek, Finnish, Norwegian, Polish, Portuguese, and Romanian languages
    * Added new `Page->topParent()` method to return top most parent of a page
    * Added plugins configuration tab to debugger
    * Added support for APCu and PHP7.0 via new Doctrine Cache release
    * Added global setting for `twig_first` processing (false by default)
    * New configuration options for Session settings #553
1. [](#improved)
    * Switched to SSL for GPM calls
    * Use `URI->host()` for session domain
    * Add support for `open_basedir` when installing packages via GPM
    * Improved `Utils::generateNonceString()` method to handle reverse proxies
    * Optimized core thumbnails saving 38% in file size
    * Added new `bin/gpm index --installed-only` option
    * Improved GPM errors to provider more helpful diagnostic of issues
    * Removed old hardcoded PHP version references
    * Moved `onPageContentProcessed()` event so it's fired more reliably
    * Maintain md5 keys during sorting of Assets #566
    * Update to Caddyfile for Caddy web server
1. [](#bugfix)
    * Fixed an issue with cache/config checksum not being set on cache load
    * Fix for page blueprint and theme inheritance issue #534
    * Set `ZipBackup` timeout to 10 minutes if possible
    * Fix case where we only have inline data for CSS or JS  #565
    * Fix `bin/grav sandbox` command to work with new `webserver-config` folder
    * Fix for markdown attributes on external URLs
    * Fixed issue where `data:` page header was acting as `publish_date:`
    * Fix for special characters in URL parameters (e.g. /tag:c++) #541
    * Safety check for an array of nonces to only use the first one

# v1.0.6
## 12/22/2015

1. [](#new)
    * Set minimum requirements to [PHP 5.5.9](http://bit.ly/1Jt9OXO)
    * Added `saveConfig` to Themes
1. [](#improved)
    * Updated Whoops to new 2.0 version (PHP 7.0 compatible)
    * Moved sample web server configs into dedicated directory
    * FastCGI will use Apache's `mod_deflate` if gzip turned off
1. [](#bugfix)
    * Fix broken media image operators
    * Only call extra method of blueprints if blueprints exist
    * Fix lang prefix in url twig variables #523
    * Fix case insensitive HTTPS check #535
    * Field field validation handles case `multiple` missing

# v1.0.5
## 12/18/2015

1. [](#new)
    * Add ability to extend markdown with plugins
    * Added support for plugins to have individual language files
    * Added `7z` to media formats
    * Use Grav's fork of Parsedown until PR is merged
    * New function to persist plugin configuration to disk
    * GPM `selfupgrade` will now check PHP version requirements
1. [](#improved)
    * If the field allows multiple files, return array
    * Handle non-array values in file validation
1. [](#bugfix)
    * Fix when looping `fields` param in a `list` field
    * Properly convert commas to spaces for media attributes
    * Forcing Travis VM to HI timezone to address future files in zip file

# v1.0.4
## 12/12/2015

1. [](#bugfix)
    * Needed to put default image folder permissions for YAML compatibility

# v1.0.3
## 12/11/2015

1. [](#bugfix)
    * Fixed issue when saving config causing incorrect image cache folder perms

# v1.0.2
## 12/11/2015

1. [](#bugfix)
    * Fix for timing display in debugbar

# v1.0.1
## 12/11/2015

1. [](#improved)
    * Reduced package sizes by removing extra vendor dev bits
1. [](#bugfix)
    * Fix issue when you enable debugger from admin plugin

# v1.0.0
## 12/11/2015

1. [](#new)
    * Add new link attributes via markdown media
    * Added setters to set state of CSS/JS pipelining
    * Added `user/accounts` to `.gitignore`
    * Added configurable permissions option for Image cache
1. [](#improved)
    * Hungarian translation updated
    * Refactored Theme initialization for improved flexibility
    * Wrapped security section of account blueprints in an 'super user' authorize check
    * Minor performance optimizations
    * Updated core page blueprints with markdown preview option
    * Added useful cache info output to Debugbar
    * Added `iconv` polyfill library used by Symfony 2.8
    * Force lowercase of username in a few places for case sensitive filesystems
1. [](#bugfix)
    * Fix for GPM problems "Call to a member function set() on null"
    * Fix for individual asset pipeline values not functioning
    * Fix `Page::copy()` and `Page::move()` to support multiple moves at once
    * Fixed page moving of a page with no content
    * Fix for wrong ordering when moving many pages
    * Escape root path in page medium files to work with special characters
    * Add missing parent constructor to Themes class
    * Fix missing file error in `bin/grav sandbox` command
    * Fixed changelog differ when upgrading Grav
    * Fixed a logic error in `Validation->validate()`
    * Make `$container` available in `setup.php` to fix multi-site

# v1.0.0-rc.6
## 12/01/2015

1. [](#new)
    * Refactor Config classes for improved performance!
    * Refactor Data classes to use `NestedArrayAccess` instead of `DataMutatorTrait`
    * Added support for `classes` and `id` on medium objects to set CSS values
    * Data objects: Allow function call chaining
    * Data objects: Lazy load blueprints only if needed
    * Automatically create unique security salt for each configuration
    * Added Hungarian translation
    * Added support for User groups
1. [](#improved)
    * Improved robots.txt to disallow crawling of non-user folders
    * Nonces only generated once per action and process
    * Added IP into Nonce string calculation
    * Nonces now use random string with random salt to improve performance
    * Improved list form handling #475
    * Vendor library updates
1. [](#bugfix)
    * Fixed help output for `bin/plugin`
    * Fix for nested logic for lists and form parsing #273
    * Fix for array form fields and last entry not getting deleted
    * Should not be able to set parent to self #308

# v1.0.0-rc.5
## 11/20/2015

1. [](#new)
    * Added **nonce** functionality for all admin forms for improved security
    * Implemented the ability for Plugins to provide their own CLI commands through `bin/plugin`
    * Added Croatian translation
    * Added missing `umask_fix` property to `system.yaml`
    * Added current theme's config to global config. E.g. `config.theme.dropdown_enabled`
    * Added `append_url_extension` option to system config & page headers
    * Users have a new `state` property to allow disabling/banning
    * Added new `Page.relativePagePath()` helper method
    * Added new `|pad` Twig filter for strings (uses `str_pad()`)
    * Added `lighttpd.conf` for Lightly web server
1. [](#improved)
    * Clear previously applied operations when doing a reset on image media
    * Password no longer required when editing user
    * Improved support for trailing `/` URLs
    * Improved `.nginx.conf` configuration file
    * Improved `.htaccess` security
    * Updated vendor libs
    * Updated `composer.phar`
    * Use streams instead of paths for `clearCache()`
    * Use PCRE_UTF8 so unicode strings can be regexed in Truncator
    * Handle case when login plugin is disabled
    * Improved `quality` functionality in media handling
    * Added some missing translation strings
    * Deprecated `bin/grav newuser` in favor of `bin/plugin login new-user`
    * Moved fallback types to use any valid media type
    * Renamed `system.pages.fallback_types` to `system.media.allowed_fallback_types`
    * Removed version number in default `generator` meta tag
    * Disable time limit in case of slow downloads
    * Removed default hash in `system.yaml`
1. [](#bugfix)
    * Fix for media using absolute URLs causing broken links
    * Fix theme auto-loading #432
    * Don't create empty `<style>` or `<script>` scripts if no data
    * Code cleanups
    * Fix undefined variable in Config class
    * Fix exception message when label is not set
    * Check in `Plugins::get()` to ensure plugins exists
    * Fixed GZip compression making output buffering work correctly with all servers and browsers
    * Fixed date representation in system config

# v1.0.0-rc.4
## 10/29/2015

1. [](#bugfix)
    * Fixed a fatal error if you have a collection with missing or invalid `@page: /route`

# v1.0.0-rc.3
## 10/29/2015

1. [](#new)
    * New Page collection options! `@self.parent, @self.siblings, @self.descendants` + more
    * White list of file types for fallback route functionality (images by default)
1. [](#improved)
    * Assets switched from defines to streams
1. [](#bugfix)
    * README.md typos fixed
    * Fixed issue with routes that have lang string in them (`/en/english`)
    * Trim strings before validation so whitespace is not satisfy 'required'

# v1.0.0-rc.2
## 10/27/2015

1. [](#new)
    * Added support for CSS Asset groups
    * Added a `wrapped_site` system option for themes/plugins to use
    * Pass `Page` object as event to `onTwigPageVariables()` event hook
    * New `Data.items()` method to get all items
1. [](#improved)
    * Missing pipelined remote asset will now fail quietly
    * More reliably handle inline JS and CSS to remove only surrounding HTML tags
    * `Medium.meta` returns new Data object so null checks are possible
    * Improved Medium metadata merging to allow for automatic title/alt/class attributes
    * Moved Grav object to global variable rather than template variable (useful for macros)
    * German language improvements
    * Updated bundled composer
1. [](#bugfix)
    * Accept variety of `true` values in `User.authorize()` method
    * Fix for `Validation` throwing an error if no label set

# v1.0.0-rc.1
## 10/23/2015

1. [](#new)
    * Use native PECL YAML parser if installed for 4X speed boost in parsing YAML files
    * Support for inherited theme class
    * Added new default language prepend system configuration option
    * New `|evaluate` Twig filter to evaluate a string as twig
    * New system option to ignore all **hidden** files and folders
    * New system option for default redirect code
    * Added ability to append specific `[30x]` codes to redirect URLs
    * Added `url_taxonomy_filters` for page collections
    * Added `@root` page and `recurse` flag for page collections
    * Support for **multiple** page collection types as an array
    * Added Dutch language file
    * Added Russian language file
    * Added `remove` method to User object
1. [](#improved)
    * Moved hardcoded mimetypes to `media.yaml` to be treated as Page media files
    * Set `errors: display: false` by default in `system.yaml`
    * Strip out extra slashes in the URI
    * Validate hostname to ensure it is valid
    * Ignore more SCM folders in Backups
    * Removed `home_redirect` settings from `system.yaml`
    * Added Page `media` as root twig object for consistency
    * Updated to latest vendor libraries
    * Optimizations to Asset pipeline logic for minor speed increase
    * Block direct access to a variety of files in `.htaccess` for increased security
    * Debugbar vendor library update
    * Always fallback to english if other translations are not available
1. [](#bugfix)
    * Fix for redirecting external URL with multi-language
    * Fix for Asset pipeline not respecting asset groups
    * Fix language files with child/parent theme relationships
    * Fixed a regression issue resulting in incorrect default language
    * Ensure error handler is initialized before URI is processed
    * Use default language in Twig if active language is not set
    * Fixed issue with `safeEmailFilter()` Twig filter not separating with `;` properly
    * Fixed empty YAML file causing error with native PECL YAML parser
    * Fixed `SVG` mimetype
    * Fixed incorrect `Cache-control: max-age` value format

# v0.9.45
## 10/08/2015

1. [](#bugfix)
    * Fixed a regression issue resulting in incorrect default language

# v0.9.44
## 10/07/2015

1. [](#new)
    * Added Redis back as a supported cache mechanism
    * Allow Twig `nicetime` translations
    * Added `-y` option for 'Yes to all' in `bin/gpm update`
    * Added CSS `media` attribute to the Assets manager
    * New German language support
    * New Czech language support
    * New French language support
    * Added `modulus` twig filter
1. [](#improved)
    * URL decode in medium actions to allow complex syntax
    * Take into account `HTTP_HOST` before `SERVER_NAME` (helpful with Nginx)
    * More friendly cache naming to ease manual management of cache systems
    * Added default Apache resource for `DirectoryIndex`
1. [](#bugfix)
    * Fix GPM failure when offline
    * Fix `open_basedir` error in `bin/gpm install`
    * Fix an HHVM error in Truncator
    * Fix for XSS vulnerability with params
    * Fix chaining for responsive size derivatives
    * Fix for saving pages when removing the page title and all other header elements
    * Fix when saving array fields
    * Fix for ports being included in `HTTP_HOST`
    * Fix for Truncator to handle PHP tags gracefully
    * Fix for locate style lang codes in `getNativeName()`
    * Urldecode image basenames in markdown

# v0.9.43
## 09/16/2015

1. [](#new)
    * Added new `AudioMedium` for HTML5 audio
    * Added ability for Assets to be added and displayed in separate *groups*
    * New support for responsive image derivative sizes
1. [](#improved)
    * GPM theme install now uses a `copy` method so new files are not lost (e.g. `/css/custom.css`)
    * Code analysis improvements and cleanup
    * Removed Twig panel from debugger (no longer supported in Twig 1.20)
    * Updated composer packages
    * Prepend active language to `convertUrl()` when used in markdown links
    * Added some pre/post flight options for installer via blueprints
    * Hyphenize the site name in the backup filename
1. [](#bugfix)
    * Fix broken routable logic
    * Check for `phpinfo()` method in case it is restricted by hosting provider
    * Fixes for windows when running GPM
    * Fix for ampersand (`&`) causing error in `truncateHtml()` via `Page.summary()`

# v0.9.42
## 09/11/2015

1. [](#bugfix)
    * Fixed `User.authorise()` to be backwards compabile

# v0.9.41
## 09/11/2015

1. [](#new)
    * New and improved multibyte-safe TruncateHTML function and filter
    * Added support for custom page date format
    * Added a `string` Twig filter to render as json_encoded string
    * Added `authorize` Twig filter
    * Added support for theme inheritance in the admin
    * Support for multiple content collections on a page
    * Added configurable files/folders ignores for pages
    * Added the ability to set the default PHP locale and override via multi-lang configuration
    * Added ability to save as YAML via admin
    * Added check for `mbstring` support
    * Added new `redirect` header for pages
1. [](#improved)
    * Changed dependencies from `develop` to `master`
    * Updated logging to log everything from `debug` level on (was `warning`)
    * Added missing `accounts/` folder
    * Default to performing a 301 redirect for URIs with trailing slashes
    * Improved Twig error messages
    * Allow validating of forms from anywhere such as plugins
    * Added logic so modular pages are by default non-routable
    * Hide password input in `bin/grav newuser` command
1. [](#bugfix)
    * Fixed `Pages.all()` not returning modular pages
    * Fix for modular template types not getting found
    * Fix for `markdown_extra:` overriding `markdown:extra:` setting
    * Fix for multi-site routing
    * Fix for multi-lang page name error
    * Fixed a redirect loop in `URI` class
    * Fixed a potential error when `unsupported_inline_types` is empty
    * Correctly generate 2x retina image
    * Typo fixes in page publish/unpublish blueprint

# v0.9.40
## 08/31/2015

1. [](#new)
    * Added some new Twig filters: `defined`, `rtrim`, `ltrim`
    * Admin support for customizable page file name + template override
1. [](#improved)
    * Better message for incompatible/unsupported Twig template
    * Improved User blueprints with better help
    * Switched to composer **install** rather than **update** by default
    * Admin autofocus on page title
    * `.htaccess` hardening (`.htaccess` & `htaccess.txt`)
    * Cache safety checks for missing folders
1. [](#bugfix)
    * Fixed issue with unescaped `o` character in date formats

# v0.9.39
## 08/25/2015

1. [](#bugfix)
    * `Page.active()` not triggering on **homepage**
    * Fix for invalid session name in Opera browser

# v0.9.38
## 08/24/2015

1. [](#new)
    * Added `language` to **user** blueprint
    * Added translations to blueprints
    * New extending logic for blueprints
    * Blueprints are now loaded with Streams to allow for better overrides
    * Added new Symfony `dump()` method
1. [](#improved)
    * Catch YAML header parse exception so site doesn't die
    * Better `Page.parent()` logic
    * Improved GPM display layout
    * Tweaked default page layout
    * Unset route and slug for improved reliability of route changes
    * Added requirements to README.md
    * Updated various libraries
    * Allow use of custom page date field for dateRange collections
1. [](#bugfix)
    * Slug fixes with GPM
    * Unset plaintext password on save
    * Fix for trailing `/` not matching active children

# v0.9.37
## 08/12/2015

3. [](#bugfix)
    * Fixed issue when saving `header.process` in page forms via the **admin plugin**
    * Fixed error due to use of `set_time_limit` that might be disabled on some hosts

# v0.9.36
## 08/11/2015

1. [](#new)
    * Added a new `newuser` CLI command to create user accounts
    * Added `default` blueprint for all templates
    * Support `user` and `system` language translation merging
1. [](#improved)
    * Added isSymlink method in GPM to determine if Grav is symbolically linked or not
    * Refactored page recursing
    * Updated blueprints to use new toggles
    * Updated blueprints to use current date for date format fields
    * Updated composer.phar
    * Use sessions for admin even when disabled for site
    * Use `GRAV_ROOT` in session identifier

# v0.9.35
## 08/06/2015

1. [](#new)
    * Added `body_classes` field
    * Added `visiblity` toggle and help tooltips on new page form
    * Added new `Page.unsetRoute()` method to allow admin to regenerate the route
2. [](#improved)
    * User save no longer stores username each time
    * Page list form field now shows all pages except root
    * Removed required option from page title
    * Added configuration settings for running Nginx in sub directory
3. [](#bugfix)
    * Fixed deep translation merging
    * Fixed broken **metadata** merging with site defaults
    * Fixed broken **summary** field
    * Fixed broken robots field
    * Fixed GPM issue when using cURL, throwing an `Undefined offset: 1` exception
    * Removed duplicate hidden page `type` field

# v0.9.34
## 08/04/2015

1. [](#new)
    * Added new `cache_all` system setting + media `cache()` method
    * Added base languages configuration
    * Added property language to page to help plugins identify page language
    * New `Utils::arrayFilterRecursive()` method
2. [](#improved)
    * Improved Session handling to support site and admin independently
    * Allow Twig variables to be modified in other events
    * Blueprint updates in preparation for Admin plugin
    * Changed `Inflector` from static to object and added multi-language support
    * Support for admin override of a page's blueprints
3. [](#bugfix)
    * Removed unused `use` in `VideoMedium` that was causing error
    * Array fix in `User.authorise()` method
    * Fix for typo in `translations_fallback`
    * Fixed moving page to the root

# v0.9.33
## 07/21/2015

1. [](#new)
    * Added new `onImageMediumSaved()` event (useful for post-image processing)
    * Added `Vary: Accept-Encoding` option
2. [](#improved)
    * Multilang-safe delimiter position
    * Refactored Twig classes and added optional umask setting
    * Removed `pageinit()` timing
    * `Page->routable()` now takes `published()` state into account
    * Improved how page extension is set
    * Support `Language->translate()` method taking string and array
3. [](#bugfix)
    * Fixed `backup` command to include empty folders

# v0.9.32
## 07/14/2015

1. [](#new)
    * Detect users preferred language via `http_accept_language` setting
    * Added new `translateArray()` language method
2. [](#improved)
    * Support `en` translations by default for plugins & themes
    * Improved default generator tag
    * Minor language tweaks and fixes
3. [](#bugfix)
    * Fix for session active language and homepage redirects
    * Ignore root-level page rather than throwing error

# v0.9.31
## 07/09/2015

1. [](#new)
    * Added xml, json, css and js to valid media file types
2. [](#improved)
    * Better handling of unsupported media type downloads
    * Improved `bin/grav backup` command to mimic admin plugin location/name
3. [](#bugfix)
    * Critical fix for broken language translations
    * Fix for Twig markdown filter error
    * Safety check for download extension

# v0.9.30
## 07/08/2015

1. [](#new)
    * BIG NEWS! Extensive Multi-Language support is all new in 0.9.30!
    * Translation support via Twig filter/function and PHP method
    * Page specific default route
    * Page specific route aliases
    * Canonical URL route support
    * Added built-in session support
    * New `Page.rawRoute()` to get a consistent folder-based route to a page
    * Added option to always redirect to default page on alias URL
    * Added language safe redirect function for use in core and plugins
2. [](#improved)
    * Improved `Page.active()` and `Page.activeChild()` methods to support route aliases
    * Various spelling corrections in `.php` comments, `.md` and `.yaml` files
    * `Utils::startsWith()` and `Utils::endsWith()` now support needle arrays
    * Added a new timer around `pageInitialized` event
    * Updated jQuery library to v2.1.4
3. [](#bugfix)
    * In-page CSS and JS files are now handled properly
    * Fix for `enable_media_timestamp` not working properly

# v0.9.29
## 06/22/2015

1. [](#new)
    * New and improved Regex-powered redirect and route alias logic
    * Added new `onBuildPagesInitialized` event for memory critical or time-consuming plugins
    * Added a `setSummary()` method for pages
2. [](#improved)
    * Improved `MergeConfig()` logic for more control
    * Travis skeleton build trigger implemented
    * Set composer.json versions to stable versions where possible
    * Disabled `last_modified` and `etag` page headers by default (causing too much page caching)
3. [](#bugfix)
    * Preload classes during `bin/gpm selfupgrade` to avoid issues with updated classes
    * Fix for directory relative _down_ links

# v0.9.28
## 06/16/2015

1. [](#new)
    * Added method to set raw markdown on a page
    * Added ability to enabled system and page level `etag` and `last_modified` headers
2. [](#improved)
    * Improved image path processing
    * Improved query string handling
    * Optimization to image handling supporting URL encoded filenames
    * Use global `composer` when available rather than Grv provided one
    * Use `PHP_BINARY` constant rather than `php` executable
    * Updated Doctrine Cache library
    * Updated Symfony libraries
    * Moved `convertUrl()` method to Uri object
3. [](#bugfix)
    * Fix incorrect slug causing problems with CLI `uninstall`
    * Fix Twig runtime error with assets pipeline in sufolder installations
    * Fix for `+` in image filenames
    * Fix for dot files causing issues with page processing
    * Fix for Uri path detection on Windows platform
    * Fix for alternative media resolutions
    * Fix for modularTypes key properties

# v0.9.27
## 05/09/2015

1. [](#new)
    * Added new composer CLI command
    * Added page-level summary header overrides
    * Added `size` back for Media objects
    * Refactored Backup command in preparation for admin plugin
    * Added a new `parseLinks` method to Plugins class
    * Added `starts_with` and `ends_with` Twig filters
2. [](#improved)
    * Optimized install of vendor libraries for speed improvement
    * Improved configuration handling in preparation for admin plugin
    * Cache optimization: Don't cache Twig templates when you pass dynamic params
    * Moved `Utils::rcopy` to `Folder::rcopy`
    * Improved `Folder::doDelete`
    * Added check for required Curl in GPM
    * Updated included composer.phar to latest version
    * Various blueprint fixes for admin plugin
    * Various PSR and code cleanup tasks
3. [](#bugfix)
    * Fix issue with Gzip not working with `onShutDown()` event
    * Fix for URLs with trailing slashes
    * Handle condition where certain errors resulted in blank page
    * Fix for issue with theme name equal to base_url and asset pipeline
    * Fix to properly normalize font rewrite path
    * Fix for absolute URLs below the current page
    * Fix for `..` page references

# v0.9.26
## 04/24/2015

3. [](#bugfix)
    * Fixed issue with homepage routes failing with 'dirname' error

# v0.9.25
## 04/24/2015

1. [](#new)
    * Added support for E-Tag, Last-Modified, Cache-Control and Page-based expires headers
2. [](#improved)
    * Refactored media image handling to make it more flexible and support absolute paths
    * Refactored page modification check process to make it faster
    * User account improvements in preparation for admin plugin
    * Protect against timing attacks
    * Reset default system expires time to 0 seconds (can override if you need to)
3. [](#bugfix)
    * Fix issues with spaces in webroot when using `bin/grav install`
    * Fix for spaces in relative directory
    * Bug fix in collection filtering

# v0.9.24
## 04/15/2015

1. [](#new)
    * Added support for chunked downloads of Assets
    * Added new `onBeforeDownload()` event
    * Added new `download()` and `getMimeType()` methods to Utils class
    * Added configuration option for supported page types
    * Added assets and media timestamp options (off by default)
    * Added page expires configuration option
2. [](#bugfix)
    * Fixed issue with Nginx/Gzip and `ob_flush()` throwing error
    * Fixed assets actions on 'direct media' URLs
    * Fix for 'direct assets` with any parameters

# v0.9.23
## 04/09/2015

1. [](#bugfix)
    * Fix for broken GPM `selfupgrade` (Grav 0.9.21 and 0.9.22 will need to manually upgrade to this version)

# v0.9.22
## 04/08/2015

1. [](#bugfix)
    * Fix to normalize GRAV_ROOT path for Windows
    * Fix to normalize Media image paths for Windows
    * Fix for GPM `selfupgrade` when you are on latest version

# v0.9.21
## 04/07/2015

1. [](#new)
    * Major Media functionality enhancements: SVG, Animated GIF, Video support!
    * Added ability to configure default image quality in system configuration
    * Added `sizes` attributes for custom retina image breakpoints
2. [](#improved)
    * Don't scale @1x retina images
    * Add filter to Iterator class
    * Updated various composer packages
    * Various PSR fixes

# v0.9.20
## 03/24/2015

1. [](#new)
    * Added `addAsyncJs()` and `addDeferJs()` to Assets manager
    * Added support for extranal URL redirects
2. [](#improved)
    * Fix unpredictable asset ordering when set from plugin/system
    * Updated `nginx.conf` to ensure system assets are accessible
    * Ensure images are served as static files in Nginx
    * Updated vendor libraries to latest versions
    * Updated included composer.phar to latest version
3. [](#bugfix)
    * Fixed issue with markdown links to `#` breaking HTML

# v0.9.19
## 02/28/2015

1. [](#new)
    * Added named assets capability and bundled jQuery into Grav core
    * Added `first()` and `last()` to `Iterator` class
2. [](#improved)
    * Improved page modification routine to skip _dot files_
    * Only use files to calculate page modification dates
    * Broke out Folder iterators into their own classes
    * Various Sensiolabs Insight fixes
3. [](#bugfix)
    * Fixed `Iterator.nth()` method

# v0.9.18
## 02/19/2015

1. [](#new)
    * Added ability for GPM `install` to automatically install `_demo` content if found (w/backup)
    * Added ability for themes and plugins to have dependencies required to install via GPM
    * Added ability to override the system timezone rather than relying on server setting only
    * Added new Twig filter `random_string` for generating random id values
    * Added new Twig filter `markdown` for on-the-fly markdown processing
    * Added new Twig filter `absoluteUrl` to convert relative to absolute URLs
    * Added new `processTemplate()` method to Twig object for on-the-fly processing of twig template
    * Added `rcopy()` and `contains()` helper methods in Utils
2. [](#improved)
    * Provided new `param_sep` variable to better support Apache on Windows
    * Moved parsedown configuration into the trait
    * Added optional **deep-copy** option to `mergeConfig()` for plugins
    * Updated bundled `composer.phar` package
    * Various Sensiolabs Insight fixes - Silver level now!
    * Various PSR Fixes
3. [](#bugfix)
    * Fix for windows platforms not displaying installed themes/plugins via GPM
    * Fix page IDs not picking up folder-only pages

# v0.9.17
## 02/05/2015

1. [](#new)
    * Added **full HHVM support!** Get your speed on with Facebook's crazy fast PHP JIT compiler
2. [](#improved)
    * More flexible page summary control
    * Support **CamelCase** plugin and theme class names. Replaces dashes and underscores
    * Moved summary delimiter into `site.yaml` so it can be configurable
    * Various PSR fixes
3. [](#bugfix)
     * Fix for `mergeConfig()` not falling back to defaults
     * Fix for `addInlineCss()` and `addInlineJs()` Assets not working between Twig tags
     * Fix for Markdown adding HTML tags into inline CSS and JS

# v0.9.16
## 01/30/2015

1. [](#new)
    * Added **Retina** and **Responsive** image support via Grav media and `srcset` image attribute
    * Added image debug option that overlays responsive resolution
    * Added a new image cache stream
2. [](#improved)
    * Improved the markdown Lightbox functionality to better mimic Twig version
    * Fullsize Lightbox can now have filters applied
    * Added a new `mergeConfig()` method to Plugin class to merge system + page header configuration
    * Added a new `disable()` method to Plugin class to programmatically disable a plugin
    * Updated Parsedown and Parsedown Extra to address bugs
    * Various PSR fixes
3. [](#bugfix)
     * Fix bug with image dispatch in traditionally _non-routable_ pages
     * Fix for markdown link not working on non-current pages
     * Fix for markdown images not being found on homepage

# v0.9.15
## 01/23/2015

3. [](#bugfix)
     * Typo in video mime types
     * Fix for old `markdown_extra` system setting not getting picked up
     * Fix in regex for Markdown links with numeric values in path
     * Fix for broken image routing mechanism that got broken at some point
     * Fix for markdown images/links in pages with page slug override

# v0.9.14
## 01/23/2015

1. [](#new)
    * Added **GZip** support
    * Added multiple configurations via `setup.php`
    * Added base structure for unit tests
    * New `onPageContentRaw()` plugin event that processes before any page processing
    * Added ability to dynamically set Metadata on page
    * Added ability to dynamically configure Markdown processing via Parsedown options
2. [](#improved)
    * Refactored `page.content()` method to be more flexible and reliable
    * Various updates and fixes for streams resulting in better multi-site support
    * Updated Twig, Parsedown, ParsedownExtra, DoctrineCache libraries
    * Refactored Parsedown trait
    * Force modular pages to be non-visible in menus
    * Moved RewriteBase before Exploits in `.htaccess`
    * Added standard video formats to Media support
    * Added priority for inline assets
    * Check for uniqueness when adding multiple inline assets
    * Improved support for Twig-based URLs inside Markdown links and images
    * Improved Twig `url()` function
3. [](#bugfix)
    * Fix for HTML entities quotes in Metadata values
    * Fix for `published` setting to have precedent of `publish_date` and `unpublish_date`
    * Fix for `onShutdown()` events not closing connections properly in **php-fpm** environments

# v0.9.13
## 01/09/2015

1. [](#new)
    * Added new published `true|false` state in page headers
    * Added `publish_date` in page headers to automatically publish page
    * Added `unpublish_date` in page headers to automatically unpublish page
    * Added `dateRange()` capability for collections
    * Added ability to dynamically control Cache lifetime programmatically
    * Added ability to sort by anything in the page header. E.g. `sort: header.taxonomy.year`
    * Added various helper methods to collections: `copy, nonVisible, modular, nonModular, published, nonPublished, nonRoutable`
2. [](#improved)
    * Modified all Collection methods so they can be chained together: `$collection->published()->visible()`
    * Set default Cache lifetime to default of 1 week (604800 seconds) - was infinite
    * House-cleaning of some unused methods in Pages object
3. [](#bugfix)
    * Fix `uninstall` GPM command that was broken in last release
    * Fix for intermittent `undefined index` error when working with Collections
    * Fix for date of some pages being set to incorrect future timestamps

# v0.9.12
## 01/06/2015

1. [](#new)
    * Added an all-access robots.txt file for search engines
    * Added new GPM `uninstall` command
    * Added support for **in-page** Twig processing in **modular** pages
    * Added configurable support for `undefined` Twig functions and filters
2. [](#improved)
    * Fall back to default `.html` template if error occurs on non-html pages
    * Added ability to have PSR-1 friendly plugin names (CamelCase, no-dashes)
    * Fix to `composer.json` to deter API rate-limit errors
    * Added **non-exception-throwing** handler for undefined methods on `Medium` objects
3. [](#bugfix)
    * Fix description for `self-upgrade` method of GPM command
    * Fix for incorrect version number when performing GPM `update`
    * Fix for argument description of GPM `install` command
    * Fix for recalcitrant CodeKit mac application

# v0.9.11
## 12/21/2014

1. [](#new)
    * Added support for simple redirects as well as routes
2. [](#improved)
    * Handle Twig errors more cleanly
3. [](#bugfix)
    * Fix for error caused by invalid or missing user agent string
    * Fix for directory relative links and URL fragments (#pagelink)
    * Fix for relative links with no subfolder in `base_url`

# v0.9.10
## 12/12/2014

1. [](#new)
    * Added Facebook-style `nicetime` date Twig filter
2. [](#improved)
    * Moved `clear-cache` functionality into Cache object required for Admin plugin
3. [](#bugfix)
    * Fix for undefined index with previous/next buttons

# v0.9.9
## 12/05/2014

1. [](#new)
    * Added new `@page` collection type
    * Added `ksort` and `contains` Twig filters
    * Added `gist` Twig function
2. [](#improved)
    * Refactored Page previous/next/adjacent functionality
    * Updated to Symfony 2.6 for yaml/console/event-dispatcher libraries
    * More PSR code fixes
3. [](#bugfix)
    * Fix for over-escaped apostrophes in YAML

# v0.9.8
## 12/01/2014

1. [](#new)
    * Added configuration option to set default lifetime on cache saves
    * Added ability to set HTTP status code from page header
    * Implemented simple wild-card custom routing
2. [](#improved)
    * Fixed elusive double load to fully cache issue (crossing fingers...)
    * Ensure Twig tags are treated as block items in markdown
    * Removed some older deprecated methods
    * Ensure onPageContentProcessed() event only fires when not cached
    * More PSR code fixes
3. [](#bugfix)
    * Fix issue with miscalculation of blog separator location `===`

# v0.9.7
## 11/24/2014

1. [](#improved)
    * Nginx configuration updated
    * Added gitter.im badge to README
    * Removed `set_time_limit()` and put checks around `ignore_user_abort`
    * More PSR code fixes
2. [](#bugfix)
    * Fix issue with non-valid asset path showing up when they shouldn't
    * Fix for JS asset pipeline and scripts that don't end in `;`
    * Fix for schema-based markdown URLs broken routes (eg `mailto:`)

# v0.9.6
## 11/17/2014

1. [](#improved)
    * Moved base_url variables into Grav container
    * Forced media sorting to use natural sort order by default
    * Various PSR code tidying
    * Added filename, extension, thumb to all medium objects
2. [](#bugfix)
    * Fix for infinite loop in page.content()
    * Fix hostname for configuration overrides
    * Fix for cached configuration
    * Fix for relative URLs in markdown on installs with no base_url
    * Fix for page media images with uppercase extension

# v0.9.5
## 11/09/2014

1. [](#new)
    * Added quality setting to medium for compression configuration of images
    * Added new onPageContentProcessed() event that is post-content processing but pre-caching
2. [](#improved)
    * Added support for AND and OR taxonomy filtering.  AND by default (was OR)
    * Added specific clearing options for CLI clear-cache command
    * Moved environment method to URI so it can be accessible in plugins and themes
    * Set Grav's output variable to public so it can be manipulated in onOutputGenerated event
    * Updated vendor libraries to latest versions
    * Better handing of 'home' in active menu state detection
    * Various PSR code tidying
    * Improved some error messages and notices
3. [](#bugfix)
    * Force route rebuild when configuration changes
    * Fix for 'installed undefined' error in CLI versions command
    * Do not remove the JSON/Text error handlers
    * Fix for supporting inline JS and CSS when Asset pipeline enabled
    * Fix for Data URLs in CSS being badly formed
    * Fix Markdown links with fragment and query elements

# v0.9.4
## 10/29/2014

1. [](#new)
    * New improved Debugbar with messages, timing, config, twig information
    * New exception handling system utilizing Whoops
    * New logging system utilizing Monolog
    * Support for auto-detecting environment configuration
    * New version command for CLI
    * Integrate Twig dump() calls into Debugbar
2. [](#improved)
    * Selfupgrade now clears cache on successful upgrade
    * Selfupgrade now supports files without extensions
    * Improved error messages when plugin is missing
    * Improved security in .htaccess
    * Support CSS/JS/Image assets in vendor/system folders via .htaccess
    * Add support for system timers
    * Improved and optimized configuration loading
    * Automatically disable Debugbar on non-HTML pages
    * Disable Debugbar by default
3. [](#bugfix)
    * More YAML blueprint fixes
    * Fix potential double // in assets
    * Load debugger as early as possible

# v0.9.3
## 10/09/2014

1. [](#new)
    * GPM (Grav Package Manager) Added
    * Support for multiple Grav configurations
    * Dynamic media support via URL
    * Added inlineCss and inlineJs support for Assets
2. [](#improved)
    * YAML caching for increased performance
    * Use stream wrapper in pages, plugins and themes
    * Switched to RocketTheme toolbox for some core functionality
    * Renamed `setup` CLI command to `sandbox`
    * Broke cache types out into multiple directories in the cache folder
    * Removed vendor libs from github repository
    * Various PSR cleanup of code
    * Various Blueprint updates to support upcoming admin plugin
    * Added ability to filter page children for normal/modular/all
    * Added `sort_by_key` twig filter
    * Added `visible()` and `routable()` filters to page collections
    * Use session class in shutdown process
    * Improvements to modular page loading
    * Various code cleanup and optimizations
3. [](#bugfix)
    * Fixed file checking not updating the last modified time. For real this time!
    * Switched debugger to PRODUCTION mode by default
    * Various fixes in URI class for increased reliability

# v0.9.2
## 09/15/2014

1. [](#new)
    * New flexible site and page metadata support including ObjectGraph and Facebook
    * New method to get user IP address in URI object
    * Added new onShutdown() event that fires after connection is closed for Async features
2. [](#improved)
    * Skip assets pipeline minify on Windows platforms by default due to PHP issue 47689
    * Fixed multiple level menus not highlighting correctly
    * Updated some blueprints in preparation for admin plugin
    * Fail gracefully when theme does not exist
    * Add stream support into ResourceLocator::addPath()
    * Separate themes from plugins, add themes:// stream and onTask events
    * Added barDump() to Debugger
    * Removed stray test page
    * Override modified only if a non-markdown file was modified
    * Added assets attributes support
    * Auto-run composer install when running the Grav CLI
    * Vendor folder removed from repository
    * Minor configuration performance optimizations
    * Minor debugger performance optimizations
3. [](#bugfix)
    * Fix url() twig function when Grav isn't installed at root
    * Workaround for PHP bug 52065
    * Fixed getList() method on Pages object that was not working
    * Fix for open_basedir error
    * index.php now warns if not running on PHP 5.4
    * Removed memcached option (redundant)
    * Removed memcache from auto setup, added memcache server configuration option
    * Fix broken password validation
    * Back to proper PSR-4 Autoloader

# v0.9.1
## 09/02/2014

1. [](#new)
    * Added new `theme://` PHP stream for current theme
2. [](#improved)
    * Default to new `file` modification checking rather than `folder`
    * Added support for various markdown link formats to convert to Grav-friendly URLs
    * Moved configure() from Theme to Themes class
    * Fix autoloading without composer update -o
    * Added support for Twig url method
    * Minor code cleanup
3. [](#bugfix)
    * Fixed issue with page changes not being picked up
    * Fixed Minify to provide `@supports` tag compatibility
    * Fixed ResourceLocator not working with multiple paths
    * Fixed issue with Markdown process not stripping LFs
    * Restrict file type extensions for added security
    * Fixed template inheritance
    * Moved Browser class to proper location

# v0.9.0
## 08/25/2014

1. [](#new)
    * Addition of Dependency Injection Container
    * Refactored plugins to use Symfony Event Dispatcher
    * New Asset Manager to provide unified management of JavaScript and CSS
    * Asset Pipelining to provide unification, minify, and optimization of JavaScript and CSS
    * Grav Media support directly in Markdown syntax
    * Additional Grav Generator meta tag in default themes
    * Added support for PHP Stream Wrapper for resource location
    * Markdown Extra support
    * Browser object for fast browser detection
2. [](#improved)
    * PSR-4 Autoloader mechanism
    * Tracy Debugger new `detect` option to detect running environment
    * Added new `random` collection sort option
    * Make media images progressive by default
    * Additional URI filtering for improved security
    * Safety checks to ensure PHP 5.4.0+
    * Move to Slidebars side navigation in default Antimatter theme
    * Updates to `.htaccess` including section on `RewriteBase` which is needed for some hosting providers
3. [](#bugfix)
    * Fixed issue when installing in an apache userdir (~username) folder
    * Various mobile CSS issues in default themes
    * Various minor bug fixes


# v0.8.0
## 08/13/2014

1. [](#new)
    * Initial Release<|MERGE_RESOLUTION|>--- conflicted
+++ resolved
@@ -9,10 +9,7 @@
     * Made path handling unicode-safe, use new `Utils::basename()` and `Utils::pathinfo()` everywhere
 3. [](#bugfix)
     * Fixed error on thumbnail image creation
-<<<<<<< HEAD
-=======
     * Fixed MimeType for `gzip` (`application/x-gzip`)
->>>>>>> 76666513
 
 # v1.7.28
 ## 01/24/2022
