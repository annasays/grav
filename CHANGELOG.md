--- conflicted
+++ resolved
@@ -1,4 +1,3 @@
-<<<<<<< HEAD
 # v2.0.0-dev
 ## mm/dd/2017
 
@@ -11,7 +10,7 @@
     * Deprecated GravTrait
 1. [](#improved)
     * Make it possible to include debug bar also into non-HTML responses
-=======
+
 # v1.3.3
 ## xx/xx/2017
 
@@ -28,7 +27,6 @@
     * Use 302 rather than 301 redirects by default [#1619](https://github.com/getgrav/grav/issues/1619)
 1. [](#bugfix)
     * Fixed UTF8 2 character support in `Page::summary()` [#1554](https://github.com/getgrav/grav/issues/1554)
->>>>>>> 7a3f1362
 
 # v1.3.2
 ## 08/16/2017
