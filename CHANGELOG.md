<<<<<<< HEAD
# v1.7.99-feature
## mm/dd/2022

2. [](#improved)
    * By default, add media to only pages which have been initialized in pages loop
=======
# v1.7.31
## mm/dd/2022

1. [](#new)
    * Added support to get image size for SVG vector images [#3533](https://github.com/getgrav/grav/pull/3533)
2. [](#bugfix)
    * Fixed `'mbstring' extension is not loaded` error, use Polyfill instead [#3504](https://github.com/getgrav/grav/pull/3504)
>>>>>>> 7cafeb28

# v1.7.30
## 02/07/2022

1. [](#new)
    * Added twig filter `|field_parent` to get parent field name
2. [](#bugfix)
    * Fixed error while deleting retina image in admin
    * Fixed "Page Authors" field in Security tab, wrongly loading and saving the value [#3525](https://github.com/getgrav/grav/issues/3525)
    * Fixed accounts filter only matches against email address [getgrav/grav-plugin-admin#2224](https://github.com/getgrav/grav-plugin-admin/issues/2224)

# v1.7.29.1
## 01/31/2022

1. [](#bugfix)
    * Fixed `Call to undefined method` error when upgrading from Grav 1.6 [#3523](https://github.com/getgrav/grav/issues/3523)

# v1.7.29
## 01/28/2022

1. [](#new)
    * Added support for registering assets from `HtmlBlock`
    * Added unicode-safe `Utils::basename()` and `Utils::pathinfo()` methods
2. [](#improved)
    * Improved `Filesystem::basename()` and `Filesystem::pathinfo()` to be unicode-safe
    * Made path handling unicode-safe, use new `Utils::basename()` and `Utils::pathinfo()` everywhere
3. [](#bugfix)
    * Fixed error on thumbnail image creation
    * Fixed MimeType for `gzip` (`application/x-gzip`)

# v1.7.28
## 01/24/2022

1. [](#new)
    * Added links and modules support to `HtmlBlock` class
    * Added module support for twig script tag: `{% script module 'theme://js/module.mjs' %}`
    * Added twig tag for links: `{% link icon 'theme://images/favicon.png' priority: 20 with { type: 'image/png' } %}`
    * Added `HtmlBlock` support for `{% style %}`, `{% script %}` and `{% link %}` tags
    * Support for page-level `redirect_default_route` frontmatter header override
3. [](#bugfix)
    * Fixed XSS check not detecting escaped `&#58`

# v1.7.27.1
## 01/12/2022

3. [](#bugfix)
   * Fixed a typo in CSS Asset pipeline that was erroneously joining files with `;`

# v1.7.27
## 01/12/2022

1. [](#new)
   * Support for `YubiKey OTP` 2-Factor authenticator
   * Added support for generic `assets.link()` for external references. No pipeline support
   * Added support for `assets.addJsModule()` with full pipeline support
   * Added `Utils::getExtensionsByMime()` method to get all the registered extensions for the specific mime type
   * Added `Media::getRoute()` and `Media::getRawRoute()` methods to get page route if available
   * Added `Medium::getAlternatives()` to be able to list all the retina sizes
2. [](#improved)
   * Improved `Utils::download()` method to allow overrides on download name, mime and expires header
   * Improved `onPageFallBackUrl` event
   * Reorganized the Asset system configuration blueprint for clarity
3. [](#bugfix)
   * Fixed CLI `--env` and `--lang` options having no effect if they aren't added before all the other options
   * Fixed scaled image medium filename when using non-existing retina file
   * Fixed an issue with JS `imports` and pipelining Assets

# v1.7.26.1
## 01/04/2022

3. [](#bugfix)
   * Fixed `UserObject::getAccess()` after cloning the object

# v1.7.26
## 01/03/2022

1. [](#new)
    * Made `Grav::redirect()` to accept `Route` class
    * Added `translated()` method to `PageTranslateInterface`
    * Added second parameter to `UserObject::isMyself()` method
    * Added `UserObject::$isAuthorizedCallable` to allow `$user->isAuthorized()` customization
    * Use secure session cookies in HTTPS by default (`system.session.secure_https: true`)
    * Added new `Plugin::inheritedConfigOption()` function to access plugin specific functions for page overrides
2. [](#improved)
   * Upgraded vendor libs for PHP 8.1 compatibility
   * Upgraded to **composer v2.1.14** for PHP 8.1 compatibility
   * Added third `$name` parameter to `Blueprint::flattenData()` method, useful for flattening repeating data
   * `ControllerResponseTrait`: Redirect response should be json if the extension is .json
   * When symlinking Grav install, include also tests
   * Updated copyright year to `2022`
3. [](#bugfix)
   * Fixed bad key lookup in `FlexRelatedDirectoryTrait::getCollectionByProperty()`
   * Fixed RequestHandlers `NotFoundException` having empty request
   * Block `.json` files in web server configs
   * Disabled pretty debug info for Flex as it slows down Twig rendering
   * Fixed Twig being very slow when template overrides do not exist
   * Fixed `UserObject::$authorizeCallable` binding to the user object
   * Fixed `FlexIndex::call()` to return null instead of failing to call undefined method
   * Fixed Flex directory configuration creating environment configuration when it should not

# v1.7.25
## 11/16/2021

1. [](#new)
    * Updated phpstan to v1.0
    * Added `FlexObject::getDiff()` to see difference to the saved object
2. [](#improved)
    * Use Symfony `dump` instead of PHP's `vardump` in side the `{{ vardump(x) }}` Twig vardump function
    * Added `route` and `request` to `onPagesInitialized` event
    * Improved page cloning, added method `Page::initialize()`
    * Improved `FlexObject::getChanges()`: return changed lists and arrays as whole instead of just changed keys/values
    * Improved form validation JSON responses to contain list of failed fields with their error messages
    * Improved redirects: send redirect response in JSON if the request was in JSON
3. [](#bugfix)
    * Fixed path traversal vulnerability when using `bin/grav server`
    * Fixed unescaped error messages in JSON error responses
    * Fixed `|t(variable)` twig filter in admin
    * Fixed `FlexObject::getChanges()` always returning empty array
    * Fixed form validation exceptions to use `400 Bad Request` instead of `500 Internal Server Error`

# v1.7.24
## 10/26/2021

1. [](#new)
    * Added support for image watermarks
    * Added support to disable a form, making it readonly
2. [](#improved)
    * Flex `$user->authorize()` now checks user groups before `admin.super`, allowing deny rules to work properly
3. [](#bugfix)
    * Fixed a bug in `PermissionsReader` in PHP 7.3
    * Fixed `session_store_active` language option (#3464)
    * Fixed deprecated warnings on `ArrayAccess` in PHP 8.1
    * Fixed XSS detection with `&colon;`

# v1.7.23
## 09/29/2021

1. [](#new)
    * Added method `Pages::referrerRoute()` to get the referrer route and language
    * Added true unique `Utils::uniqueId()` / `{{ unique_id() }}` utilities  with length, prefix, and suffix support
    * Added `UserObject::isMyself()` method to check if flex user is currently logged in
    * Added support for custom form field options validation with `validate: options: key|ignore`
2. [](#improved)
   * Replaced GPL `SVG-Sanitizer` with MIT licensed `DOM-Sanitizer`
   * `Uri::referrer()` now accepts third parameter, if set to `true`, it returns route without base or language code [#3411](https://github.com/getgrav/grav/issues/3411)
   * Updated vendor libs with latest
   * Updated with latest language strings via Crowdin.com
3. [](#bugfix)
    * Fixed `Folder::move()` throwing an error when target folder is changed by only appending characters to the end [#3445](https://github.com/getgrav/grav/issues/3445)
    * Fixed some phpstan issues (all code back to level 1, Framework level 3)
    * Fixed form reset causing image uploads to fail when using Flex

# v1.7.22
## 09/16/2021

1. [](#new)
    * Register plugin autoloaders into plugin objects
2. [](#improved)
    * Improve Twig 2 compatibility
    * Update to customized version of Twig DeferredExtension (Twig 1/2 compatible)
3. [](#bugfix)
    * Fixed conflicting `$_original` variable in `Flex Pages`

# v1.7.21
## 09/14/2021

1. [](#new)
    * Added `|yaml` filter to convert input to YAML
    * Added `route` and `request` to `onPageNotFound` event
    * Added file upload/remove support for `Flex Forms`
    * Added support for `flex-required@: not exists` and `flex-required@: '!exists'` in blueprints
    * Added `$object->getOriginalData()` to get flex objects data before it was modified with `update()`
    * Throwing exceptions from Twig templates fires `onDisplayErrorPage.[code]` event allowing better error pages
2. [](#improved)
    * Use a simplified text-based `cron` field for scheduler
    * Add timestamp to logging output of scheduler jobs to see when they ran
3. [](#bugfix)
    * Fixed escaping in PageIndex::getLevelListing()
    * Fixed validation of `number` type [#3433](https://github.com/getgrav/grav/issues/3433)
    * Fixed excessive `security.yaml` file creation [#3432](https://github.com/getgrav/grav/issues/3432)
    * Fixed incorrect port :0 with nginx unix socket setup [#3439](https://github.com/getgrav/grav/issues/3439)
    * Fixed `Session::setFlashCookieObject()` to use the same options as the main session cookie

# v1.7.20
## 09/01/2021

2. [](#improved)
    * Added support for `task` and `action` inside JSON request body

# v1.7.19
## 08/31/2021

1. [](#new)
    * Include active form and request in `onPageTask` and `onPageAction` events (defaults to `null`)
    * Added `UserObject::$authorizeCallable` to allow `$user->authorize()` customization
2. [](#improved)
    * Added meta support for `UploadedFile` class
    * Added support for multiple mime-types per file extension [#3422](https://github.com/getgrav/grav/issues/3422)
    * Added `setCurrent()` method to Page Collection [#3398](https://github.com/getgrav/grav/pull/3398)
    * Initialize `$grav['uri']` before session
3. [](#bugfix)
    * Fixed `Warning: Undefined array key "SERVER_SOFTWARE" in index.php` [#3408](https://github.com/getgrav/grav/issues/3408)
    * Fixed error in `loadDirectoryConfig()` if configuration hasn't been saved [#3409](https://github.com/getgrav/grav/issues/3409)
    * Fixed GPM not using non-standard cache path [#3410](https://github.com/getgrav/grav/issues/3410)
    * Fixed broken `environment://` stream when it doesn't have configuration
    * Fixed `Flex Object` missing key field value when using `FolderStorage`
    * Fixed broken Twig try tag when catch has not been defined or is empty
    * Fixed `FlexForm` serialization
    * Fixed form validation for numeric values in PHP 8
    * Fixed `flex-options@` in blueprints duplicating items in array
    * Fixed wrong form issue with flex objects after cache clear
    * Fixed Flex object types not implementing `MediaInterface`
    * Fixed issue with `svgImageFunction()` that was causing broken output

# v1.7.18
## 07/19/2021

1. [](#improved)
    * Added support for loading Flex Directory configuration from main configuration
    * Move SVGs that cannot be sanitized to quarantine folder under `log://quarantine`
    * Added support for CloudFlare-forwarded client IP in the `URI::ip()` method
1. [](#bugfix)
    * Fixed error when using Flex `SimpleStorage` with no entries
    * Fixed page search to include slug field [#3316](https://github.com/getgrav/grav/issues/3316)
    * Fixed Admin becoming unusable when GPM cannot be reached [#3383](https://github.com/getgrav/grav/issues/3383)
    * Fixed `Failed to save entry: Forbidden` when moving a page to a visible page [#3389](https://github.com/getgrav/grav/issues/3389)
    * Better support for Symfony local server on linux [#3400](https://github.com/getgrav/grav/pull/3400)
    * Fixed `open_basedir()` error with some forms

# v1.7.17
## 06/15/2021

1. [](#new)
    * Interface `FlexDirectoryInterface` now extends `FlexAuthorizeInterface`
1. [](#improved)
    * Allow to unset an asset attribute by specifying null (ie, `'defer': null`)
    * Support specifying custom attributes to assets in a collection [Read more](https://learn.getgrav.org/17/themes/asset-manager#collections-with-attributes?target=_blank) [#3358](https://github.com/getgrav/grav/issues/3358)
    * File `frontmatter.yaml` isn't part of media, ignore it
    * Switched default `JQuery` collection to use 3.x rather than 2.x
1. [](#bugfix)
    * Fixed missing styles when CSS/JS Pipeline is used and `asset://` folder is missing
    * Fixed permission check when moving a page [#3382](https://github.com/getgrav/grav/issues/3382)

# v1.7.16
## 06/02/2021

1. [](#new)
    * Added 'addFrame()' method to ImageMedium [#3323](https://github.com/getgrav/grav/pull/3323)
1. [](#improved)
    * Set `cache.clear_images_by_default` to `false` by default
    * Improve error on bad nested form data [#3364](https://github.com/getgrav/grav/issues/3364)
1. [](#bugfix)
    * Improve Plugin and Theme initialization to fix PHP8 bug [#3368](https://github.com/getgrav/grav/issues/3368)
    * Fixed `pathinfo()` twig filter in PHP7
    * Fixed the first visible child page getting ordering number `999999.` [#3365](https://github.com/getgrav/grav/issues/3365)
    * Fixed flex pages search using only folder name [#3316](https://github.com/getgrav/grav/issues/3316)
    * Fixed flex pages using wrong type in `onBlueprintCreated` event [#3157](https://github.com/getgrav/grav/issues/3157)
    * Fixed wrong SRI paths invoked when Grav instance as a sub folder [#3358](https://github.com/getgrav/grav/issues/3358)
    * Fixed SRI trying to calculate remote assets, only ever set integrity for local files. Use the SRI provided by the remote source and manually add it in the `addJs/addCss` call for remote support. [#3358](https://github.com/getgrav/grav/issues/3358)
    * Fix for weird regex issue with latest PHP versions on Intel Macs causing params to not parse properly in URI object

# v1.7.15
## 05/19/2021

1. [](#improved)
    * Allow optional start date in page collections [#3350](https://github.com/getgrav/grav/pull/3350)
    * Added `page` and `output` properties to `onOutputGenerated` and `onOutputRendered` events
1. [](#bugfix)
    * Fixed twig deprecated TwigFilter messages [#3348](https://github.com/getgrav/grav/issues/3348)
    * Fixed fatal error with some markdown links [getgrav/grav-premium-issues#95](https://github.com/getgrav/grav-premium-issues/issues/95)
    * Fixed markdown media operations not working when using `image://` stream [#3333](https://github.com/getgrav/grav/issues/3333) [#3349](https://github.com/getgrav/grav/issues/3349)
    * Fixed copying page without changing the slug [getgrav/grav-plugin-admin#2135](https://github.com/getgrav/grav-plugin-admin/issues/2139)
    * Fixed missing and commonly used methods when using `system.twig.undefined_functions = false` [getgrav/grav-plugin-admin#2138](https://github.com/getgrav/grav-plugin-admin/issues/2138)
    * Fixed uploading images into Flex Object if field destination is not set

# v1.7.14
## 04/29/2021

1. [](#new)
    * Added `MediaUploadTrait::checkFileMetadata()` method
1. [](#improved)
    * Updating a theme should always keep the custom files [getgrav/grav-plugin-admin#2135](https://github.com/getgrav/grav-plugin-admin/issues/2135)
1. [](#bugfix)
    * Fixed broken numeric language codes in Flex Pages [#3332](https://github.com/getgrav/grav/issues/3332)
    * Fixed broken `exif_imagetype()` twig function

# v1.7.13
## 04/23/2021

1. [](#new)
    * Added support for getting translated collection of Flex Pages using `$collection->withTranslated('de')`
1. [](#improved)
    * Moved `gregwar/Image` and `gregwar/Cache` in-house to official `getgrav/Image` and `getgrav/Cache` packagist packages. This will help environments with very strict proxy setups that don't allow VCS setup. [#3289](https://github.com/getgrav/grav/issues/3289)
    * Improved XSS Invalid Protocol detection regex [#3298](https://github.com/getgrav/grav/issues/3298)
    * Added support for user provided folder in Flex `$page->copy()`
1. [](#bugfix)
    * Fixed `The "Grav/Common/Twig/TwigExtension" extension is not enabled` when using markdown twig tag [#3317](https://github.com/getgrav/grav/issues/3317)
    * Fixed text field maxlength validation newline issue [#3324](https://github.com/getgrav/grav/issues/3324)
    * Fixed a bug in Flex Object `refresh()` method

# v1.7.12
## 04/15/2021

1. [](#improved)
    * Improve JSON support for the request
1. [](#bugfix)
    * Fixed absolute path support for Windows [#3297](https://github.com/getgrav/grav/issues/3297)
    * Fixed adding tags in admin after upgrading Grav [#3315](https://github.com/getgrav/grav/issues/3315)

# v1.7.11
## 04/13/2021

1. [](#new)
    * Added configuration options to allow PHP methods to be used in Twig functions (`system.twig.safe_functions`) and filters (`system.twig.safe_filters`)
    * Deprecated using PHP methods in Twig without them being in the safe lists
    * Prevent dangerous PHP methods from being used as Twig functions and filters
    * Restrict filesystem Twig functions to accept only local filesystem and grav streams
1. [](#improved)
    * Better GPM detection of unauthorized installations
1. [](#bugfix)
  * **IMPORTANT** Fixed security vulnerability with Twig allowing dangerous PHP functions by default [GHSA-g8r4-p96j-xfxc](https://github.com/getgrav/grav/security/advisories/GHSA-g8r4-p96j-xfxc)
    * Fixed nxinx appending repeating `?_url=` in some redirects
    * Fixed deleting page with language code not removing the folder if it was the last language [#3305](https://github.com/getgrav/grav/issues/3305)
    * Fixed fatal error when using markdown links with `image://` stream [#3285](https://github.com/getgrav/grav/issues/3285)
    * Fixed `system.languages.session_store_active` not having any effect [#3269](https://github.com/getgrav/grav/issues/3269)
    * Fixed fatal error if `system.pages.types` is not an array [#2984](https://github.com/getgrav/grav/issues/2984)

# v1.7.10
## 04/06/2021

1. [](#new)
    * Added initial support for running Grav library from outside the webroot [#3297](https://github.com/getgrav/grav/issues/3297)
1. [](#improved)
    * Improved password handling when saving a user
1. [](#bugfix)
    * Ignore errors when using `set_time_limit` in `Archiver` and `GPM\Response` classes [#3023](https://github.com/getgrav/grav/issues/3023)
    * Fixed `Folder::move()` deleting the folder if you move folder into itself, created empty file instead
    * Fixed moving `Flex Page` to itself causing the page to be lost [#3227](https://github.com/getgrav/grav/issues/3227)
    * Fixed `PageStorage` from detecting files as pages
    * Fixed `UserIndex` not implementing `UserCollectionInterface`
    * Fixed missing `onAdminAfterDelete` event call in `Flex Pages`
    * Fixed system templates not getting scanned [#3296](https://github.com/getgrav/grav/issues/3296)
    * Fixed incorrect routing if url path looks like a domain name [#2184](https://github.com/getgrav/grav/issues/2184)

# v1.7.9
## 03/19/2021

1. [](#new)
    * Added `Media::hide()` method to hide files from media
    * Added `Utils::getPathFromToken()` method which works also with `Flex Objects`
    * Added `FlexMediaTrait::getMediaField()`, which can be used to access custom media set in the blueprint fields
    * Added `FlexMediaTrait::getFieldSettings()`, which can be used to get media field settings
1. [](#improved)
    * Method `Utils::getPagePathFromToken()` now calls the more generic `Utils::getPathFromToken()`
    * Updated `SECURITY.md` to use security@getgrav.org
1. [](#bugfix)
    * Fixed broken media upload in `Flex` with `@self/path`, `@page` and `@theme` destinations [#3275](https://github.com/getgrav/grav/issues/3275)
    * Fixed media fields excluding newly deleted files before saving the object
    * Fixed method `$pages->find()` should never redirect [#3266](https://github.com/getgrav/grav/pull/3266)
    * Fixed `Page::activeChild()` throwing an error [#3276](https://github.com/getgrav/grav/issues/3276)
    * Fixed `Flex Page` CRUD ACL when creating a new page (needs Flex Objects plugin update) [grav-plugin-flex-objects#115](https://github.com/trilbymedia/grav-plugin-flex-objects/issues/115)
    * Fixed the list of pages not showing up in admin [#3280](https://github.com/getgrav/grav/issues/3280)
    * Fixed text field min/max validation for UTF8 characters [#3281](https://github.com/getgrav/grav/issues/3281)
    * Fixed redirects using wrong redirect code

# v1.7.8
## 03/17/2021

1. [](#new)
    * Added `ControllerResponseTrait::createDownloadResponse()` method
    * Added full blueprint support to theme if you move existing files in `blueprints/` to `blueprints/pages/` folder [#3255](https://github.com/getgrav/grav/issues/3255)
    * Added support for `Theme::getFormFieldTypes()` just like in plugins
1. [](#improved)
    * Optimized `Flex Pages` for speed
    * Optimized saving visible/ordered pages when there are a lot of siblings [#3231](https://github.com/getgrav/grav/issues/3231)
    * Clearing cache now deletes all clockwork files
    * Improved `system.pages.redirect_default_route` and `system.pages.redirect_trailing_slash` configuration options to accept redirect code
1. [](#bugfix)
    * Fixed clockwork error when clearing cache
    * Fixed missing method `translated()` in `Flex Pages`
    * Fixed missing `Flex Pages` in site if multi-language support has been enabled
    * Fixed Grav using blueprints and form fields from disabled plugins
    * Fixed `FlexIndex::sortBy(['key' => 'ASC'])` having no effect
    * Fixed default Flex Pages collection ordering to order by filesystem path
    * Fixed disappearing pages on save if `pages://` stream resolves to multiple folders where the preferred folder doesn't exist
    * Fixed Markdown image attribute `loading` [#3251](https://github.com/getgrav/grav/pull/3251)
    * Fixed `Uri::isValidExtension()` returning false positives
    * Fixed `page.html` returning duplicated content with `system.pages.redirect_default_route` turned on [#3130](https://github.com/getgrav/grav/issues/3130)
    * Fixed site redirect with redirect code failing when redirecting to sub-pages [#3035](https://github.com/getgrav/grav/pull/3035/files)
    * Fixed `Uncaught ValueError: Path cannot be empty` when failing to upload a file [#3265](https://github.com/getgrav/grav/issues/3265)
    * Fixed `Path cannot be empty` when viewing non-existent log file [#3270](https://github.com/getgrav/grav/issues/3270)
    * Fixed `onAdminSave` original page having empty header [#3259](https://github.com/getgrav/grav/issues/3259)

# v1.7.7
## 02/23/2021

1. [](#new)
    * Added `Utils::arrayToQueryParams()` to convert an array into query params
1. [](#improved)
    * Added original image support for all flex objects and media fields
    * Improved `Pagination` class to allow custom pagination query parameter
1. [](#bugfix)
    * Fixed avatar of the user not being saved [grav-plugin-flex-objects#111](https://github.com/trilbymedia/grav-plugin-flex-objects/issues/111)
    * Replaced special space character with regular space in `system/blueprints/user/account_new.yaml`

# v1.7.6
## 02/17/2021

1. [](#new)
    * Added `Medium::attribute()` to pass arbitrary attributes [#3065](https://github.com/getgrav/grav/pull/3065)
    * Added `Plugins::getPlugins()` and `Plugins::getPlugin($name)` to make it easier to access plugin instances [#2277](https://github.com/getgrav/grav/pull/2277)
    * Added `regex_match` and `regex_split` twig functions [#2788](https://github.com/getgrav/grav/pull/2788)
    * Updated all languages from [Crowdin](https://crowdin.com/project/grav-core) - Please update any translations here
1. [](#improved)
    * Added abstract `FlexObject`, `FlexCollection` and `FlexIndex` classes to `\Grav\Common\Flex` namespace (extend those instead of Framework or Generic classes)
    * Updated bundled `composer.phar` binary to latest version `2.0.9`
    * Improved session fixation handling in PHP 7.4+ (cannot fix it in PHP 7.3 due to PHP bug)
    * Added optional password/database attributes for redis in `system.yaml`
    * Added ability to filter enabled or disabled with bin/gpm index [#3187](https://github.com/getgrav/grav/pull/3187)
    * Added `$grav->getVersion()` or `grav.version` in twig to get the current Grav version [#3142](https://github.com/getgrav/grav/issues/3142)
    * Added second parameter to `$blueprint->flattenData()` to include every field, including those which have no data
    * Added support for setting session domain [#2040](https://github.com/getgrav/grav/pull/2040)
    * Better support inheriting languages when using child themes [#3226](https://github.com/getgrav/grav/pull/3226)
    * Added option for `FlexForm` constructor to reset the form
1. [](#bugfix)
    * Fixed issue with `content-security-policy` not being properly supported with `http-equiv` + support single quotes
    * Fixed CLI progressbar in `backup` and `security` commands to use styled output [#3198](https://github.com/getgrav/grav/issues/3198)
    * Fixed page save failing because of uploaded images [#3191](https://github.com/getgrav/grav/issues/3191)
    * Fixed `Flex Pages` using only default language in frontend [#106](https://github.com/trilbymedia/grav-plugin-flex-objects/issues/106)
    * Fixed empty `route()` and `raw_route()` when getting translated pages [#3184](https://github.com/getgrav/grav/pull/3184)
    * Fixed error on `bin/gpm plugin uninstall` [#3207](https://github.com/getgrav/grav/issues/3207)
    * Fixed broken min/max validation for field `type: int`
    * Fixed lowering uppercase characters in usernames when saving from frontend [#2565](https://github.com/getgrav/grav/pull/2565)
    * Fixed save error when editing accounts that have been created with capital letters in their username [#3211](https://github.com/getgrav/grav/issues/3211)
    * Fixed renaming flex objects key when using file storage
    * Fixed wrong values in Admin pages list [#3214](https://github.com/getgrav/grav/issues/3214)
    * Fixed pipelined asset using different hash when extra asset is added to before/after position [#2781](https://github.com/getgrav/grav/issues/2781)
    * Fixed trailing slash redirect to only apply to GET/HEAD requests and use 301 status code [#3127](https://github.com/getgrav/grav/issues/3127)
    * Fixed root page to always contain trailing slash [#3127](https://github.com/getgrav/grav/issues/3127)
    * Fixed `<meta name="flattr:*" content="*">` to use name instead property [#3010](https://github.com/getgrav/grav/pull/3010)
    * Fixed behavior of opposite filters in `Pages::getCollection()` to match Grav 1.6 [#3216](https://github.com/getgrav/grav/pull/3216)
    * Fixed modular content with missing template file ending up using non-modular template [#3218](https://github.com/getgrav/grav/issues/3218)
    * Fixed broken attachment image in Flex Objects Admin when `destination: self@` used [#3225](https://github.com/getgrav/grav/issues/3225)
    * Fixed bug in page content with both markdown and twig enabled [#3223](https://github.com/getgrav/grav/issues/3223)

# v1.7.5
## 02/01/2021

1. [](#bugfix)
    * Revert: Fixed page save failing because of uploaded images [#3191](https://github.com/getgrav/grav/issues/3191) - breaking save

# v1.7.4
## 02/01/2021

1. [](#new)
    * Added `FlexForm::setSubmitMethod()` to customize form submit action
1. [](#improved)
    * Improved GPM error handling
1. [](#bugfix)
    * Fixed `bin/gpm uninstall` script not working because of bad typehint [#3172](https://github.com/getgrav/grav/issues/3172)
    * Fixed `login: visibility_requires_access` not working in pages [#3176](https://github.com/getgrav/grav/issues/3176)
    * Fixed cannot change image format [#3173](https://github.com/getgrav/grav/issues/3173)
    * Fixed saving page in expert mode [#3174](https://github.com/getgrav/grav/issues/3174)
    * Fixed exception in `$flexPage->frontmatter()` method when setting value
    * Fixed `onBlueprintCreated` event being called multiple times in `Flex Pages` [grav-plugin-flex-objects#97](https://github.com/trilbymedia/grav-plugin-flex-objects/issues/97)
    * Fixed wrong ordering in page collections if `intl` extension has been enabled [#3167](https://github.com/getgrav/grav/issues/3167)
    * Fixed page redirect to the first visible child page (needs to be routable and published, too)
    * Fixed untranslated module pages showing up in the menu
    * Fixed page save failing because of uploaded images [#3191](https://github.com/getgrav/grav/issues/3191)
    * Fixed incorrect config lookup for loading in `ImageLoadingTrait` [#3192](https://github.com/getgrav/grav/issues/3192)

# v1.7.3
## 01/21/2021

1. [](#improved)
    * IMPORTANT - Please [checkout the process](https://getgrav.org/blog/grav-170-cli-self-upgrade-bug) to `self-upgrade` from CLI if you are on **Grav 1.7.0 or 1.7.1**
    * Added support for symlinking individual plugins and themes by using `bin/grav install -p myplugin` or `-t mytheme`
    * Added support for symlinking plugins and themes with `hebe.json` file to support custom folder structures
    * Added support for running post-install scripts in `bin/gpm selfupgrade` if Grav was updated manually
1. [](#bugfix)
    * Fixed default GPM Channel back to 'stable' - this was inadvertently left as 'testing' [#3163](https://github.com/getgrav/grav/issues/3163)
    * Fixed broken stream initialization if `environment://` paths aren't streams
    * Fixed Clockwork debugger in sub-folder multi-site setups
    * Fixed `Unsupported option "curl" passed to "Symfony\Component\HttpClient\CurlHttpClient"` in `bin/gpm selfupgrade` [#3165](https://github.com/getgrav/grav/issues/3165)

# v1.7.2
## 01/21/2021

1. [](#improved)
    * This release was pulled due to a bug in the installer, 1.7.3 replaces it.

# v1.7.1
## 01/20/2021

1. [](#bugfix)
    * Fixed fatal error when `site.taxonomies` contains a bad value
    * Sanitize valid Page extensions from `Page::template_format()`
    * Fixed `bin/gpm index` erroring out [#3158](https://github.com/getgrav/grav/issues/3158)
    * Fixed `bin/gpm selfupgrade` failing to report failed Grav update [#3116](https://github.com/getgrav/grav/issues/3116)
    * Fixed `bin/gpm selfupgrade` error on `Call to undefined method` [#3160](https://github.com/getgrav/grav/issues/3160)
    * Flex Pages: Fixed fatal error when trying to move a page to Root (/) [#3161](https://github.com/getgrav/grav/issues/3161)
    * Fixed twig parsing errors in pages where twig is parsed after markdown [#3162](https://github.com/getgrav/grav/issues/3162)
    * Fixed `lighttpd.conf` access-deny rule [#1876](https://github.com/getgrav/grav/issues/1876)
    * Fixed page metadata being double-escaped [#3121](https://github.com/getgrav/grav/issues/3121)

# v1.7.0
## 01/19/2021

1. [](#new)
    * Requires **PHP 7.3.6**
    * Read about this release in the [Grav 1.7 Released](https://getgrav.org/blog/grav-1.7-released) blog post
    * Read the full list of all changes in the [Changelog on GitHub](https://github.com/getgrav/grav/blob/1.7.0/CHANGELOG.md)
    * Please read [Grav 1.7 Upgrade Guide](https://learn.getgrav.org/17/advanced/grav-development/grav-17-upgrade-guide) before upgrading!
    * Added support for overriding configuration by using environment variables
    * Use PHP 7.4 serialization (the old `Serializable` methods are now final and cannot be overridden)
    * Enabled `ETag` setting by default for 304 responses
    * Added `FlexCollection::getDistinctValues()` to get all the assigned values from the field
    * `Flex Pages` method `$page->header()` returns `\Grav\Common\Page\Header` object, old `Page` class still returns `stdClass`
1. [](#improved)
    * Make it possible to use an absolute path when loading a blueprint
    * Make serialize methods final in `ContentBlock`, `AbstractFile`, `FormTrait`, `ObjectCollectionTrait` and `ObjectTrait`
    * Added support for relative paths in `PageObject::getLevelListing()` [#3110](https://github.com/getgrav/grav/issues/3110)
    * Better `--env` and `--lang` support for `bin/grav`, `bin/gpm` and `bin/plugin` console commands
      * **BC BREAK** Shorthand for `--env`: `-e` will not work anymore as it conflicts with some plugins
    * Added support for locking the `start` and `limit` in a Page Collection
1. [](#bugfix)
    * Fixed port issue with `system.custom_base_url`
    * Hide errors with `exif_read_data` in `ImageFile`
    * Fixed unserialize in `MarkdownFormatter` and `Framework\File` classes
    * Fixed pages with session messages should never be cached [#3108](https://github.com/getgrav/grav/issues/3108)
    * Fixed `Filesystem::normalize()` with dot-dot paths
    * Fixed Flex sorting issues [grav-plugin-flex-objects#92](https://github.com/trilbymedia/grav-plugin-flex-objects/issues/92)
    * Fixed Clockwork missing dumped arrays and objects
    * Fixed fatal error in PHP 8 when trying to access root page
    * Fixed Array->String conversion error when `languages:translations: false` [admin#1896](https://github.com/getgrav/grav-plugin-admin/issues/1896)
    * Fixed `Inflector` methods when translation is missing `GRAV.INFLECTOR_*` translations
    * Fixed exception when changing parent of new page [grav-plugin-admin#2018](https://github.com/getgrav/grav-plugin-admin/issues/2018)
    * Fixed ordering issue with moving pages [grav-plugin-admin#2015](https://github.com/getgrav/grav-plugin-admin/issues/2015)
    * Fixed Flex Pages cache not invalidating if saving an old `Page` object [#3152](https://github.com/getgrav/grav/issues/3152)
    * Fixed multiple issues with `system.language.translations: false`
    * Fixed page collections containing dummy items for untranslated default language [#2985](https://github.com/getgrav/grav/issues/2985)
    * Fixed streams in `setup.php` being overridden by `system/streams.yaml` [#2450](https://github.com/getgrav/grav/issues/2450)
    * Fixed `ERR_TOO_MANY_REDIRECTS` with HTTPS = 'On' [#3155](https://github.com/getgrav/grav/issues/3155)
    * Fixed page collection pagination not behaving as it did in Grav 1.6

# v1.7.0-rc.20
## 12/15/2020

1. [](#new)
    * Update phpstan to version 0.12
    * Auto-Escape enabled by default. Manually enable **Twig Compatibility** and disable **Auto-Escape** to use the old setting.
    * Updated unit tests to use codeception 4.1
    * Added support for setting `GRAV_ENVIRONMENT` by using environment variable or a constant
    * Added support for setting `GRAV_SETUP_PATH` by using environment variable (constant already worked)
    * Added support for setting `GRAV_ENVIRONMENTS_PATH` by using environment variable or a constant
    * Added support for setting `GRAV_ENVIRONMENT_PATH` by using environment variable or a constant
1. [](#improved)
    * Improved `bin/grav install` command
1. [](#bugfix)
    * Fixed potential error when upgrading Grav
    * Fixed broken list in `bin/gpm index` [#3092](https://github.com/getgrav/grav/issues/3092)
    * Fixed CLI/GPM command failures returning 0 (success) value [#3017](https://github.com/getgrav/grav/issues/3017)
    * Fixed unimplemented `PageObject::getOriginal()` call [#3098](https://github.com/getgrav/grav/issues/3098)
    * Fixed `Argument 1 passed to Grav\Common\User\DataUser\User::filterUsername() must be of the type string` [#3101](https://github.com/getgrav/grav/issues/3101)
    * Fixed broken check if php exif module is enabled in `ImageFile::fixOrientation()`
    * Fixed `StaticResizeTrait::resize()` bad image height/width attributes if `null` values are passed to the method
    * Fixed twig script/style tag `{% script 'file.js' at 'bottom' %}`, replaces broken `in` operator [#3084](https://github.com/getgrav/grav/issues/3084)
    * Fixed dropped query params when `?` is preceded with `/` [#2964](https://github.com/getgrav/grav/issues/2964)

# v1.7.0-rc.19
## 12/02/2020

1. [](#bugfix)
    * Updated composer libraries with latest Toolbox v1.5.6 that contains critical fixes

# v1.7.0-rc.18
## 12/02/2020

1. [](#new)
    * Set minimum requirements to **PHP 7.3.6**
    * Updated Clockwork to v5.0
    * Added `FlexDirectoryInterface` interface
    * Renamed `PageCollectionInterface::nonModular()` into `PageCollectionInterface::pages()` and deprecated the old method
    * Renamed `PageCollectionInterface::modular()` into `PageCollectionInterface::modules()` and deprecated the old method'
    * Upgraded `bin/composer.phar` to `2.0.2` which is all new and much faster
    * Added search option `same_as` to Flex Objects
    * Added PHP 8 compatible `function_exists()`: `Utils::functionExists()`
    * New sites have `compatibility` features turned off by default, upgrading from older versions will keep the settings on
1. [](#improved)
    * Updated bundled JQuery to latest version `3.5.1`
    * Forward a `sid` to GPM when downloading a premium package via CLI
    * Allow `JsonFormatter` options to be passed as a string
    * Hide Flex Pages frontend configuration (not ready for production use)
    * Improve Flex configuration: gather views together in blueprint
    * Added XSS detection to all forms. See [documentation](https://learn.getgrav.org/17/forms/forms/form-options#xss-checks)
    * Better handling of missing repository index [grav-plugin-admin#1916](https://github.com/getgrav/grav-plugin-admin/issues/1916)
    * Added support for having all sites / environments under `user/env` folder [#3072](https://github.com/getgrav/grav/issues/3072)
    * Added `FlexObject::refresh()` method to make sure object is up to date
1. [](#bugfix)
    * *Menu Visibility Requires Access* Security option setting wrong frontmatter [login#265](https://github.com/getgrav/grav-plugin-login/issues/265)
    * Accessing page with unsupported file extension (jpg, pdf, xsl) will use wrong mime type [#3031](https://github.com/getgrav/grav/issues/3031)
    * Fixed media crashing on a bad image
    * Fixed bug in collections where filter `type: false` did not work
    * Fixed `print_r()` in twig
    * Fixed sorting by groups in `Flex Users`
    * Changing `Flex Page` template causes the other language versions of that page to lose their content [admin#1958](https://github.com/getgrav/grav-plugin-admin/issues/1958)
    * Fixed plugins getting initialized multiple times (by CLI commands for example)
    * Fixed `header.admin.children_display_order` in Flex Pages to work just like with regular pages
    * Fixed `Utils::isFunctionDisabled()` method if there are spaces in `disable_functions` [#3023](https://github.com/getgrav/grav/issues/3023)
    * Fixed potential fatal error when creating flex index using cache [#3062](https://github.com/getgrav/grav/issues/3062)
    * Fixed fatal error in `CompiledFile` if the cached version is broken
    * Fixed updated media missing from media when editing Flex Object after page reload
    * Fixed issue with `config-default@` breaking on set [#1972](https://github.com/getgrav/grav-plugin-admin/issues/1971)
    * Escape titles in Flex pages list [flex-objects#84](https://github.com/trilbymedia/grav-plugin-flex-objects/issues/84)
    * Fixed Purge successful message only working in Scheduler but broken in CLI and Admin [#1935](https://github.com/getgrav/grav-plugin-admin/issues/1935)
    * Fixed `system://` stream is causing issues in Admin, making Media tab to disappear and possibly causing other issues [#3072](https://github.com/getgrav/grav/issues/3072)
    * Fixed CLI self-upgrade from Grav 1.6 [#3079](https://github.com/getgrav/grav/issues/3079)
    * Fixed `bin/grav yamllinter -a` and `-f` not following symlinks [#3080](https://github.com/getgrav/grav/issues/3080)
    * Fixed `|safe_email` filter to return safe and escaped UTF-8 HTML [#3072](https://github.com/getgrav/grav/issues/3072)
    * Fixed exception in CLI GPM and backup commands when `php-zip` is not enabled [#3075](https://github.com/getgrav/grav/issues/3075)
    * Fix for XSS advisory [GHSA-cvmr-6428-87w9](https://github.com/getgrav/grav/security/advisories/GHSA-cvmr-6428-87w9)
    * Fixed Flex and Page ordering to be natural and case insensitive [flex-objects#87](https://github.com/trilbymedia/grav-plugin-flex-objects/issues/87)
    * Fixed plugin/theme priority ordering to be numeric

# v1.7.0-rc.17
## 10/07/2020

1. [](#new)
    * Added a `Uri::getAllHeaders()` compatibility function
1. [](#improved)
    * Fall back through various templates scenarios if they don't exist in theme to avoid unhelpful error.
    * Added default templates for `external.html.twig`, `default.html.twig`, and `modular.html.twig`
    * Improve Media classes
    * _POTENTIAL BREAKING CHANGE:_ Added reload argument to `FlexStorageInterface::getMetaData()`
1. [](#bugfix)
    * Fixed `Security::sanitizeSVG()` creating an empty file if SVG file cannot be parsed
    * Fixed infinite loop in blueprints with `extend@` to a parent stream
    * Added missing `Stream::create()` method
    * Added missing `onBlueprintCreated` event for Flex Pages
    * Fixed `onBlueprintCreated` firing multiple times recursively
    * Fixed media upload failing with custom folders
    * Fixed `unset()` in `ObjectProperty` class
    * Fixed `FlexObject::freeMedia()` method causing media to become null
    * Fixed bug in `Flex Form` making it impossible to set nested values
    * Fixed `Flex User` avatar when using folder storage, also allow multiple images
    * Fixed Referer reference during GPM calls.
    * Fixed fatal error with toggled lists

# v1.7.0-rc.16
## 09/01/2020

1. [](#new)
    * Added a new `svg_image()` twig function to make it easier to 'include' SVG source in Twig
    * Added a helper `Utils::fullPath()` to get the full path to a file be it stream, relative, etc.
1. [](#improved)
    * Added `themes` to cached blueprints and configuration
1. [](#bugfix)
    * Fixed `Flex Pages` issue with `getRoute()` returning path with language prefix for default language if set not to do that
    * Fixed `Flex Pages` bug where reordering pages causes page content to disappear if default language uses wrong extension (`.md` vs `.en.md`)
    * Fixed `Flex Pages` bug where `onAdminSave` passes page as `$event['page']` instead of `$event['object']` [#2995](https://github.com/getgrav/grav/issues/2995)
    * Fixed `Flex Pages` bug where changing a modular page template added duplicate file [admin#1899](https://github.com/getgrav/grav-plugin-admin/issues/1899)
    * Fixed `Flex Pages` bug where renaming slug causes bad ordering range after save [#2997](https://github.com/getgrav/grav/issues/2997)

# v1.7.0-rc.15
## 07/22/2020

1. [](#bugfix)
    * Fixed Flex index file caching [#2962](https://github.com/getgrav/grav/issues/2962)
    * Fixed various issues with Exif data reading and images being incorrectly rotated [#1923](https://github.com/getgrav/grav-plugin-admin/issues/1923)

# v1.7.0-rc.14
## 07/09/2020

1. [](#improved)
    * Added ability to `noprocess` specific items only in Link/Image Excerpts, e.g. `http://foo.com/page?id=foo&target=_blank&noprocess=id` [#2954](https://github.com/getgrav/grav/pull/2954)
1. [](#bugfix)
    * Regression: Default language fix broke `Language::getLanguageURLPrefix()` and `Language::isIncludeDefaultLanguage()` methods when not using multi-language
    * Reverted `Language::getDefault()` and `Language::getLanguage()` to return false again because of plugin compatibility (updated docblocks)
    * Fixed UTF-8 issue in `Excerpts::getExcerptsFromHtml`
    * Fixed some compatibility issues with recent Changes to `Assets` handling
    * Fixed issue with `CSS_IMPORTS_REGEX` breaking with complex URLs [#2958](https://github.com/getgrav/grav/issues/2958)
    * Moved duplicated `CSS_IMPORT_REGEX` to local variable in `AssetUtilsTrait::moveImports()`
    * Fixed page media only accepting images [#2943](https://github.com/getgrav/grav/issues/2943)

# v1.7.0-rc.13
## 07/01/2020

1. [](#new)
    * Added support for uploading and deleting images directly in `Media`
    * Added new `onAfterCacheClear` event
1. [](#improved)
    * Improved `CvsFormatter` to attempt to encode non-scalar variables into JSON before giving up
    * Moved image loading into its own trait to be used by images+static images
    * Adjusted asset types to enable extension of assets in class [#2937](https://github.com/getgrav/grav/pull/2937)
    * Composer update for vendor library updates
    * Updated bundled `composer.phar` to `2.0.0-dev`
1. [](#bugfix)
    * Fixed `MediaUploadTrait::copyUploadedFile()` not adding uploaded media to the collection
    * Fixed regression in saving media to a new Flex Object [admin#1867](https://github.com/getgrav/grav-plugin-admin/issues/1867)
    * Fixed `Trying to get property 'username' of non-object` error in Flex [flex-objects#62](https://github.com/trilbymedia/grav-plugin-flex-objects/issues/62)
    * Fixed retina images not working in Flex [flex-objects#64](https://github.com/trilbymedia/grav-plugin-flex-objects/issues/64)
    * Fixed plugin initialization in CLI
    * Fixed broken logic in `Page::topParent()` when dealing with first-level pages
    * Fixed broken `Flex Page` authorization for groups
    * Fixed missing `onAdminSave` and `onAdminAfterSave` events when using `Flex Pages` and `Flex Users` [flex-objects#58](https://github.com/trilbymedia/grav-plugin-flex-objects/issues/58)
    * Fixed new `User Group` allowing bad group name to be saved [admin#1917](https://github.com/getgrav/grav-plugin-admin/issues/1917)
    * Fixed `Language::getDefault()` returning false and not 'en'
    * Fixed non-text links in `Excerpts::getExcerptFromHtml`
    * Fixed CLI commands not properly intializing Plugins so events can fire

# v1.7.0-rc.12
## 06/08/2020

1. [](#improved)
    * Changed `Folder::hasChildren` to `Folder::countChildren`
    * Added `Content Editor` option to user account blueprint
1. [](#bugfix)
    * Fixed new `Flex Page` not having correct form fields for the page type
    * Fixed new `Flex User` erroring out on save (thanks @mikebi42)
    * Fixed `Flex Object` request cache clear when saving object
    * Fixed blueprint value filtering in lists [#2923](https://github.com/getgrav/grav/issues/2923)
    * Fixed blueprint for `system.pages.hide_empty_folders` [#1925](https://github.com/getgrav/grav/issues/2925)
    * Fixed file field in `Flex Objects` (use `Grav\Common\Flex\Types\GenericObject` instead of `FlexObject`) [flex-objects#37](https://github.com/trilbymedia/grav-plugin-flex-objects/issues/37)
    * Fixed saving nested file fields in `Flex Objects` [flex-objects#34](https://github.com/trilbymedia/grav-plugin-flex-objects/issues/34)
    * JSON Route of homepage with no ‘route’ set is valid [form#425](https://github.com/getgrav/grav-plugin-form/issues/425)

# v1.7.0-rc.11
## 05/14/2020

1. [](#new)
    * Added support for native `loading=lazy` attributes on images.  Can be set in `system.images.defaults` or per md image with `?loading=lazy` [#2910](https://github.com/getgrav/grav/issues/2910)
1. [](#improved)
    * Added `PageCollection::all()` to mimic Pages class
    * Added system configuration support for `HTTP_X_Forwarded` headers (host disabled by default)
    * Updated `PHPUserAgentParser` to 1.0.0
    * Improved docblocks
    * Fixed some phpstan issues
    * Tighten vendor requirements
1. [](#bugfix)
    * Fix for uppercase image extensions
    * Fix for `&` errors in HTML when passed to `Excerpts.php`

# v1.7.0-rc.10
## 04/30/2020

1. [](#new)
    * Changed `Response::get()` used by **GPM/Admin** to use [Symfony HttpClient v4.4](https://symfony.com/doc/current/components/http_client.html) (`composer install --nodev` required for Git installations)
    * Added new `Excerpts::processLinkHtml()` method
1. [](#bugfix)
    * Fixed `Flex Pages` admin with PHP `intl` extension enabled when using custom page order
    * Fixed saving non-numeric-prefix `Flex Page` changing to numeric-prefix [flex-objects#56](https://github.com/trilbymedia/grav-plugin-flex-objects/issues/56)
    * Copying `Flex Page` in admin does nothing [flex-objects#55](https://github.com/trilbymedia/grav-plugin-flex-objects/issues/55)
    * Force GPM progress to be between 0-100%

# v1.7.0-rc.9
## 04/27/2020

1. [](#new)
    * Support for `webp` image format in Page Media [#1168](https://github.com/getgrav/grav/issues/1168)
    * Added `Route::getBase()` method
1. [](#improved)
    * Support symlinks when saving `File`
1. [](#bugfix)
    * Fixed flex objects with integer keys not working [#2863](https://github.com/getgrav/grav/issues/2863)
    * Fixed `Pages::instances()` returning null values when using `Flex Pages` [#2889](https://github.com/getgrav/grav/issues/2889)
    * Fixed Flex Page parent `header.admin.children_display_order` setting being ignored in Admin [#2881](https://github.com/getgrav/grav/issues/2881)
    * Implemented missing Flex `$pageCollection->batch()` and `$pageCollection->order()` methods
    * Fixed user avatar creation for new `Flex Users` when using folder storage
    * Fixed `Trying to access array offset on value of type null` PHP 7.4 error in `Plugin.php`
    * Fixed Gregwar Image library using `.jpeg` for cached images, rather use `.jpg`
    * Fixed `Flex Pages` with `00.home` page not having ordering set
    * Fixed `Flex Pages` not updating empty content on save [#2890](https://github.com/getgrav/grav/issues/2890)
    * Fixed creating new Flex User with file storage
    * Fixed saving new `Flex Object` with custom key
    * Fixed broken `Plugin::config()` method

# v1.7.0-rc.8
## 03/19/2020

1. [](#new)
    * Added `MediaTrait::freeMedia()` method to free media (and memory)
    * Added `Folder::hasChildren()` method to determine if a folder has child folders
1. [](#improved)
    * Save memory when updating large flex indexes
    * Better `Content-Encoding` handling in Apache when content compression is disabled [#2619](https://github.com/getgrav/grav/issues/2619)
1. [](#bugfix)
    * Fixed creating new `Flex User` when folder storage has been selected
    * Fixed some bugs in Flex root page methods
    * Fixed bad default redirect code in `ControllerResponseTrait::createRedirectResponse()`
    * Fixed issue with PHP `HTTP_X_HTTP_METHOD_OVERRIDE` [#2847](https://github.com/getgrav/grav/issues/2847)
    * Fixed numeric usernames not working in `Flex Users`
    * Implemented missing Flex `$page->move()` method

# v1.7.0-rc.7
## 03/05/2020

1. [](#new)
    * Added `Session::regenerateId()` method to properly prevent session fixation issues
    * Added configuration option `system.strict_mode.blueprint_compat` to maintain old `validation: strict` behavior [#1273](https://github.com/getgrav/grav/issues/1273)
1. [](#improved)
    * Improved Flex events
    * Updated CLI commands to use the new methods to initialize Grav
1. [](#bugfix)
    * Fixed Flex Pages having broken `isFirst()`, `isLast()`, `prevSibling()`, `nextSibling()` and `adjacentSibling()`
    * Fixed broken ordering sometimes when saving/moving visible `Flex Page` [#2837](https://github.com/getgrav/grav/issues/2837)
    * Fixed ordering being lost when saving modular `Flex Page`
    * Fixed `validation: strict` not working in blueprints (see `system.strict_mode.blueprint_compat` setting) [#1273](https://github.com/getgrav/grav/issues/1273)
    * Fixed `Blueprint::extend()` and `Blueprint::embed()` not initializing dynamic properties
    * Fixed fatal error on storing flex flash using new object without a key
    * Regression: Fixed unchecking toggleable having no effect in Flex forms
    * Fixed changing page template in Flex Pages [#2828](https://github.com/getgrav/grav/issues/2828)

# v1.7.0-rc.6
## 02/11/2020

1. [](#new)
    * Plugins & Themes: Call `$plugin->autoload()` and `$theme->autoload()` automatically when object gets initialized
    * CLI: Added `$grav->initializeCli()` method
    * Flex Directory: Implemented customizable configuration
    * Flex Storages: Added support for renaming directory entries
1. [](#improved)
    * Vendor updates to latest
1. [](#bugfix)
    * Regression: Fixed fatal error in blueprints [#2811](https://github.com/getgrav/grav/issues/2811)
    * Regression: Fixed bad method call in FlexDirectory::getAuthorizeRule()
    * Regression: Fixed fatal error in admin if the site has custom permissions in `onAdminRegisterPermissions`
    * Regression: Fixed flex user index with folder storage
    * Regression: Fixed fatal error in `bin/plugin` command
    * Fixed `FlexObject::triggerEvent()` not emitting events [#2816](https://github.com/getgrav/grav/issues/2816)
    * Grav 1.7: Fixed saving Flex configuration with ignored values becoming null
    * Grav 1.7: Fixed `bin/plugin` initialization
    * Grav 1.7: Fixed Flex Page cache key not taking account active language

# v1.7.0-rc.5
## 02/03/2020

1. [](#bugfix)
    * Regression: Flex not working in PHP 7.2 or older
    * Fixed creating first user from admin not clearing Flex User directory cache [#2809](https://github.com/getgrav/grav/issues/2809)
    * Fixed Flex Pages allowing root page to be deleted

# v1.7.0-rc.4
## 02/03/2020

1. [](#new)
    * _POTENTIAL BREAKING CHANGE:_ Upgraded Parsedown to 1.7 for Parsedown-Extra 0.8. Plugins that extend Parsedown may need a fix to render as HTML
    * Added `$grav['flex']` to access all registered Flex Directories
    * Added `$grav->dispatchEvent()` method for PSR-14 events
    * Added `FlexRegisterEvent` which triggers when `$grav['flex']` is being accessed the first time
    * Added Flex cache configuration options
    * Added `PluginsLoadedEvent` which triggers after plugins have been loaded but not yet initialized
    * Added `SessionStartEvent` which triggers when session is started
    * Added `PermissionsRegisterEvent` which triggers when `$grav['permissions']` is being accessed the first time
    * Added support for Flex Directory specific configuration
    * Added support for more advanced ACL
    * Added `flatten_array` filter to form field validation
    * Added support for `security@: or: [admin.super, admin.pages]` in blueprints (nested AND/OR mode support)
1. [](#improved)
    * Blueprint validation: Added `validate: value_type: bool|int|float|string|trim` to `array` to filter all the values inside the array
    * Twig `url()` takes now third parameter (`true`) to return URL on non-existing file instead of returning false
1. [](#bugfix)
    * Grav 1.7: Fixed blueprint loading issues [#2782](https://github.com/getgrav/grav/issues/2782)
    * Fixed PHP 7.4 compatibility issue with `Stream`
    * Fixed new `Flex Users` being stored with wrong filename, login issues [#2785](https://github.com/getgrav/grav/issues/2785)
    * Fixed `ignore_empty: true` not removing empty values in blueprint filtering
    * Fixed `{{ false|string }}` twig to return '0' instead of ''
    * Fixed twig `url()` failing if stream has extra slash in it (e.g. `user:///data`)
    * Fixed `Blueprint::filter()` returning null instead of array if there is nothing to return
    * Fixed `Cannot use a scalar value as an array` error in `Utils::arrayUnflattenDotNotation()`, ignore nested structure instead
    * Fixed `Route` instance in multi-site setups
    * Fixed `system.translations: false` breaking `Inflector` methods
    * Fixed filtering ignored (eg. `security@: admin.super`) fields causing `Flex Objects` to lose data on save
    * Grav 1.7: Fixed `Flex Pages` unserialize issues if Flex-Objects Plugin has not been installed
    * Grav 1.7: Require Flex-Objects Plugin to edit Flex Accounts
    * Grav 1.7: Fixed bad result on testing `isPage()` when using Flex Pages

# v1.7.0-rc.3
## 01/02/2020

1. [](#new)
    * Added root page support for `Flex Pages`
1. [](#improved)
    * Twig filter `|yaml_serialize`: added support for `JsonSerializable` objects and other array-like objects
    * Added support for returning Flex Page specific permissions for admin and testing
    * Updated copyright dates to `2020`
    * Various vendor updates
1. [](#bugfix)
    * Grav 1.7: Fixed error on page initialization [#2753](https://github.com/getgrav/grav/issues/2753)
    * Fixed checking ACL for another user (who is not currently logged in) in a Flex Object or Directory
    * Fixed bug in Windows where `Filesystem::dirname()` returns backslashes
    * Fixed Flex object issues in Windows [#2773](https://github.com/getgrav/grav/issues/2773)

# v1.7.0-rc.2
## 12/04/2019

1. [](#new)
    * Updated Symfony Components to 4.4
    * Added support for page specific CRUD permissions (`Flex Pages` only)
    * Added new `-r <job-id>` option for Scheduler CLI command to force-run a job [#2720](https://github.com/getgrav/grav/issues/2720)
    * Added `Utils::isAssoc()` and `Utils::isNegative()` helper methods
    * Changed `UserInterface::authorize()` to return `null` having the same meaning as `false` if access is denied because of no matching rule
    * Changed `FlexAuthorizeInterface::isAuthorized()` to return `null` having the same meaning as `false` if access is denied because of no matching rule
    * Moved all Flex type classes under `Grav\Common\Flex`
    * DEPRECATED `Grav\Common\User\Group` in favor of `$grav['user_groups']`, which contains Flex UserGroup collection
    * DEPRECATED `$page->modular()` in favor of `$page->isModule()` for better readability
    * Fixed phpstan issues in all code up to level 3
1. [](#improved)
    * Improved twig `|array` filter to work with iterators and objects with `toArray()` method
    * Updated Flex `SimpleStorage` code to feature match the other storages
    * Improved user and group ACL to support deny permissions (`Flex Users` only)
    * Improved twig `authorize()` function to work better with nested rule parameters
    * Output the current username that Scheduler is using if crontab not setup
    * Translations: rename MODULAR to MODULE everywhere
    * Optimized `Flex Pages` collection filtering
    * Frontend optimizations for `Flex Pages`
1. [](#bugfix)
    * Regression: Fixed Grav update bug [#2722](https://github.com/getgrav/grav/issues/2722)
    * Fixed fatal error when calling `{{ grav.undefined }}`
    * Grav 1.7: Reverted `$object->getStorageKey()` interface as it was not a good idea, added `getMasterKey()` for pages
    * Grav 1.7: Fixed logged in user being able to delete his own account from admin account manager

# v1.7.0-rc.1
## 11/06/2019

1. [](#new)
    * Added `Flex Pages` to Grav core and removed Flex Objects plugin dependency
    * Added `Utils::simpleTemplate()` method for very simple variable templating
    * Added `array_diff()` twig function
    * Added `template_from_string()` twig function
    * Updated Symfony Components to 4.3
1. [](#improved)
    * Improved `Scheduler` cron command check and more useful CLI information
    * Improved `Flex Users`: obey blueprints and allow Flex to be used in admin only
    * Improved `Flex` to support custom site template paths
    * Changed Twig `{% cache %}` tag to not need unique key, and `lifetime` is now optional
    * Added mime support for file formatters
    * Updated built-in `composer.phar` to latest `1.9.0`
    * Updated vendor libraries
    * Use `Symfony EventDispatcher` directly and not rockettheme/toolbox wrapper
1. [](#bugfix)
    * Fixed exception caused by missing template type based on `Accept:` header [#2705](https://github.com/getgrav/grav/issues/2705)
    * Fixed `Page::untranslatedLanguages()` not being symmetrical to `Page::translatedLanguages()`
    * Fixed `Flex Pages` not calling `onPageProcessed` event when cached
    * Fixed phpstan issues in Framework up to level 7
    * Fixed issue with duplicate configuration settings in Flex Directory
    * Fixed fatal error if there are numeric folders in `Flex Pages`
    * Fixed error on missing `Flex` templates in if `Flex Objects` plugin isn't installed
    * Fixed `PageTranslateTrait::getAllLanguages()` and `getAllLanguages()` to include default language
    * Fixed multi-language saving issues with default language in `Flex Pages`
    * Selfupgrade CLI: Fixed broken selfupgrade assets reference [#2681](https://github.com/getgrav/grav/issues/2681)
    * Grav 1.7: Fixed PHP 7.1 compatibility issues
    * Grav 1.7: Fixed fatal error in multi-site setups
    * Grav 1.7: Fixed `Flex Pages` routing if using translated slugs or `system.hide_in_urls` setting
    * Grav 1.7: Fixed bug where Flex index file couldn't be disabled

# v1.7.0-beta.10
## 10/03/2019

1. [](#improved)
    * Flex: Removed extra exists check when creating object (messes up "non-existing" pages)
    * Support customizable null character replacement in `CSVFormatter::decode()`
1. [](#bugfix)
    * Fixed wrong Grav param separator when using `Route` class
    * Fixed Flex User Avatar not fully backwards compatible with old user
    * Grav 1.7: Fixed prev/next page missing pages if pagination was turned on in page header
    * Grav 1.7: Reverted setting language for every page during initialization
    * Grav 1.7: Fixed numeric language inconsistencies

# v1.7.0-beta.9
## 09/26/2019

1. [](#new)
    * Added a new `{% cache %}` Twig tag eliminating need for `twigcache` extension.
1. [](#improved)
    * Improved blueprint initialization in Flex Objects (fixes content aware fields)
    * Improved Flex FolderStorage class to better hide storage specific logic
    * Exception will output a badly formatted line in `CsvFormatter::decode()`
1. [](#bugfix)
    * Fixed error when activating Flex Accounts in GRAV system configuration (PHP 7.1)
    * Fixed Grav parameter handling in `RouteFactory::createFromString()`

# v1.7.0-beta.8
## 09/19/2019

1. [](#new)
    * Added new `Security::sanitizeSVG()` function
    * Backwards compatibility break: `FlexStorageInterface::getStoragePath()` and `getMediaPath()` can now return null
1. [](#improved)
    * Several FlexObject loading improvements
    * Added `bin/grav page-system-validator [-r|--record] [-c|--check]` to test Flex Pages
    * Improved language support for `Route` class
1. [](#bugfix)
    * Regression: Fixed language fallback
    * Regression: Fixed translations when language code is used for non-language purposes
    * Regression: Allow SVG avatar images for users
    * Fixed error in `Session::getFlashObject()` if Flex Form is being used
    * Fixed broken Twig `dump()`
    * Fixed `Page::modular()` and `Page::modularTwig()` returning `null` for folders and other non-initialized pages
    * Fixed 404 error when you click to non-routable menu item with children: redirect to the first child instead
    * Fixed wrong `Pages::dispatch()` calls (with redirect) when we really meant to call `Pages::find()`
    * Fixed avatars not being displayed with flex users [#2431](https://github.com/getgrav/grav/issues/2431)
    * Fixed initial Flex Object state when creating a new objects in a form

# v1.7.0-beta.7
## 08/30/2019

1. [](#improved)
    * Improved language support
1. [](#bugfix)
    * `FlexForm`: Fixed some compatibility issues with Form plugin

# v1.7.0-beta.6
## 08/29/2019

1. [](#new)
    * Added experimental support for `Flex Pages` (**Flex Objects** plugin required)
1. [](#improved)
    * Improved `bin/grav yamllinter` CLI command by adding an option to find YAML Linting issues from the whole site or custom folder
    * Added support for not instantiating pages, useful to speed up tasks
    * Greatly improved speed of loading Flex collections
1. [](#bugfix)
    * Fixed `$page->summary()` always striping HTML tags if the summary was set by `$page->setSummary()`
    * Fixed `Flex->getObject()` when using Flex Key
    * Grav 1.7: Fixed enabling PHP Debug Bar causes fatal error in Gantry [#2634](https://github.com/getgrav/grav/issues/2634)
    * Grav 1.7: Fixed broken taxonomies [#2633](https://github.com/getgrav/grav/issues/2633)
    * Grav 1.7: Fixed unpublished blog posts being displayed on the front-end [#2650](https://github.com/getgrav/grav/issues/2650)

# v1.7.0-beta.5
## 08/11/2019

1. [](#new)
    * Added a new `bin/grav server` CLI command to easily run Symfony or PHP built-in webservers
    * Added `hasFlexFeature()` method to test if `FlexObject` or `FlexCollection` implements a given feature
    * Added `getFlexFeatures()` method to return all features that `FlexObject` or `FlexCollection` implements
    * DEPRECATED `FlexDirectory::update()` and `FlexDirectory::remove()`
    * Added `FlexStorage::getMetaData()` to get updated object meta information for listed keys
    * Added `Language::getPageExtensions()` to get full list of supported page language extensions
    * Added `$grav->close()` method to properly terminate the request with a response
    * Added `Pages::getCollection()` method
1. [](#improved)
    * Better support for Symfony local server `symfony server:start`
    * Make `Route` objects immutable
    * `FlexDirectory::getObject()` can now be called without any parameters to create a new object
    * Flex objects no longer return temporary key if they do not have one; empty key is returned instead
    * Updated vendor libraries
    * Moved `collection()` and `evaluate()` logic from `Page` class into `Pages` class
1. [](#bugfix)
    * Fixed `Form` not to use deleted flash object until the end of the request fixing issues with reset
    * Fixed `FlexForm` to allow multiple form instances with non-existing objects
    * Fixed `FlexObject` search by using `key`
    * Grav 1.7: Fixed clockwork messages with arrays and objects

# v1.7.0-beta.4
## 07/01/2019

1. [](#new)
    * Updated with Grav 1.6.12 features, improvements & fixes
    * Added new configuration option `system.debugger.censored` to hide potentially sensitive information
    * Added new configuration option `system.languages.include_default_lang_file_extension` to keep default language in `.md` files if set to `false`
    * Added configuration option to set fallback content languages individually for every language
1. [](#improved)
    * Updated Vendor libraries
1. [](#bugfix)
    * Fixed `.md` page to be assigned to the default language and to be listed in translated/untranslated page list
    * Fixed `Language::getFallbackPageExtensions()` to fall back only to default language instead of going through all languages
    * Fixed `Language::getFallbackPageExtensions()` returning wrong file extensions when passing custom page extension

# v1.7.0-beta.3
## 06/24/2019

1. [](#bugfix)
    * Fixed Clockwork on Windows machines
    * Fixed parent field issues on Windows machines
    * Fixed unreliable Clockwork calls in sub-folders

# v1.7.0-beta.2
## 06/21/2019

1. [](#new)
    * Updated with Grav 1.6.11 fixes
1. [](#improved)
    * Updated the Clockwork text

# v1.7.0-beta.1
## 06/14/2019

1. [](#new)
    * Added support for [Clockwork](https://underground.works/clockwork) developer tools (now default debugger)
    * Added support for [Tideways XHProf](https://github.com/tideways/php-xhprof-extension) PHP Extension for profiling method calls
    * Added Twig profiling for Clockwork debugger
    * Added support for Twig 2.11 (compatible with Twig 1.40+)
    * Optimization: Initialize debugbar only after the configuration has been loaded
    * Optimization: Combine some early Grav processors into a single one

# v1.6.31
## 12/14/2020

1. [](#improved)
    * Allow all CSS and JS via `robots.txt` [#2006](https://github.com/getgrav/grav/issues/2006) [#3067](https://github.com/getgrav/grav/issues/3067)
1. [](#bugfix)
    * Fixed `pages` field escaping issues, needs admin update, too [admin#1990](https://github.com/getgrav/grav-plugin-admin/issues/1990)
    * Fix `svg-image` issue with classes applied to all elements [#3068](https://github.com/getgrav/grav/issues/3068)

# v1.6.30
## 12/03/2020

1. [](#bugfix)
    * Rollback `samesite` cookie logic as it causes issues with PHP < 7.3 [#309](https://github.com/getgrav/grav/issues/3089)
    * Fixed issue with `.travis.yml` due to GitHub API deprecated functionality

# v1.6.29
## 12/02/2020

1. [](#new)
    * Added basic support for `user/config/versions.yaml`
1. [](#improved)
    * Updated bundled JQuery to latest version `3.5.1`
    * Forward a `sid` to GPM when downloading a premium package via CLI
    * Better handling of missing repository index [grav-plugin-admin#1916](https://github.com/getgrav/grav-plugin-admin/issues/1916)
    * Set `grav_cli` as referrer when using `Response` from CLI
    * Add option for timeout in `self-upgrade` command [#3013](https://github.com/getgrav/grav/pull/3013)
    * Allow to set SameSite from system.yaml [#3063](https://github.com/getgrav/grav/pull/3063)
    * Update media.yaml with some MS Office mimetypes [#3070](https://github.com/getgrav/grav/pull/3070)
1. [](#bugfix)
    * Fixed hardcoded system folder in blueprints, config and language streams
    * Added `.htaccess` rule to block attempts to use Twig in the request URL
    * Fix compatibility with Symfony 4.2 and up. [#3048](https://github.com/getgrav/grav/pull/3048)
    * Fix failing example custom shceduled job. [#3050](https://github.com/getgrav/grav/pull/3050)
    * Fix for XSS advisory [GHSA-cvmr-6428-87w9](https://github.com/getgrav/grav/security/advisories/GHSA-cvmr-6428-87w9)
    * Fix uploads_dangerous_extensions checking [#3060](https://github.com/getgrav/grav/pull/3060)
    * Remove redundant prefixing of `.` to extension [#3060](https://github.com/getgrav/grav/pull/3060)
    * Check exact extension in checkFilename utility [#3061](https://github.com/getgrav/grav/pull/3061)

# v1.6.28
## 10/07/2020

1. [](#new)
    * Back-ported twig `{% cache %}` tag from Grav 1.7
    * Back-ported `Utils::fullPath()` helper function from Grav 1.7
    * Back-ported `{{ svg_image() }}` Twig function from Grav 1.7
    * Back-ported `Folder::countChildren()` function from Grav 1.7
1. [](#improved)
    * Use new `{{ theme_var() }}` enhanced logic from Grav 1.7
    * Improved `Excerpts` class with fixes and functionality from Grav 1.7
    * Ensure `onBlueprintCreated()` is initialized first
    * Do not cache default `404` error page
    * Composer update of vendor libraries
    * Switched `Caddyfile` to use new Caddy2 syntax + improved usability
1. [](#bugfix)
    * Fixed Referer reference during GPM calls.
    * Fixed fatal error with toggled lists

# v1.6.27
## 09/01/2020

1. [](#improved)
    * Right trim route for safety
    * Use the proper ellipsis for summary [#2939](https://github.com/getgrav/grav/pull/2939)
    * Left pad schedule times with zeros [#2921](https://github.com/getgrav/grav/pull/2921)

# v1.6.26
## 06/08/2020

1. [](#improved)
    * Added new configuration option to control the supported attributes in markdown links [#2882](https://github.com/getgrav/grav/issues/2882)
1. [](#bugfix)
    * Fixed blueprint for `system.pages.hide_empty_folders` [#1925](https://github.com/getgrav/grav/issues/2925)
    * JSON Route of homepage with no ‘route’ set is valid
    * Fix case-insensitive search of location header [form#425](https://github.com/getgrav/grav-plugin-form/issues/425)

# v1.6.25
## 05/14/2020

1. [](#improved)
    * Added system configuration support for `HTTP_X_Forwarded` headers (host disabled by default)
    * Updated `PHPUserAgentParser` to 1.0.0
    * Bump `Go` to version 1.13 in `travis.yaml`

# v1.6.24
## 04/27/2020

1. [](#improved)
    * Added support for `X-Forwarded-Host` [#2891](https://github.com/getgrav/grav/pull/2891)
    * Disable XDebug in Travis builds

# v1.6.23
## 03/19/2020

1. [](#new)
    * Moved `Parsedown` 1.6 and `ParsedownExtra` 0.7 into `Grav\Framework\Parsedown` to allow fixes
    * Added `aliases.php` with references to direct `\Parsedown` and `\ParsedownExtra` references
1. [](#improved)
    * Upgraded `jQuery` to latest 3.4.1 version [#2859](https://github.com/getgrav/grav/issues/2859)
1. [](#bugfix)
    * Fixed PHP 7.4 issue in ParsedownExtra [#2832](https://github.com/getgrav/grav/issues/2832)
    * Fix for [user reported](https://twitter.com/OriginalSicksec) CVE path-based open redirect
    * Fix for `stream_set_option` error with PHP 7.4 via Toolbox#28 [#2850](https://github.com/getgrav/grav/issues/2850)

# v1.6.22
## 03/05/2020

1. [](#new)
    * Added `Pages::reset()` method
1. [](#improved)
    * Updated Negotiation library to address issues [#2513](https://github.com/getgrav/grav/issues/2513)
1. [](#bugfix)
    * Fixed issue with search plugins not being able to switch between page translations
    * Fixed issues with `Pages::baseRoute()` not picking up active language reliably
    * Reverted `validation: strict` fix as it breaks sites, see [#1273](https://github.com/getgrav/grav/issues/1273)

# v1.6.21
## 02/11/2020

1. [](#new)
    * Added `ConsoleCommand::setLanguage()` method to set language to be used from CLI
    * Added `ConsoleCommand::initializeGrav()` method to properly set up Grav instance to be used from CLI
    * Added `ConsoleCommand::initializePlugins()`method to properly set up all plugins to be used from CLI
    * Added `ConsoleCommand::initializeThemes()`method to properly set up current theme to be used from CLI
    * Added `ConsoleCommand::initializePages()` method to properly set up pages to be used from CLI
1. [](#improved)
    * Vendor updates
1. [](#bugfix)
    * Fixed `bin/plugin` CLI calling `$themes->init()` way too early (removed it, use above methods instead)
    * Fixed call to `$grav['page']` crashing CLI
    * Fixed encoding problems when PHP INI setting `default_charset` is not `utf-8` [#2154](https://github.com/getgrav/grav/issues/2154)

# v1.6.20
## 02/03/2020

1. [](#bugfix)
    * Fixed incorrect routing caused by `str_replace()` in `Uri::init()` [#2754](https://github.com/getgrav/grav/issues/2754)
    * Fixed session cookie is being set twice in the HTTP header [#2745](https://github.com/getgrav/grav/issues/2745)
    * Fixed session not restarting if user was invalid (downgrading from Grav 1.7)
    * Fixed filesystem iterator calls with non-existing folders
    * Fixed `checkbox` field not being saved, requires also Form v4.0.2 [#1225](https://github.com/getgrav/grav/issues/1225)
    * Fixed `validation: strict` not working in blueprints [#1273](https://github.com/getgrav/grav/issues/1273)
    * Fixed `Data::filter()` removing empty fields (such as empty list) by default [#2805](https://github.com/getgrav/grav/issues/2805)
    * Fixed fatal error with non-integer page param value [#2803](https://github.com/getgrav/grav/issues/2803)
    * Fixed `Assets::addInlineJs()` parameter type mismatch between v1.5 and v1.6 [#2659](https://github.com/getgrav/grav/issues/2659)
    * Fixed `site.metadata` saving issues [#2615](https://github.com/getgrav/grav/issues/2615)

# v1.6.19
## 12/04/2019

1. [](#new)
    * Catch PHP 7.4 deprecation messages and report them in debugbar instead of throwing fatal error
1. [](#bugfix)
    * Fixed fatal error when calling `{{ grav.undefined }}`
    * Fixed multiple issues when there are no pages in the site
    * PHP 7.4 fix for [#2750](https://github.com/getgrav/grav/issues/2750)

# v1.6.18
## 12/02/2019

1. [](#bugfix)
    * PHP 7.4 fix in `Pages::buildSort()`
    * Updated vendor libraries for PHP 7.4 fixes in Twig and other libraries
    * Fixed fatal error when `$page->id()` is null [#2731](https://github.com/getgrav/grav/pull/2731)
    * Fixed cache conflicts on pages with no set id
    * Fix rewrite rule for for `lighttpd` default config [#721](https://github.com/getgrav/grav/pull/2721)

# v1.6.17
## 11/06/2019

1. [](#new)
    * Added working ETag (304 Not Modified) support based on the final rendered HTML
1. [](#improved)
    * Safer file handling + customizable null char replacement in `CsvFormatter::decode()`
    * Change of Behavior: `Inflector::hyphenize` will now automatically trim dashes at beginning and end of a string.
    * Change in Behavior for `Folder::all()` so no longer fails if trying to copy non-existent dot file [#2581](https://github.com/getgrav/grav/pull/2581)
    * renamed composer `test-plugins` script to `phpstan-plugins` to be more explicit [#2637](https://github.com/getgrav/grav/pull/2637)
1. [](#bugfix)
    * Fixed PHP 7.1 bug in FlexMedia
    * Fix cache image generation when using cropResize [#2639](https://github.com/getgrav/grav/pull/2639)
    * Fix `array_merge()` exception with non-array page header metadata [#2701](https://github.com/getgrav/grav/pull/2701)

# v1.6.16
## 09/19/2019

1. [](#bugfix)
    * Fixed Flex user creation if file storage is being used [#2444](https://github.com/getgrav/grav/issues/2444)
    * Fixed `Badly encoded JSON data` warning when uploading files [#2663](https://github.com/getgrav/grav/issues/2663)

# v1.6.15
## 08/20/2019

1. [](#improved)
    * Improved robots.txt [#2632](https://github.com/getgrav/grav/issues/2632)
1. [](#bugfix)
    * Fixed broken markdown Twig tag [#2635](https://github.com/getgrav/grav/issues/2635)
    * Force Symfony 4.2 in Grav 1.6 to remove a bunch of deprecated messages

# v1.6.14
## 08/18/2019

1. [](#bugfix)
    * Actually include fix for `system\router.php` [#2627](https://github.com/getgrav/grav/issues/2627)

# v1.6.13
## 08/16/2019

1. [](#bugfix)
    * Regression fix for `system\router.php` [#2627](https://github.com/getgrav/grav/issues/2627)

# v1.6.12
## 08/14/2019

1. [](#new)
    * Added support for custom `FormFlash` save locations
    * Added a new `Utils::arrayLower()` method for lowercasing arrays
    * Support new GRAV_BASEDIR environment variable [#2541](https://github.com/getgrav/grav/pull/2541)
    * Allow users to override plugin handler priorities [#2165](https://github.com/getgrav/grav/pull/2165)
1. [](#improved)
    * Use new `Utils::getSupportedPageTypes()` to enforce `html,htm` at the front of the list [#2531](https://github.com/getgrav/grav/issues/2531)
    * Updated vendor libraries
    * Markdown filter is now page-aware so that it works with modular references [admin#1731](https://github.com/getgrav/grav-plugin-admin/issues/1731)
    * Check of `GRAV_USER_INSTANCE` constant is already defined [#2621](https://github.com/getgrav/grav/pull/2621)
1. [](#bugfix)
    * Fixed some potential issues when `$grav['user']` is not set
    * Fixed error when calling `Media::add($name, null)`
    * Fixed `url()` returning wrong path if using stream with grav root path in it, eg: `user-data://shop` when Grav is in `/shop`
    * Fixed `url()` not returning a path to non-existing file (`user-data://shop` => `/user/data/shop`) if it is set to fail gracefully
    * Fixed `url()` returning false on unknown streams, such as `ftp://domain.com`, they should be treated as external URL
    * Fixed Flex User to have permissions to save and delete his own user
    * Fixed new Flex User creation not being possible because of username could not be given
    * Fixed fatal error 'Expiration date must be an integer, a DateInterval or null, "double" given' [#2529](https://github.com/getgrav/grav/issues/2529)
    * Fixed non-existing Flex object having a bad media folder
    * Fixed collections using `page@.self:` should allow modular pages if requested
    * Fixed an error when trying to delete a file from non-existing Flex Object
    * Fixed `FlexObject::exists()` failing sometimes just after the object has been saved
    * Fixed CSV formatter not encoding strings with `"` and `,` properly
    * Fixed var order in `Validation.php` [#2610](https://github.com/getgrav/grav/issues/2610)

# v1.6.11
## 06/21/2019

1. [](#new)
    * Added `FormTrait::getAllFlashes()` method to get all the available form flash objects for the form
    * Added creation and update timestamps to `FormFlash` objects
1. [](#improved)
    * Added `FormFlashInterface`, changed constructor to take `$config` array
1. [](#bugfix)
    * Fixed error in `ImageMedium::url()` if the image cache folder does not exist
    * Fixed empty form flash name after file upload or form state update
    * Fixed a bug in `Route::withParam()` method
    * Fixed issue with `FormFlash` objects when there is no session initialized

# v1.6.10
## 06/14/2019

1. [](#improved)
    * Added **page blueprints** to `YamlLinter` CLI and Admin reports
    * Removed `Gitter` and `Slack` [#2502](https://github.com/getgrav/grav/issues/2502)
    * Optimizations for Plugin/Theme loading
    * Generalized markdown classes so they can be used outside of `Page` scope with a custom `Excerpts` class instance
    * Change minimal port number to 0 (unix socket) [#2452](https://github.com/getgrav/grav/issues/2452)
1. [](#bugfix)
    * Force question to install demo content in theme update [#2493](https://github.com/getgrav/grav/issues/2493)
    * Fixed GPM errors from blueprints not being logged [#2505](https://github.com/getgrav/grav/issues/2505)
    * Don't error when IP is invalid [#2507](https://github.com/getgrav/grav/issues/2507)
    * Fixed regression with `bin/plugin` not listing the plugins available (1c725c0)
    * Fixed bitwise operator in `TwigExtension::exifFunc()` [#2518](https://github.com/getgrav/grav/issues/2518)
    * Fixed issue with lang prefix incorrectly identifying as admin [#2511](https://github.com/getgrav/grav/issues/2511)
    * Fixed issue with `U0ils::pathPrefixedBYLanguageCode()` and trailing slash [#2510](https://github.com/getgrav/grav/issues/2511)
    * Fixed regresssion issue of `Utils::Url()` not returning `false` on failure. Added new optional `fail_gracefully` 3rd attribute to return string that caused failure [#2524](https://github.com/getgrav/grav/issues/2524)

# v1.6.9
## 05/09/2019

1. [](#new)
    * Added `Route::withoutParams()` methods
    * Added `Pages::setCheckMethod()` method to override page configuration in Admin Plugin
    * Added `Cache::clearCache('invalidate')` parameter for just invalidating the cache without deleting any cached files
    * Made `UserCollectionInderface` to extend `Countable` to get the count of existing users
1. [](#improved)
    * Flex admin: added default search options for flex objects
    * Flex collection and object now fall back to the default template if template file doesn't exist
    * Updated Vendor libraries including Twig 1.40.1
    * Updated language files from `https://crowdin.com/project/grav-core`
1. [](#bugfix)
    * Fixed `$grav['route']` from being modified when the route instance gets modified
    * Fixed Assets options array mixed with standalone priority [#2477](https://github.com/getgrav/grav/issues/2477)
    * Fix for `avatar_url` provided by 3rd party providers
    * Fixed non standard `lang` code lengths in `Utils` and `Session` detection
    * Fixed saving a new object in Flex `SimpleStorage`
    * Fixed exception in `Flex::getDirectories()` if the first parameter is set
    * Output correct "Last Updated" in `bin/gpm info` command
    * Checkbox getting interpreted as string, so created new `Validation::filterCheckbox()`
    * Fixed backwards compatibility to `select` field with `selectize.create` set to true [git-sync#141](https://github.com/trilbymedia/grav-plugin-git-sync/issues/141)
    * Fixed `YamlFormatter::decode()` to always return array [#2494](https://github.com/getgrav/grav/pull/2494)
    * Fixed empty `$grav['request']->getAttribute('route')->getExtension()`

# v1.6.8
## 04/23/2019

1. [](#new)
    * Added `FlexCollection::filterBy()` method
1. [](#bugfix)
    * Revert `Use Null Coalesce Operator` [#2466](https://github.com/getgrav/grav/pull/2466)
    * Fixed `FormTrait::render()` not providing config variable
    * Updated `bin/grav clean` to clear `cache/compiled` and `user/config/security.yaml`

# v1.6.7
## 04/22/2019

1. [](#new)
    * Added a new `bin/grav yamllinter` CLI command to find YAML Linting issues [#2468](https://github.com/getgrav/grav/issues/2468#issuecomment-485151681)
1. [](#improved)
    * Improve `FormTrait` backwards compatibility with existing forms
    * Added a new `Utils::getSubnet()` function for IPv4/IPv6 parsing [#2465](https://github.com/getgrav/grav/pull/2465)
1. [](#bugfix)
    * Remove disabled fields from the form schema
    * Fix issue when excluding `inlineJs` and `inlineCss` from Assets pipeline [#2468](https://github.com/getgrav/grav/issues/2468)
    * Fix for manually set position on external URLs [#2470](https://github.com/getgrav/grav/issues/2470)

# v1.6.6
## 04/17/2019

1. [](#new)
    * `FormInterface` now implements `RenderInterface`
    * Added new `FormInterface::getTask()` method which reads the task from `form.task` in the blueprint
1. [](#improved)
    * Updated vendor libraries to latest
1. [](#bugfix)
    * Rollback `redirect_default_route` logic as it has issues with multi-lang [#2459](https://github.com/getgrav/grav/issues/2459)
    * Fix potential issue with `|contains` Twig filter on PHP 7.3
    * Fixed bug in text field filtering: return empty string if value isn't a string or number [#2460](https://github.com/getgrav/grav/issues/2460)
    * Force Asset `priority` to be an integer and not throw error if invalid string passed [#2461](https://github.com/getgrav/grav/issues/2461)
    * Fixed bug in text field filtering: return empty string if value isn't a string or number
    * Fixed `FlexForm` missing getter methods for defining form variables

# v1.6.5
## 04/15/2019

1. [](#bugfix)
    * Backwards compatiblity with old `Uri::__toString()` output

# v1.6.4
## 04/15/2019

1. [](#bugfix)
    * Improved `redirect_default_route` logic as well as `Uri::toArray()` to take into account `root_path` and `extension`
    * Rework logic to pull out excluded files from pipeline more reliably [#2445](https://github.com/getgrav/grav/issues/2445)
    * Better logic in `Utils::normalizePath` to handle externals properly [#2216](https://github.com/getgrav/grav/issues/2216)
    * Fixed to force all `Page::taxonomy` to be treated as strings [#2446](https://github.com/getgrav/grav/issues/2446)
    * Fixed issue with `Grav['user']` not being available [form#332](https://github.com/getgrav/grav-plugin-form/issues/332)
    * Updated rounding logic for `Utils::parseSize()` [#2394](https://github.com/getgrav/grav/issues/2394)
    * Fixed Flex simple storage not being properly initialized if used with caching

# v1.6.3
## 04/12/2019

1. [](#new)
    * Added `Blueprint::addDynamicHandler()` method to allow custom dynamic handlers, for example `custom-options@: getCustomOptions`
1. [](#bugfix)
    * Missed a `CacheCommand` reference in `bin/grav` [#2442](https://github.com/getgrav/grav/issues/2442)
    * Fixed issue with `Utils::normalizePath` messing with external URLs [#2216](https://github.com/getgrav/grav/issues/2216)
    * Fix for `vUndefined` versions when upgrading

# v1.6.2
## 04/11/2019

1. [](#bugfix)
    * Revert renaming of `ClearCacheCommand` to ensure CLI GPM upgrades go smoothly

# v1.6.1
## 04/11/2019

1. [](#improved)
    * Improved CSS for the bottom filter bar of DebugBar
1. [](#bugfix)
    * Fixed issue with `@import` not being added to top of pipelined css [#2440](https://github.com/getgrav/grav/issues/2440)

# v1.6.0
## 04/11/2019

1. [](#new)
    * Set minimum requirements to [PHP 7.1.3](https://getgrav.org/blog/raising-php-requirements-2018)
    * New `Scheduler` functionality for periodic jobs
    * New `Backup` functionality with multiple backup profiles and scheduler integration
    * Refactored `Assets Manager` to be more powerful and flexible
    * Updated Doctrine Collections to 1.6
    * Updated Doctrine Cache to 1.8
    * Updated Symfony Components to 4.2
    * Added new Cache purge functionality old cache manually via CLI/Admin as well as scheduler integration
    * Added new `{% throw 404 'Not Found' %}` twig tag (with custom code/message)
    * Added `Grav\Framework\File` classes for handling YAML, Markdown, JSON, INI and PHP serialized files
    * Added `Grav\Framework\Collection\AbstractIndexCollection` class
    * Added `Grav\Framework\Object\ObjectIndex` class
    * Added `Grav\Framework\Flex` classes
    * Added support for hiding form fields in blueprints by using dynamic property like `security@: admin.foobar`, `scope@: object` or `scope-ignore@: object` to any field
    * New experimental **FlexObjects** powered `Users` for increased performance and capability (**disabled** by default)
    * Added PSR-7 and PSR-15 classes
    * Added `Grav\Framework\DI\Container` class
    * Added `Grav\Framework\RequestHandler\RequestHandler` class
    * Added `Page::httpResponseCode()` and `Page::httpHeaders()` methods
    * Added `Grav\Framework\Form\Interfaces\FormInterface`
    * Added `Grav\Framework\Form\Interfaces\FormFactoryInterface`
    * Added `Grav\Framework\Form\FormTrait`
    * Added `Page::forms()` method to get normalized list of all form headers defined in the page
    * Added `onPageAction`, `onPageTask`, `onPageAction.{$action}` and `onPageTask.{$task}` events
    * Added `Blueprint::processForm()` method to filter form inputs
    * Move `processMarkdown()` method from `TwigExtension` to more general `Utils` class
    * Added support to include extra files into `Media` (such as uploaded files)
    * Added form preview support for `FlexObject`, including a way to render newly uploaded files before saving them
    * Added `FlexObject::getChanges()` to determine what fields change during an update
    * Added `arrayDiffMultidimensional`, `arrayIsAssociative`, `arrayCombine` Util functions
    * New `$grav['users']` service to allow custom user classes implementing `UserInterface`
    * Added `LogViewer` helper class and CLI command: `bin/grav logviewer`
    * Added `select()` and `unselect()` methods to `CollectionInterface` and its base classes
    * Added `orderBy()` and `limit()` methods to `ObjectCollectionInterface` and its base classes
    * Added `user-data://` which is a writable stream (`user://data` is not and should be avoided)
    * Added support for `/action:{$action}` (like task but used without nonce when only receiving data)
    * Added `onAction.{$action}` event
    * Added `Grav\Framework\Form\FormFlash` class to contain AJAX uploaded files in more reliable way
    * Added `Grav\Framework\Form\FormFlashFile` class which implements `UploadedFileInterface` from PSR-7
    * Added `Grav\Framework\Filesystem\Filesystem` class with methods to manipulate stream URLs
    * Added new `$grav['filesystem']` service using an instance of the new `Filesystem` object
    * Added `{% render object layout: 'default' with { variable: true } %}` for Flex objects and collections
    * Added `$grav->setup()` to simplify CLI and custom access points
    * Added `CsvFormatter` and `CsvFile` classes
    * Added new system config option to `pages.hide_empty_folders` if a folder has no valid `.md` file available. Default behavior is `false` for compatibility.
    * Added new system config option for `languages.pages_fallback_only` forcing only 'fallback' to find page content through supported languages, default behavior is to display any language found if active language is missing
    * Added `Utils::arrayFlattenDotNotation()` and `Utils::arrayUnflattenDotNotation()` helper methods
1. [](#improved)
    * Add the page to onMarkdownInitialized event [#2412](https://github.com/getgrav/grav/issues/2412)
    * Doctrine filecache is now namespaced with prefix to support purging
    * Register all page types into `blueprint://pages` stream
    * Removed `apc` and `xcache` support, made `apc` alias of `apcu`
    * Support admin and regular translations via the `|t` twig filter and `t()` twig function
    * Improved Grav Core installer/updater to run installer script
    * Updated vendor libraries including Symfony `4.2.3`
    * Renamed old `User` class to `Grav\Common\User\DataUser\User` with multiple improvements and small fixes
    * `User` class now acts as a compatibility layer to older versions of Grav
    * Deprecated `new User()`, `User::load()`, `User::find()` and `User::delete()` in favor of `$grav['users']` service
    * `Media` constructor has now support to not to initialize the media objects
    * Cleanly handle session corruption due to changing Flex object types
    * Added `FlexObjectInterface::getDefaultValue()` and `FormInterface::getDefaultValue()`
    * Added new `onPageContent()` event for every call to `Page::content()`
    * Added phpstan: PHP Static Analysis Tool [#2393](https://github.com/getgrav/grav/pull/2393)
    * Added `composer test-plugins` to test plugin issues with the current version of Grav
    * Added `Flex::getObjects()` and `Flex::getMixedCollection()` methods for co-mingled collections
    * Added support to use single Flex key parameter in `Flex::getObject()` method
    * Added `FlexObjectInterface::search()` and `FlexCollectionInterface::search()` methods
    * Override `system.media.upload_limit` with PHP's `post_max_size` or `upload_max_filesize`
    * Class `Grav\Common\Page\Medium\AbstractMedia` now use array traits instead of extending `Grav\Common\Getters`
    * Implemented `Grav\Framework\Psr7` classes as `Nyholm/psr7` decorators
    * Added a new `cache-clear` scheduled job to go along with `cache-purge`
    * Renamed `Grav\Framework\File\Formatter\FormatterInterface` to `Grav\Framework\File\Interfaces\FileFormatterInterface`
    * Improved `File::save()` to use a temporary file if file isn't locked
    * Improved `|t` filter to better support admin `|tu` style filter if in admin
    * Update all classes to rely on `PageInterface` instead of `Page` class
    * Better error checking in `bin/plugin` for existence and enabled
    * Removed `media.upload_limit` references
    * Twig `nicenumber`: do not use 0 + string casting hack
    * Converted Twig tags to use namespaced Twig classes
    * Site shows error on page rather than hard-crash when page has invalid frontmatter [#2343](https://github.com/getgrav/grav/issues/2343)
    * Added `languages.default_lang` option to override the default lang (usually first supported language)
    * Added `Content-Type: application/json` body support for PSR-7 `ServerRequest`
    * Remove PHP time limit in `ZipArchive`
    * DebugBar: Resolve twig templates in deprecated backtraces in order to help locating Twig issues
    * Added `$grav['cache']->getSimpleCache()` method for getting PSR-16 compatible cache
    * MediaTrait: Use PSR-16 cache
    * Improved `Utils::normalizePath()` to support non-protocol URLs
    * Added ability to reset `Page::metadata` to allow rebuilding from automatically generated values
    * Added back missing `page.types` field in system content configuration [admin#1612](https://github.com/getgrav/grav-plugin-admin/issues/1612)
    * Console commands: add method for invalidating cache
    * Updated languages
    * Improved `$page->forms()` call, added `$page->addForms()`
    * Updated languages from crowdin
    * Fixed `ImageMedium` constructor warning when file does not exist
    * Improved `Grav\Common\User` class; added `$user->update()` method
    * Added trim support for text input fields `validate: trim: true`
    * Improved `Grav\Framework\File\Formatter` classes to have abstract parent class and some useful methods
    * Support negotiated content types set via the Request `Accept:` header
    * Support negotiated language types set via the Request `Accept-Language:` header
    * Cleaned up and sorted the Service `idMap`
    * Updated `Grav` container object to implement PSR-11 `ContainerInterface`
    * Updated Grav `Processor` classes to implement PSR-15 `MiddlewareInterface`
    * Make `Data` class to extend `JsonSerializable`
    * Modified debugger icon to use retina space-dude version
    * Added missing `Video::preload()` method
    * Set session name based on `security.salt` rather than `GRAV_ROOT` [#2242](https://github.com/getgrav/grav/issues/2242)
    * Added option to configure list of `xss_invalid_protocols` in `Security` config [#2250](https://github.com/getgrav/grav/issues/2250)
    * Smarter `security.salt` checking now we use `security.yaml` for other options
    * Added apcu autoloader optimization
    * Additional helper methods in `Language`, `Languages`, and `LanguageCodes` classes
    * Call `onFatalException` event also on internal PHP errors
    * Built-in PHP Webserver: log requests before handling them
    * Added support for syslog and syslog facility logging (default: 'file')
    * Improved usability of `System` configuration blueprint with side-tabs
 1. [](#bugfix)
    * Fixed issue with `Truncator::truncateWords` and `Truncator::truncateLetters` when string not wrapped in tags [#2432](https://github.com/getgrav/grav/issues/2432)
    * Fixed `Undefined method closure::fields()` when getting avatar for user, thanks @Romarain [#2422](https://github.com/getgrav/grav/issues/2422)
    * Fixed cached images not being updated when source image is modified
    * Fixed deleting last list item in the form
    * Fixed issue with `Utils::url()` method would append extra `base_url` if URL already included it
    * Fixed `mkdir(...)` race condition
    * Fixed `Obtaining write lock failed on file...`
    * Fixed potential undefined property in `onPageNotFound` event handling
    * Fixed some potential issues/bugs found by phpstan
    * Fixed regression in GPM packages casted to Array (ref, getgrav/grav-plugin-admin@e3fc4ce)
    * Fixed session_start(): Setting option 'session.name' failed [#2408](https://github.com/getgrav/grav/issues/2408)
    * Fixed validation for select field type with selectize
    * Fixed validation for boolean toggles
    * Fixed non-namespaced exceptions in scheduler
    * Fixed trailing slash redirect in multlang environment [#2350](https://github.com/getgrav/grav/issues/2350)
    * Fixed some issues related to Medium objects losing query string attributes
    * Broke out Medium timestamp so it's not cleared on `reset()`s
    * Fixed issue with `redirect_trailing_slash` losing query string [#2269](https://github.com/getgrav/grav/issues/2269)
    * Fixed failed login if user attempts to log in with upper case non-english letters
    * Removed extra authenticated/authorized fields when saving existing user from a form
    * Fixed `Grav\Framework\Route::__toString()` returning relative URL, not relative route
    * Fixed handling of `append_url_extension` inside of `Page::templateFormat()` [#2264](https://github.com/getgrav/grav/issues/2264)
    * Fixed a broken language string [#2261](https://github.com/getgrav/grav/issues/2261)
    * Fixed clearing cache having no effect on Doctrine cache
    * Fixed `Medium::relativePath()` for streams
    * Fixed `Object` serialization breaking if overriding `jsonSerialize()` method
    * Fixed `YamlFormatter::decode()` when calling `init_set()` with integer
    * Fixed session throwing error in CLI if initialized
    * Fixed `Uri::hasStandardPort()` to support reverse proxy configurations [#1786](https://github.com/getgrav/grav/issues/1786)
    * Use `append_url_extension` from page header to set template format if set [#2604](https://github.com/getgrav/grav/pull/2064)
    * Fixed some bugs in Grav environment selection logic
    * Use login provider User avatar if set
    * Fixed `Folder::doDelete($folder, false)` removing symlink when it should not
    * Fixed asset manager to not add empty assets when they don't exist in the filesystem
    * Update `script` and `style` Twig tags to use the new `Assets` classes
    * Fixed asset pipeline to rewrite remote URLs as well as local [#2216](https://github.com/getgrav/grav/issues/2216)

# v1.5.10
## 03/21/2019

1. [](#new)
    * Added new `deferred` Twig extension

# v1.5.9
## 03/20/2019

1. [](#new)
    * Added new `onPageContent()` event for every call to `Page::content()`
1. [](#improved)
    * Fixed phpdoc generation
    * Updated vendor libraries
    * Force Toolbox v1.4.2
1. [](#bugfix)
    * EXIF fix for streams
    * Fix for User avatar not working due to uppercase or spaces in email [#2403](https://github.com/getgrav/grav/pull/2403)

# v1.5.8
## 02/07/2019

1. [](#improved)
    * Improved `User` unserialize to not to break the object if serialized data is not what expected
    * Removed unused parameter [#2357](https://github.com/getgrav/grav/pull/2357)

# v1.5.7
## 01/25/2019

1. [](#new)
    * Support for AWS Cloudfront forwarded scheme header [#2297](https://github.com/getgrav/grav/pull/2297)
1. [](#improved)
    * Set homepage with `https://` protocol [#2299](https://github.com/getgrav/grav/pull/2299)
    * Preserve accents in fields containing Twig expr. using unicode [#2279](https://github.com/getgrav/grav/pull/2279)
    * Updated vendor libraries
1. [](#bugfix)
    * Support spaces with filenames in responsive images [#2300](https://github.com/getgrav/grav/pull/2300)

# v1.5.6
## 12/14/2018

1. [](#improved)
    * Updated InitializeProcessor.php to use lang-safe redirect [#2268](https://github.com/getgrav/grav/pull/2268)
    * Improved user serialization to use less memory in the session

# v1.5.5
## 11/12/2018

1. [](#new)
    * Register theme prefixes as namespaces in Twig [#2210](https://github.com/getgrav/grav/pull/2210)
1. [](#improved)
    * Propogate error code between 400 and 600 for production sites [#2181](https://github.com/getgrav/grav/pull/2181)
1. [](#bugfix)
    * Remove hardcoded `302` when redirecting trailing slash [#2155](https://github.com/getgrav/grav/pull/2155)

# v1.5.4
## 11/05/2018

1. [](#improved)
    * Updated default page `index.md` with some consistency fixes [#2245](https://github.com/getgrav/grav/pull/2245)
1. [](#bugfix)
    * Fixed fatal error if calling `$session->invalidate()` when there's no active session
    * Fixed typo in media.yaml for `webm` extension [#2220](https://github.com/getgrav/grav/pull/2220)
    * Fixed markdown processing for telephone links [#2235](https://github.com/getgrav/grav/pull/2235)

# v1.5.3
## 10/08/2018

1. [](#new)
    * Added `Utils::getMimeByFilename()`, `Utils::getMimeByLocalFile()` and `Utils::checkFilename()` methods
    * Added configurable dangerous upload extensions in `security.yaml`
1. [](#improved)
    * Updated vendor libraries to latest

# v1.5.2
## 10/01/2018

1. [](#new)
    * Added new `Security` class for Grav security functionality including XSS checks
    * Added new `bin/grav security` command to scan for security issues
    * Added new `xss()` Twig function to allow for XSS checks on strings and arrays
    * Added `onHttpPostFilter` event to allow plugins to globally clean up XSS in the forms and tasks
    * Added `Deprecated` tab to DebugBar to catch future incompatibilities with later Grav versions
    * Added deprecation notices for features which will be removed in Grav 2.0
1. [](#improved)
    * Updated vendor libraries to latest
1. [](#bugfix)
    * Allow `$page->slug()` to be called before `$page->init()` without breaking the page
    * Fix for `Page::translatedLanguages()` to use routes always [#2163](https://github.com/getgrav/grav/issues/2163)
    * Fixed `nicetime()` twig function
    * Allow twig tags `{% script %}`, `{% style %}` and `{% switch %}` to be placed outside of blocks
    * Session expires in 30 mins independent from config settings [login#178](https://github.com/getgrav/grav-plugin-login/issues/178)

# v1.5.1
## 08/23/2018

1. [](#new)
    * Added static `Grav\Common\Yaml` class which should be used instead of `Symfony\Component\Yaml\Yaml`
1. [](#improved)
    * Updated deprecated Twig code so it works in both in Twig 1.34+ and Twig 2.4+
    * Switched to new Grav Yaml class to support Native + Fallback YAML libraries
1. [](#bugfix)
    * Broken handling of user folder in Grav URI object [#2151](https://github.com/getgrav/grav/issues/2151)

# v1.5.0
## 08/17/2018

1. [](#new)
    * Set minimum requirements to [PHP 5.6.4](https://getgrav.org/blog/raising-php-requirements-2018)
    * Updated Doctrine Collections to 1.4
    * Updated Symfony Components to 3.4 (with compatibility mode to fall back to Symfony YAML 2.8)
    * Added `Uri::method()` to get current HTTP method (GET/POST etc)
    * `FormatterInterface`: Added `getSupportedFileExtensions()` and `getDefaultFileExtension()` methods
    * Added option to disable `SimpleCache` key validation
    * Added support for multiple repo locations for `bin/grav install` command
    * Added twig filters for casting values: `|string`, `|int`, `|bool`, `|float`, `|array`
    * Made `ObjectCollection::matching()` criteria expressions to behave more like in Twig
    * Criteria: Added support for `LENGTH()`, `LOWER()`, `UPPER()`, `LTRIM()`, `RTRIM()` and `TRIM()`
    * Added `Grav\Framework\File\Formatter` classes for encoding/decoding YAML, Markdown, JSON, INI and PHP serialized strings
    * Added `Grav\Framework\Session` class to replace `RocketTheme\Toolbox\Session\Session`
    * Added `Grav\Common\Media` interfaces and trait; use those in `Page` and `Media` classes
    * Added `Grav\Common\Page` interface to allow custom page types in the future
    * Added setting to disable sessions from the site [#2013](https://github.com/getgrav/grav/issues/2013)
    * Added new `strict_mode` settings in `system.yaml` for compatibility
1. [](#improved)
    * Improved `Utils::url()` to support query strings
    * Display better exception message if Grav fails to initialize
    * Added `muted` and `playsinline` support to videos [#2124](https://github.com/getgrav/grav/pull/2124)
    * Added `MediaTrait::clearMediaCache()` to allow cache to be cleared
    * Added `MediaTrait::getMediaCache()` to allow custom caching
    * Improved session handling, allow all session configuration options in `system.session.options`
1. [](#bugfix)
    * Fix broken form nonce logic [#2121](https://github.com/getgrav/grav/pull/2121)
    * Fixed issue with uppercase extensions and fallback media URLs [#2133](https://github.com/getgrav/grav/issues/2133)
    * Fixed theme inheritance issue with `camel-case` that includes numbers [#2134](https://github.com/getgrav/grav/issues/2134)
    * Typo in demo typography page [#2136](https://github.com/getgrav/grav/pull/2136)
    * Fix for incorrect plugin order in debugger panel
    * Made `|markdown` filter HTML safe
    * Fixed bug in `ContentBlock` serialization
    * Fixed `Route::withQueryParam()` to accept array values
    * Fixed typo in truncate function [#1943](https://github.com/getgrav/grav/issues/1943)
    * Fixed blueprint field validation: Allow numeric inputs in text fields

# v1.4.8
## 07/31/2018

1. [](#improved)
    * Add Grav version to debug bar messages tab [#2106](https://github.com/getgrav/grav/pull/2106)
    * Add Nginx config for ddev project to `webserver-configs` [#2117](https://github.com/getgrav/grav/pull/2117)
    * Vendor library updates
1. [](#bugfix)
    * Don't allow `null` to be set as Page content

# v1.4.7
## 07/13/2018

1. [](#improved)
    * Use `getFilename` instead of `getBasename` [#2087](https://github.com/getgrav/grav/issues/2087)
1. [](#bugfix)
    * Fix for modular page preview [#2066](https://github.com/getgrav/grav/issues/2066)
    * `Page::routeCanonical()` should be string not array [#2069](https://github.com/getgrav/grav/issues/2069)

# v1.4.6
## 06/20/2018

1. [](#improved)
    * Manually re-added the improved SSL off-loading that was lost with Grav v1.4.0 merge [#1888](https://github.com/getgrav/grav/pull/1888)
    * Handle multibyte strings in `truncateLetters()` [#2007](https://github.com/getgrav/grav/pull/2007)
    * Updated robots.txt to include `/user/images/` folder [#2043](https://github.com/getgrav/grav/pull/2043)
    * Add getter methods for original and action to the Page object [#2005](https://github.com/getgrav/grav/pull/2005)
    * Modular template extension follows the master page extension [#2044](https://github.com/getgrav/grav/pull/2044)
    * Vendor library updates
1. [](#bugfix)
    * Handle `errors.display` system property better in admin plugin [admin#1452](https://github.com/getgrav/grav-plugin-admin/issues/1452)
    * Fix classes on non-http based protocol links [#2034](https://github.com/getgrav/grav/issues/2034)
    * Fixed crash on IIS (Windows) with open_basedir in effect [#2053](https://github.com/getgrav/grav/issues/2053)
    * Fixed incorrect routing with setup.php based base [#1892](https://github.com/getgrav/grav/issues/1892)
    * Fixed image resource memory deallocation [#2045](https://github.com/getgrav/grav/pull/2045)
    * Fixed issue with Errors `display:` option not handling integers properly [admin#1452](https://github.com/getgrav/grav-plugin-admin/issues/1452)

# v1.4.5
## 05/15/2018

1. [](#bugfix)
    * Fixed an issue with some users getting **2FA** prompt after upgrade [admin#1442](https://github.com/getgrav/grav-plugin-admin/issues/1442)
    * Do not crash when generating URLs with arrays as parameters [#2018](https://github.com/getgrav/grav/pull/2018)
    * Utils::truncateHTML removes whitespace when generating summaries [#2004](https://github.com/getgrav/grav/pull/2004)

# v1.4.4
## 05/11/2018

1. [](#new)
    * Added support for `Uri::post()` and `Uri::getConentType()`
    * Added a new `Medium:thumbnailExists()` function [#1966](https://github.com/getgrav/grav/issues/1966)
    * Added `authorized` support for 2FA
1. [](#improved)
    * Added default configuration for images [#1979](https://github.com/getgrav/grav/pull/1979)
    * Added dedicated PHPUnit assertions [#1990](https://github.com/getgrav/grav/pull/1990)
1. [](#bugfix)
    * Use `array_key_exists` instead of `in_array + array_keys` [#1991](https://github.com/getgrav/grav/pull/1991)
    * Fixed an issue with `custom_base_url` always causing 404 errors
    * Improve support for regex redirects with query and params [#1983](https://github.com/getgrav/grav/issues/1983)
    * Changed collection-based date sorting to `SORT_REGULAR` for better server compatibility [#1910](https://github.com/getgrav/grav/issues/1910)
    * Fix hardcoded string in modular blueprint [#1933](https://github.com/getgrav/grav/pull/1993)

# v1.4.3
## 04/12/2018

1. [](#new)
    * moved Twig `sortArrayByKey` logic into `Utils::` class
1. [](#improved)
    * Rolled back Parsedown library to stable `1.6.4` until a better solution for `1.8.0` compatibility can fe found
    * Updated vendor libraries to latest versions
1. [](#bugfix)
    * Fix for bad reference to `ZipArchive` in `GPM::Installer`

# v1.4.2
## 03/21/2018

1. [](#new)
    * Added new `|nicefilesize` Twig filter for pretty file (auto converts to bytes, kB, MB, GB, etc)
    * Added new `regex_filter()` Twig function to values in arrays
1. [](#improved)
    * Added bosnian to lang codes [#1917](﻿https://github.com/getgrav/grav/issues/1917)
    * Improved Zip extraction error codes [#1922](﻿https://github.com/getgrav/grav/issues/1922)
1. [](#bugfix)
    * Fixed an issue with Markdown Video and Audio that broke after Parsedown 1.7.0 Security updates [#1924](﻿https://github.com/getgrav/grav/issues/1924)
    * Fix for case-sensitive page metadata [admin#1370](https://github.com/getgrav/grav-plugin-admin/issues/1370)
    * Fixed missing composer requirements for the new `Grav\Framework\Uri` classes
    * Added missing PSR-7 vendor library required for URI additions in Grav 1.4.0

# v1.4.1
## 03/11/2018

1. [](#bugfix)
    * Fixed session timing out because of session cookie was not being sent

# v1.4.0
## 03/09/2018

1. [](#new)
    * Added `Grav\Framework\Uri` classes extending PSR-7 `HTTP message UriInterface` implementation
    * Added `Grav\Framework\Route` classes to allow route/link manipulation
    * Added `$grav['uri]->getCurrentUri()` method to get `Grav\Framework\Uri\Uri` instance for the current URL
    * Added `$grav['uri]->getCurrentRoute()` method to get `Grav\Framework\Route\Route` instance for the current URL
    * Added ability to have `php` version dependencies in GPM assets
    * Added new `{% switch %}` twig tag for more elegant if statements
    * Added new `{% markdown %}` twig tag
    * Added **Route Overrides** to the default page blueprint
    * Added new `Collection::toExtendedArray()` method that's particularly useful for Json output of data
    * Added new `|yaml_encode` and `|yaml_decode` Twig filter to convert to and from YAML
    * Added new `read_file()` Twig function to allow you to load and display a file in Twig (Supports streams and regular paths)
    * Added a new `Medium::exists()` method to check for file existence
    * Moved Twig `urlFunc()` to `Utils::url()` as its so darn handy
    * Transferred overall copyright from RocketTheme, LLC, to Trilby Media LLC
    * Added `theme_var`, `header_var` and `body_class` Twig functions for themes
    * Added `Grav\Framework\Cache` classes providing PSR-16 `Simple Cache` implementation
    * Added `Grav\Framework\ContentBlock` classes for nested HTML blocks with CSS/JS assets
    * Added `Grav\Framework\Object` classes for creating collections of objects
    * Added `|nicenumber` Twig filter
    * Added `{% try %} ... {% catch %} Error: {{ e.message }} {% endcatch %}` tag to allow basic exception handling inside Twig
    * Added `{% script %}` and `{% style %}` tags for Twig templates
    * Deprecated GravTrait
1. [](#improved)
    * Improved `Session` initialization
    * Added ability to set a `theme_var()` option in page frontmatter
    * Force clearing PHP `clearstatcache` and `opcache-reset` on `Cache::clear()`
    * Better `Page.collection()` filtering support including ability to have non-published pages in collections
    * Stopped Chrome from auto-completing admin user profile form [#1847](https://github.com/getgrav/grav/issues/1847)
    * Support for empty `switch` field like a `checkbox`
    * Made `modular` blueprint more flexible
    * Code optimizations to `Utils` class [#1830](https://github.com/getgrav/grav/pull/1830)
    * Objects: Add protected function `getElement()` to get serialized value for a single property
    * `ObjectPropertyTrait`: Added protected functions `isPropertyLoaded()`, `offsetLoad()`, `offsetPrepare()` and `offsetSerialize()`
    * `Grav\Framework\Cache`: Allow unlimited TTL
    * Optimizations & refactoring to the test suite [#1779](https://github.com/getgrav/grav/pull/1779)
    * Slight modification of Whoops error colors
    * Added new configuration option `system.session.initialize` to delay session initialization if needed by a plugin
    * Updated vendor libraries to latest versions
    * Removed constructor from `ObjectInterface`
    * Make it possible to include debug bar also into non-HTML responses
    * Updated built-in JQuery to latest 3.3.1
1. [](#bugfix)
    * Fixed issue with image alt tag always getting empted out unless set in markdown
    * Fixed issue with remote PHP version determination for Grav updates [#1883](https://github.com/getgrav/grav/issues/1883)
    * Fixed issue with _illegal scheme offset_ in `Uri::convertUrl()` [page-inject#8](https://github.com/getgrav/grav-plugin-page-inject/issues/8)
    * Properly validate YAML blueprint fields so admin can save as proper YAML now  [addresses many issues]
    * Fixed OpenGraph metatags so only Twitter uses `name=`, and all others use `property=` [#1849](https://github.com/getgrav/grav/issues/1849)
    * Fixed an issue with `evaluate()` and `evaluate_twig()` Twig functions that throws invalid template error
    * Fixed issue with `|sort_by_key` twig filter if the input was null or not an array
    * Date ordering should always be numeric [#1810](https://github.com/getgrav/grav/issues/1810)
    * Fix for base paths containing special characters [#1799](https://github.com/getgrav/grav/issues/1799)
    * Fix for session cookies in paths containing special characters
    * Fix for `vundefined` error for version numbers in GPM [form#222](https://github.com/getgrav/grav-plugin-form/issues/222)
    * Fixed `BadMethodCallException` thrown in GPM updates [#1784](https://github.com/getgrav/grav/issues/1784)
    * NOTE: Parsedown security release now escapes `&` to `&amp;` in Markdown links

# v1.3.10
## 12/06/2017

1. [](#bugfix)
    * Reverted GPM Local pull request as it broken admin [#1742](https://github.com/getgrav/grav/issues/1742)

# v1.3.9
## 12/05/2017

1. [](#new)
    * Added new core Twig templates for `partials/metadata.html.twig` and `partials/messages.html.twig`
    * Added ability to work with GPM locally [#1742](https://github.com/getgrav/grav/issues/1742)
    * Added new HTML5 audio controls [#1756](https://github.com/getgrav/grav/issues/1756)
    * Added `Medium::copy()` method to create a copy of a medium object
    * Added new `force_lowercase_urls` functionality on routes and slugs
    * Added new `item-list` filter type to remove empty items
    * Added new `setFlashCookieObject()` and `getFlashCookieObject()` methods to `Session` object
    * Added new `intl_enabled` option to disable PHP intl module collation when not needed
1. [](#bugfix)
    * Fixed an issue with checkbox field validation [form#216](https://github.com/getgrav/grav-plugin-form/issues/216)
    * Fixed issue with multibyte Markdown link URLs [#1749](https://github.com/getgrav/grav/issues/1749)
    * Fixed issue with multibyte folder names [#1751](https://github.com/getgrav/grav/issues/1751)
    * Fixed several issues related to `system.custom_base_url` that were broken [#1736](https://github.com/getgrav/grav/issues/1736)
    * Dynamically added pages via `Pages::addPage()` were not firing `onPageProcessed()` event causing forms not to be processed
    * Fixed `Page::active()` and `Page::activeChild()` to work with UTF-8 characters in the URL [#1727](https://github.com/getgrav/grav/issues/1727)
    * Fixed typo in `modular.yaml` causing media to be ignored [#1725](https://github.com/getgrav/grav/issues/1725)
    * Reverted `case_insensitive_urls` option as it was causing issues with taxonomy [#1733](https://github.com/getgrav/grav/pull/1733)
    * Removed an extra `/` in `CompileFile.php` [#1693](https://github.com/getgrav/grav/pull/1693)
    * Uri::Encode user and password to prevent issues in browsers
    * Fixed "Invalid AJAX response" When using Built-in PHP Webserver in Windows [#1258](https://github.com/getgrav/grav-plugin-admin/issues/1258)
    * Remove support for `config.user`, it was broken and bad practise
    * Make sure that `clean cache` uses valid path [#1745](https://github.com/getgrav/grav/pull/1745)
    * Fixed token creation issue with `Uri` params like `/id:3`
    * Fixed CSS Pipeline failing with Google remote fonts if the file was minified [#1261](https://github.com/getgrav/grav-plugin-admin/issues/1261)
    * Forced `field.multiple: true` to allow use of min/max options in `checkboxes.validate`

# v1.3.8
## 10/26/2017

1. [](#new)
    * Added Page `media_order` capability to manually order page media via a page header
1. [](#bugfix)
    * Fixed GPM update issue with filtered slugs [#1711](https://github.com/getgrav/grav/issues/1711)
    * Fixed issue with missing image file not throwing 404 properly [#1713](https://github.com/getgrav/grav/issues/1713)

# v1.3.7
## 10/18/2017

1. [](#bugfix)
    * Regression Uri: `base_url_absolute` always has the port number [#1690](https://github.com/getgrav/grav-plugin-admin/issues/1690)
    * Uri: Prefer using REQUEST_SCHEME instead of HTTPS [#1698](https://github.com/getgrav/grav-plugin-admin/issues/1698)
    * Fixed routing paths with urlencoded spaces and non-latin letters [#1688](https://github.com/getgrav/grav-plugin-admin/issues/1688)

# v1.3.6
## 10/12/2017

1. [](#bugfix)
    * Regression: Ajax error in Nginx [admin#1244](https://github.com/getgrav/grav-plugin-admin/issues/1244)
    * Remove the `_url=$uri` portion of the the Nginx `try_files` command [admin#1244](https://github.com/getgrav/grav-plugin-admin/issues/1244)

# v1.3.5
## 10/11/2017

1. [](#improved)
    * Refactored `URI` class with numerous bug fixes, and optimizations
    * Override `system.media.upload_limit` with PHP's `post_max_size` or `upload_max_filesize`
    * Updated `bin/grav clean` command to remove unnecessary vendor files (save some bytes)
    * Added a `http_status_code` Twig function to allow setting HTTP status codes from Twig directly.
    * Deter XSS attacks via URI path/uri methods (credit:newbthenewbd)
    * Added support for `$uri->toArray()` and `(string)$uri`
    * Added support for `type` on `Asstes::addInlineJs()` [#1683](https://github.com/getgrav/grav/pull/1683)
1. [](#bugfix)
    * Fixed method signature error with `GPM\InstallCommand::processPackage()` [#1682](https://github.com/getgrav/grav/pull/1682)

# v1.3.4
## 09/29/2017

1. [](#new)
    * Added filter support for Page collections (routable/visible/type/access/etc.)
1. [](#improved)
    * Implemented `Composer\CaBundle` for SSL Certs [#1241](https://github.com/getgrav/grav/issues/1241)
    * Refactored the Assets sorting logic
    * Improved language overrides to merge only 'extra' translations [#1514](https://github.com/getgrav/grav/issues/1514)
    * Improved support for Assets with query strings [#1451](https://github.com/getgrav/grav/issues/1451)
    * Twig extension cleanup
1. [](#bugfix)
    * Fixed an issue where fallback was not supporting dynamic page generation
    * Fixed issue with Image query string not being fully URL encoded [#1622](https://github.com/getgrav/grav/issues/1622)
    * Fixed `Page::summary()` when using delimiter and multibyte UTF8 Characters [#1644](https://github.com/getgrav/grav/issues/1644)
    * Fixed missing `.json` thumbnail throwing error when adding media [grav-plugin-admin#1156](https://github.com/getgrav/grav-plugin-admin/issues/1156)
    * Fixed insecure session cookie initialization [#1656](https://github.com/getgrav/grav/pull/1656)

# v1.3.3
## 09/07/2017

1. [](#new)
    * Added support for 2-Factor Authentication in admin profile
    * Added `gaussianBlur` media method [#1623](https://github.com/getgrav/grav/pull/1623)
    * Added new `|chunk_split()`, `|basename`, and `|dirname` Twig filter
    * Added new `tl` Twig filter/function to support specific translations [#1618](https://github.com/getgrav/grav/issues/1618)
1. [](#improved)
    * User `authorization` now requires a check for `authenticated` - REQUIRED: `Login v2.4.0`
    * Added options to `Page::summary()` to support size without HTML tags [#1554](https://github.com/getgrav/grav/issues/1554)
    * Forced `natsort` on plugins to ensure consistent plugin load ordering across platforms [#1614](https://github.com/getgrav/grav/issues/1614)
    * Use new `multilevel` field to handle Asset Collections [#1201](https://github.com/getgrav/grav-plugin-admin/issues/1201)
    * Added support for redis `password` option [#1620](https://github.com/getgrav/grav/issues/1620)
    * Use 302 rather than 301 redirects by default [#1619](https://github.com/getgrav/grav/issues/1619)
    * GPM Installer will try to load alphanumeric version of the class if no standard class found [#1630](https://github.com/getgrav/grav/issues/1630)
    * Add current page position to `User` class [#1632](https://github.com/getgrav/grav/issues/1632)
    * Added option to enable case insensitive URLs [#1638](https://github.com/getgrav/grav/issues/1638)
    * Updated vendor libraries
    * Updated `travis.yml` to add support for PHP 7.1 as well as 7.0.21 for test suite
1. [](#bugfix)
    * Fixed UTF8 multibyte UTF8 character support in `Page::summary()` [#1554](https://github.com/getgrav/grav/issues/1554)

# v1.3.2
## 08/16/2017

1. [](#new)
    * Added a new `cache_control` system and page level property [#1591](https://github.com/getgrav/grav/issues/1591)
    * Added a new `clear_images_by_default` system property to stop cache clear events from removing processed images [#1481](https://github.com/getgrav/grav/pull/1481)
    * Added new `onTwigLoader()` event to enable utilization of loader methods
    * Added new `Twig::addPath()` and `Twig::prependPath()` methods to wrap loader methods and support namespacing [#1604](https://github.com/getgrav/grav/issues/1604)
    * Added new `array_key_exists()` Twig function wrapper
    * Added a new `Collection::intersect()` method [#1605](https://github.com/getgrav/grav/issues/1605)
1. [](#bugfix)
    * Allow `session.timeout` field to be set to `0` via blueprints [#1598](https://github.com/getgrav/grav/issues/1598)
    * Fixed `Data::exists()` and `Data::raw()` functions breaking if `Data::file()` hasn't been called with non-null value
    * Fixed parent theme auto-loading in child themes of Gantry 5

# v1.3.1
## 07/19/2017

1. [](#bugfix)
    * Fix ordering for Linux + International environments [#1574](https://github.com/getgrav/grav/issues/1574)
    * Check if medium thumbnail exists before resetting
    * Update Travis' auth token

# v1.3.0
## 07/16/2017

1. [](#bugfix)
    * Fixed an undefined variable `$difference` [#1563](https://github.com/getgrav/grav/pull/1563)
    * Fix broken range slider [grav-plugin-admin#1153](https://github.com/getgrav/grav-plugin-admin/issues/1153)
    * Fix natural sort when > 100 pages [#1564](https://github.com/getgrav/grav/pull/1564)

# v1.3.0-rc.5
## 07/05/2017

1. [](#new)
    * Setting `system.session.timeout` to 0 clears the session when the browser session ends [#1538](https://github.com/getgrav/grav/pull/1538)
    * Created a `CODE_OF_CONDUCT.md` so everyone knows how to behave :)
1. [](#improved)
    * Renamed new `media()` Twig function to `media_directory()` to avoid conflict with Page's `media` object
1. [](#bugfix)
    * Fixed global media files disappearing after a reload [#1545](https://github.com/getgrav/grav/issues/1545)
    * Fix for broken regex redirects/routes via `site.yaml`
    * Sanitize the error message in the error handler page

# v1.3.0-rc.4
## 06/22/2017

1. [](#new)
    * Added `lower` and `upper` Twig filters
    * Added `pathinfo()` Twig function
    * Added 165 new thumbnail images for use in `media.yaml`
1. [](#improved)
    * Improved error message when running `bin/grav install` instead of `bin/gpm install`, and also when running on a non-skeleton site [#1027](https://github.com/getgrav/grav/issues/1027)
    * Updated vendor libraries
1. [](#bugfix)
    * Don't rebuild metadata every time, only when file does not exist
    * Restore GravTrait in ConsoleTrait [grav-plugin-login#119](https://github.com/getgrav/grav-plugin-login/issues/119)
    * Fix Windows routing with built-in server [#1502](https://github.com/getgrav/grav/issues/1502)
    * Fix [#1504](https://github.com/getgrav/grav/issues/1504) `process_twig` and `frontmatter.yaml`
    * Nicetime fix: 0 seconds from now -> just now [#1509](https://github.com/getgrav/grav/issues/1509)

# v1.3.0-rc.3
## 05/22/2017

1. [](#new)
    * Added new unified `Utils::getPagePathFromToken()` method which is used by various plugins (Admin, Forms, Downloads, etc.)
1. [](#improved)
    * Optionally remove unpublished pages from the translated languages, move into untranslated list [#1482](https://github.com/getgrav/grav/pull/1482)
    * Improved reliability of `hash` file-check method
1. [](#bugfix)
    * Updated to latest Toolbox library to fix issue with some blueprints rendering in admin plugin [#1117](https://github.com/getgrav/grav-plugin-admin/issues/1117)
    * Fix output handling in RenderProcessor [#1483](https://github.com/getgrav/grav/pull/1483)

# v1.3.0-rc.2
## 05/17/2017

1. [](#new)
    * Added new `media` and `vardump` Twig functions
1. [](#improved)
    * Put in various checks to ensure Exif is available before trying to use it
    * Add timestamp to configuration settings [#1445](https://github.com/getgrav/grav/pull/1445)
1. [](#bugfix)
    * Fix an issue saving YAML textarea fields in expert mode [#1480](https://github.com/getgrav/grav/pull/1480)
    * Moved `onOutputRendered()` back into Grav core

# v1.3.0-rc.1
## 05/16/2017

1. [](#new)
    * Added support for a single array field in the forms
    * Added EXIF support with automatic generation of Page Media metafiles
    * Added Twig function to get EXIF data on any image file
    * Added `Pages::baseUrl()`, `Pages::homeUrl()` and `Pages::url()` functions
    * Added `base32_encode`, `base32_decode`, `base64_encode`, `base64_decode` Twig filters
    * Added `Debugger::getCaller()` to figure out where the method was called from
    * Added support for custom output providers like Slim Framework
    * Added `Grav\Framework\Collection` classes for creating collections
1. [](#improved)
    * Add more controls over HTML5 video attributes (autoplay, poster, loop controls) [#1442](https://github.com/getgrav/grav/pull/1442)
    * Removed logging statement for invalid slug [#1459](https://github.com/getgrav/grav/issues/1459)
    * Groups selection pre-filled in user form
    * Improve error handling in `Folder::move()`
    * Added extra parameter for `Twig::processSite()` to include custom context
    * Updated RocketTheme Toolbox vendor library
1. [](#bugfix)
    * Fix to force route/redirect matching from the start of the route by default [#1446](https://github.com/getgrav/grav/issues/1446)
    * Edit check for valid slug [#1459](https://github.com/getgrav/grav/issues/1459)

# v1.2.4
## 04/24/2017

1. [](#improved)
    * Added optional ignores for `Installer::sophisticatedInstall()` [#1447](https://github.com/getgrav/grav/issues/1447)
1. [](#bugfix)
    * Allow multiple calls to `Themes::initTheme()` without throwing errors
    * Fixed querystrings in root pages with multi-lang enabled [#1436](https://github.com/getgrav/grav/issues/1436)
    * Allow support for `Pages::getList()` with `show_modular` option [#1080](https://github.com/getgrav/grav-plugin-admin/issues/1080)

# v1.2.3
## 04/19/2017

1. [](#improved)
    * Added new `pwd_regex` and `username_regex` system configuration options to allow format modifications
    * Allow `user/accounts.yaml` overrides and implemented more robust theme initialization
    * improved `getList()` method to do more powerful things
    * Fix Typo in GPM [#1427](https://github.com/getgrav/grav/issues/1427)

# v1.2.2
## 04/11/2017

1. [](#bugfix)
    * Fix for redirects breaking [#1420](https://github.com/getgrav/grav/issues/1420)
    * Fix issue in direct-install with github-style dependencies [#1405](https://github.com/getgrav/grav/issues/1405)

# v1.2.1
## 04/10/2017

1. [](#improved)
    * Added various `ancestor` helper methods in Page and Pages classes [#1362](https://github.com/getgrav/grav/pull/1362)
    * Added new `parents` field and switched Page blueprints to use this
    * Added `isajaxrequest()` Twig function [#1400](https://github.com/getgrav/grav/issues/1400)
    * Added ability to inline CSS and JS code via Asset manager [#1377](https://github.com/getgrav/grav/pull/1377)
    * Add query string in lighttpd default config [#1393](https://github.com/getgrav/grav/issues/1393)
    * Add `--all-yes` and `--destination` options for `bin/gpm direct-install` [#1397](https://github.com/getgrav/grav/pull/1397)
1. [](#bugfix)
    * Fix for direct-install of plugins with `languages.yaml` [#1396](https://github.com/getgrav/grav/issues/1396)
    * When determining language from HTTP_ACCEPT_LANGUAGE, also try base language only [#1402](https://github.com/getgrav/grav/issues/1402)
    * Fixed a bad method signature causing warning when running tests on `GPMTest` object

# v1.2.0
## 03/31/2017

1. [](#new)
    * Added file upload for user avatar in user/admin blueprint
1. [](#improved)
    * Analysis fixes
    * Switched to stable composer lib versions

# v1.2.0-rc.3
## 03/22/2017

1. [](#new)
    * Refactored Page re-ordering to handle all siblings at once
    * Added `language_codes` to Twig init to allow for easy language name/code/native-name lookup
1. [](#improved)
    * Added an _Admin Overrides_ section with option to choose the order of children in Pages Management
1. [](#bugfix)
    * Fixed loading issues with improperly named themes (use old broken method first) [#1373](https://github.com/getgrav/grav/issues/1373)
    * Simplified modular/twig processing logic and fixed an issue with system process config [#1351](https://github.com/getgrav/grav/issues/1351)
    * Cleanup package files via GPM install to make them more windows-friendly [#1361](https://github.com/getgrav/grav/pull/1361)
    * Fix for page-level debugger override changing the option site-wide
    * Allow `url()` twig function to pass-through external links

# v1.2.0-rc.2
## 03/17/2017

1. [](#improved)
    * Updated vendor libraries to latest
    * Added the ability to disable debugger on a per-page basis with `debugger: false` in page frontmatter
1. [](#bugfix)
    * Fixed an issue with theme inheritance and hyphenated base themes [#1353](https://github.com/getgrav/grav/issues/1353)
    * Fixed an issue when trying to use an `@2x` derivative on a non-image media file [#1341](https://github.com/getgrav/grav/issues/1341)

# v1.2.0-rc.1
## 03/13/2017

1. [](#new)
    * Added default setting to only allow `direct-installs` from official GPM.  Can be configured in `system.yaml`
    * Added a new `Utils::isValidUrl()` method
    * Added optional parameter to `|markdown(false)` filter to toggle block/line processing (default|true = `block`)
    * Added new `Page::folderExists()` method
1. [](#improved)
    * `Twig::evaluate()` now takes current environment and context into account
    * Genericized `direct-install` so it can be called via Admin plugin
1. [](#bugfix)
    * Fixed a minor bug in Number validation [#1329](https://github.com/getgrav/grav/issues/1329)
    * Fixed exception when trying to find user account and there is no `user://accounts` folder
    * Fixed issue when setting `Page::expires(0)` [Admin #1009](https://github.com/getgrav/grav-plugin-admin/issues/1009)
    * Removed ID from `nonce_field()` Twig function causing validation errors [Form #115](https://github.com/getgrav/grav-plugin-form/issues/115)

# v1.1.17
## 02/17/2017

1. [](#bugfix)
    * Fix for double extensions getting added during some redirects [#1307](https://github.com/getgrav/grav/issues/1307)
    * Fix syntax error in PHP 5.3. Move the version check before requiring the autoloaded deps
    * Fix Whoops displaying error page if there is PHP core warning or error [Admin #980](https://github.com/getgrav/grav-plugin-admin/issues/980)

# v1.1.16
## 02/10/2017

1. [](#new)
    * Exposed the Pages cache ID for use by plugins (e.g. Form) via `Pages::getPagesCacheId()`
    * Added `Languages::resetFallbackPageExtensions()` regarding [#1276](https://github.com/getgrav/grav/pull/1276)
1. [](#improved)
    * Allowed CLI to use non-volatile cache drivers for better integration with CLI and Web caches
    * Added Gantry5-compatible query information to Caddy configuration
    * Added some missing docblocks and type-hints
    * Various code cleanups (return types, missing variables in doclbocks, etc.)
1. [](#bugfix)
    * Fix blueprints slug validation [https://github.com/getgrav/grav-plugin-admin/issues/955](https://github.com/getgrav/grav-plugin-admin/issues/955)

# v1.1.15
## 01/30/2017

1. [](#new)
    * Added a new `Collection::merge()` method to allow merging of multiple collections [#1258](https://github.com/getgrav/grav/pull/1258)
    * Added [OpenCollective](https://opencollective.com/grav) backer/sponsor info to `README.md`
1. [](#improved)
    * Add an additional parameter to GPM::findPackage to avoid throwing an exception, for use in Twig [#1008](https://github.com/getgrav/grav/issues/1008)
    * Skip symlinks if found while clearing cache [#1269](https://github.com/getgrav/grav/issues/1269)
1. [](#bugfix)
    * Fixed an issue when page collection with header-based `sort.by` returns an array [#1264](https://github.com/getgrav/grav/issues/1264)
    * Fix `Response` object to handle `303` redirects when `open_basedir` in effect [#1267](https://github.com/getgrav/grav/issues/1267)
    * Silence `E_WARNING: Zend OPcache API is restricted by "restrict_api" configuration directive`

# v1.1.14
## 01/18/2017

1. [](#bugfix)
    * Fixed `Page::collection()` returning array and not Collection object when header variable did not exist
    * Revert `Content-Encoding: identity` fix, and let you set `cache: allow_webserver_gzip:` option to switch to `identity` [#548](https://github.com/getgrav/grav/issues/548)

# v1.1.13
## 01/17/2017

1. [](#new)
    * Added new `never_cache_twig` page option in `system.yaml` and frontmatter. Allows dynamic Twig logic in regular and modular Twig templates [#1244](https://github.com/getgrav/grav/pull/1244)
1. [](#improved)
    * Several improvements to aid theme development [#232](https://github.com/getgrav/grav/pull/1232)
    * Added `hash` cache check option and made dropdown more descriptive [Admin #923](https://github.com/getgrav/grav-plugin-admin/issues/923)
1. [](#bugfix)
    * Fixed cross volume file system operations [#635](https://github.com/getgrav/grav/issues/635)
    * Fix issue with pages folders validation not accepting uppercase letters
    * Fix renaming the folder name if the page, in the default language, had a custom slug set in its header
    * Fixed issue with `Content-Encoding: none`. It should really be `Content-Encoding: identity` instead
    * Fixed broken `hash` method on page modifications detection
    * Fixed issue with multi-lang pages not caching independently without unique `.md` file [#1211](https://github.com/getgrav/grav/issues/1211)
    * Fixed all `$_GET` parameters missing in Nginx (please update your nginx.conf) [#1245](https://github.com/getgrav/grav/issues/1245)
    * Fixed issue in trying to process broken symlink [#1254](https://github.com/getgrav/grav/issues/1254)

# v1.1.12
## 12/26/2016

1. [](#bugfix)
    * Fixed issue with JSON calls throwing errors due to debugger enabled [#1227](https://github.com/getgrav/grav/issues/1227)

# v1.1.11
## 12/22/2016

1. [](#improved)
    * Fall back properly to HTML if template type not found
1. [](#bugfix)
    * Fix issue with modular pages folders validation [#900](https://github.com/getgrav/grav-plugin-admin/issues/900)

# v1.1.10
## 12/21/2016

1. [](#improved)
    * Improve detection of home path. Also allow `~/.grav` on Windows, drop `ConsoleTrait::isWindows()` method, used only for that [#1204](https://github.com/getgrav/grav/pull/1204)
    * Reworked PHP CLI router [#1219](https://github.com/getgrav/grav/pull/1219)
    * More robust theme/plugin logic in `bin/gpm direct-install`
1. [](#bugfix)
    * Fixed case where extracting a package would cause an error during rename
    * Fix issue with using `Yaml::parse` direcly on a filename, now deprecated
    * Add pattern for frontend validation of folder slugs [#891](https://github.com/getgrav/grav-plugin-admin/issues/891)
    * Fix issue with Inflector when translation is disabled [SimpleSearch #87](https://github.com/getgrav/grav-plugin-simplesearch/issues/87)
    * Explicitly expose `array_unique` Twig filter [Admin #897](https://github.com/getgrav/grav-plugin-admin/issues/897)

# v1.1.9
## 12/13/2016

1. [](#new)
    * RC released as stable
1. [](#improved)
    * Better error handling in cache clear
    * YAML syntax fixes for the future compatibility
    * Added new parameter `remove` for `onBeforeCacheClear` event
    * Add support for calling Media object as function to get medium by filename
1. [](#bugfix)
    * Added checks before accessing admin reference during `Page::blueprints()` call. Allows to access `page.blueprints` from Twig in the frontend

# v1.1.9-rc.3
## 12/07/2016

1. [](#new)
    * Add `ignore_empty` property to be used on array fields, if positive only save options with a value
    * Use new `permissions` field in user account
    * Add `range(int start, int end, int step)` twig function to generate an array of numbers between start and end, inclusive
    * New retina Media image derivatives array support (`![](image.jpg?derivatives=[640,1024,1440])`) [#1147](https://github.com/getgrav/grav/pull/1147)
    * Added stream support for images (`![Sepia Image](image://image.jpg?sepia)`)
    * Added stream support for links (`[Download PDF](user://data/pdf/my.pdf)`)
    * Added new `onBeforeCacheClear` event to add custom paths to cache clearing process
1. [](#improved)
    * Added alias `selfupdate` to the `self-upgrade` `bin/gpm` CLI command
    * Synced `webserver-configs/htaccess.txt` with `.htaccess`
    * Use permissions field in group details.
    * Updated vendor libraries
    * Added a warning on GPM update to update Grav first if needed [#1194](https://github.com/getgrav/grav/pull/1194)
 1. [](#bugfix)
    * Fix page collections problem with `@page.modular` [#1178](https://github.com/getgrav/grav/pull/1178)
    * Fix issue with using a multiple taxonomy filter of which one had no results, thanks to @hughbris [#1184](https://github.com/getgrav/grav/issues/1184)
    * Fix saving permissions in group
    * Fixed issue with redirect of a page getting moved to a different location

# v1.1.9-rc.2
## 11/26/2016

1. [](#new)
    * Added two new sort order options for pages: `publish_date` and `unpublish_date` [#1173](https://github.com/getgrav/grav/pull/1173))
1. [](#improved)
    * Multisite: Create image cache folder if it doesn't exist
    * Add 2 new language values for French [#1174](https://github.com/getgrav/grav/issues/1174)
1. [](#bugfix)
    * Fixed issue when we have a meta file without corresponding media [#1179](https://github.com/getgrav/grav/issues/1179)
    * Update class namespace for Admin class [Admin #874](https://github.com/getgrav/grav-plugin-admin/issues/874)

# v1.1.9-rc.1
## 11/09/2016

1. [](#new)
    * Added a `CompiledJsonFile` object to better handle Json files.
    * Added Base32 encode/decode class
    * Added a new `User::find()` method
1. [](#improved)
    * Moved `messages` object into core Grav from login plugin
    * Added `getTaxonomyItemKeys` to the Taxonomy object [#1124](https://github.com/getgrav/grav/issues/1124)
    * Added a `redirect_me` Twig function [#1124](https://github.com/getgrav/grav/issues/1124)
    * Added a Caddyfile for newer Caddy versions [#1115](https://github.com/getgrav/grav/issues/1115)
    * Allow to override sorting flags for page header-based or default ordering. If the `intl` PHP extension is loaded, only these flags are available: https://secure.php.net/manual/en/collator.asort.php. Otherwise, you can use the PHP standard sorting flags (https://secure.php.net/manual/en/array.constants.php) [#1169](https://github.com/getgrav/grav/issues/1169)
1. [](#bugfix)
    * Fixed an issue with site redirects/routes, not processing with extension (.html, .json, etc.)
    * Don't truncate HTML if content length is less than summary size [#1125](https://github.com/getgrav/grav/issues/1125)
    * Return max available number when calling random() on a collection passing an int > available items [#1135](https://github.com/getgrav/grav/issues/1135)
    * Use correct ratio when applying image filters to image alternatives [#1147](https://github.com/getgrav/grav/issues/1147)
    * Fixed URI path in multi-site when query parameters were used in front page

# v1.1.8
## 10/22/2016

1. [](#bugfix)
    * Fixed warning with unset `ssl` option when using GPM [#1132](https://github.com/getgrav/grav/issues/1132)

# v1.1.7
## 10/22/2016

1. [](#improved)
    * Improved the capabilities of Image derivatives [#1107](https://github.com/getgrav/grav/pull/1107)
1. [](#bugfix)
    * Only pass verify_peer settings to cURL and fopen if the setting is disabled [#1120](https://github.com/getgrav/grav/issues/1120)

# v1.1.6
## 10/19/2016

1. [](#new)
    * Added ability for Page to override the output format (`html`, `xml`, etc..) [#1067](https://github.com/getgrav/grav/issues/1067)
    * Added `Utils::getExtensionByMime()` and cleaned up `Utils::getMimeByExtension` + tests
    * Added a `cache.check.method: 'hash'` option in `system.yaml` that checks all files + dates inclusively
    * Include jQuery 3.x in the Grav assets
    * Added the option to automatically fix orientation on images based on their Exif data, by enabling `system.images.auto_fix_orientation`.
1. [](#improved)
    * Add `batch()` function to Page Collection class
    * Added new `cache.redis.socket` setting that allow to pass a UNIX socket as redis server
    * It is now possible to opt-out of the SSL verification via the new `system.gpm.verify_peer` setting. This is sometimes necessary when receiving a "GPM Unable to Connect" error. More details in ([#1053](https://github.com/getgrav/grav/issues/1053))
    * It is now possible to force the use of either `curl` or `fopen` as `Response` connection method, via the new `system.gpm.method` setting. By default this is set to 'auto' and gives priority to 'fopen' first, curl otherwise.
    * InstallCommand can now handle Licenses
    * Uses more helpful `1x`, `2x`, `3x`, etc names in the Retina derivatives cache files.
    * Added new method `Plugins::isPluginActiveAdmin()` to check if plugin route is active in Admin plugin
    * Added new `Cache::setEnabled` and `Cache::getEnabled` to enable outside control of cache
    * Updated vendor libs including Twig `1.25.0`
    * Avoid git ignoring any vendor folder in a Grav site subfolder (but still ignore the main `vendor/` folder)
    * Added an option to get just a route back from `Uri::convertUrl()` function
    * Added option to control split session [#1096](https://github.com/getgrav/grav/pull/1096)
    * Added new `verbosity` levels to `system.error.display` to allow for system error messages [#1091](https://github.com/getgrav/grav/pull/1091)
    * Improved the API for Grav plugins to access the Parsedown parser directly [#1062](https://github.com/getgrav/grav/pull/1062)
1. [](#bugfix)
    * Fixed missing `progress` method in the DirectInstall Command
    * `Response` class now handles better unsuccessful requests such as 404 and 401
    * Fixed saving of `external` page types [Admin #789](https://github.com/getgrav/grav-plugin-admin/issues/789)
    * Fixed issue deleting parent folder of folder with `param_sep` in the folder name [admin #796](https://github.com/getgrav/grav-plugin-admin/issues/796)
    * Fixed an issue with streams in `bin/plugin`
    * Fixed `jpeg` file format support in Media

# v1.1.5
## 09/09/2016

1. [](#new)
    * Added new `bin/gpm direct-install` command to install local and remote zip archives
1. [](#improved)
    * Refactored `onPageNotFound` event to fire after `onPageInitialized`
    * Follow symlinks in `Folder::all()`
    * Twig variable `base_url` now supports multi-site by path feature
    * Improved `bin/plugin` to list plugins with commands faster by limiting the depth of recursion
1. [](#bugfix)
    * Quietly skip missing streams in `Cache::clearCache()`
    * Fix issue in calling page.summary when no content is present in a page
    * Fix for HUGE session timeouts [#1050](https://github.com/getgrav/grav/issues/1050)

# v1.1.4
## 09/07/2016

1. [](#new)
    * Added new `tmp` folder at root. Accessible via stream `tmp://`. Can be cleared with `bin/grav clear --tmp-only` as well as `--all`.
    * Added support for RTL in `LanguageCodes` so you can determine if a language is RTL or not
    * Ability to set `custom_base_url` in system configuration
    * Added `override` and `force` options for Streams setup
1. [](#improved)
    * Important vendor updates to provide PHP 7.1 beta support!
    * Added a `Util::arrayFlatten()` static function
    * Added support for 'external_url' page header to enable easier external URL based menu items
    * Improved the UI for CLI GPM Index view to use a table
    * Added `@page.modular` Collection type [#988](https://github.com/getgrav/grav/issues/988)
    * Added support for `self@`, `page@`, `taxonomy@`, `root@` Collection syntax for cleaner YAML compatibility
    * Improved GPM commands to allow for `-y` to automate **yes** responses and `-o` for **update** and **selfupgrade** to overwrite installations [#985](https://github.com/getgrav/grav/issues/985)
    * Added randomization to `safe_email` Twig filter for greater security [#998](https://github.com/getgrav/grav/issues/998)
    * Allow `Utils::setDotNotation` to merge data, rather than just set
    * Moved default `Image::filter()` to the `save` action to ensure they are applied last [#984](https://github.com/getgrav/grav/issues/984)
    * Improved the `Truncator` code to be more reliable [#1019](https://github.com/getgrav/grav/issues/1019)
    * Moved media blueprints out of core (now in Admin plugin)
1. [](#bugfix)
    * Removed 307 redirect code option as it is not well supported [#743](https://github.com/getgrav/grav-plugin-admin/issues/743)
    * Fixed issue with folders with name `*.md` are not confused with pages [#995](https://github.com/getgrav/grav/issues/995)
    * Fixed an issue when filtering collections causing null key
    * Fix for invalid HTML when rendering GIF and Vector media [#1001](https://github.com/getgrav/grav/issues/1001)
    * Use pages.markdown.extra in the user's system.yaml [#1007](https://github.com/getgrav/grav/issues/1007)
    * Fix for `Memcached` connection [#1020](https://github.com/getgrav/grav/issues/1020)

# v1.1.3
## 08/14/2016

1. [](#bugfix)
    * Fix for lightbox media function throwing error [#981](https://github.com/getgrav/grav/issues/981)

# v1.1.2
## 08/10/2016

1. [](#new)
    * Allow forcing SSL by setting `system.force_ssl` (Force SSL in the Admin System Config) [#899](https://github.com/getgrav/grav/pull/899)
1. [](#improved)
    * Improved `authorize` Twig extension to accept a nested array of authorizations  [#948](https://github.com/getgrav/grav/issues/948)
    * Don't add timestamps on remote assets as it can cause conflicts
    * Grav now looks at types from `media.yaml` when retrieving page mime types [#966](https://github.com/getgrav/grav/issues/966)
    * Added support for dumping exceptions in the Debugger
1. [](#bugfix)
    * Fixed `Folder::delete` method to recursively remove files and folders and causing Upgrade to fail.
    * Fix [#952](https://github.com/getgrav/grav/issues/952) hyphenize the session name.
    * If no parent is set and siblings collection is called, return a new and empty collection [grav-plugin-sitemap/issues/22](https://github.com/getgrav/grav-plugin-sitemap/issues/22)
    * Prevent exception being thrown when calling the Collator constructor failed in a Windows environment with the Intl PHP Extension enabled [#961](https://github.com/getgrav/grav/issues/961)
    * Fix for markdown images not properly rendering `id` attribute [#956](https://github.com/getgrav/grav/issues/956)

# v1.1.1
## 07/16/2016

1. [](#improved)
    * Made `paramsRegex()` static to allow it to be called statically
1. [](#bugfix)
    * Fixed backup when using very long site titles with invalid characters [grav-plugin-admin#701](https://github.com/getgrav/grav-plugin-admin/issues/701)
    * Fixed a typo in the `webserver-configs/nginx.conf` example

# v1.1.0
## 07/14/2016

1. [](#improved)
    * Added support for validation of multiple email in the `type: email` field [grav-plugin-email#31](https://github.com/getgrav/grav-plugin-email/issues/31)
    * Unified PHP code header styling
    * Added 6 more languages and updated language codes
    * set default "releases" option to `stable`
1. [](#bugfix)
    * Fix backend validation for file fields marked as required [grav-plugin-form#78](https://github.com/getgrav/grav-plugin-form/issues/78)

# v1.1.0-rc.3
## 06/21/2016

1. [](#new)
    * Add a onPageFallBackUrl event when starting the fallbackUrl() method to allow the Login plugin to protect the page media
    * Conveniently allow ability to retrieve user information via config object [#913](https://github.com/getgrav/grav/pull/913) - @Vivalldi
    * Grav served images can now use header caching [#905](https://github.com/getgrav/grav/pull/905)
1. [](#improved)
    * Take asset modification timestamp into consideration in pipelining [#917](https://github.com/getgrav/grav/pull/917) - @Sommerregen
1. [](#bugfix)
    * Respect `enable_asset_timestamp` settings for pipelined Assets [#906](https://github.com/getgrav/grav/issues/906)
    * Fixed collections end dates for 32-bit systems [#902](https://github.com/getgrav/grav/issues/902)
    * Fixed a recent regression (1.1.0-rc1) with parameter separator different than `:`

# v1.1.0-rc.2
## 06/14/2016

1. [](#new)
    * Added getters and setters for Assets to allow manipulation of CSS/JS/Collection based assets via plugins [#876](https://github.com/getgrav/grav/issues/876)
1. [](#improved)
    * Pass the exception to the `onFatalException()` event
    * Updated to latest jQuery 2.2.4 release
    * Moved list items in `system/config/media.yaml` config into a `types:` key which allows you delete default items.
    * Updated `webserver-configs/nginx.conf` with `try_files` fix from @mrhein and @rondlite [#743](https://github.com/getgrav/grav/pull/743)
    * Updated cache references to include `memecache` and `redis` [#887](https://github.com/getgrav/grav/issues/887)
    * Updated composer libraries
1. [](#bugfix)
    * Fixed `Utils::normalizePath()` that was truncating 0's [#882](https://github.com/getgrav/grav/issues/882)

# v1.1.0-rc.1
## 06/01/2016

1. [](#new)
    * Added `Utils::getDotNotation()` and `Utils::setDotNotation()` methods + tests
    * Added support for `xx-XX` locale language lookups in `LanguageCodes` class [#854](https://github.com/getgrav/grav/issues/854)
    * New CSS/JS Minify library that does a more reliable job [#864](https://github.com/getgrav/grav/issues/864)
1. [](#improved)
    * GPM installation of plugins and themes into correct multisite folders [#841](https://github.com/getgrav/grav/issues/841)
    * Use `Page::rawRoute()` in blueprints for more reliable mulit-language support
1. [](#bugfix)
    * Fixes for `zlib.output_compression` as well as `mod_deflate` GZIP compression
    * Fix for corner-case redirect logic causing infinite loops and out-of-memory errors
    * Fix for saving fields in expert mode that have no `Validation::typeX()` methods [#626](https://github.com/getgrav/grav-plugin-admin/issues/626)
    * Detect if user really meant to extend parent blueprint, not another one (fixes old page type blueprints)
    * Fixed a bug in `Page::relativePagePath()` when `Page::$name` is not defined
    * Fix for poor handling of params + query element in `Uri::processParams()` [#859](https://github.com/getgrav/grav/issues/859)
    * Fix for double encoding in markdown links [#860](https://github.com/getgrav/grav/issues/860)
    * Correctly handle language strings to determine if it's in admin or not [#627](https://github.com/getgrav/grav-plugin-admin/issues/627)

# v1.1.0-beta.5
## 05/23/2016

1. [](#improved)
    * Updated jQuery from 2.2.0 to 2.2.3
    * Set `Uri::ip()` to static by default so it can be used in form fields
    * Improved `Session` class with flash storage
    * `Page::getContentMeta()` now supports an optional key.
1. [](#bugfix)
    * Fixed "Invalid slug set in YAML frontmatter" when setting `Page::slug()` with empty string [#580](https://github.com/getgrav/grav-plugin-admin/issues/580)
    * Only `.gitignore` Grav's vendor folder
    * Fix trying to remove Grav with `GPM uninstall` of a plugin with Grav dependency
    * Fix Page Type blueprints not being able to extend their parents
    * `filterFile` validation method always returns an array of files, behaving like `multiple="multiple"`
    * Fixed [#835](https://github.com/getgrav/grav-plugin-admin/issues/835) check for empty image file first to prevent getimagesize() fatal error
    * Avoid throwing an error when Grav's Gzip and mod_deflate are enabled at the same time on a non php-fpm setup

# v1.1.0-beta.4
## 05/09/2016

1. [](#bugfix)
    * Drop dependencies calculations if plugin is installed via symlink
    * Drop Grav from dependencies calculations
    * Send slug name as part of installed packages
    * Fix for summary entities not being properly decoded [#825](https://github.com/getgrav/grav/issues/825)


# v1.1.0-beta.3
## 05/04/2016

1. [](#improved)
    * Pass the Page type when calling `onBlueprintCreated`
    * Changed `Page::cachePageContent()` form **private** to **public** so a page can be recached via plugin
1. [](#bugfix)
    * Fixed handling of `{'loading':'async'}` with Assets Pipeline
    * Fix for new modular page modal `Page` field requiring a value [#529](https://github.com/getgrav/grav-plugin-admin/issues/529)
    * Fix for broken `bin/gpm version` command
    * Fix handling "grav" as a dependency
    * Fix when installing multiple packages and one is the dependency of another, don't try to install it twice
    * Fix using name instead of the slug to determine a package folder. Broke for packages whose name was 2+ words

# v1.1.0-beta.2
## 04/27/2016

1. [](#new)
    * Added new `Plugin::getBlueprint()` and `Theme::getBlueprint()` method
    * Allow **page blueprints** to be added via Plugins.
1. [](#improved)
    * Moved to new `data-*@` format in blueprints
    * Updated composer-based libraries
    * Moved some hard-coded `CACHE_DIR` references to use locator
    * Set `twig.debug: true` by default
1. [](#bugfix)
    * Fixed issue with link rewrites and local assets pipeline with `absolute_urls: true`
    * Allow Cyrillic slugs [#520](https://github.com/getgrav/grav-plugin-admin/issues/520)
    * Fix ordering issue with accented letters [#784](https://github.com/getgrav/grav/issues/784)
    * Fix issue with Assets pipeline and missing newlines causing invalid JavaScript

# v1.1.0-beta.1
## 04/20/2016

1. [](#new)
    * **Blueprint Improvements**: The main improvements to Grav take the form of a major rewrite of our blueprint functionality. Blueprints are an essential piece of functionality within Grav that helps define configuration fields. These allow us to create a definition of a form field that can be rendered in the administrator plugin and allow the input, validation, and storage of values into the various configuration and page files that power Grav. Grav 1.0 had extensive support for building and extending blueprints, but Grav 1.1 takes this even further and adds improvements to our existing system.
    * **Extending Blueprints**: You could extend forms in Grav 1.0, but now you can use a newer `extends@:` default syntax rather than the previous `'@extends'` string that needed to be quoted in YAML. Also this new format allows for the defining of a `context` which lets you define where to look for the base blueprint. Another new feature is the ability to extend from multiple blueprints.
    * **Embedding/Importing Blueprints**: One feature that has been requested is the ability to embed or import one blueprint into another blueprint. This allows you to share fields or sub-form between multiple forms. This is accomplished via the `import@` syntax.
    * **Removing Existing Fields and Properties**: Another new feature is the ability to remove completely existing fields or properties from an extended blueprint. This allows the user a lot more flexibility when creating custom forms by simply using the new `unset@: true` syntax. To remove a field property you would use `unset-<property>@: true` in your extended field definition, for example: `unset-options@: true`.
    * **Replacing Existing Fields and Properties**: Similar to removing, you can now replace an existing field or property with the `replace@: true` syntax for the whole field, and `replace-<property>@: true` for a specific property.
    * **Field Ordering**: Probably the most frequently requested blueprint functionality that we have added is the ability to change field ordering. Imagine that you want to extend the default page blueprint but add a new tab. Previously, this meant your tab would be added at the end of the form, but now you can define that you wish the new tab to be added right after the `content` tab. This works for any field too, so you can extend a blueprint and add your own custom fields anywhere you wish! This is accomplished by using the new `ordering@:` syntax with either an existing property name or an integer.
    * **Configuration Properties**: Another useful new feature is the ability to directly access Grav configuration in blueprints with `config-<property>@` syntax. For example you can set a default for a field via `config-default@: site.author.name` which will use the author.name value from the `site.yaml` file as the `default` value for this field.
    * **Function Calls**: The ability to call PHP functions for values has been improved in Grav 1.1 to be more powerful. You can use the `data-<property>@` syntax to call static methods to obtain values. For example: `data-default@: '\Grav\Plugin\Admin::route'`. You can now even pass parameters to these methods.
    * **Validation Rules**: You can now define a custom blueprint-level validation rule and assign this rule to a form field.
    * **Custom Form Field Types**: This advanced new functionality allows you to create a custom field type via a new plugin event called getFormFieldTypes(). This allows you to provide extra functionality or instructions on how to handle the form form field.
    * **GPM Versioning**: A new feature that we have wanted to add to our GPM package management system is the ability to control dependencies by version. We have opted to use a syntax very similar to the Composer Package Manager that is already familiar to most PHP developers. This new versioning system allows you to define specific minimum version requirements of dependent packages within Grav. This should ensure that we have less (hopefully none!) issues when you update one package that also requires a specific minimum version of another package. The admin plugin for example may have an update that requires a specific version of Grav itself.
    * **GPM Testing Channel**: GPM repository now comes with both a `stable` and `testing` channel. A new setting in `system.gpm.releases` allow to switch between the two channels. Developers will be able to decide whether their resource is going to be in a pre-release state or stable. Only users who switch to the **testing** channel will be able to install a pre-release version.
    * **GPM Events**: Packages (plugins and themes) can now add event handlers to hook in the package GPM events: install, update, uninstall. A package can listen for events before and after each of these events, and can execute any PHP code, and optionally halt the procedure or return a message.
    * Refactor of the process chain breaking out `Processors` into individual classes to allow for easier modification and addition. Thanks to toovy for this work. - [#745](https://github.com/getgrav/grav/pull/745)
    * Added multipart downloads, resumable downloads, download throttling, and video streaming in the `Utils::download()` method.
    * Added optional config to allow Twig processing in page frontmatter - [#788](https://github.com/getgrav/grav/pull/788)
    * Added the ability to provide blueprints via a plugin (previously limited to Themes only).
    * Added Developer CLI Tools to easily create a new theme or plugin
    * Allow authentication for proxies - [#698](https://github.com/getgrav/grav/pull/698)
    * Allow to override the default Parsedown behavior - [#747](https://github.com/getgrav/grav/pull/747)
    * Added an option to allow to exclude external files from the pipeline, and to render the pipeline before/after excluded files
    * Added the possibility to store translations of themes in separate files inside the `languages` folder
    * Added a method to the Uri class to return the base relative URL including the language prefix, or the base relative url if multilanguage is not enabled
    * Added a shortcut for pages.find() alias
1. [](#improved)
    * Now supporting hostnames with localhost environments for better vhost support/development
    * Refactor hard-coded paths to use PHP Streams that allow a setup file to configure where certain parts of Grav are stored in the physical filesystem.
    * If multilanguage is active, include the Intl Twig Extension to allow translating dates automatically (http://twig.sensiolabs.org/doc/extensions/intl.html)
    * Allow having local themes with the same name as GPM themes, by adding `gpm: false` to the theme blueprint - [#767](https://github.com/getgrav/grav/pull/767)
    * Caddyfile and Lighttpd config files updated
    * Removed `node_modules` folder from backups to make them faster
    * Display error when `bin/grav install` hasn't been run instead of throwing exception. Prevents "white page" errors if error display is off
    * Improved command line flow when installing multiple packages: don't reinstall packages if already installed, ask once if should use symlinks if symlinks are found
    * Added more tests to our testing suite
    * Added x-ua-compatible to http_equiv metadata processing
    * Added ability to have a per-page `frontmatter.yaml` file to set header frontmatter defaults. Especially useful for multilang scenarios - [#775](https://github.com/getgrav/grav/pull/775)
    * Removed deprecated `bin/grav newuser` CLI command.  use `bin/plugin login newuser` instead.
    * Added `webm` and `ogv` video types to the default media types list.
1. [](#bugfix)
    * Fix Zend Opcache `opcache.validate_timestamps=0` not detecting changes in compiled yaml and twig files
    * Avoid losing params, query and fragment from the URL when auto-redirecting to a language-specific route - [#759](https://github.com/getgrav/grav/pull/759)
    * Fix for non-pipeline assets getting lost when pipeline is cached to filesystem
    * Fix for double encoding resulting from Markdown Extra
    * Fix for a remote link breaking all CSS rewrites for pipeline
    * Fix an issue with Retina alternatives not clearing properly between repeat uses
    * Fix for non standard http/s external markdown links - [#738](https://github.com/getgrav/grav/issues/738)
    * Fix for `find()` calling redirects via `dispatch()` causing infinite loops - [#781](https://github.com/getgrav/grav/issues/781)

# v1.0.10
## 02/11/2016

1. [](#new)
    * Added new `Page::contentMeta()` mechanism to store content-level meta data alongside content
    * Added Japanese language translation
1. [](#improved)
    * Updated some vendor libraries
1. [](#bugfix)
    * Hide `streams` blueprint from Admin plugin
    * Fix translations of languages with `---` in YAML files

# v1.0.9
## 02/05/2016

1. [](#new)
    * New **Unit Testing** via Codeception http://codeception.com/
    * New **page-level SSL** functionality when using `absolute_urls`
    * Added `reverse_proxy` config option for issues with non-standard ports
    * Added `proxy_url` config option to support GPM behind proxy servers #639
    * New `Pages::parentsRawRoutes()` method
    * Enhanced `bin/gpm info` CLI command with Changelog support #559
    * Ability to add empty *Folder* via admin plugin
    * Added latest `jQuery 2.2.0` library to core
    * Added translations from Crowdin
1. [](#improved)
    * [BC] Metadata now supports only flat arrays. To use open graph metas and the likes (ie, 'og:title'), simply specify it in the key.
    * Refactored `Uri::convertUrl()` method to be more reliable + tests created
    * Date for last update of a modular sub-page sets modified date of modular page itself
    * Split configuration up into two steps
    * Moved Grav-based `base_uri` variables into `Uri::init()`
    * Refactored init in `URI` to better support testing
    * Allow `twig_vars` to be exposed earlier and merged later
    * Avoid setting empty metadata
    * Accept single group access as a string rather than requiring an array
    * Return `$this` in Page constructor and init to allow chaining
    * Added `ext-*` PHP requirements to `composer.json`
    * Use Whoops 2.0 library while supporting old style
    * Removed redundant old default-hash fallback mechanisms
    * Commented out default redirects and routes in `site.yaml`
    * Added `/tests` folder to deny's of all `webserver-configs/*` files
    * Various PS and code style fixes
1. [](#bugfix)
    * Fix default generator metadata
    * Fix for broken image processing caused by `Uri::convertUrl()` bugs
    * Fix loading JS and CSS from collections #623
    * Fix stream overriding
    * Remove the URL extension for home link
    * Fix permissions when the user has no access level set at all
    * Fix issue with user with multiple groups getting denied on first group
    * Fixed an issue with `Pages()` internal cache lookup not being unique enough
    * Fix for bug with `site.redirects` and `site.routes` being an empty list
    * [Markdown] Don't process links for **special protocols**
    * [Whoops] serve JSON errors when request is JSON


# v1.0.8
## 01/08/2016

1. [](#new)
    * Added `rotate`, `flip` and `fixOrientation` image medium methods
1. [](#bugfix)
    * Removed IP from Nonce generation. Should be more reliable in a variety of scenarios

# v1.0.7
## 01/07/2016

1. [](#new)
    * Added `composer create-project` as an additional installation method #585
    * New optional system config setting to strip home from page routs and urls #561
    * Added Greek, Finnish, Norwegian, Polish, Portuguese, and Romanian languages
    * Added new `Page->topParent()` method to return top most parent of a page
    * Added plugins configuration tab to debugger
    * Added support for APCu and PHP7.0 via new Doctrine Cache release
    * Added global setting for `twig_first` processing (false by default)
    * New configuration options for Session settings #553
1. [](#improved)
    * Switched to SSL for GPM calls
    * Use `URI->host()` for session domain
    * Add support for `open_basedir` when installing packages via GPM
    * Improved `Utils::generateNonceString()` method to handle reverse proxies
    * Optimized core thumbnails saving 38% in file size
    * Added new `bin/gpm index --installed-only` option
    * Improved GPM errors to provider more helpful diagnostic of issues
    * Removed old hardcoded PHP version references
    * Moved `onPageContentProcessed()` event so it's fired more reliably
    * Maintain md5 keys during sorting of Assets #566
    * Update to Caddyfile for Caddy web server
1. [](#bugfix)
    * Fixed an issue with cache/config checksum not being set on cache load
    * Fix for page blueprint and theme inheritance issue #534
    * Set `ZipBackup` timeout to 10 minutes if possible
    * Fix case where we only have inline data for CSS or JS  #565
    * Fix `bin/grav sandbox` command to work with new `webserver-config` folder
    * Fix for markdown attributes on external URLs
    * Fixed issue where `data:` page header was acting as `publish_date:`
    * Fix for special characters in URL parameters (e.g. /tag:c++) #541
    * Safety check for an array of nonces to only use the first one

# v1.0.6
## 12/22/2015

1. [](#new)
    * Set minimum requirements to [PHP 5.5.9](http://bit.ly/1Jt9OXO)
    * Added `saveConfig` to Themes
1. [](#improved)
    * Updated Whoops to new 2.0 version (PHP 7.0 compatible)
    * Moved sample web server configs into dedicated directory
    * FastCGI will use Apache's `mod_deflate` if gzip turned off
1. [](#bugfix)
    * Fix broken media image operators
    * Only call extra method of blueprints if blueprints exist
    * Fix lang prefix in url twig variables #523
    * Fix case insensitive HTTPS check #535
    * Field field validation handles case `multiple` missing

# v1.0.5
## 12/18/2015

1. [](#new)
    * Add ability to extend markdown with plugins
    * Added support for plugins to have individual language files
    * Added `7z` to media formats
    * Use Grav's fork of Parsedown until PR is merged
    * New function to persist plugin configuration to disk
    * GPM `selfupgrade` will now check PHP version requirements
1. [](#improved)
    * If the field allows multiple files, return array
    * Handle non-array values in file validation
1. [](#bugfix)
    * Fix when looping `fields` param in a `list` field
    * Properly convert commas to spaces for media attributes
    * Forcing Travis VM to HI timezone to address future files in zip file

# v1.0.4
## 12/12/2015

1. [](#bugfix)
    * Needed to put default image folder permissions for YAML compatibility

# v1.0.3
## 12/11/2015

1. [](#bugfix)
    * Fixed issue when saving config causing incorrect image cache folder perms

# v1.0.2
## 12/11/2015

1. [](#bugfix)
    * Fix for timing display in debugbar

# v1.0.1
## 12/11/2015

1. [](#improved)
    * Reduced package sizes by removing extra vendor dev bits
1. [](#bugfix)
    * Fix issue when you enable debugger from admin plugin

# v1.0.0
## 12/11/2015

1. [](#new)
    * Add new link attributes via markdown media
    * Added setters to set state of CSS/JS pipelining
    * Added `user/accounts` to `.gitignore`
    * Added configurable permissions option for Image cache
1. [](#improved)
    * Hungarian translation updated
    * Refactored Theme initialization for improved flexibility
    * Wrapped security section of account blueprints in an 'super user' authorize check
    * Minor performance optimizations
    * Updated core page blueprints with markdown preview option
    * Added useful cache info output to Debugbar
    * Added `iconv` polyfill library used by Symfony 2.8
    * Force lowercase of username in a few places for case sensitive filesystems
1. [](#bugfix)
    * Fix for GPM problems "Call to a member function set() on null"
    * Fix for individual asset pipeline values not functioning
    * Fix `Page::copy()` and `Page::move()` to support multiple moves at once
    * Fixed page moving of a page with no content
    * Fix for wrong ordering when moving many pages
    * Escape root path in page medium files to work with special characters
    * Add missing parent constructor to Themes class
    * Fix missing file error in `bin/grav sandbox` command
    * Fixed changelog differ when upgrading Grav
    * Fixed a logic error in `Validation->validate()`
    * Make `$container` available in `setup.php` to fix multi-site

# v1.0.0-rc.6
## 12/01/2015

1. [](#new)
    * Refactor Config classes for improved performance!
    * Refactor Data classes to use `NestedArrayAccess` instead of `DataMutatorTrait`
    * Added support for `classes` and `id` on medium objects to set CSS values
    * Data objects: Allow function call chaining
    * Data objects: Lazy load blueprints only if needed
    * Automatically create unique security salt for each configuration
    * Added Hungarian translation
    * Added support for User groups
1. [](#improved)
    * Improved robots.txt to disallow crawling of non-user folders
    * Nonces only generated once per action and process
    * Added IP into Nonce string calculation
    * Nonces now use random string with random salt to improve performance
    * Improved list form handling #475
    * Vendor library updates
1. [](#bugfix)
    * Fixed help output for `bin/plugin`
    * Fix for nested logic for lists and form parsing #273
    * Fix for array form fields and last entry not getting deleted
    * Should not be able to set parent to self #308

# v1.0.0-rc.5
## 11/20/2015

1. [](#new)
    * Added **nonce** functionality for all admin forms for improved security
    * Implemented the ability for Plugins to provide their own CLI commands through `bin/plugin`
    * Added Croatian translation
    * Added missing `umask_fix` property to `system.yaml`
    * Added current theme's config to global config. E.g. `config.theme.dropdown_enabled`
    * Added `append_url_extension` option to system config & page headers
    * Users have a new `state` property to allow disabling/banning
    * Added new `Page.relativePagePath()` helper method
    * Added new `|pad` Twig filter for strings (uses `str_pad()`)
    * Added `lighttpd.conf` for Lightly web server
1. [](#improved)
    * Clear previously applied operations when doing a reset on image media
    * Password no longer required when editing user
    * Improved support for trailing `/` URLs
    * Improved `.nginx.conf` configuration file
    * Improved `.htaccess` security
    * Updated vendor libs
    * Updated `composer.phar`
    * Use streams instead of paths for `clearCache()`
    * Use PCRE_UTF8 so unicode strings can be regexed in Truncator
    * Handle case when login plugin is disabled
    * Improved `quality` functionality in media handling
    * Added some missing translation strings
    * Deprecated `bin/grav newuser` in favor of `bin/plugin login new-user`
    * Moved fallback types to use any valid media type
    * Renamed `system.pages.fallback_types` to `system.media.allowed_fallback_types`
    * Removed version number in default `generator` meta tag
    * Disable time limit in case of slow downloads
    * Removed default hash in `system.yaml`
1. [](#bugfix)
    * Fix for media using absolute URLs causing broken links
    * Fix theme auto-loading #432
    * Don't create empty `<style>` or `<script>` scripts if no data
    * Code cleanups
    * Fix undefined variable in Config class
    * Fix exception message when label is not set
    * Check in `Plugins::get()` to ensure plugins exists
    * Fixed GZip compression making output buffering work correctly with all servers and browsers
    * Fixed date representation in system config

# v1.0.0-rc.4
## 10/29/2015

1. [](#bugfix)
    * Fixed a fatal error if you have a collection with missing or invalid `@page: /route`

# v1.0.0-rc.3
## 10/29/2015

1. [](#new)
    * New Page collection options! `@self.parent, @self.siblings, @self.descendants` + more
    * White list of file types for fallback route functionality (images by default)
1. [](#improved)
    * Assets switched from defines to streams
1. [](#bugfix)
    * README.md typos fixed
    * Fixed issue with routes that have lang string in them (`/en/english`)
    * Trim strings before validation so whitespace is not satisfy 'required'

# v1.0.0-rc.2
## 10/27/2015

1. [](#new)
    * Added support for CSS Asset groups
    * Added a `wrapped_site` system option for themes/plugins to use
    * Pass `Page` object as event to `onTwigPageVariables()` event hook
    * New `Data.items()` method to get all items
1. [](#improved)
    * Missing pipelined remote asset will now fail quietly
    * More reliably handle inline JS and CSS to remove only surrounding HTML tags
    * `Medium.meta` returns new Data object so null checks are possible
    * Improved Medium metadata merging to allow for automatic title/alt/class attributes
    * Moved Grav object to global variable rather than template variable (useful for macros)
    * German language improvements
    * Updated bundled composer
1. [](#bugfix)
    * Accept variety of `true` values in `User.authorize()` method
    * Fix for `Validation` throwing an error if no label set

# v1.0.0-rc.1
## 10/23/2015

1. [](#new)
    * Use native PECL YAML parser if installed for 4X speed boost in parsing YAML files
    * Support for inherited theme class
    * Added new default language prepend system configuration option
    * New `|evaluate` Twig filter to evaluate a string as twig
    * New system option to ignore all **hidden** files and folders
    * New system option for default redirect code
    * Added ability to append specific `[30x]` codes to redirect URLs
    * Added `url_taxonomy_filters` for page collections
    * Added `@root` page and `recurse` flag for page collections
    * Support for **multiple** page collection types as an array
    * Added Dutch language file
    * Added Russian language file
    * Added `remove` method to User object
1. [](#improved)
    * Moved hardcoded mimetypes to `media.yaml` to be treated as Page media files
    * Set `errors: display: false` by default in `system.yaml`
    * Strip out extra slashes in the URI
    * Validate hostname to ensure it is valid
    * Ignore more SCM folders in Backups
    * Removed `home_redirect` settings from `system.yaml`
    * Added Page `media` as root twig object for consistency
    * Updated to latest vendor libraries
    * Optimizations to Asset pipeline logic for minor speed increase
    * Block direct access to a variety of files in `.htaccess` for increased security
    * Debugbar vendor library update
    * Always fallback to english if other translations are not available
1. [](#bugfix)
    * Fix for redirecting external URL with multi-language
    * Fix for Asset pipeline not respecting asset groups
    * Fix language files with child/parent theme relationships
    * Fixed a regression issue resulting in incorrect default language
    * Ensure error handler is initialized before URI is processed
    * Use default language in Twig if active language is not set
    * Fixed issue with `safeEmailFilter()` Twig filter not separating with `;` properly
    * Fixed empty YAML file causing error with native PECL YAML parser
    * Fixed `SVG` mimetype
    * Fixed incorrect `Cache-control: max-age` value format

# v0.9.45
## 10/08/2015

1. [](#bugfix)
    * Fixed a regression issue resulting in incorrect default language

# v0.9.44
## 10/07/2015

1. [](#new)
    * Added Redis back as a supported cache mechanism
    * Allow Twig `nicetime` translations
    * Added `-y` option for 'Yes to all' in `bin/gpm update`
    * Added CSS `media` attribute to the Assets manager
    * New German language support
    * New Czech language support
    * New French language support
    * Added `modulus` twig filter
1. [](#improved)
    * URL decode in medium actions to allow complex syntax
    * Take into account `HTTP_HOST` before `SERVER_NAME` (helpful with Nginx)
    * More friendly cache naming to ease manual management of cache systems
    * Added default Apache resource for `DirectoryIndex`
1. [](#bugfix)
    * Fix GPM failure when offline
    * Fix `open_basedir` error in `bin/gpm install`
    * Fix an HHVM error in Truncator
    * Fix for XSS vulnerability with params
    * Fix chaining for responsive size derivatives
    * Fix for saving pages when removing the page title and all other header elements
    * Fix when saving array fields
    * Fix for ports being included in `HTTP_HOST`
    * Fix for Truncator to handle PHP tags gracefully
    * Fix for locate style lang codes in `getNativeName()`
    * Urldecode image basenames in markdown

# v0.9.43
## 09/16/2015

1. [](#new)
    * Added new `AudioMedium` for HTML5 audio
    * Added ability for Assets to be added and displayed in separate *groups*
    * New support for responsive image derivative sizes
1. [](#improved)
    * GPM theme install now uses a `copy` method so new files are not lost (e.g. `/css/custom.css`)
    * Code analysis improvements and cleanup
    * Removed Twig panel from debugger (no longer supported in Twig 1.20)
    * Updated composer packages
    * Prepend active language to `convertUrl()` when used in markdown links
    * Added some pre/post flight options for installer via blueprints
    * Hyphenize the site name in the backup filename
1. [](#bugfix)
    * Fix broken routable logic
    * Check for `phpinfo()` method in case it is restricted by hosting provider
    * Fixes for windows when running GPM
    * Fix for ampersand (`&`) causing error in `truncateHtml()` via `Page.summary()`

# v0.9.42
## 09/11/2015

1. [](#bugfix)
    * Fixed `User.authorise()` to be backwards compabile

# v0.9.41
## 09/11/2015

1. [](#new)
    * New and improved multibyte-safe TruncateHTML function and filter
    * Added support for custom page date format
    * Added a `string` Twig filter to render as json_encoded string
    * Added `authorize` Twig filter
    * Added support for theme inheritance in the admin
    * Support for multiple content collections on a page
    * Added configurable files/folders ignores for pages
    * Added the ability to set the default PHP locale and override via multi-lang configuration
    * Added ability to save as YAML via admin
    * Added check for `mbstring` support
    * Added new `redirect` header for pages
1. [](#improved)
    * Changed dependencies from `develop` to `master`
    * Updated logging to log everything from `debug` level on (was `warning`)
    * Added missing `accounts/` folder
    * Default to performing a 301 redirect for URIs with trailing slashes
    * Improved Twig error messages
    * Allow validating of forms from anywhere such as plugins
    * Added logic so modular pages are by default non-routable
    * Hide password input in `bin/grav newuser` command
1. [](#bugfix)
    * Fixed `Pages.all()` not returning modular pages
    * Fix for modular template types not getting found
    * Fix for `markdown_extra:` overriding `markdown:extra:` setting
    * Fix for multi-site routing
    * Fix for multi-lang page name error
    * Fixed a redirect loop in `URI` class
    * Fixed a potential error when `unsupported_inline_types` is empty
    * Correctly generate 2x retina image
    * Typo fixes in page publish/unpublish blueprint

# v0.9.40
## 08/31/2015

1. [](#new)
    * Added some new Twig filters: `defined`, `rtrim`, `ltrim`
    * Admin support for customizable page file name + template override
1. [](#improved)
    * Better message for incompatible/unsupported Twig template
    * Improved User blueprints with better help
    * Switched to composer **install** rather than **update** by default
    * Admin autofocus on page title
    * `.htaccess` hardening (`.htaccess` & `htaccess.txt`)
    * Cache safety checks for missing folders
1. [](#bugfix)
    * Fixed issue with unescaped `o` character in date formats

# v0.9.39
## 08/25/2015

1. [](#bugfix)
    * `Page.active()` not triggering on **homepage**
    * Fix for invalid session name in Opera browser

# v0.9.38
## 08/24/2015

1. [](#new)
    * Added `language` to **user** blueprint
    * Added translations to blueprints
    * New extending logic for blueprints
    * Blueprints are now loaded with Streams to allow for better overrides
    * Added new Symfony `dump()` method
1. [](#improved)
    * Catch YAML header parse exception so site doesn't die
    * Better `Page.parent()` logic
    * Improved GPM display layout
    * Tweaked default page layout
    * Unset route and slug for improved reliability of route changes
    * Added requirements to README.md
    * Updated various libraries
    * Allow use of custom page date field for dateRange collections
1. [](#bugfix)
    * Slug fixes with GPM
    * Unset plaintext password on save
    * Fix for trailing `/` not matching active children

# v0.9.37
## 08/12/2015

3. [](#bugfix)
    * Fixed issue when saving `header.process` in page forms via the **admin plugin**
    * Fixed error due to use of `set_time_limit` that might be disabled on some hosts

# v0.9.36
## 08/11/2015

1. [](#new)
    * Added a new `newuser` CLI command to create user accounts
    * Added `default` blueprint for all templates
    * Support `user` and `system` language translation merging
1. [](#improved)
    * Added isSymlink method in GPM to determine if Grav is symbolically linked or not
    * Refactored page recursing
    * Updated blueprints to use new toggles
    * Updated blueprints to use current date for date format fields
    * Updated composer.phar
    * Use sessions for admin even when disabled for site
    * Use `GRAV_ROOT` in session identifier

# v0.9.35
## 08/06/2015

1. [](#new)
    * Added `body_classes` field
    * Added `visiblity` toggle and help tooltips on new page form
    * Added new `Page.unsetRoute()` method to allow admin to regenerate the route
2. [](#improved)
    * User save no longer stores username each time
    * Page list form field now shows all pages except root
    * Removed required option from page title
    * Added configuration settings for running Nginx in sub directory
3. [](#bugfix)
    * Fixed deep translation merging
    * Fixed broken **metadata** merging with site defaults
    * Fixed broken **summary** field
    * Fixed broken robots field
    * Fixed GPM issue when using cURL, throwing an `Undefined offset: 1` exception
    * Removed duplicate hidden page `type` field

# v0.9.34
## 08/04/2015

1. [](#new)
    * Added new `cache_all` system setting + media `cache()` method
    * Added base languages configuration
    * Added property language to page to help plugins identify page language
    * New `Utils::arrayFilterRecursive()` method
2. [](#improved)
    * Improved Session handling to support site and admin independently
    * Allow Twig variables to be modified in other events
    * Blueprint updates in preparation for Admin plugin
    * Changed `Inflector` from static to object and added multi-language support
    * Support for admin override of a page's blueprints
3. [](#bugfix)
    * Removed unused `use` in `VideoMedium` that was causing error
    * Array fix in `User.authorise()` method
    * Fix for typo in `translations_fallback`
    * Fixed moving page to the root

# v0.9.33
## 07/21/2015

1. [](#new)
    * Added new `onImageMediumSaved()` event (useful for post-image processing)
    * Added `Vary: Accept-Encoding` option
2. [](#improved)
    * Multilang-safe delimiter position
    * Refactored Twig classes and added optional umask setting
    * Removed `pageinit()` timing
    * `Page->routable()` now takes `published()` state into account
    * Improved how page extension is set
    * Support `Language->translate()` method taking string and array
3. [](#bugfix)
    * Fixed `backup` command to include empty folders

# v0.9.32
## 07/14/2015

1. [](#new)
    * Detect users preferred language via `http_accept_language` setting
    * Added new `translateArray()` language method
2. [](#improved)
    * Support `en` translations by default for plugins & themes
    * Improved default generator tag
    * Minor language tweaks and fixes
3. [](#bugfix)
    * Fix for session active language and homepage redirects
    * Ignore root-level page rather than throwing error

# v0.9.31
## 07/09/2015

1. [](#new)
    * Added xml, json, css and js to valid media file types
2. [](#improved)
    * Better handling of unsupported media type downloads
    * Improved `bin/grav backup` command to mimic admin plugin location/name
3. [](#bugfix)
    * Critical fix for broken language translations
    * Fix for Twig markdown filter error
    * Safety check for download extension

# v0.9.30
## 07/08/2015

1. [](#new)
    * BIG NEWS! Extensive Multi-Language support is all new in 0.9.30!
    * Translation support via Twig filter/function and PHP method
    * Page specific default route
    * Page specific route aliases
    * Canonical URL route support
    * Added built-in session support
    * New `Page.rawRoute()` to get a consistent folder-based route to a page
    * Added option to always redirect to default page on alias URL
    * Added language safe redirect function for use in core and plugins
2. [](#improved)
    * Improved `Page.active()` and `Page.activeChild()` methods to support route aliases
    * Various spelling corrections in `.php` comments, `.md` and `.yaml` files
    * `Utils::startsWith()` and `Utils::endsWith()` now support needle arrays
    * Added a new timer around `pageInitialized` event
    * Updated jQuery library to v2.1.4
3. [](#bugfix)
    * In-page CSS and JS files are now handled properly
    * Fix for `enable_media_timestamp` not working properly

# v0.9.29
## 06/22/2015

1. [](#new)
    * New and improved Regex-powered redirect and route alias logic
    * Added new `onBuildPagesInitialized` event for memory critical or time-consuming plugins
    * Added a `setSummary()` method for pages
2. [](#improved)
    * Improved `MergeConfig()` logic for more control
    * Travis skeleton build trigger implemented
    * Set composer.json versions to stable versions where possible
    * Disabled `last_modified` and `etag` page headers by default (causing too much page caching)
3. [](#bugfix)
    * Preload classes during `bin/gpm selfupgrade` to avoid issues with updated classes
    * Fix for directory relative _down_ links

# v0.9.28
## 06/16/2015

1. [](#new)
    * Added method to set raw markdown on a page
    * Added ability to enabled system and page level `etag` and `last_modified` headers
2. [](#improved)
    * Improved image path processing
    * Improved query string handling
    * Optimization to image handling supporting URL encoded filenames
    * Use global `composer` when available rather than Grv provided one
    * Use `PHP_BINARY` constant rather than `php` executable
    * Updated Doctrine Cache library
    * Updated Symfony libraries
    * Moved `convertUrl()` method to Uri object
3. [](#bugfix)
    * Fix incorrect slug causing problems with CLI `uninstall`
    * Fix Twig runtime error with assets pipeline in sufolder installations
    * Fix for `+` in image filenames
    * Fix for dot files causing issues with page processing
    * Fix for Uri path detection on Windows platform
    * Fix for alternative media resolutions
    * Fix for modularTypes key properties

# v0.9.27
## 05/09/2015

1. [](#new)
    * Added new composer CLI command
    * Added page-level summary header overrides
    * Added `size` back for Media objects
    * Refactored Backup command in preparation for admin plugin
    * Added a new `parseLinks` method to Plugins class
    * Added `starts_with` and `ends_with` Twig filters
2. [](#improved)
    * Optimized install of vendor libraries for speed improvement
    * Improved configuration handling in preparation for admin plugin
    * Cache optimization: Don't cache Twig templates when you pass dynamic params
    * Moved `Utils::rcopy` to `Folder::rcopy`
    * Improved `Folder::doDelete`
    * Added check for required Curl in GPM
    * Updated included composer.phar to latest version
    * Various blueprint fixes for admin plugin
    * Various PSR and code cleanup tasks
3. [](#bugfix)
    * Fix issue with Gzip not working with `onShutDown()` event
    * Fix for URLs with trailing slashes
    * Handle condition where certain errors resulted in blank page
    * Fix for issue with theme name equal to base_url and asset pipeline
    * Fix to properly normalize font rewrite path
    * Fix for absolute URLs below the current page
    * Fix for `..` page references

# v0.9.26
## 04/24/2015

3. [](#bugfix)
    * Fixed issue with homepage routes failing with 'dirname' error

# v0.9.25
## 04/24/2015

1. [](#new)
    * Added support for E-Tag, Last-Modified, Cache-Control and Page-based expires headers
2. [](#improved)
    * Refactored media image handling to make it more flexible and support absolute paths
    * Refactored page modification check process to make it faster
    * User account improvements in preparation for admin plugin
    * Protect against timing attacks
    * Reset default system expires time to 0 seconds (can override if you need to)
3. [](#bugfix)
    * Fix issues with spaces in webroot when using `bin/grav install`
    * Fix for spaces in relative directory
    * Bug fix in collection filtering

# v0.9.24
## 04/15/2015

1. [](#new)
    * Added support for chunked downloads of Assets
    * Added new `onBeforeDownload()` event
    * Added new `download()` and `getMimeType()` methods to Utils class
    * Added configuration option for supported page types
    * Added assets and media timestamp options (off by default)
    * Added page expires configuration option
2. [](#bugfix)
    * Fixed issue with Nginx/Gzip and `ob_flush()` throwing error
    * Fixed assets actions on 'direct media' URLs
    * Fix for 'direct assets` with any parameters

# v0.9.23
## 04/09/2015

1. [](#bugfix)
    * Fix for broken GPM `selfupgrade` (Grav 0.9.21 and 0.9.22 will need to manually upgrade to this version)

# v0.9.22
## 04/08/2015

1. [](#bugfix)
    * Fix to normalize GRAV_ROOT path for Windows
    * Fix to normalize Media image paths for Windows
    * Fix for GPM `selfupgrade` when you are on latest version

# v0.9.21
## 04/07/2015

1. [](#new)
    * Major Media functionality enhancements: SVG, Animated GIF, Video support!
    * Added ability to configure default image quality in system configuration
    * Added `sizes` attributes for custom retina image breakpoints
2. [](#improved)
    * Don't scale @1x retina images
    * Add filter to Iterator class
    * Updated various composer packages
    * Various PSR fixes

# v0.9.20
## 03/24/2015

1. [](#new)
    * Added `addAsyncJs()` and `addDeferJs()` to Assets manager
    * Added support for extranal URL redirects
2. [](#improved)
    * Fix unpredictable asset ordering when set from plugin/system
    * Updated `nginx.conf` to ensure system assets are accessible
    * Ensure images are served as static files in Nginx
    * Updated vendor libraries to latest versions
    * Updated included composer.phar to latest version
3. [](#bugfix)
    * Fixed issue with markdown links to `#` breaking HTML

# v0.9.19
## 02/28/2015

1. [](#new)
    * Added named assets capability and bundled jQuery into Grav core
    * Added `first()` and `last()` to `Iterator` class
2. [](#improved)
    * Improved page modification routine to skip _dot files_
    * Only use files to calculate page modification dates
    * Broke out Folder iterators into their own classes
    * Various Sensiolabs Insight fixes
3. [](#bugfix)
    * Fixed `Iterator.nth()` method

# v0.9.18
## 02/19/2015

1. [](#new)
    * Added ability for GPM `install` to automatically install `_demo` content if found (w/backup)
    * Added ability for themes and plugins to have dependencies required to install via GPM
    * Added ability to override the system timezone rather than relying on server setting only
    * Added new Twig filter `random_string` for generating random id values
    * Added new Twig filter `markdown` for on-the-fly markdown processing
    * Added new Twig filter `absoluteUrl` to convert relative to absolute URLs
    * Added new `processTemplate()` method to Twig object for on-the-fly processing of twig template
    * Added `rcopy()` and `contains()` helper methods in Utils
2. [](#improved)
    * Provided new `param_sep` variable to better support Apache on Windows
    * Moved parsedown configuration into the trait
    * Added optional **deep-copy** option to `mergeConfig()` for plugins
    * Updated bundled `composer.phar` package
    * Various Sensiolabs Insight fixes - Silver level now!
    * Various PSR Fixes
3. [](#bugfix)
    * Fix for windows platforms not displaying installed themes/plugins via GPM
    * Fix page IDs not picking up folder-only pages

# v0.9.17
## 02/05/2015

1. [](#new)
    * Added **full HHVM support!** Get your speed on with Facebook's crazy fast PHP JIT compiler
2. [](#improved)
    * More flexible page summary control
    * Support **CamelCase** plugin and theme class names. Replaces dashes and underscores
    * Moved summary delimiter into `site.yaml` so it can be configurable
    * Various PSR fixes
3. [](#bugfix)
     * Fix for `mergeConfig()` not falling back to defaults
     * Fix for `addInlineCss()` and `addInlineJs()` Assets not working between Twig tags
     * Fix for Markdown adding HTML tags into inline CSS and JS

# v0.9.16
## 01/30/2015

1. [](#new)
    * Added **Retina** and **Responsive** image support via Grav media and `srcset` image attribute
    * Added image debug option that overlays responsive resolution
    * Added a new image cache stream
2. [](#improved)
    * Improved the markdown Lightbox functionality to better mimic Twig version
    * Fullsize Lightbox can now have filters applied
    * Added a new `mergeConfig()` method to Plugin class to merge system + page header configuration
    * Added a new `disable()` method to Plugin class to programmatically disable a plugin
    * Updated Parsedown and Parsedown Extra to address bugs
    * Various PSR fixes
3. [](#bugfix)
     * Fix bug with image dispatch in traditionally _non-routable_ pages
     * Fix for markdown link not working on non-current pages
     * Fix for markdown images not being found on homepage

# v0.9.15
## 01/23/2015

3. [](#bugfix)
     * Typo in video mime types
     * Fix for old `markdown_extra` system setting not getting picked up
     * Fix in regex for Markdown links with numeric values in path
     * Fix for broken image routing mechanism that got broken at some point
     * Fix for markdown images/links in pages with page slug override

# v0.9.14
## 01/23/2015

1. [](#new)
    * Added **GZip** support
    * Added multiple configurations via `setup.php`
    * Added base structure for unit tests
    * New `onPageContentRaw()` plugin event that processes before any page processing
    * Added ability to dynamically set Metadata on page
    * Added ability to dynamically configure Markdown processing via Parsedown options
2. [](#improved)
    * Refactored `page.content()` method to be more flexible and reliable
    * Various updates and fixes for streams resulting in better multi-site support
    * Updated Twig, Parsedown, ParsedownExtra, DoctrineCache libraries
    * Refactored Parsedown trait
    * Force modular pages to be non-visible in menus
    * Moved RewriteBase before Exploits in `.htaccess`
    * Added standard video formats to Media support
    * Added priority for inline assets
    * Check for uniqueness when adding multiple inline assets
    * Improved support for Twig-based URLs inside Markdown links and images
    * Improved Twig `url()` function
3. [](#bugfix)
    * Fix for HTML entities quotes in Metadata values
    * Fix for `published` setting to have precedent of `publish_date` and `unpublish_date`
    * Fix for `onShutdown()` events not closing connections properly in **php-fpm** environments

# v0.9.13
## 01/09/2015

1. [](#new)
    * Added new published `true|false` state in page headers
    * Added `publish_date` in page headers to automatically publish page
    * Added `unpublish_date` in page headers to automatically unpublish page
    * Added `dateRange()` capability for collections
    * Added ability to dynamically control Cache lifetime programmatically
    * Added ability to sort by anything in the page header. E.g. `sort: header.taxonomy.year`
    * Added various helper methods to collections: `copy, nonVisible, modular, nonModular, published, nonPublished, nonRoutable`
2. [](#improved)
    * Modified all Collection methods so they can be chained together: `$collection->published()->visible()`
    * Set default Cache lifetime to default of 1 week (604800 seconds) - was infinite
    * House-cleaning of some unused methods in Pages object
3. [](#bugfix)
    * Fix `uninstall` GPM command that was broken in last release
    * Fix for intermittent `undefined index` error when working with Collections
    * Fix for date of some pages being set to incorrect future timestamps

# v0.9.12
## 01/06/2015

1. [](#new)
    * Added an all-access robots.txt file for search engines
    * Added new GPM `uninstall` command
    * Added support for **in-page** Twig processing in **modular** pages
    * Added configurable support for `undefined` Twig functions and filters
2. [](#improved)
    * Fall back to default `.html` template if error occurs on non-html pages
    * Added ability to have PSR-1 friendly plugin names (CamelCase, no-dashes)
    * Fix to `composer.json` to deter API rate-limit errors
    * Added **non-exception-throwing** handler for undefined methods on `Medium` objects
3. [](#bugfix)
    * Fix description for `self-upgrade` method of GPM command
    * Fix for incorrect version number when performing GPM `update`
    * Fix for argument description of GPM `install` command
    * Fix for recalcitrant CodeKit mac application

# v0.9.11
## 12/21/2014

1. [](#new)
    * Added support for simple redirects as well as routes
2. [](#improved)
    * Handle Twig errors more cleanly
3. [](#bugfix)
    * Fix for error caused by invalid or missing user agent string
    * Fix for directory relative links and URL fragments (#pagelink)
    * Fix for relative links with no subfolder in `base_url`

# v0.9.10
## 12/12/2014

1. [](#new)
    * Added Facebook-style `nicetime` date Twig filter
2. [](#improved)
    * Moved `clear-cache` functionality into Cache object required for Admin plugin
3. [](#bugfix)
    * Fix for undefined index with previous/next buttons

# v0.9.9
## 12/05/2014

1. [](#new)
    * Added new `@page` collection type
    * Added `ksort` and `contains` Twig filters
    * Added `gist` Twig function
2. [](#improved)
    * Refactored Page previous/next/adjacent functionality
    * Updated to Symfony 2.6 for yaml/console/event-dispatcher libraries
    * More PSR code fixes
3. [](#bugfix)
    * Fix for over-escaped apostrophes in YAML

# v0.9.8
## 12/01/2014

1. [](#new)
    * Added configuration option to set default lifetime on cache saves
    * Added ability to set HTTP status code from page header
    * Implemented simple wild-card custom routing
2. [](#improved)
    * Fixed elusive double load to fully cache issue (crossing fingers...)
    * Ensure Twig tags are treated as block items in markdown
    * Removed some older deprecated methods
    * Ensure onPageContentProcessed() event only fires when not cached
    * More PSR code fixes
3. [](#bugfix)
    * Fix issue with miscalculation of blog separator location `===`

# v0.9.7
## 11/24/2014

1. [](#improved)
    * Nginx configuration updated
    * Added gitter.im badge to README
    * Removed `set_time_limit()` and put checks around `ignore_user_abort`
    * More PSR code fixes
2. [](#bugfix)
    * Fix issue with non-valid asset path showing up when they shouldn't
    * Fix for JS asset pipeline and scripts that don't end in `;`
    * Fix for schema-based markdown URLs broken routes (eg `mailto:`)

# v0.9.6
## 11/17/2014

1. [](#improved)
    * Moved base_url variables into Grav container
    * Forced media sorting to use natural sort order by default
    * Various PSR code tidying
    * Added filename, extension, thumb to all medium objects
2. [](#bugfix)
    * Fix for infinite loop in page.content()
    * Fix hostname for configuration overrides
    * Fix for cached configuration
    * Fix for relative URLs in markdown on installs with no base_url
    * Fix for page media images with uppercase extension

# v0.9.5
## 11/09/2014

1. [](#new)
    * Added quality setting to medium for compression configuration of images
    * Added new onPageContentProcessed() event that is post-content processing but pre-caching
2. [](#improved)
    * Added support for AND and OR taxonomy filtering.  AND by default (was OR)
    * Added specific clearing options for CLI clear-cache command
    * Moved environment method to URI so it can be accessible in plugins and themes
    * Set Grav's output variable to public so it can be manipulated in onOutputGenerated event
    * Updated vendor libraries to latest versions
    * Better handing of 'home' in active menu state detection
    * Various PSR code tidying
    * Improved some error messages and notices
3. [](#bugfix)
    * Force route rebuild when configuration changes
    * Fix for 'installed undefined' error in CLI versions command
    * Do not remove the JSON/Text error handlers
    * Fix for supporting inline JS and CSS when Asset pipeline enabled
    * Fix for Data URLs in CSS being badly formed
    * Fix Markdown links with fragment and query elements

# v0.9.4
## 10/29/2014

1. [](#new)
    * New improved Debugbar with messages, timing, config, twig information
    * New exception handling system utilizing Whoops
    * New logging system utilizing Monolog
    * Support for auto-detecting environment configuration
    * New version command for CLI
    * Integrate Twig dump() calls into Debugbar
2. [](#improved)
    * Selfupgrade now clears cache on successful upgrade
    * Selfupgrade now supports files without extensions
    * Improved error messages when plugin is missing
    * Improved security in .htaccess
    * Support CSS/JS/Image assets in vendor/system folders via .htaccess
    * Add support for system timers
    * Improved and optimized configuration loading
    * Automatically disable Debugbar on non-HTML pages
    * Disable Debugbar by default
3. [](#bugfix)
    * More YAML blueprint fixes
    * Fix potential double // in assets
    * Load debugger as early as possible

# v0.9.3
## 10/09/2014

1. [](#new)
    * GPM (Grav Package Manager) Added
    * Support for multiple Grav configurations
    * Dynamic media support via URL
    * Added inlineCss and inlineJs support for Assets
2. [](#improved)
    * YAML caching for increased performance
    * Use stream wrapper in pages, plugins and themes
    * Switched to RocketTheme toolbox for some core functionality
    * Renamed `setup` CLI command to `sandbox`
    * Broke cache types out into multiple directories in the cache folder
    * Removed vendor libs from github repository
    * Various PSR cleanup of code
    * Various Blueprint updates to support upcoming admin plugin
    * Added ability to filter page children for normal/modular/all
    * Added `sort_by_key` twig filter
    * Added `visible()` and `routable()` filters to page collections
    * Use session class in shutdown process
    * Improvements to modular page loading
    * Various code cleanup and optimizations
3. [](#bugfix)
    * Fixed file checking not updating the last modified time. For real this time!
    * Switched debugger to PRODUCTION mode by default
    * Various fixes in URI class for increased reliability

# v0.9.2
## 09/15/2014

1. [](#new)
    * New flexible site and page metadata support including ObjectGraph and Facebook
    * New method to get user IP address in URI object
    * Added new onShutdown() event that fires after connection is closed for Async features
2. [](#improved)
    * Skip assets pipeline minify on Windows platforms by default due to PHP issue 47689
    * Fixed multiple level menus not highlighting correctly
    * Updated some blueprints in preparation for admin plugin
    * Fail gracefully when theme does not exist
    * Add stream support into ResourceLocator::addPath()
    * Separate themes from plugins, add themes:// stream and onTask events
    * Added barDump() to Debugger
    * Removed stray test page
    * Override modified only if a non-markdown file was modified
    * Added assets attributes support
    * Auto-run composer install when running the Grav CLI
    * Vendor folder removed from repository
    * Minor configuration performance optimizations
    * Minor debugger performance optimizations
3. [](#bugfix)
    * Fix url() twig function when Grav isn't installed at root
    * Workaround for PHP bug 52065
    * Fixed getList() method on Pages object that was not working
    * Fix for open_basedir error
    * index.php now warns if not running on PHP 5.4
    * Removed memcached option (redundant)
    * Removed memcache from auto setup, added memcache server configuration option
    * Fix broken password validation
    * Back to proper PSR-4 Autoloader

# v0.9.1
## 09/02/2014

1. [](#new)
    * Added new `theme://` PHP stream for current theme
2. [](#improved)
    * Default to new `file` modification checking rather than `folder`
    * Added support for various markdown link formats to convert to Grav-friendly URLs
    * Moved configure() from Theme to Themes class
    * Fix autoloading without composer update -o
    * Added support for Twig url method
    * Minor code cleanup
3. [](#bugfix)
    * Fixed issue with page changes not being picked up
    * Fixed Minify to provide `@supports` tag compatibility
    * Fixed ResourceLocator not working with multiple paths
    * Fixed issue with Markdown process not stripping LFs
    * Restrict file type extensions for added security
    * Fixed template inheritance
    * Moved Browser class to proper location

# v0.9.0
## 08/25/2014

1. [](#new)
    * Addition of Dependency Injection Container
    * Refactored plugins to use Symfony Event Dispatcher
    * New Asset Manager to provide unified management of JavaScript and CSS
    * Asset Pipelining to provide unification, minify, and optimization of JavaScript and CSS
    * Grav Media support directly in Markdown syntax
    * Additional Grav Generator meta tag in default themes
    * Added support for PHP Stream Wrapper for resource location
    * Markdown Extra support
    * Browser object for fast browser detection
2. [](#improved)
    * PSR-4 Autoloader mechanism
    * Tracy Debugger new `detect` option to detect running environment
    * Added new `random` collection sort option
    * Make media images progressive by default
    * Additional URI filtering for improved security
    * Safety checks to ensure PHP 5.4.0+
    * Move to Slidebars side navigation in default Antimatter theme
    * Updates to `.htaccess` including section on `RewriteBase` which is needed for some hosting providers
3. [](#bugfix)
    * Fixed issue when installing in an apache userdir (~username) folder
    * Various mobile CSS issues in default themes
    * Various minor bug fixes


# v0.8.0
## 08/13/2014

1. [](#new)
    * Initial Release<|MERGE_RESOLUTION|>--- conflicted
+++ resolved
@@ -1,10 +1,9 @@
-<<<<<<< HEAD
 # v1.7.99-feature
 ## mm/dd/2022
 
 2. [](#improved)
     * By default, add media to only pages which have been initialized in pages loop
-=======
+
 # v1.7.31
 ## mm/dd/2022
 
@@ -12,7 +11,6 @@
     * Added support to get image size for SVG vector images [#3533](https://github.com/getgrav/grav/pull/3533)
 2. [](#bugfix)
     * Fixed `'mbstring' extension is not loaded` error, use Polyfill instead [#3504](https://github.com/getgrav/grav/pull/3504)
->>>>>>> 7cafeb28
 
 # v1.7.30
 ## 02/07/2022
