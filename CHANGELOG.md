--- conflicted
+++ resolved
@@ -12,11 +12,8 @@
     * Don't error when IP is invalid [#2507](https://github.com/getgrav/grav/issues/2507)
     * Fixed regression with `bin/plugin` not listing the plugins available (1c725c0)
     * Fixed bitwise operator in `TwigExtension::exifFunc()` [#2518](https://github.com/getgrav/grav/issues/2518)
-<<<<<<< HEAD
-=======
     * Fixed issue with lang prefix incorrectly identifying as admin [#2511](https://github.com/getgrav/grav/issues/2511)
     * Fixed issue with `U0ils::pathPrefixedBYLanguageCode()` and trailing slash [#2510](https://github.com/getgrav/grav/issues/2511) 
->>>>>>> 9825daa7
 
 # v1.6.9
 ## 05/09/2019
