--- conflicted
+++ resolved
@@ -1,4 +1,3 @@
-<<<<<<< HEAD
 # v1.7.0-beta.8
 ## mm/dd/2019
 
@@ -111,14 +110,13 @@
     * Added support for Twig 2.11 (compatible with Twig 1.40+)
     * Optimization: Initialize debugbar only after the configuration has been loaded
     * Optimization: Combine some early Grav processors into a single one
-=======
+
 # v1.6.16
 ## mm/dd/2019
 
 1. [](#bugfix)
     * Fixed Flex user creation if file storage is being used [#2444](https://github.com/getgrav/grav/issues/2444)
     * Fixed `Badly encoded JSON data` warning when uploading files [#2663](https://github.com/getgrav/grav/issues/2663)
->>>>>>> 5c9eb1cd
 
 # v1.6.15
 ## 08/20/2019
