<<<<<<< HEAD
# v2.0.0-dev
## mm/dd/2017

1. [](#new)
    * Added `Grav\Framework\Cache` classes providing PSR-16 `Simple Cache` implementation
    * Added `Grav\Framework\ContentBlock` classes for nested HTML blocks with CSS/JS assets
    * Added `Grav\Framework\Object` classes for creating collections of objects
    * Added `Grav\Framework\Page` interfaces
    * Deprecated GravTrait
=======
# v1.3.0-rc.2
## 05/17/2017

1. [](#new)
    * Added new `media` and `vardump` Twig functions
1. [](#improved)
    * Put in various checks to ensure Exif is available before trying to use it
    * Add timestamp to configuration settings [#1445](https://github.com/getgrav/grav/pull/1445)
1. [](#bugfix)
    * Fix an issue saving YAML textarea fields in expert mode [#1480](https://github.com/getgrav/grav/pull/1480)
    * Moved `onOutputRendered()` back into Grav core
>>>>>>> ffe286ea

# v1.3.0-rc.1
## 05/16/2017

1. [](#new)
    * Added support for a single array field in the forms
    * Added EXIF support with automatic generation of Page Media metafiles
    * Added Twig function to get EXIF data on any image file
    * Added `Pages::baseUrl()`, `Pages::homeUrl()` and `Pages::url()` functions
    * Added `base32_encode`, `base32_decode`, `base64_encode`, `base64_decode` Twig filters
    * Added `Debugger::getCaller()` to figure out where the method was called from
    * Added support for custom output providers like Slim Framework
    * Added `Grav\Framework\Collection` classes for creating collections
1. [](#improved)
    * Add more controls over HTML5 video attributes (autoplay, poster, loop controls) [#1442](https://github.com/getgrav/grav/pull/1442)
    * Removed logging statement for invalid slug [#1459](https://github.com/getgrav/grav/issues/1459)
    * Groups selection pre-filled in user form
    * Improve error handling in `Folder::move()`
    * Added extra parameter for `Twig::processSite()` to include custom context
    * Updated RocketTheme Toolbox vendor library
1. [](#bugfix)
    * Fix to force route/redirect matching from the start of the route by default [#1446](https://github.com/getgrav/grav/issues/1446)
    * Edit check for valid slug [#1459](https://github.com/getgrav/grav/issues/1459)

# v1.2.4
## 04/24/2017

1. [](#improved)
    * Added optional ignores for `Installer::sophisticatedInstall()` [#1447](https://github.com/getgrav/grav/issues/1447)  
1. [](#bugfix)
    * Allow multiple calls to `Themes::initTheme()` without throwing errors
    * Fixed querystrings in root pages with multi-lang enabled [#1436](https://github.com/getgrav/grav/issues/1436)
    * Allow support for `Pages::getList()` with `show_modular` option [#1080](https://github.com/getgrav/grav-plugin-admin/issues/1080)

# v1.2.3
## 04/19/2017

1. [](#improved)
    * Added new `pwd_regex` and `username_regex` system configuration options to allow format modifications
    * Allow `user/accounts.yaml` overrides and implemented more robust theme initialization
    * improved `getList()` method to do more powerful things
    * Fix Typo in GPM [#1427](https://github.com/getgrav/grav/issues/1427)

# v1.2.2
## 04/11/2017

1. [](#bugfix)
    * Fix for redirects breaking [#1420](https://github.com/getgrav/grav/issues/1420)
    * Fix issue in direct-install with github-style dependencies [#1405](https://github.com/getgrav/grav/issues/1405)

# v1.2.1
## 04/10/2017

1. [](#improved)
    * Added various `ancestor` helper methods in Page and Pages classes [#1362](https://github.com/getgrav/grav/pull/1362)
    * Added new `parents` field and switched Page blueprints to use this
    * Added `isajaxrequest()` Twig function [#1400](https://github.com/getgrav/grav/issues/1400)
    * Added ability to inline CSS and JS code via Asset manager [#1377](https://github.com/getgrav/grav/pull/1377)
    * Add query string in lighttpd default config [#1393](https://github.com/getgrav/grav/issues/1393)
    * Add `--all-yes` and `--destination` options for `bin/gpm direct-install` [#1397](https://github.com/getgrav/grav/pull/1397)
1. [](#bugfix)
    * Fix for direct-install of plugins with `languages.yaml` [#1396](https://github.com/getgrav/grav/issues/1396)
    * When determining language from HTTP_ACCEPT_LANGUAGE, also try base language only [#1402](https://github.com/getgrav/grav/issues/1402)
    * Fixed a bad method signature causing warning when running tests on `GPMTest` object

# v1.2.0
## 03/31/2017

1. [](#new)
    * Added file upload for user avatar in user/admin blueprint
1. [](#improved)
    * Analysis fixes
    * Switched to stable composer lib versions

# v1.2.0-rc.3
## 03/22/2017

1. [](#new)
    * Refactored Page re-ordering to handle all siblings at once
    * Added `language_codes` to Twig init to allow for easy language name/code/native-name lookup
1. [](#improved)
    * Added an _Admin Overrides_ section with option to choose the order of children in Pages Management
1. [](#bugfix)
    * Fixed loading issues with improperly named themes (use old broken method first) [#1373](https://github.com/getgrav/grav/issues/1373)
    * Simplified modular/twig processing logic and fixed an issue with system process config [#1351](https://github.com/getgrav/grav/issues/1351)
    * Cleanup package files via GPM install to make them more windows-friendly [#1361](https://github.com/getgrav/grav/pull/1361)
    * Fix for page-level debugger override changing the option site-wide
    * Allow `url()` twig function to pass-through external links

# v1.2.0-rc.2
## 03/17/2017

1. [](#improved)
    * Updated vendor libraries to latest
    * Added the ability to disable debugger on a per-page basis with `debugger: false` in page frontmatter
1. [](#bugfix)
    * Fixed an issue with theme inheritance and hyphenated base themes [#1353](https://github.com/getgrav/grav/issues/1353)
    * Fixed an issue when trying to use an `@2x` derivative on a non-image media file [#1341](https://github.com/getgrav/grav/issues/1341)

# v1.2.0-rc.1
## 03/13/2017

1. [](#new)
    * Added default setting to only allow `direct-installs` from official GPM.  Can be configured in `system.yaml`
    * Added a new `Utils::isValidUrl()` method
    * Added optional parameter to `|markdown(false)` filter to toggle block/line processing (default|true = `block`)
    * Added new `Page::folderExists()` method
1. [](#improved)
    * `Twig::evaluate()` now takes current environment and context into account
    * Genericized `direct-install` so it can be called via Admin plugin
1. [](#bugfix)
    * Fixed a minor bug in Number validation [#1329](https://github.com/getgrav/grav/issues/1329)
    * Fixed exception when trying to find user account and there is no `user://accounts` folder
    * Fixed issue when setting `Page::expires(0)` [Admin #1009](https://github.com/getgrav/grav-plugin-admin/issues/1009)
    * Removed ID from `nonce_field()` Twig function causing validation errors [Form #115](https://github.com/getgrav/grav-plugin-form/issues/115)

# v1.1.17
## 02/17/2017

1. [](#bugfix)
    * Fix for double extensions getting added during some redirects [#1307](https://github.com/getgrav/grav/issues/1307)
    * Fix syntax error in PHP 5.3. Move the version check before requiring the autoloaded deps
    * Fix Whoops displaying error page if there is PHP core warning or error [Admin #980](https://github.com/getgrav/grav-plugin-admin/issues/980)

# v1.1.16
## 02/10/2017

1. [](#new)
    * Exposed the Pages cache ID for use by plugins (e.g. Form) via `Pages::getPagesCacheId()`
    * Added `Languages::resetFallbackPageExtensions()` regarding [#1276](https://github.com/getgrav/grav/pull/1276)
1. [](#improved)
    * Allowed CLI to use non-volatile cache drivers for better integration with CLI and Web caches
    * Added Gantry5-compatible query information to Caddy configuration
    * Added some missing docblocks and type-hints
    * Various code cleanups (return types, missing variables in doclbocks, etc.)
1. [](#bugfix)
    * Fix blueprints slug validation [https://github.com/getgrav/grav-plugin-admin/issues/955](https://github.com/getgrav/grav-plugin-admin/issues/955)

# v1.1.15
## 01/30/2017

1. [](#new)
    * Added a new `Collection::merge()` method to allow merging of multiple collections [#1258](https://github.com/getgrav/grav/pull/1258)
    * Added [OpenCollective](https://opencollective.com/grav) backer/sponsor info to `README.md`
1. [](#improved)
    * Add an additional parameter to GPM::findPackage to avoid throwing an exception, for use in Twig [#1008](https://github.com/getgrav/grav/issues/1008)
    * Skip symlinks if found while clearing cache [#1269](https://github.com/getgrav/grav/issues/1269)
1. [](#bugfix)
    * Fixed an issue when page collection with header-based `sort.by` returns an array [#1264](https://github.com/getgrav/grav/issues/1264)
    * Fix `Response` object to handle `303` redirects when `open_basedir` in effect [#1267](https://github.com/getgrav/grav/issues/1267)
    * Silence `E_WARNING: Zend OPcache API is restricted by "restrict_api" configuration directive`

# v1.1.14
## 01/18/2017

1. [](#bugfix)
    * Fixed `Page::collection()` returning array and not Collection object when header variable did not exist
    * Revert `Content-Encoding: identity` fix, and let you set `cache: allow_webserver_gzip:` option to switch to `identity` [#548](https://github.com/getgrav/grav/issues/548)

# v1.1.13
## 01/17/2017

1. [](#new)
    * Added new `never_cache_twig` page option in `system.yaml` and frontmatter. Allows dynamic Twig logic in regular and modular Twig templates [#1244](https://github.com/getgrav/grav/pull/1244)
1. [](#improved)
    * Several improvements to aid theme development [#232](https://github.com/getgrav/grav/pull/1232)
    * Added `hash` cache check option and made dropdown more descriptive [Admin #923](https://github.com/getgrav/grav-plugin-admin/issues/923)
1. [](#bugfix)
    * Fixed cross volume file system operations [#635](https://github.com/getgrav/grav/issues/635)
    * Fix issue with pages folders validation not accepting uppercase letters
    * Fix renaming the folder name if the page, in the default language, had a custom slug set in its header
    * Fixed issue with `Content-Encoding: none`. It should really be `Content-Encoding: identity` instead
    * Fixed broken `hash` method on page modifications detection
    * Fixed issue with multi-lang pages not caching independently without unique `.md` file [#1211](https://github.com/getgrav/grav/issues/1211)
    * Fixed all `$_GET` parameters missing in Nginx (please update your nginx.conf) [#1245](https://github.com/getgrav/grav/issues/1245)
    * Fixed issue in trying to process broken symlink [#1254](https://github.com/getgrav/grav/issues/1254)

# v1.1.12
## 12/26/2016

1. [](#bugfix)
    * Fixed issue with JSON calls throwing errors due to debugger enabled [#1227](https://github.com/getgrav/grav/issues/1227)

# v1.1.11
## 12/22/2016

1. [](#improved)
    * Fall back properly to HTML if template type not found
1. [](#bugfix)
    * Fix issue with modular pages folders validation [#900](https://github.com/getgrav/grav-plugin-admin/issues/900)

# v1.1.10
## 12/21/2016

1. [](#improved)
    * Improve detection of home path. Also allow `~/.grav` on Windows, drop `ConsoleTrait::isWindows()` method, used only for that [#1204](https://github.com/getgrav/grav/pull/1204)
    * Reworked PHP CLI router [#1219](https://github.com/getgrav/grav/pull/1219)
    * More robust theme/plugin logic in `bin/gpm direct-install`
1. [](#bugfix)
    * Fixed case where extracting a package would cause an error during rename
    * Fix issue with using `Yaml::parse` direcly on a filename, now deprecated
    * Add pattern for frontend validation of folder slugs [#891](https://github.com/getgrav/grav-plugin-admin/issues/891)
    * Fix issue with Inflector when translation is disabled [SimpleSearch #87](https://github.com/getgrav/grav-plugin-simplesearch/issues/87)
    * Explicitly expose `array_unique` Twig filter [Admin #897](https://github.com/getgrav/grav-plugin-admin/issues/897)

# v1.1.9
## 12/13/2016

1. [](#new)
    * RC released as stable
1. [](#improved)
    * Better error handling in cache clear
    * YAML syntax fixes for the future compatibility
    * Added new parameter `remove` for `onBeforeCacheClear` event
    * Add support for calling Media object as function to get medium by filename
1. [](#bugfix)
    * Added checks before accessing admin reference during `Page::blueprints()` call. Allows to access `page.blueprints` from Twig in the frontend

# v1.1.9-rc.3
## 12/07/2016

1. [](#new)
    * Add `ignore_empty` property to be used on array fields, if positive only save options with a value
    * Use new `permissions` field in user account
    * Add `range(int start, int end, int step)` twig function to generate an array of numbers between start and end, inclusive
    * New retina Media image derivatives array support (`![](image.jpg?derivatives=[640,1024,1440])`) [#1147](https://github.com/getgrav/grav/pull/1147)
    * Added stream support for images (`![Sepia Image](image://image.jpg?sepia)`)
    * Added stream support for links (`[Download PDF](user://data/pdf/my.pdf)`)
    * Added new `onBeforeCacheClear` event to add custom paths to cache clearing process
1. [](#improved)
    * Added alias `selfupdate` to the `self-upgrade` `bin/gpm` CLI command
    * Synced `webserver-configs/htaccess.txt` with `.htaccess`
    * Use permissions field in group details.
    * Updated vendor libraries
    * Added a warning on GPM update to update Grav first if needed [#1194](https://github.com/getgrav/grav/pull/1194)
 1. [](#bugfix)
    * Fix page collections problem with `@page.modular` [#1178](https://github.com/getgrav/grav/pull/1178)
    * Fix issue with using a multiple taxonomy filter of which one had no results, thanks to @hughbris [#1184](https://github.com/getgrav/grav/issues/1184)
    * Fix saving permissions in group
    * Fixed issue with redirect of a page getting moved to a different location

# v1.1.9-rc.2
## 11/26/2016

1. [](#new)
    * Added two new sort order options for pages: `publish_date` and `unpublish_date` [#1173](https://github.com/getgrav/grav/pull/1173))
1. [](#improved)
    * Multisite: Create image cache folder if it doesn't exist
    * Add 2 new language values for French [#1174](https://github.com/getgrav/grav/issues/1174)
1. [](#bugfix)
    * Fixed issue when we have a meta file without corresponding media [#1179](https://github.com/getgrav/grav/issues/1179)
    * Update class namespace for Admin class [Admin #874](https://github.com/getgrav/grav-plugin-admin/issues/874)

# v1.1.9-rc.1
## 11/09/2016

1. [](#new)
    * Added a `CompiledJsonFile` object to better handle Json files.
    * Added Base32 encode/decode class
    * Added a new `User::find()` method
1. [](#improved)
    * Moved `messages` object into core Grav from login plugin
    * Added `getTaxonomyItemKeys` to the Taxonomy object [#1124](https://github.com/getgrav/grav/issues/1124)
    * Added a `redirect_me` Twig function [#1124](https://github.com/getgrav/grav/issues/1124)
    * Added a Caddyfile for newer Caddy versions [#1115](https://github.com/getgrav/grav/issues/1115)
    * Allow to override sorting flags for page header-based or default ordering. If the `intl` PHP extension is loaded, only these flags are available: https://secure.php.net/manual/en/collator.asort.php. Otherwise, you can use the PHP standard sorting flags (https://secure.php.net/manual/en/array.constants.php) [#1169](https://github.com/getgrav/grav/issues/1169)
1. [](#bugfix)
    * Fixed an issue with site redirects/routes, not processing with extension (.html, .json, etc.)
    * Don't truncate HTML if content length is less than summary size [#1125](https://github.com/getgrav/grav/issues/1125)
    * Return max available number when calling random() on a collection passing an int > available items [#1135](https://github.com/getgrav/grav/issues/1135)
    * Use correct ratio when applying image filters to image alternatives [#1147](https://github.com/getgrav/grav/issues/1147)
    * Fixed URI path in multi-site when query parameters were used in front page

# v1.1.8
## 10/22/2016

1. [](#bugfix)
    * Fixed warning with unset `ssl` option when using GPM [#1132](https://github.com/getgrav/grav/issues/1132)

# v1.1.7
## 10/22/2016

1. [](#improved)
    * Improved the capabilities of Image derivatives [#1107](https://github.com/getgrav/grav/pull/1107)
1. [](#bugfix)
    * Only pass verify_peer settings to cURL and fopen if the setting is disabled [#1120](https://github.com/getgrav/grav/issues/1120)

# v1.1.6
## 10/19/2016

1. [](#new)
    * Added ability for Page to override the output format (`html`, `xml`, etc..) [#1067](https://github.com/getgrav/grav/issues/1067)
    * Added `Utils::getExtensionByMime()` and cleaned up `Utils::getMimeByExtension` + tests
    * Added a `cache.check.method: 'hash'` option in `system.yaml` that checks all files + dates inclusively
    * Include jQuery 3.x in the Grav assets
    * Added the option to automatically fix orientation on images based on their Exif data, by enabling `system.images.auto_fix_orientation`.
1. [](#improved)
    * Add `batch()` function to Page Collection class
    * Added new `cache.redis.socket` setting that allow to pass a UNIX socket as redis server
    * It is now possible to opt-out of the SSL verification via the new `system.gpm.verify_peer` setting. This is sometimes necessary when receiving a "GPM Unable to Connect" error. More details in ([#1053](https://github.com/getgrav/grav/issues/1053))
    * It is now possible to force the use of either `curl` or `fopen` as `Response` connection method, via the new `system.gpm.method` setting. By default this is set to 'auto' and gives priority to 'fopen' first, curl otherwise.
    * InstallCommand can now handle Licenses
    * Uses more helpful `1x`, `2x`, `3x`, etc names in the Retina derivatives cache files.
    * Added new method `Plugins::isPluginActiveAdmin()` to check if plugin route is active in Admin plugin
    * Added new `Cache::setEnabled` and `Cache::getEnabled` to enable outside control of cache
    * Updated vendor libs including Twig `1.25.0`
    * Avoid git ignoring any vendor folder in a Grav site subfolder (but still ignore the main `vendor/` folder)
    * Added an option to get just a route back from `Uri::convertUrl()` function
    * Added option to control split session [#1096](https://github.com/getgrav/grav/pull/1096)
    * Added new `verbosity` levels to `system.error.display` to allow for system error messages [#1091](https://github.com/getgrav/grav/pull/1091)
    * Improved the API for Grav plugins to access the Parsedown parser directly [#1062](https://github.com/getgrav/grav/pull/1062)
1. [](#bugfix)
    * Fixed missing `progress` method in the DirectInstall Command
    * `Response` class now handles better unsuccessful requests such as 404 and 401
    * Fixed saving of `external` page types [Admin #789](https://github.com/getgrav/grav-plugin-admin/issues/789)
    * Fixed issue deleting parent folder of folder with `param_sep` in the folder name [admin #796](https://github.com/getgrav/grav-plugin-admin/issues/796)
    * Fixed an issue with streams in `bin/plugin`
    * Fixed `jpeg` file format support in Media

# v1.1.5
## 09/09/2016

1. [](#new)
    * Added new `bin/gpm direct-install` command to install local and remote zip archives
1. [](#improved)
    * Refactored `onPageNotFound` event to fire after `onPageInitialized`
    * Follow symlinks in `Folder::all()`
    * Twig variable `base_url` now supports multi-site by path feature
    * Improved `bin/plugin` to list plugins with commands faster by limiting the depth of recursion
1. [](#bugfix)
    * Quietly skip missing streams in `Cache::clearCache()`
    * Fix issue in calling page.summary when no content is present in a page
    * Fix for HUGE session timeouts [#1050](https://github.com/getgrav/grav/issues/1050)

# v1.1.4
## 09/07/2016

1. [](#new)
    * Added new `tmp` folder at root. Accessible via stream `tmp://`. Can be cleared with `bin/grav clear --tmp-only` as well as `--all`.
    * Added support for RTL in `LanguageCodes` so you can determine if a language is RTL or not
    * Ability to set `custom_base_url` in system configuration
    * Added `override` and `force` options for Streams setup
1. [](#improved)
    * Important vendor updates to provide PHP 7.1 beta support!
    * Added a `Util::arrayFlatten()` static function
    * Added support for 'external_url' page header to enable easier external URL based menu items
    * Improved the UI for CLI GPM Index view to use a table
    * Added `@page.modular` Collection type [#988](https://github.com/getgrav/grav/issues/988)
    * Added support for `self@`, `page@`, `taxonomy@`, `root@` Collection syntax for cleaner YAML compatibility
    * Improved GPM commands to allow for `-y` to automate **yes** responses and `-o` for **update** and **selfupgrade** to overwrite installations [#985](https://github.com/getgrav/grav/issues/985)
    * Added randomization to `safe_email` Twig filter for greater security [#998](https://github.com/getgrav/grav/issues/998)
    * Allow `Utils::setDotNotation` to merge data, rather than just set
    * Moved default `Image::filter()` to the `save` action to ensure they are applied last [#984](https://github.com/getgrav/grav/issues/984)
    * Improved the `Truncator` code to be more reliable [#1019](https://github.com/getgrav/grav/issues/1019)
    * Moved media blueprints out of core (now in Admin plugin)
1. [](#bugfix)
    * Removed 307 redirect code option as it is not well supported [#743](https://github.com/getgrav/grav-plugin-admin/issues/743)
    * Fixed issue with folders with name `*.md` are not confused with pages [#995](https://github.com/getgrav/grav/issues/995)
    * Fixed an issue when filtering collections causing null key
    * Fix for invalid HTML when rendering GIF and Vector media [#1001](https://github.com/getgrav/grav/issues/1001)
    * Use pages.markdown.extra in the user's system.yaml [#1007](https://github.com/getgrav/grav/issues/1007)
    * Fix for `Memcached` connection [#1020](https://github.com/getgrav/grav/issues/1020)

# v1.1.3
## 08/14/2016

1. [](#bugfix)
    * Fix for lightbox media function throwing error [#981](https://github.com/getgrav/grav/issues/981)

# v1.1.2
## 08/10/2016

1. [](#new)
    * Allow forcing SSL by setting `system.force_ssl` (Force SSL in the Admin System Config) [#899](https://github.com/getgrav/grav/pull/899)
1. [](#improved)
    * Improved `authorize` Twig extension to accept a nested array of authorizations  [#948](https://github.com/getgrav/grav/issues/948)
    * Don't add timestamps on remote assets as it can cause conflicts
    * Grav now looks at types from `media.yaml` when retrieving page mime types [#966](https://github.com/getgrav/grav/issues/966)
    * Added support for dumping exceptions in the Debugger
1. [](#bugfix)
    * Fixed `Folder::delete` method to recursively remove files and folders and causing Upgrade to fail.
    * Fix [#952](https://github.com/getgrav/grav/issues/952) hyphenize the session name.
    * If no parent is set and siblings collection is called, return a new and empty collection [grav-plugin-sitemap/issues/22](https://github.com/getgrav/grav-plugin-sitemap/issues/22)
    * Prevent exception being thrown when calling the Collator constructor failed in a Windows environment with the Intl PHP Extension enabled [#961](https://github.com/getgrav/grav/issues/961)
    * Fix for markdown images not properly rendering `id` attribute [#956](https://github.com/getgrav/grav/issues/956)

# v1.1.1
## 07/16/2016

1. [](#improved)
    * Made `paramsRegex()` static to allow it to be called statically
1. [](#bugfix)
    * Fixed backup when using very long site titles with invalid characters [grav-plugin-admin#701](https://github.com/getgrav/grav-plugin-admin/issues/701)
    * Fixed a typo in the `webserver-configs/nginx.conf` example

# v1.1.0
## 07/14/2016

1. [](#improved)
    * Added support for validation of multiple email in the `type: email` field [grav-plugin-email#31](https://github.com/getgrav/grav-plugin-email/issues/31)
    * Unified PHP code header styling
    * Added 6 more languages and updated language codes
    * set default "releases" option to `stable`
1. [](#bugfix)
    * Fix backend validation for file fields marked as required [grav-plugin-form#78](https://github.com/getgrav/grav-plugin-form/issues/78)

# v1.1.0-rc.3
## 06/21/2016

1. [](#new)
    * Add a onPageFallBackUrl event when starting the fallbackUrl() method to allow the Login plugin to protect the page media
    * Conveniently allow ability to retrieve user information via config object [#913](https://github.com/getgrav/grav/pull/913) - @Vivalldi
    * Grav served images can now use header caching [#905](https://github.com/getgrav/grav/pull/905)
1. [](#improved)
    * Take asset modification timestamp into consideration in pipelining [#917](https://github.com/getgrav/grav/pull/917) - @Sommerregen
1. [](#bugfix)
    * Respect `enable_asset_timestamp` settings for pipelined Assets [#906](https://github.com/getgrav/grav/issues/906)
    * Fixed collections end dates for 32-bit systems [#902](https://github.com/getgrav/grav/issues/902)
    * Fixed a recent regression (1.1.0-rc1) with parameter separator different than `:`

# v1.1.0-rc.2
## 06/14/2016

1. [](#new)
    * Added getters and setters for Assets to allow manipulation of CSS/JS/Collection based assets via plugins [#876](https://github.com/getgrav/grav/issues/876)
1. [](#improved)
    * Pass the exception to the `onFatalException()` event
    * Updated to latest jQuery 2.2.4 release
    * Moved list items in `system/config/media.yaml` config into a `types:` key which allows you delete default items.
    * Updated `webserver-configs/nginx.conf` with `try_files` fix from @mrhein and @rondlite [#743](https://github.com/getgrav/grav/pull/743)
    * Updated cache references to include `memecache` and `redis` [#887](https://github.com/getgrav/grav/issues/887)
    * Updated composer libraries
1. [](#bugfix)
    * Fixed `Utils::normalizePath()` that was truncating 0's [#882](https://github.com/getgrav/grav/issues/882)

# v1.1.0-rc.1
## 06/01/2016

1. [](#new)
    * Added `Utils::getDotNotation()` and `Utils::setDotNotation()` methods + tests
    * Added support for `xx-XX` locale language lookups in `LanguageCodes` class [#854](https://github.com/getgrav/grav/issues/854)
    * New CSS/JS Minify library that does a more reliable job [#864](https://github.com/getgrav/grav/issues/864)
1. [](#improved)
    * GPM installation of plugins and themes into correct multisite folders [#841](https://github.com/getgrav/grav/issues/841)
    * Use `Page::rawRoute()` in blueprints for more reliable mulit-language support
1. [](#bugfix)
    * Fixes for `zlib.output_compression` as well as `mod_deflate` GZIP compression
    * Fix for corner-case redirect logic causing infinite loops and out-of-memory errors
    * Fix for saving fields in expert mode that have no `Validation::typeX()` methods [#626](https://github.com/getgrav/grav-plugin-admin/issues/626)
    * Detect if user really meant to extend parent blueprint, not another one (fixes old page type blueprints)
    * Fixed a bug in `Page::relativePagePath()` when `Page::$name` is not defined
    * Fix for poor handling of params + query element in `Uri::processParams()` [#859](https://github.com/getgrav/grav/issues/859)
    * Fix for double encoding in markdown links [#860](https://github.com/getgrav/grav/issues/860)
    * Correctly handle language strings to determine if it's in admin or not [#627](https://github.com/getgrav/grav-plugin-admin/issues/627)

# v1.1.0-beta.5
## 05/23/2016

1. [](#improved)
    * Updated jQuery from 2.2.0 to 2.2.3
    * Set `Uri::ip()` to static by default so it can be used in form fields
    * Improved `Session` class with flash storage
    * `Page::getContentMeta()` now supports an optional key.
1. [](#bugfix)
    * Fixed "Invalid slug set in YAML frontmatter" when setting `Page::slug()` with empty string [#580](https://github.com/getgrav/grav-plugin-admin/issues/580)
    * Only `.gitignore` Grav's vendor folder
    * Fix trying to remove Grav with `GPM uninstall` of a plugin with Grav dependency
    * Fix Page Type blueprints not being able to extend their parents
    * `filterFile` validation method always returns an array of files, behaving like `multiple="multiple"`
    * Fixed [#835](https://github.com/getgrav/grav-plugin-admin/issues/835) check for empty image file first to prevent getimagesize() fatal error
    * Avoid throwing an error when Grav's Gzip and mod_deflate are enabled at the same time on a non php-fpm setup

# v1.1.0-beta.4
## 05/09/2016

1. [](#bugfix)
    * Drop dependencies calculations if plugin is installed via symlink
    * Drop Grav from dependencies calculations
    * Send slug name as part of installed packages
    * Fix for summary entities not being properly decoded [#825](https://github.com/getgrav/grav/issues/825)


# v1.1.0-beta.3
## 05/04/2016

1. [](#improved)
    * Pass the Page type when calling `onBlueprintCreated`
    * Changed `Page::cachePageContent()` form **private** to **public** so a page can be recached via plugin
1. [](#bugfix)
    * Fixed handling of `{'loading':'async'}` with Assets Pipeline
    * Fix for new modular page modal `Page` field requiring a value [#529](https://github.com/getgrav/grav-plugin-admin/issues/529)
    * Fix for broken `bin/gpm version` command
    * Fix handling "grav" as a dependency
    * Fix when installing multiple packages and one is the dependency of another, don't try to install it twice
    * Fix using name instead of the slug to determine a package folder. Broke for packages whose name was 2+ words

# v1.1.0-beta.2
## 04/27/2016

1. [](#new)
    * Added new `Plugin::getBlueprint()` and `Theme::getBlueprint()` method
    * Allow **page blueprints** to be added via Plugins.
1. [](#improved)
    * Moved to new `data-*@` format in blueprints
    * Updated composer-based libraries
    * Moved some hard-coded `CACHE_DIR` references to use locator
    * Set `twig.debug: true` by default
1. [](#bugfix)
    * Fixed issue with link rewrites and local assets pipeline with `absolute_urls: true`
    * Allow Cyrillic slugs [#520](https://github.com/getgrav/grav-plugin-admin/issues/520)
    * Fix ordering issue with accented letters [#784](https://github.com/getgrav/grav/issues/784)
    * Fix issue with Assets pipeline and missing newlines causing invalid JavaScript

# v1.1.0-beta.1
## 04/20/2016

1. [](#new)
    * **Blueprint Improvements**: The main improvements to Grav take the form of a major rewrite of our blueprint functionality. Blueprints are an essential piece of functionality within Grav that helps define configuration fields. These allow us to create a definition of a form field that can be rendered in the administrator plugin and allow the input, validation, and storage of values into the various configuration and page files that power Grav. Grav 1.0 had extensive support for building and extending blueprints, but Grav 1.1 takes this even further and adds improvements to our existing system.
    * **Extending Blueprints**: You could extend forms in Grav 1.0, but now you can use a newer `extends@:` default syntax rather than the previous `'@extends'` string that needed to be quoted in YAML. Also this new format allows for the defining of a `context` which lets you define where to look for the base blueprint. Another new feature is the ability to extend from multiple blueprints.
    * **Embedding/Importing Blueprints**: One feature that has been requested is the ability to embed or import one blueprint into another blueprint. This allows you to share fields or sub-form between multiple forms. This is accomplished via the `import@` syntax.
    * **Removing Existing Fields and Properties**: Another new feature is the ability to remove completely existing fields or properties from an extended blueprint. This allows the user a lot more flexibility when creating custom forms by simply using the new `unset@: true` syntax. To remove a field property you would use `unset-<property>@: true` in your extended field definition, for example: `unset-options@: true`.
    * **Replacing Existing Fields and Properties**: Similar to removing, you can now replace an existing field or property with the `replace@: true` syntax for the whole field, and `replace-<property>@: true` for a specific property.
    * **Field Ordering**: Probably the most frequently requested blueprint functionality that we have added is the ability to change field ordering. Imagine that you want to extend the default page blueprint but add a new tab. Previously, this meant your tab would be added at the end of the form, but now you can define that you wish the new tab to be added right after the `content` tab. This works for any field too, so you can extend a blueprint and add your own custom fields anywhere you wish! This is accomplished by using the new `ordering@:` syntax with either an existing property name or an integer.
    * **Configuration Properties**: Another useful new feature is the ability to directly access Grav configuration in blueprints with `config-<property>@` syntax. For example you can set a default for a field via `config-default@: site.author.name` which will use the author.name value from the `site.yaml` file as the `default` value for this field.
    * **Function Calls**: The ability to call PHP functions for values has been improved in Grav 1.1 to be more powerful. You can use the `data-<property>@` syntax to call static methods to obtain values. For example: `data-default@: '\Grav\Plugin\Admin::route'`. You can now even pass parameters to these methods.
    * **Validation Rules**: You can now define a custom blueprint-level validation rule and assign this rule to a form field.
    * **Custom Form Field Types**: This advanced new functionality allows you to create a custom field type via a new plugin event called getFormFieldTypes(). This allows you to provide extra functionality or instructions on how to handle the form form field.
    * **GPM Versioning**: A new feature that we have wanted to add to our GPM package management system is the ability to control dependencies by version. We have opted to use a syntax very similar to the Composer Package Manager that is already familiar to most PHP developers. This new versioning system allows you to define specific minimum version requirements of dependent packages within Grav. This should ensure that we have less (hopefully none!) issues when you update one package that also requires a specific minimum version of another package. The admin plugin for example may have an update that requires a specific version of Grav itself.
    * **GPM Testing Channel**: GPM repository now comes with both a `stable` and `testing` channel. A new setting in `system.gpm.releases` allow to switch between the two channels. Developers will be able to decide whether their resource is going to be in a pre-release state or stable. Only users who switch to the **testing** channel will be able to install a pre-release version.
    * **GPM Events**: Packages (plugins and themes) can now add event handlers to hook in the package GPM events: install, update, uninstall. A package can listen for events before and after each of these events, and can execute any PHP code, and optionally halt the procedure or return a message.
    * Refactor of the process chain breaking out `Processors` into individual classes to allow for easier modification and addition. Thanks to toovy for this work. - [#745](https://github.com/getgrav/grav/pull/745)
    * Added multipart downloads, resumable downloads, download throttling, and video streaming in the `Utils::download()` method.
    * Added optional config to allow Twig processing in page frontmatter - [#788](https://github.com/getgrav/grav/pull/788)
    * Added the ability to provide blueprints via a plugin (previously limited to Themes only).
    * Added Developer CLI Tools to easily create a new theme or plugin
    * Allow authentication for proxies - [#698](https://github.com/getgrav/grav/pull/698)
    * Allow to override the default Parsedown behavior - [#747](https://github.com/getgrav/grav/pull/747)
    * Added an option to allow to exclude external files from the pipeline, and to render the pipeline before/after excluded files
    * Added the possibility to store translations of themes in separate files inside the `languages` folder
    * Added a method to the Uri class to return the base relative URL including the language prefix, or the base relative url if multilanguage is not enabled
    * Added a shortcut for pages.find() alias
1. [](#improved)
    * Now supporting hostnames with localhost environments for better vhost support/development
    * Refactor hard-coded paths to use PHP Streams that allow a setup file to configure where certain parts of Grav are stored in the physical filesystem.
    * If multilanguage is active, include the Intl Twig Extension to allow translating dates automatically (http://twig.sensiolabs.org/doc/extensions/intl.html)
    * Allow having local themes with the same name as GPM themes, by adding `gpm: false` to the theme blueprint - [#767](https://github.com/getgrav/grav/pull/767)
    * Caddyfile and Lighttpd config files updated
    * Removed `node_modules` folder from backups to make them faster
    * Display error when `bin/grav install` hasn't been run instead of throwing exception. Prevents "white page" errors if error display is off
    * Improved command line flow when installing multiple packages: don't reinstall packages if already installed, ask once if should use symlinks if symlinks are found
    * Added more tests to our testing suite
    * Added x-ua-compatible to http_equiv metadata processing
    * Added ability to have a per-page `frontmatter.yaml` file to set header frontmatter defaults. Especially useful for multilang scenarios - [#775](https://github.com/getgrav/grav/pull/775)
    * Removed deprecated `bin/grav newuser` CLI command.  use `bin/plugin login newuser` instead.
    * Added `webm` and `ogv` video types to the default media types list.
1. [](#bugfix)
    * Fix Zend Opcache `opcache.validate_timestamps=0` not detecting changes in compiled yaml and twig files
    * Avoid losing params, query and fragment from the URL when auto-redirecting to a language-specific route - [#759](https://github.com/getgrav/grav/pull/759)
    * Fix for non-pipeline assets getting lost when pipeline is cached to filesystem
    * Fix for double encoding resulting from Markdown Extra
    * Fix for a remote link breaking all CSS rewrites for pipeline
    * Fix an issue with Retina alternatives not clearing properly between repeat uses
    * Fix for non standard http/s external markdown links - [#738](https://github.com/getgrav/grav/issues/738)
    * Fix for `find()` calling redirects via `dispatch()` causing infinite loops - [#781](https://github.com/getgrav/grav/issues/781)

# v1.0.10
## 02/11/2016

1. [](#new)
    * Added new `Page::contentMeta()` mechanism to store content-level meta data alongside content
    * Added Japanese language translation
1. [](#improved)
    * Updated some vendor libraries
1. [](#bugfix)
    * Hide `streams` blueprint from Admin plugin
    * Fix translations of languages with `---` in YAML files

# v1.0.9
## 02/05/2016

1. [](#new)
    * New **Unit Testing** via Codeception http://codeception.com/
    * New **page-level SSL** functionality when using `absolute_urls`
    * Added `reverse_proxy` config option for issues with non-standard ports
    * Added `proxy_url` config option to support GPM behind proxy servers #639
    * New `Pages::parentsRawRoutes()` method
    * Enhanced `bin/gpm info` CLI command with Changelog support #559
    * Ability to add empty *Folder* via admin plugin
    * Added latest `jQuery 2.2.0` library to core
    * Added translations from Crowdin
1. [](#improved)
    * [BC] Metadata now supports only flat arrays. To use open graph metas and the likes (ie, 'og:title'), simply specify it in the key.
    * Refactored `Uri::convertUrl()` method to be more reliable + tests created
    * Date for last update of a modular sub-page sets modified date of modular page itself
    * Split configuration up into two steps
    * Moved Grav-based `base_uri` variables into `Uri::init()`
    * Refactored init in `URI` to better support testing
    * Allow `twig_vars` to be exposed earlier and merged later
    * Avoid setting empty metadata
    * Accept single group access as a string rather than requiring an array
    * Return `$this` in Page constructor and init to allow chaining
    * Added `ext-*` PHP requirements to `composer.json`
    * Use Whoops 2.0 library while supporting old style
    * Removed redundant old default-hash fallback mechanisms
    * Commented out default redirects and routes in `site.yaml`
    * Added `/tests` folder to deny's of all `webserver-configs/*` files
    * Various PS and code style fixes
1. [](#bugfix)
    * Fix default generator metadata
    * Fix for broken image processing caused by `Uri::convertUrl()` bugs
    * Fix loading JS and CSS from collections #623
    * Fix stream overriding
    * Remove the URL extension for home link
    * Fix permissions when the user has no access level set at all
    * Fix issue with user with multiple groups getting denied on first group
    * Fixed an issue with `Pages()` internal cache lookup not being unique enough
    * Fix for bug with `site.redirects` and `site.routes` being an empty list
    * [Markdown] Don't process links for **special protocols**
    * [Whoops] serve JSON errors when request is JSON


# v1.0.8
## 01/08/2016

1. [](#new)
    * Added `rotate`, `flip` and `fixOrientation` image medium methods
1. [](#bugfix)
    * Removed IP from Nonce generation. Should be more reliable in a variety of scenarios

# v1.0.7
## 01/07/2016

1. [](#new)
    * Added `composer create-project` as an additional installation method #585
    * New optional system config setting to strip home from page routs and urls #561
    * Added Greek, Finnish, Norwegian, Polish, Portuguese, and Romanian languages
    * Added new `Page->topParent()` method to return top most parent of a page
    * Added plugins configuration tab to debugger
    * Added support for APCu and PHP7.0 via new Doctrine Cache release
    * Added global setting for `twig_first` processing (false by default)
    * New configuration options for Session settings #553
1. [](#improved)
    * Switched to SSL for GPM calls
    * Use `URI->host()` for session domain
    * Add support for `open_basedir` when installing packages via GPM
    * Improved `Utils::generateNonceString()` method to handle reverse proxies
    * Optimized core thumbnails saving 38% in file size
    * Added new `bin/gpm index --installed-only` option
    * Improved GPM errors to provider more helpful diagnostic of issues
    * Removed old hardcoded PHP version references
    * Moved `onPageContentProcessed()` event so it's fired more reliably
    * Maintain md5 keys during sorting of Assets #566
    * Update to Caddyfile for Caddy web server
1. [](#bugfix)
    * Fixed an issue with cache/config checksum not being set on cache load
    * Fix for page blueprint and theme inheritance issue #534
    * Set `ZipBackup` timeout to 10 minutes if possible
    * Fix case where we only have inline data for CSS or JS  #565
    * Fix `bin/grav sandbox` command to work with new `webserver-config` folder
    * Fix for markdown attributes on external URLs
    * Fixed issue where `data:` page header was acting as `publish_date:`
    * Fix for special characters in URL parameters (e.g. /tag:c++) #541
    * Safety check for an array of nonces to only use the first one

# v1.0.6
## 12/22/2015

1. [](#new)
    * Set minimum requirements to [PHP 5.5.9](http://bit.ly/1Jt9OXO)
    * Added `saveConfig` to Themes
1. [](#improved)
    * Updated Whoops to new 2.0 version (PHP 7.0 compatible)
    * Moved sample web server configs into dedicated directory
    * FastCGI will use Apache's `mod_deflate` if gzip turned off
1. [](#bugfix)
    * Fix broken media image operators
    * Only call extra method of blueprints if blueprints exist
    * Fix lang prefix in url twig variables #523
    * Fix case insensitive HTTPS check #535
    * Field field validation handles case `multiple` missing

# v1.0.5
## 12/18/2015

1. [](#new)
    * Add ability to extend markdown with plugins
    * Added support for plugins to have individual language files
    * Added `7z` to media formats
    * Use Grav's fork of Parsedown until PR is merged
    * New function to persist plugin configuration to disk
    * GPM `selfupgrade` will now check PHP version requirements
1. [](#improved)
    * If the field allows multiple files, return array
    * Handle non-array values in file validation
1. [](#bugfix)
    * Fix when looping `fields` param in a `list` field
    * Properly convert commas to spaces for media attributes
    * Forcing Travis VM to HI timezone to address future files in zip file

# v1.0.4
## 12/12/2015

1. [](#bugfix)
    * Needed to put default image folder permissions for YAML compatibility

# v1.0.3
## 12/11/2015

1. [](#bugfix)
    * Fixed issue when saving config causing incorrect image cache folder perms

# v1.0.2
## 12/11/2015

1. [](#bugfix)
    * Fix for timing display in debugbar

# v1.0.1
## 12/11/2015

1. [](#improved)
    * Reduced package sizes by removing extra vendor dev bits
1. [](#bugfix)
    * Fix issue when you enable debugger from admin plugin

# v1.0.0
## 12/11/2015

1. [](#new)
    * Add new link attributes via markdown media
    * Added setters to set state of CSS/JS pipelining
    * Added `user/accounts` to `.gitignore`
    * Added configurable permissions option for Image cache
1. [](#improved)
    * Hungarian translation updated
    * Refactored Theme initialization for improved flexibility
    * Wrapped security section of account blueprints in an 'super user' authorize check
    * Minor performance optimizations
    * Updated core page blueprints with markdown preview option
    * Added useful cache info output to Debugbar
    * Added `iconv` polyfill library used by Symfony 2.8
    * Force lowercase of username in a few places for case sensitive filesystems
1. [](#bugfix)
    * Fix for GPM problems "Call to a member function set() on null"
    * Fix for individual asset pipeline values not functioning
    * Fix `Page::copy()` and `Page::move()` to support multiple moves at once
    * Fixed page moving of a page with no content
    * Fix for wrong ordering when moving many pages
    * Escape root path in page medium files to work with special characters
    * Add missing parent constructor to Themes class
    * Fix missing file error in `bin/grav sandbox` command
    * Fixed changelog differ when upgrading Grav
    * Fixed a logic error in `Validation->validate()`
    * Make `$container` available in `setup.php` to fix multi-site

# v1.0.0-rc.6
## 12/01/2015

1. [](#new)
    * Refactor Config classes for improved performance!
    * Refactor Data classes to use `NestedArrayAccess` instead of `DataMutatorTrait`
    * Added support for `classes` and `id` on medium objects to set CSS values
    * Data objects: Allow function call chaining
    * Data objects: Lazy load blueprints only if needed
    * Automatically create unique security salt for each configuration
    * Added Hungarian translation
    * Added support for User groups
1. [](#improved)
    * Improved robots.txt to disallow crawling of non-user folders
    * Nonces only generated once per action and process
    * Added IP into Nonce string calculation
    * Nonces now use random string with random salt to improve performance
    * Improved list form handling #475
    * Vendor library updates
1. [](#bugfix)
    * Fixed help output for `bin/plugin`
    * Fix for nested logic for lists and form parsing #273
    * Fix for array form fields and last entry not getting deleted
    * Should not be able to set parent to self #308

# v1.0.0-rc.5
## 11/20/2015

1. [](#new)
    * Added **nonce** functionality for all admin forms for improved security
    * Implemented the ability for Plugins to provide their own CLI commands through `bin/plugin`
    * Added Croatian translation
    * Added missing `umask_fix` property to `system.yaml`
    * Added current theme's config to global config. E.g. `config.theme.dropdown_enabled`
    * Added `append_url_extension` option to system config & page headers
    * Users have a new `state` property to allow disabling/banning
    * Added new `Page.relativePagePath()` helper method
    * Added new `|pad` Twig filter for strings (uses `str_pad()`)
    * Added `lighttpd.conf` for Lightly web server
1. [](#improved)
    * Clear previously applied operations when doing a reset on image media
    * Password no longer required when editing user
    * Improved support for trailing `/` URLs
    * Improved `.nginx.conf` configuration file
    * Improved `.htaccess` security
    * Updated vendor libs
    * Updated `composer.phar`
    * Use streams instead of paths for `clearCache()`
    * Use PCRE_UTF8 so unicode strings can be regexed in Truncator
    * Handle case when login plugin is disabled
    * Improved `quality` functionality in media handling
    * Added some missing translation strings
    * Deprecated `bin/grav newuser` in favor of `bin/plugin login new-user`
    * Moved fallback types to use any valid media type
    * Renamed `system.pages.fallback_types` to `system.media.allowed_fallback_types`
    * Removed version number in default `generator` meta tag
    * Disable time limit in case of slow downloads
    * Removed default hash in `system.yaml`
1. [](#bugfix)
    * Fix for media using absolute URLs causing broken links
    * Fix theme auto-loading #432
    * Don't create empty `<style>` or `<script>` scripts if no data
    * Code cleanups
    * Fix undefined variable in Config class
    * Fix exception message when label is not set
    * Check in `Plugins::get()` to ensure plugins exists
    * Fixed GZip compression making output buffering work correctly with all servers and browsers
    * Fixed date representation in system config

# v1.0.0-rc.4
## 10/29/2015

1. [](#bugfix)
    * Fixed a fatal error if you have a collection with missing or invalid `@page: /route`

# v1.0.0-rc.3
## 10/29/2015

1. [](#new)
    * New Page collection options! `@self.parent, @self.siblings, @self.descendants` + more
    * White list of file types for fallback route functionality (images by default)
1. [](#improved)
    * Assets switched from defines to streams
1. [](#bugfix)
    * README.md typos fixed
    * Fixed issue with routes that have lang string in them (`/en/english`)
    * Trim strings before validation so whitespace is not satisfy 'required'

# v1.0.0-rc.2
## 10/27/2015

1. [](#new)
    * Added support for CSS Asset groups
    * Added a `wrapped_site` system option for themes/plugins to use
    * Pass `Page` object as event to `onTwigPageVariables()` event hook
    * New `Data.items()` method to get all items
1. [](#improved)
    * Missing pipelined remote asset will now fail quietly
    * More reliably handle inline JS and CSS to remove only surrounding HTML tags
    * `Medium.meta` returns new Data object so null checks are possible
    * Improved Medium metadata merging to allow for automatic title/alt/class attributes
    * Moved Grav object to global variable rather than template variable (useful for macros)
    * German language improvements
    * Updated bundled composer
1. [](#bugfix)
    * Accept variety of `true` values in `User.authorize()` method
    * Fix for `Validation` throwing an error if no label set

# v1.0.0-rc.1
## 10/23/2015

1. [](#new)
    * Use native PECL YAML parser if installed for 4X speed boost in parsing YAML files
    * Support for inherited theme class
    * Added new default language prepend system configuration option
    * New `|evaluate` Twig filter to evaluate a string as twig
    * New system option to ignore all **hidden** files and folders
    * New system option for default redirect code
    * Added ability to append specific `[30x]` codes to redirect URLs
    * Added `url_taxonomy_filters` for page collections
    * Added `@root` page and `recurse` flag for page collections
    * Support for **multiple** page collection types as an array
    * Added Dutch language file
    * Added Russian language file
    * Added `remove` method to User object
1. [](#improved)
    * Moved hardcoded mimetypes to `media.yaml` to be treated as Page media files
    * Set `errors: display: false` by default in `system.yaml`
    * Strip out extra slashes in the URI
    * Validate hostname to ensure it is valid
    * Ignore more SCM folders in Backups
    * Removed `home_redirect` settings from `system.yaml`
    * Added Page `media` as root twig object for consistency
    * Updated to latest vendor libraries
    * Optimizations to Asset pipeline logic for minor speed increase
    * Block direct access to a variety of files in `.htaccess` for increased security
    * Debugbar vendor library update
    * Always fallback to english if other translations are not available
1. [](#bugfix)
    * Fix for redirecting external URL with multi-language
    * Fix for Asset pipeline not respecting asset groups
    * Fix language files with child/parent theme relationships
    * Fixed a regression issue resulting in incorrect default language
    * Ensure error handler is initialized before URI is processed
    * Use default language in Twig if active language is not set
    * Fixed issue with `safeEmailFilter()` Twig filter not separating with `;` properly
    * Fixed empty YAML file causing error with native PECL YAML parser
    * Fixed `SVG` mimetype
    * Fixed incorrect `Cache-control: max-age` value format

# v0.9.45
## 10/08/2015

1. [](#bugfix)
    * Fixed a regression issue resulting in incorrect default language

# v0.9.44
## 10/07/2015

1. [](#new)
    * Added Redis back as a supported cache mechanism
    * Allow Twig `nicetime` translations
    * Added `-y` option for 'Yes to all' in `bin/gpm update`
    * Added CSS `media` attribute to the Assets manager
    * New German language support
    * New Czech language support
    * New French language support
    * Added `modulus` twig filter
1. [](#improved)
    * URL decode in medium actions to allow complex syntax
    * Take into account `HTTP_HOST` before `SERVER_NAME` (helpful with Nginx)
    * More friendly cache naming to ease manual management of cache systems
    * Added default Apache resource for `DirectoryIndex`
1. [](#bugfix)
    * Fix GPM failure when offline
    * Fix `open_basedir` error in `bin/gpm install`
    * Fix an HHVM error in Truncator
    * Fix for XSS vulnerability with params
    * Fix chaining for responsive size derivatives
    * Fix for saving pages when removing the page title and all other header elements
    * Fix when saving array fields
    * Fix for ports being included in `HTTP_HOST`
    * Fix for Truncator to handle PHP tags gracefully
    * Fix for locate style lang codes in `getNativeName()`
    * Urldecode image basenames in markdown

# v0.9.43
## 09/16/2015

1. [](#new)
    * Added new `AudioMedium` for HTML5 audio
    * Added ability for Assets to be added and displayed in separate *groups*
    * New support for responsive image derivative sizes
1. [](#improved)
    * GPM theme install now uses a `copy` method so new files are not lost (e.g. `/css/custom.css`)
    * Code analysis improvements and cleanup
    * Removed Twig panel from debugger (no longer supported in Twig 1.20)
    * Updated composer packages
    * Prepend active language to `convertUrl()` when used in markdown links
    * Added some pre/post flight options for installer via blueprints
    * Hyphenize the site name in the backup filename
1. [](#bugfix)
    * Fix broken routable logic
    * Check for `phpinfo()` method in case it is restricted by hosting provider
    * Fixes for windows when running GPM
    * Fix for ampersand (`&`) causing error in `truncateHtml()` via `Page.summary()`

# v0.9.42
## 09/11/2015

1. [](#bugfix)
    * Fixed `User.authorise()` to be backwards compabile

# v0.9.41
## 09/11/2015

1. [](#new)
    * New and improved multibyte-safe TruncateHTML function and filter
    * Added support for custom page date format
    * Added a `string` Twig filter to render as json_encoded string
    * Added `authorize` Twig filter
    * Added support for theme inheritance in the admin
    * Support for multiple content collections on a page
    * Added configurable files/folders ignores for pages
    * Added the ability to set the default PHP locale and override via multi-lang configuration
    * Added ability to save as YAML via admin
    * Added check for `mbstring` support
    * Added new `redirect` header for pages
1. [](#improved)
    * Changed dependencies from `develop` to `master`
    * Updated logging to log everything from `debug` level on (was `warning`)
    * Added missing `accounts/` folder
    * Default to performing a 301 redirect for URIs with trailing slashes
    * Improved Twig error messages
    * Allow validating of forms from anywhere such as plugins
    * Added logic so modular pages are by default non-routable
    * Hide password input in `bin/grav newuser` command
1. [](#bugfix)
    * Fixed `Pages.all()` not returning modular pages
    * Fix for modular template types not getting found
    * Fix for `markdown_extra:` overriding `markdown:extra:` setting
    * Fix for multi-site routing
    * Fix for multi-lang page name error
    * Fixed a redirect loop in `URI` class
    * Fixed a potential error when `unsupported_inline_types` is empty
    * Correctly generate 2x retina image
    * Typo fixes in page publish/unpublish blueprint

# v0.9.40
## 08/31/2015

1. [](#new)
    * Added some new Twig filters: `defined`, `rtrim`, `ltrim`
    * Admin support for customizable page file name + template override
1. [](#improved)
    * Better message for incompatible/unsupported Twig template
    * Improved User blueprints with better help
    * Switched to composer **install** rather than **update** by default
    * Admin autofocus on page title
    * `.htaccess` hardening (`.htaccess` & `htaccess.txt`)
    * Cache safety checks for missing folders
1. [](#bugfix)
    * Fixed issue with unescaped `o` character in date formats

# v0.9.39
## 08/25/2015

1. [](#bugfix)
    * `Page.active()` not triggering on **homepage**
    * Fix for invalid session name in Opera browser

# v0.9.38
## 08/24/2015

1. [](#new)
    * Added `language` to **user** blueprint
    * Added translations to blueprints
    * New extending logic for blueprints
    * Blueprints are now loaded with Streams to allow for better overrides
    * Added new Symfony `dump()` method
1. [](#improved)
    * Catch YAML header parse exception so site doesn't die
    * Better `Page.parent()` logic
    * Improved GPM display layout
    * Tweaked default page layout
    * Unset route and slug for improved reliability of route changes
    * Added requirements to README.md
    * Updated various libraries
    * Allow use of custom page date field for dateRange collections
1. [](#bugfix)
    * Slug fixes with GPM
    * Unset plaintext password on save
    * Fix for trailing `/` not matching active children

# v0.9.37
## 08/12/2015

3. [](#bugfix)
    * Fixed issue when saving `header.process` in page forms via the **admin plugin**
    * Fixed error due to use of `set_time_limit` that might be disabled on some hosts

# v0.9.36
## 08/11/2015

1. [](#new)
    * Added a new `newuser` CLI command to create user accounts
    * Added `default` blueprint for all templates
    * Support `user` and `system` language translation merging
1. [](#improved)
    * Added isSymlink method in GPM to determine if Grav is symbolically linked or not
    * Refactored page recursing
    * Updated blueprints to use new toggles
    * Updated blueprints to use current date for date format fields
    * Updated composer.phar
    * Use sessions for admin even when disabled for site
    * Use `GRAV_ROOT` in session identifier

# v0.9.35
## 08/06/2015

1. [](#new)
    * Added `body_classes` field
    * Added `visiblity` toggle and help tooltips on new page form
    * Added new `Page.unsetRoute()` method to allow admin to regenerate the route
2. [](#improved)
    * User save no longer stores username each time
    * Page list form field now shows all pages except root
    * Removed required option from page title
    * Added configuration settings for running Nginx in sub directory
3. [](#bugfix)
    * Fixed deep translation merging
    * Fixed broken **metadata** merging with site defaults
    * Fixed broken **summary** field
    * Fixed broken robots field
    * Fixed GPM issue when using cURL, throwing an `Undefined offset: 1` exception
    * Removed duplicate hidden page `type` field

# v0.9.34
## 08/04/2015

1. [](#new)
    * Added new `cache_all` system setting + media `cache()` method
    * Added base languages configuration
    * Added property language to page to help plugins identify page language
    * New `Utils::arrayFilterRecursive()` method
2. [](#improved)
    * Improved Session handling to support site and admin independently
    * Allow Twig variables to be modified in other events
    * Blueprint updates in preparation for Admin plugin
    * Changed `Inflector` from static to object and added multi-language support
    * Support for admin override of a page's blueprints
3. [](#bugfix)
    * Removed unused `use` in `VideoMedium` that was causing error
    * Array fix in `User.authorise()` method
    * Fix for typo in `translations_fallback`
    * Fixed moving page to the root

# v0.9.33
## 07/21/2015

1. [](#new)
    * Added new `onImageMediumSaved()` event (useful for post-image processing)
    * Added `Vary: Accept-Encoding` option
2. [](#improved)
    * Multilang-safe delimiter position
    * Refactored Twig classes and added optional umask setting
    * Removed `pageinit()` timing
    * `Page->routable()` now takes `published()` state into account
    * Improved how page extension is set
    * Support `Language->translate()` method taking string and array
3. [](#bugfix)
    * Fixed `backup` command to include empty folders

# v0.9.32
## 07/14/2015

1. [](#new)
    * Detect users preferred language via `http_accept_language` setting
    * Added new `translateArray()` language method
2. [](#improved)
    * Support `en` translations by default for plugins & themes
    * Improved default generator tag
    * Minor language tweaks and fixes
3. [](#bugfix)
    * Fix for session active language and homepage redirects
    * Ignore root-level page rather than throwing error

# v0.9.31
## 07/09/2015

1. [](#new)
    * Added xml, json, css and js to valid media file types
2. [](#improved)
    * Better handling of unsupported media type downloads
    * Improved `bin/grav backup` command to mimic admin plugin location/name
3. [](#bugfix)
    * Critical fix for broken language translations
    * Fix for Twig markdown filter error
    * Safety check for download extension

# v0.9.30
## 07/08/2015

1. [](#new)
    * BIG NEWS! Extensive Multi-Language support is all new in 0.9.30!
    * Translation support via Twig filter/function and PHP method
    * Page specific default route
    * Page specific route aliases
    * Canonical URL route support
    * Added built-in session support
    * New `Page.rawRoute()` to get a consistent folder-based route to a page
    * Added option to always redirect to default page on alias URL
    * Added language safe redirect function for use in core and plugins
2. [](#improved)
    * Improved `Page.active()` and `Page.activeChild()` methods to support route aliases
    * Various spelling corrections in `.php` comments, `.md` and `.yaml` files
    * `Utils::startsWith()` and `Utils::endsWith()` now support needle arrays
    * Added a new timer around `pageInitialized` event
    * Updated jQuery library to v2.1.4
3. [](#bugfix)
    * In-page CSS and JS files are now handled properly
    * Fix for `enable_media_timestamp` not working properly

# v0.9.29
## 06/22/2015

1. [](#new)
    * New and improved Regex-powered redirect and route alias logic
    * Added new `onBuildPagesInitialized` event for memory critical or time-consuming plugins
    * Added a `setSummary()` method for pages
2. [](#improved)
    * Improved `MergeConfig()` logic for more control
    * Travis skeleton build trigger implemented
    * Set composer.json versions to stable versions where possible
    * Disabled `last_modified` and `etag` page headers by default (causing too much page caching)
3. [](#bugfix)
    * Preload classes during `bin/gpm selfupgrade` to avoid issues with updated classes
    * Fix for directory relative _down_ links

# v0.9.28
## 06/16/2015

1. [](#new)
    * Added method to set raw markdown on a page
    * Added ability to enabled system and page level `etag` and `last_modified` headers
2. [](#improved)
    * Improved image path processing
    * Improved query string handling
    * Optimization to image handling supporting URL encoded filenames
    * Use global `composer` when available rather than Grv provided one
    * Use `PHP_BINARY` constant rather than `php` executable
    * Updated Doctrine Cache library
    * Updated Symfony libraries
    * Moved `convertUrl()` method to Uri object
3. [](#bugfix)
    * Fix incorrect slug causing problems with CLI `uninstall`
    * Fix Twig runtime error with assets pipeline in sufolder installations
    * Fix for `+` in image filenames
    * Fix for dot files causing issues with page processing
    * Fix for Uri path detection on Windows platform
    * Fix for alternative media resolutions
    * Fix for modularTypes key properties

# v0.9.27
## 05/09/2015

1. [](#new)
    * Added new composer CLI command
    * Added page-level summary header overrides
    * Added `size` back for Media objects
    * Refactored Backup command in preparation for admin plugin
    * Added a new `parseLinks` method to Plugins class
    * Added `starts_with` and `ends_with` Twig filters
2. [](#improved)
    * Optimized install of vendor libraries for speed improvement
    * Improved configuration handling in preparation for admin plugin
    * Cache optimization: Don't cache Twig templates when you pass dynamic params
    * Moved `Utils::rcopy` to `Folder::rcopy`
    * Improved `Folder::doDelete`
    * Added check for required Curl in GPM
    * Updated included composer.phar to latest version
    * Various blueprint fixes for admin plugin
    * Various PSR and code cleanup tasks
3. [](#bugfix)
    * Fix issue with Gzip not working with `onShutDown()` event
    * Fix for URLs with trailing slashes
    * Handle condition where certain errors resulted in blank page
    * Fix for issue with theme name equal to base_url and asset pipeline
    * Fix to properly normalize font rewrite path
    * Fix for absolute URLs below the current page
    * Fix for `..` page references

# v0.9.26
## 04/24/2015

3. [](#bugfix)
    * Fixed issue with homepage routes failing with 'dirname' error

# v0.9.25
## 04/24/2015

1. [](#new)
    * Added support for E-Tag, Last-Modified, Cache-Control and Page-based expires headers
2. [](#improved)
    * Refactored media image handling to make it more flexible and support absolute paths
    * Refactored page modification check process to make it faster
    * User account improvements in preparation for admin plugin
    * Protect against timing attacks
    * Reset default system expires time to 0 seconds (can override if you need to)
3. [](#bugfix)
    * Fix issues with spaces in webroot when using `bin/grav install`
    * Fix for spaces in relative directory
    * Bug fix in collection filtering

# v0.9.24
## 04/15/2015

1. [](#new)
    * Added support for chunked downloads of Assets
    * Added new `onBeforeDownload()` event
    * Added new `download()` and `getMimeType()` methods to Utils class
    * Added configuration option for supported page types
    * Added assets and media timestamp options (off by default)
    * Added page expires configuration option
2. [](#bugfix)
    * Fixed issue with Nginx/Gzip and `ob_flush()` throwing error
    * Fixed assets actions on 'direct media' URLs
    * Fix for 'direct assets` with any parameters

# v0.9.23
## 04/09/2015

1. [](#bugfix)
    * Fix for broken GPM `selfupgrade` (Grav 0.9.21 and 0.9.22 will need to manually upgrade to this version)

# v0.9.22
## 04/08/2015

1. [](#bugfix)
    * Fix to normalize GRAV_ROOT path for Windows
    * Fix to normalize Media image paths for Windows
    * Fix for GPM `selfupgrade` when you are on latest version

# v0.9.21
## 04/07/2015

1. [](#new)
    * Major Media functionality enhancements: SVG, Animated GIF, Video support!
    * Added ability to configure default image quality in system configuration
    * Added `sizes` attributes for custom retina image breakpoints
2. [](#improved)
    * Don't scale @1x retina images
    * Add filter to Iterator class
    * Updated various composer packages
    * Various PSR fixes

# v0.9.20
## 03/24/2015

1. [](#new)
    * Added `addAsyncJs()` and `addDeferJs()` to Assets manager
    * Added support for extranal URL redirects
2. [](#improved)
    * Fix unpredictable asset ordering when set from plugin/system
    * Updated `nginx.conf` to ensure system assets are accessible
    * Ensure images are served as static files in Nginx
    * Updated vendor libraries to latest versions
    * Updated included composer.phar to latest version
3. [](#bugfix)
    * Fixed issue with markdown links to `#` breaking HTML

# v0.9.19
## 02/28/2015

1. [](#new)
    * Added named assets capability and bundled jQuery into Grav core
    * Added `first()` and `last()` to `Iterator` class
2. [](#improved)
    * Improved page modification routine to skip _dot files_
    * Only use files to calculate page modification dates
    * Broke out Folder iterators into their own classes
    * Various Sensiolabs Insight fixes
3. [](#bugfix)
    * Fixed `Iterator.nth()` method

# v0.9.18
## 02/19/2015

1. [](#new)
    * Added ability for GPM `install` to automatically install `_demo` content if found (w/backup)
    * Added ability for themes and plugins to have dependencies required to install via GPM
    * Added ability to override the system timezone rather than relying on server setting only
    * Added new Twig filter `random_string` for generating random id values
    * Added new Twig filter `markdown` for on-the-fly markdown processing
    * Added new Twig filter `absoluteUrl` to convert relative to absolute URLs
    * Added new `processTemplate()` method to Twig object for on-the-fly processing of twig template
    * Added `rcopy()` and `contains()` helper methods in Utils
2. [](#improved)
    * Provided new `param_sep` variable to better support Apache on Windows
    * Moved parsedown configuration into the trait
    * Added optional **deep-copy** option to `mergeConfig()` for plugins
    * Updated bundled `composer.phar` package
    * Various Sensiolabs Insight fixes - Silver level now!
    * Various PSR Fixes
3. [](#bugfix)
    * Fix for windows platforms not displaying installed themes/plugins via GPM
    * Fix page IDs not picking up folder-only pages

# v0.9.17
## 02/05/2015

1. [](#new)
    * Added **full HHVM support!** Get your speed on with Facebook's crazy fast PHP JIT compiler
2. [](#improved)
    * More flexible page summary control
    * Support **CamelCase** plugin and theme class names. Replaces dashes and underscores
    * Moved summary delimiter into `site.yaml` so it can be configurable
    * Various PSR fixes
3. [](#bugfix)
     * Fix for `mergeConfig()` not falling back to defaults
     * Fix for `addInlineCss()` and `addInlineJs()` Assets not working between Twig tags
     * Fix for Markdown adding HTML tags into inline CSS and JS

# v0.9.16
## 01/30/2015

1. [](#new)
    * Added **Retina** and **Responsive** image support via Grav media and `srcset` image attribute
    * Added image debug option that overlays responsive resolution
    * Added a new image cache stream
2. [](#improved)
    * Improved the markdown Lightbox functionality to better mimic Twig version
    * Fullsize Lightbox can now have filters applied
    * Added a new `mergeConfig()` method to Plugin class to merge system + page header configuration
    * Added a new `disable()` method to Plugin class to programmatically disable a plugin
    * Updated Parsedown and Parsedown Extra to address bugs
    * Various PSR fixes
3. [](#bugfix)
     * Fix bug with image dispatch in traditionally _non-routable_ pages
     * Fix for markdown link not working on non-current pages
     * Fix for markdown images not being found on homepage

# v0.9.15
## 01/23/2015

3. [](#bugfix)
     * Typo in video mime types
     * Fix for old `markdown_extra` system setting not getting picked up
     * Fix in regex for Markdown links with numeric values in path
     * Fix for broken image routing mechanism that got broken at some point
     * Fix for markdown images/links in pages with page slug override

# v0.9.14
## 01/23/2015

1. [](#new)
    * Added **GZip** support
    * Added multiple configurations via `setup.php`
    * Added base structure for unit tests
    * New `onPageContentRaw()` plugin event that processes before any page processing
    * Added ability to dynamically set Metadata on page
    * Added ability to dynamically configure Markdown processing via Parsedown options
2. [](#improved)
    * Refactored `page.content()` method to be more flexible and reliable
    * Various updates and fixes for streams resulting in better multi-site support
    * Updated Twig, Parsedown, ParsedownExtra, DoctrineCache libraries
    * Refactored Parsedown trait
    * Force modular pages to be non-visible in menus
    * Moved RewriteBase before Exploits in `.htaccess`
    * Added standard video formats to Media support
    * Added priority for inline assets
    * Check for uniqueness when adding multiple inline assets
    * Improved support for Twig-based URLs inside Markdown links and images
    * Improved Twig `url()` function
3. [](#bugfix)
    * Fix for HTML entities quotes in Metadata values
    * Fix for `published` setting to have precedent of `publish_date` and `unpublish_date`
    * Fix for `onShutdown()` events not closing connections properly in **php-fpm** environments

# v0.9.13
## 01/09/2015

1. [](#new)
    * Added new published `true|false` state in page headers
    * Added `publish_date` in page headers to automatically publish page
    * Added `unpublish_date` in page headers to automatically unpublish page
    * Added `dateRange()` capability for collections
    * Added ability to dynamically control Cache lifetime programmatically
    * Added ability to sort by anything in the page header. E.g. `sort: header.taxonomy.year`
    * Added various helper methods to collections: `copy, nonVisible, modular, nonModular, published, nonPublished, nonRoutable`
2. [](#improved)
    * Modified all Collection methods so they can be chained together: `$collection->published()->visible()`
    * Set default Cache lifetime to default of 1 week (604800 seconds) - was infinite
    * House-cleaning of some unused methods in Pages object
3. [](#bugfix)
    * Fix `uninstall` GPM command that was broken in last release
    * Fix for intermittent `undefined index` error when working with Collections
    * Fix for date of some pages being set to incorrect future timestamps

# v0.9.12
## 01/06/2015

1. [](#new)
    * Added an all-access robots.txt file for search engines
    * Added new GPM `uninstall` command
    * Added support for **in-page** Twig processing in **modular** pages
    * Added configurable support for `undefined` Twig functions and filters
2. [](#improved)
    * Fall back to default `.html` template if error occurs on non-html pages
    * Added ability to have PSR-1 friendly plugin names (CamelCase, no-dashes)
    * Fix to `composer.json` to deter API rate-limit errors
    * Added **non-exception-throwing** handler for undefined methods on `Medium` objects
3. [](#bugfix)
    * Fix description for `self-upgrade` method of GPM command
    * Fix for incorrect version number when performing GPM `update`
    * Fix for argument description of GPM `install` command
    * Fix for recalcitrant CodeKit mac application

# v0.9.11
## 12/21/2014

1. [](#new)
    * Added support for simple redirects as well as routes
2. [](#improved)
    * Handle Twig errors more cleanly
3. [](#bugfix)
    * Fix for error caused by invalid or missing user agent string
    * Fix for directory relative links and URL fragments (#pagelink)
    * Fix for relative links with no subfolder in `base_url`

# v0.9.10
## 12/12/2014

1. [](#new)
    * Added Facebook-style `nicetime` date Twig filter
2. [](#improved)
    * Moved `clear-cache` functionality into Cache object required for Admin plugin
3. [](#bugfix)
    * Fix for undefined index with previous/next buttons

# v0.9.9
## 12/05/2014

1. [](#new)
    * Added new `@page` collection type
    * Added `ksort` and `contains` Twig filters
    * Added `gist` Twig function
2. [](#improved)
    * Refactored Page previous/next/adjacent functionality
    * Updated to Symfony 2.6 for yaml/console/event-dispatcher libraries
    * More PSR code fixes
3. [](#bugfix)
    * Fix for over-escaped apostrophes in YAML

# v0.9.8
## 12/01/2014

1. [](#new)
    * Added configuration option to set default lifetime on cache saves
    * Added ability to set HTTP status code from page header
    * Implemented simple wild-card custom routing
2. [](#improved)
    * Fixed elusive double load to fully cache issue (crossing fingers...)
    * Ensure Twig tags are treated as block items in markdown
    * Removed some older deprecated methods
    * Ensure onPageContentProcessed() event only fires when not cached
    * More PSR code fixes
3. [](#bugfix)
    * Fix issue with miscalculation of blog separator location `===`

# v0.9.7
## 11/24/2014

1. [](#improved)
    * Nginx configuration updated
    * Added gitter.im badge to README
    * Removed `set_time_limit()` and put checks around `ignore_user_abort`
    * More PSR code fixes
2. [](#bugfix)
    * Fix issue with non-valid asset path showing up when they shouldn't
    * Fix for JS asset pipeline and scripts that don't end in `;`
    * Fix for schema-based markdown URLs broken routes (eg `mailto:`)

# v0.9.6
## 11/17/2014

1. [](#improved)
    * Moved base_url variables into Grav container
    * Forced media sorting to use natural sort order by default
    * Various PSR code tidying
    * Added filename, extension, thumb to all medium objects
2. [](#bugfix)
    * Fix for infinite loop in page.content()
    * Fix hostname for configuration overrides
    * Fix for cached configuration
    * Fix for relative URLs in markdown on installs with no base_url
    * Fix for page media images with uppercase extension

# v0.9.5
## 11/09/2014

1. [](#new)
    * Added quality setting to medium for compression configuration of images
    * Added new onPageContentProcessed() event that is post-content processing but pre-caching
2. [](#improved)
    * Added support for AND and OR taxonomy filtering.  AND by default (was OR)
    * Added specific clearing options for CLI clear-cache command
    * Moved environment method to URI so it can be accessible in plugins and themes
    * Set Grav's output variable to public so it can be manipulated in onOutputGenerated event
    * Updated vendor libraries to latest versions
    * Better handing of 'home' in active menu state detection
    * Various PSR code tidying
    * Improved some error messages and notices
3. [](#bugfix)
    * Force route rebuild when configuration changes
    * Fix for 'installed undefined' error in CLI versions command
    * Do not remove the JSON/Text error handlers
    * Fix for supporting inline JS and CSS when Asset pipeline enabled
    * Fix for Data URLs in CSS being badly formed
    * Fix Markdown links with fragment and query elements

# v0.9.4
## 10/29/2014

1. [](#new)
    * New improved Debugbar with messages, timing, config, twig information
    * New exception handling system utilizing Whoops
    * New logging system utilizing Monolog
    * Support for auto-detecting environment configuration
    * New version command for CLI
    * Integrate Twig dump() calls into Debugbar
2. [](#improved)
    * Selfupgrade now clears cache on successful upgrade
    * Selfupgrade now supports files without extensions
    * Improved error messages when plugin is missing
    * Improved security in .htaccess
    * Support CSS/JS/Image assets in vendor/system folders via .htaccess
    * Add support for system timers
    * Improved and optimized configuration loading
    * Automatically disable Debugbar on non-HTML pages
    * Disable Debugbar by default
3. [](#bugfix)
    * More YAML blueprint fixes
    * Fix potential double // in assets
    * Load debugger as early as possible

# v0.9.3
## 10/09/2014

1. [](#new)
    * GPM (Grav Package Manager) Added
    * Support for multiple Grav configurations
    * Dynamic media support via URL
    * Added inlineCss and inlineJs support for Assets
2. [](#improved)
    * YAML caching for increased performance
    * Use stream wrapper in pages, plugins and themes
    * Switched to RocketTheme toolbox for some core functionality
    * Renamed `setup` CLI command to `sandbox`
    * Broke cache types out into multiple directories in the cache folder
    * Removed vendor libs from github repository
    * Various PSR cleanup of code
    * Various Blueprint updates to support upcoming admin plugin
    * Added ability to filter page children for normal/modular/all
    * Added `sort_by_key` twig filter
    * Added `visible()` and `routable()` filters to page collections
    * Use session class in shutdown process
    * Improvements to modular page loading
    * Various code cleanup and optimizations
3. [](#bugfix)
    * Fixed file checking not updating the last modified time. For real this time!
    * Switched debugger to PRODUCTION mode by default
    * Various fixes in URI class for increased reliability

# v0.9.2
## 09/15/2014

1. [](#new)
    * New flexible site and page metadata support including ObjectGraph and Facebook
    * New method to get user IP address in URI object
    * Added new onShutdown() event that fires after connection is closed for Async features
2. [](#improved)
    * Skip assets pipeline minify on Windows platforms by default due to PHP issue 47689
    * Fixed multiple level menus not highlighting correctly
    * Updated some blueprints in preparation for admin plugin
    * Fail gracefully when theme does not exist
    * Add stream support into ResourceLocator::addPath()
    * Separate themes from plugins, add themes:// stream and onTask events
    * Added barDump() to Debugger
    * Removed stray test page
    * Override modified only if a non-markdown file was modified
    * Added assets attributes support
    * Auto-run composer install when running the Grav CLI
    * Vendor folder removed from repository
    * Minor configuration performance optimizations
    * Minor debugger performance optimizations
3. [](#bugfix)
    * Fix url() twig function when Grav isn't installed at root
    * Workaround for PHP bug 52065
    * Fixed getList() method on Pages object that was not working
    * Fix for open_basedir error
    * index.php now warns if not running on PHP 5.4
    * Removed memcached option (redundant)
    * Removed memcache from auto setup, added memcache server configuration option
    * Fix broken password validation
    * Back to proper PSR-4 Autoloader

# v0.9.1
## 09/02/2014

1. [](#new)
    * Added new `theme://` PHP stream for current theme
2. [](#improved)
    * Default to new `file` modification checking rather than `folder`
    * Added support for various markdown link formats to convert to Grav-friendly URLs
    * Moved configure() from Theme to Themes class
    * Fix autoloading without composer update -o
    * Added support for Twig url method
    * Minor code cleanup
3. [](#bugfix)
    * Fixed issue with page changes not being picked up
    * Fixed Minify to provide `@supports` tag compatibility
    * Fixed ResourceLocator not working with multiple paths
    * Fixed issue with Markdown process not stripping LFs
    * Restrict file type extensions for added security
    * Fixed template inheritance
    * Moved Browser class to proper location

# v0.9.0
## 08/25/2014

1. [](#new)
    * Addition of Dependency Injection Container
    * Refactored plugins to use Symfony Event Dispatcher
    * New Asset Manager to provide unified management of JavaScript and CSS
    * Asset Pipelining to provide unification, minify, and optimization of JavaScript and CSS
    * Grav Media support directly in Markdown syntax
    * Additional Grav Generator meta tag in default themes
    * Added support for PHP Stream Wrapper for resource location
    * Markdown Extra support
    * Browser object for fast browser detection
2. [](#improved)
    * PSR-4 Autoloader mechanism
    * Tracy Debugger new `detect` option to detect running environment
    * Added new `random` collection sort option
    * Make media images progressive by default
    * Additional URI filtering for improved security
    * Safety checks to ensure PHP 5.4.0+
    * Move to Slidebars side navigation in default Antimatter theme
    * Updates to `.htaccess` including section on `RewriteBase` which is needed for some hosting providers
3. [](#bugfix)
    * Fixed issue when installing in an apache userdir (~username) folder
    * Various mobile CSS issues in default themes
    * Various minor bug fixes


# v0.8.0
## 08/13/2014

1. [](#new)
    * Initial Release<|MERGE_RESOLUTION|>--- conflicted
+++ resolved
@@ -1,4 +1,3 @@
-<<<<<<< HEAD
 # v2.0.0-dev
 ## mm/dd/2017
 
@@ -8,7 +7,7 @@
     * Added `Grav\Framework\Object` classes for creating collections of objects
     * Added `Grav\Framework\Page` interfaces
     * Deprecated GravTrait
-=======
+
 # v1.3.0-rc.2
 ## 05/17/2017
 
@@ -20,7 +19,6 @@
 1. [](#bugfix)
     * Fix an issue saving YAML textarea fields in expert mode [#1480](https://github.com/getgrav/grav/pull/1480)
     * Moved `onOutputRendered()` back into Grav core
->>>>>>> ffe286ea
 
 # v1.3.0-rc.1
 ## 05/16/2017
