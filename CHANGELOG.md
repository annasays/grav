--- conflicted
+++ resolved
@@ -1,4 +1,3 @@
-<<<<<<< HEAD
 # v1.7.0-rc.2
 ## mm/dd/2019
 
@@ -186,14 +185,13 @@
     * Added support for Twig 2.11 (compatible with Twig 1.40+)
     * Optimization: Initialize debugbar only after the configuration has been loaded
     * Optimization: Combine some early Grav processors into a single one
-=======
+
 # v1.6.18
 ## mm/dd/2019
 
 1. [](#bugfix)
     * Fixed fatal error when `$page->id()` is null [#2731](https://github.com/getgrav/grav/pull/2731)
     * Fixed cache conflicts on pages with no set id
->>>>>>> f59441eb
 
 # v1.6.17
 ## 11/06/2019
