# v1.6.12
## mm/dd/2019

1. [](#new)
    * Added support for custom `FormFlash` save locations
<<<<<<< HEAD
    * Added new configuration option `system.languages.include_default_lang_file_extension` to keep default language in `.md` files if set to `false`
1. [](#bugfix)
    * Fixed `.md` page to be assigned to the default language and to be listed in translated/untranslated page list
    * Fixed `Language::getFallbackPageExtensions()` to append `.md` file after the default language extension

=======
1. [](#improved)
    * Use new `Utils::getSupportedPageTypes()` to enforce `html,htm` at the front of the list [#2531](https://github.com/getgrav/grav/issues/2531)  
1. [](#bugfix)
    * Fixed some potential issues when `$grav['user']` is not set
    
>>>>>>> fa5c1e49
# v1.6.11
## 06/21/2019

1. [](#new)
    * Added `FormTrait::getAllFlashes()` method to get all the available form flash objects for the form
    * Added creation and update timestamps to `FormFlash` objects
1. [](#improved)
    * Added `FormFlashInterface`, changed constructor to take `$config` array
1. [](#bugfix)
    * Fixed error in `ImageMedium::url()` if the image cache folder does not exist
    * Fixed empty form flash name after file upload or form state update
    * Fixed a bug in `Route::withParam()` method
    * Fixed issue with `FormFlash` objects when there is no session initialized

# v1.6.10
## 06/14/2019

1. [](#improved)
    * Added **page blueprints** to `YamlLinter` CLI and Admin reports
    * Removed `Gitter` and `Slack` [#2502](https://github.com/getgrav/grav/issues/2502)
    * Optimizations for Plugin/Theme loading
    * Generalized markdown classes so they can be used outside of `Page` scope with a custom `Excerpts` class instance
    * Change minimal port number to 0 (unix socket) [#2452](https://github.com/getgrav/grav/issues/2452)
1. [](#bugfix)
    * Force question to install demo content in theme update [#2493](https://github.com/getgrav/grav/issues/2493)
    * Fixed GPM errors from blueprints not being logged [#2505](https://github.com/getgrav/grav/issues/2505)
    * Don't error when IP is invalid [#2507](https://github.com/getgrav/grav/issues/2507)
    * Fixed regression with `bin/plugin` not listing the plugins available (1c725c0)
    * Fixed bitwise operator in `TwigExtension::exifFunc()` [#2518](https://github.com/getgrav/grav/issues/2518)
    * Fixed issue with lang prefix incorrectly identifying as admin [#2511](https://github.com/getgrav/grav/issues/2511)
    * Fixed issue with `U0ils::pathPrefixedBYLanguageCode()` and trailing slash [#2510](https://github.com/getgrav/grav/issues/2511) 
    * Fixed regresssion issue of `Utils::Url()` not returning `false` on failure. Added new optional `fail_gracefully` 3rd attribute to return string that caused failure [#2524](https://github.com/getgrav/grav/issues/2524)

# v1.6.9
## 05/09/2019

1. [](#new)
    * Added `Route::withoutParams()` methods
    * Added `Pages::setCheckMethod()` method to override page configuration in Admin Plugin
    * Added `Cache::clearCache('invalidate')` parameter for just invalidating the cache without deleting any cached files
    * Made `UserCollectionInderface` to extend `Countable` to get the count of existing users
1. [](#improved)
    * Flex admin: added default search options for flex objects
    * Flex collection and object now fall back to the default template if template file doesn't exist
    * Updated Vendor libraries including Twig 1.40.1
    * Updated language files from `https://crowdin.com/project/grav-core`
1. [](#bugfix)
    * Fixed `$grav['route']` from being modified when the route instance gets modified
    * Fixed Assets options array mixed with standalone priority [#2477](https://github.com/getgrav/grav/issues/2477)
    * Fix for `avatar_url` provided by 3rd party providers
    * Fixed non standard `lang` code lengths in `Utils` and `Session` detection
    * Fixed saving a new object in Flex `SimpleStorage`
    * Fixed exception in `Flex::getDirectories()` if the first parameter is set
    * Output correct "Last Updated" in `bin/gpm info` command
    * Checkbox getting interpreted as string, so created new `Validation::filterCheckbox()`
    * Fixed backwards compatibility to `select` field with `selectize.create` set to true [git-sync#141](https://github.com/trilbymedia/grav-plugin-git-sync/issues/141)
    * Fixed `YamlFormatter::decode()` to always return array [#2494](https://github.com/getgrav/grav/pull/2494)
    * Fixed empty `$grav['request']->getAttribute('route')->getExtension()`

# v1.6.8
## 04/23/2019

1. [](#new)
    * Added `FlexCollection::filterBy()` method
1. [](#bugfix)
    * Revert `Use Null Coalesce Operator` [#2466](https://github.com/getgrav/grav/pull/2466)
    * Fixed `FormTrait::render()` not providing config variable
    * Updated `bin/grav clean` to clear `cache/compiled` and `user/config/security.yaml`

# v1.6.7
## 04/22/2019

1. [](#new)
    * Added a new `bin/grav yamllinter` CLI command to find YAML Linting issues [#2468](https://github.com/getgrav/grav/issues/2468#issuecomment-485151681)
1. [](#improved)
    * Improve `FormTrait` backwards compatibility with existing forms
    * Added a new `Utils::getSubnet()` function for IPv4/IPv6 parsing [#2465](https://github.com/getgrav/grav/pull/2465)
1. [](#bugfix)
    * Remove disabled fields from the form schema
    * Fix issue when excluding `inlineJs` and `inlineCss` from Assets pipeline [#2468](https://github.com/getgrav/grav/issues/2468)
    * Fix for manually set position on external URLs [#2470](https://github.com/getgrav/grav/issues/2470)

# v1.6.6
## 04/17/2019

1. [](#new)
    * `FormInterface` now implements `RenderInterface`
    * Added new `FormInterface::getTask()` method which reads the task from `form.task` in the blueprint
1. [](#improved)
    * Updated vendor libraries to latest
1. [](#bugfix)
    * Rollback `redirect_default_route` logic as it has issues with multi-lang [#2459](https://github.com/getgrav/grav/issues/2459)
    * Fix potential issue with `|contains` Twig filter on PHP 7.3
    * Fixed bug in text field filtering: return empty string if value isn't a string or number [#2460](https://github.com/getgrav/grav/issues/2460)
    * Force Asset `priority` to be an integer and not throw error if invalid string passed [#2461](https://github.com/getgrav/grav/issues/2461)
    * Fixed bug in text field filtering: return empty string if value isn't a string or number
    * Fixed `FlexForm` missing getter methods for defining form variables

# v1.6.5
## 04/15/2019

1. [](#bugfix)
    * Backwards compatiblity with old `Uri::__toString()` output

# v1.6.4
## 04/15/2019

1. [](#bugfix)
    * Improved `redirect_default_route` logic as well as `Uri::toArray()` to take into account `root_path` and `extension`
    * Rework logic to pull out excluded files from pipeline more reliably [#2445](https://github.com/getgrav/grav/issues/2445)
    * Better logic in `Utils::normalizePath` to handle externals properly [#2216](https://github.com/getgrav/grav/issues/2216)
    * Fixed to force all `Page::taxonomy` to be treated as strings [#2446](https://github.com/getgrav/grav/issues/2446)
    * Fixed issue with `Grav['user']` not being available [form#332](https://github.com/getgrav/grav-plugin-form/issues/332)
    * Updated rounding logic for `Utils::parseSize()` [#2394](https://github.com/getgrav/grav/issues/2394)
    * Fixed Flex simple storage not being properly initialized if used with caching

# v1.6.3
## 04/12/2019

1. [](#new)
    * Added `Blueprint::addDynamicHandler()` method to allow custom dynamic handlers, for example `custom-options@: getCustomOptions`
1. [](#bugfix)
    * Missed a `CacheCommand` reference in `bin/grav` [#2442](https://github.com/getgrav/grav/issues/2442)
    * Fixed issue with `Utils::normalizePath` messing with external URLs [#2216](https://github.com/getgrav/grav/issues/2216)
    * Fix for `vUndefined` versions when upgrading

# v1.6.2
## 04/11/2019

1. [](#bugfix)
    * Revert renaming of `ClearCacheCommand` to ensure CLI GPM upgrades go smoothly

# v1.6.1
## 04/11/2019

1. [](#improved)
    * Improved CSS for the bottom filter bar of DebugBar
1. [](#bugfix)
    * Fixed issue with `@import` not being added to top of pipelined css [#2440](https://github.com/getgrav/grav/issues/2440)

# v1.6.0
## 04/11/2019

1. [](#new)
    * Set minimum requirements to [PHP 7.1.3](https://getgrav.org/blog/raising-php-requirements-2018)
    * New `Scheduler` functionality for periodic jobs
    * New `Backup` functionality with multiple backup profiles and scheduler integration
    * Refactored `Assets Manager` to be more powerful and flexible
    * Updated Doctrine Collections to 1.6
    * Updated Doctrine Cache to 1.8
    * Updated Symfony Components to 4.2
    * Added new Cache purge functionality old cache manually via CLI/Admin as well as scheduler integration
    * Added new `{% throw 404 'Not Found' %}` twig tag (with custom code/message)
    * Added `Grav\Framework\File` classes for handling YAML, Markdown, JSON, INI and PHP serialized files
    * Added `Grav\Framework\Collection\AbstractIndexCollection` class
    * Added `Grav\Framework\Object\ObjectIndex` class
    * Added `Grav\Framework\Flex` classes
    * Added support for hiding form fields in blueprints by using dynamic property like `security@: admin.foobar`, `scope@: object` or `scope-ignore@: object` to any field
    * New experimental **FlexObjects** powered `Users` for increased performance and capability (**disabled** by default)
    * Added PSR-7 and PSR-15 classes
    * Added `Grav\Framework\DI\Container` class
    * Added `Grav\Framework\RequestHandler\RequestHandler` class
    * Added `Page::httpResponseCode()` and `Page::httpHeaders()` methods
    * Added `Grav\Framework\Form\Interfaces\FormInterface`
    * Added `Grav\Framework\Form\Interfaces\FormFactoryInterface`
    * Added `Grav\Framework\Form\FormTrait`
    * Added `Page::forms()` method to get normalized list of all form headers defined in the page
    * Added `onPageAction`, `onPageTask`, `onPageAction.{$action}` and `onPageTask.{$task}` events
    * Added `Blueprint::processForm()` method to filter form inputs
    * Move `processMarkdown()` method from `TwigExtension` to more general `Utils` class
    * Added support to include extra files into `Media` (such as uploaded files)
    * Added form preview support for `FlexObject`, including a way to render newly uploaded files before saving them
    * Added `FlexObject::getChanges()` to determine what fields change during an update
    * Added `arrayDiffMultidimensional`, `arrayIsAssociative`, `arrayCombine` Util functions
    * New `$grav['users']` service to allow custom user classes implementing `UserInterface`
    * Added `LogViewer` helper class and CLI command: `bin/grav logviewer`
    * Added `select()` and `unselect()` methods to `CollectionInterface` and its base classes
    * Added `orderBy()` and `limit()` methods to `ObjectCollectionInterface` and its base classes
    * Added `user-data://` which is a writable stream (`user://data` is not and should be avoided)
    * Added support for `/action:{$action}` (like task but used without nonce when only receiving data)
    * Added `onAction.{$action}` event
    * Added `Grav\Framework\Form\FormFlash` class to contain AJAX uploaded files in more reliable way
    * Added `Grav\Framework\Form\FormFlashFile` class which implements `UploadedFileInterface` from PSR-7
    * Added `Grav\Framework\Filesystem\Filesystem` class with methods to manipulate stream URLs
    * Added new `$grav['filesystem']` service using an instance of the new `Filesystem` object
    * Added `{% render object layout: 'default' with { variable: true } %}` for Flex objects and collections
    * Added `$grav->setup()` to simplify CLI and custom access points
    * Added `CsvFormatter` and `CsvFile` classes
    * Added new system config option to `pages.hide_empty_folders` if a folder has no valid `.md` file available. Default behavior is `false` for compatibility.
    * Added new system config option for `languages.pages_fallback_only` forcing only 'fallback' to find page content through supported languages, default behavior is to display any language found if active language is missing
    * Added `Utils::arrayFlattenDotNotation()` and `Utils::arrayUnflattenDotNotation()` helper methods
1. [](#improved)
    * Add the page to onMarkdownInitialized event [#2412](https://github.com/getgrav/grav/issues/2412)
    * Doctrine filecache is now namespaced with prefix to support purging
    * Register all page types into `blueprint://pages` stream
    * Removed `apc` and `xcache` support, made `apc` alias of `apcu`
    * Support admin and regular translations via the `|t` twig filter and `t()` twig function
    * Improved Grav Core installer/updater to run installer script
    * Updated vendor libraries including Symfony `4.2.3`
    * Renamed old `User` class to `Grav\Common\User\DataUser\User` with multiple improvements and small fixes
    * `User` class now acts as a compatibility layer to older versions of Grav
    * Deprecated `new User()`, `User::load()`, `User::find()` and `User::delete()` in favor of `$grav['users']` service
    * `Media` constructor has now support to not to initialize the media objects
    * Cleanly handle session corruption due to changing Flex object types
    * Added `FlexObjectInterface::getDefaultValue()` and `FormInterface::getDefaultValue()`
    * Added new `onPageContent()` event for every call to `Page::content()`
    * Added phpstan: PHP Static Analysis Tool [#2393](https://github.com/getgrav/grav/pull/2393)
    * Added `composer test-plugins` to test plugin issues with the current version of Grav
    * Added `Flex::getObjects()` and `Flex::getMixedCollection()` methods for co-mingled collections
    * Added support to use single Flex key parameter in `Flex::getObject()` method
    * Added `FlexObjectInterface::search()` and `FlexCollectionInterface::search()` methods
    * Override `system.media.upload_limit` with PHP's `post_max_size` or `upload_max_filesize`
    * Class `Grav\Common\Page\Medium\AbstractMedia` now use array traits instead of extending `Grav\Common\Getters`
    * Implemented `Grav\Framework\Psr7` classes as `Nyholm/psr7` decorators
    * Added a new `cache-clear` scheduled job to go along with `cache-purge`
    * Renamed `Grav\Framework\File\Formatter\FormatterInterface` to `Grav\Framework\File\Interfaces\FileFormatterInterface`
    * Improved `File::save()` to use a temporary file if file isn't locked
    * Improved `|t` filter to better support admin `|tu` style filter if in admin
    * Update all classes to rely on `PageInterface` instead of `Page` class
    * Better error checking in `bin/plugin` for existence and enabled
    * Removed `media.upload_limit` references
    * Twig `nicenumber`: do not use 0 + string casting hack
    * Converted Twig tags to use namespaced Twig classes
    * Site shows error on page rather than hard-crash when page has invalid frontmatter [#2343](https://github.com/getgrav/grav/issues/2343)
    * Added `languages.default_lang` option to override the default lang (usually first supported language)
    * Added `Content-Type: application/json` body support for PSR-7 `ServerRequest`
    * Remove PHP time limit in `ZipArchive`
    * DebugBar: Resolve twig templates in deprecated backtraces in order to help locating Twig issues
    * Added `$grav['cache']->getSimpleCache()` method for getting PSR-16 compatible cache
    * MediaTrait: Use PSR-16 cache
    * Improved `Utils::normalizePath()` to support non-protocol URLs
    * Added ability to reset `Page::metadata` to allow rebuilding from automatically generated values
    * Added back missing `page.types` field in system content configuration [admin#1612](https://github.com/getgrav/grav-plugin-admin/issues/1612)
    * Console commands: add method for invalidating cache
    * Updated languages
    * Improved `$page->forms()` call, added `$page->addForms()`
    * Updated languages from crowdin
    * Fixed `ImageMedium` constructor warning when file does not exist
    * Improved `Grav\Common\User` class; added `$user->update()` method
    * Added trim support for text input fields `validate: trim: true`
    * Improved `Grav\Framework\File\Formatter` classes to have abstract parent class and some useful methods
    * Support negotiated content types set via the Request `Accept:` header
    * Support negotiated language types set via the Request `Accept-Language:` header
    * Cleaned up and sorted the Service `idMap`
    * Updated `Grav` container object to implement PSR-11 `ContainerInterface`
    * Updated Grav `Processor` classes to implement PSR-15 `MiddlewareInterface`
    * Make `Data` class to extend `JsonSerializable`
    * Modified debugger icon to use retina space-dude version
    * Added missing `Video::preload()` method
    * Set session name based on `security.salt` rather than `GRAV_ROOT` [#2242](https://github.com/getgrav/grav/issues/2242)
    * Added option to configure list of `xss_invalid_protocols` in `Security` config [#2250](https://github.com/getgrav/grav/issues/2250)
    * Smarter `security.salt` checking now we use `security.yaml` for other options
    * Added apcu autoloader optimization
    * Additional helper methods in `Language`, `Languages`, and `LanguageCodes` classes
    * Call `onFatalException` event also on internal PHP errors
    * Built-in PHP Webserver: log requests before handling them
    * Added support for syslog and syslog facility logging (default: 'file')
    * Improved usability of `System` configuration blueprint with side-tabs
 1. [](#bugfix)
    * Fixed issue with `Truncator::truncateWords` and `Truncator::truncateLetters` when string not wrapped in tags [#2432](https://github.com/getgrav/grav/issues/2432)
    * Fixed `Undefined method closure::fields()` when getting avatar for user, thanks @Romarain [#2422](https://github.com/getgrav/grav/issues/2422)
    * Fixed cached images not being updated when source image is modified
    * Fixed deleting last list item in the form
    * Fixed issue with `Utils::url()` method would append extra `base_url` if URL already included it
    * Fixed `mkdir(...)` race condition
    * Fixed `Obtaining write lock failed on file...`
    * Fixed potential undefined property in `onPageNotFound` event handling
    * Fixed some potential issues/bugs found by phpstan
    * Fixed regression in GPM packages casted to Array (ref, getgrav/grav-plugin-admin@e3fc4ce)
    * Fixed session_start(): Setting option 'session.name' failed [#2408](https://github.com/getgrav/grav/issues/2408)
    * Fixed validation for select field type with selectize
    * Fixed validation for boolean toggles
    * Fixed non-namespaced exceptions in scheduler
    * Fixed trailing slash redirect in multlang environment [#2350](https://github.com/getgrav/grav/issues/2350)
    * Fixed some issues related to Medium objects losing query string attributes
    * Broke out Medium timestamp so it's not cleared on `reset()`s
    * Fixed issue with `redirect_trailing_slash` losing query string [#2269](https://github.com/getgrav/grav/issues/2269)
    * Fixed failed login if user attempts to log in with upper case non-english letters
    * Removed extra authenticated/authorized fields when saving existing user from a form
    * Fixed `Grav\Framework\Route::__toString()` returning relative URL, not relative route
    * Fixed handling of `append_url_extension` inside of `Page::templateFormat()` [#2264](https://github.com/getgrav/grav/issues/2264)
    * Fixed a broken language string [#2261](https://github.com/getgrav/grav/issues/2261)
    * Fixed clearing cache having no effect on Doctrine cache
    * Fixed `Medium::relativePath()` for streams
    * Fixed `Object` serialization breaking if overriding `jsonSerialize()` method
    * Fixed `YamlFormatter::decode()` when calling `init_set()` with integer
    * Fixed session throwing error in CLI if initialized
    * Fixed `Uri::hasStandardPort()` to support reverse proxy configurations [#1786](https://github.com/getgrav/grav/issues/1786)
    * Use `append_url_extension` from page header to set template format if set [#2604](https://github.com/getgrav/grav/pull/2064)
    * Fixed some bugs in Grav environment selection logic
    * Use login provider User avatar if set
    * Fixed `Folder::doDelete($folder, false)` removing symlink when it should not
    * Fixed asset manager to not add empty assets when they don't exist in the filesystem
    * Update `script` and `style` Twig tags to use the new `Assets` classes
    * Fixed asset pipeline to rewrite remote URLs as well as local [#2216](https://github.com/getgrav/grav/issues/2216)

# v1.5.10
## 03/21/2019

1. [](#new)
    * Added new `deferred` Twig extension

# v1.5.9
## 03/20/2019

1. [](#new)
    * Added new `onPageContent()` event for every call to `Page::content()`
1. [](#improved)
    * Fixed phpdoc generation
    * Updated vendor libraries
    * Force Toolbox v1.4.2
1. [](#bugfix)
    * EXIF fix for streams
    * Fix for User avatar not working due to uppercase or spaces in email [#2403](https://github.com/getgrav/grav/pull/2403)

# v1.5.8
## 02/07/2019

1. [](#improved)
    * Improved `User` unserialize to not to break the object if serialized data is not what expected
    * Removed unused parameter [#2357](https://github.com/getgrav/grav/pull/2357)

# v1.5.7
## 01/25/2019

1. [](#new)
    * Support for AWS Cloudfront forwarded scheme header [#2297](https://github.com/getgrav/grav/pull/2297)
1. [](#improved)
    * Set homepage with `https://` protocol [#2299](https://github.com/getgrav/grav/pull/2299)
    * Preserve accents in fields containing Twig expr. using unicode [#2279](https://github.com/getgrav/grav/pull/2279)
    * Updated vendor libraries
1. [](#bugfix)
    * Support spaces with filenames in responsive images [#2300](https://github.com/getgrav/grav/pull/2300)

# v1.5.6
## 12/14/2018

1. [](#improved)
    * Updated InitializeProcessor.php to use lang-safe redirect [#2268](https://github.com/getgrav/grav/pull/2268)
    * Improved user serialization to use less memory in the session

# v1.5.5
## 11/12/2018

1. [](#new)
    * Register theme prefixes as namespaces in Twig [#2210](https://github.com/getgrav/grav/pull/2210)
1. [](#improved)
    * Propogate error code between 400 and 600 for production sites [#2181](https://github.com/getgrav/grav/pull/2181)
1. [](#bugfix)
    * Remove hardcoded `302` when redirecting trailing slash [#2155](https://github.com/getgrav/grav/pull/2155)

# v1.5.4
## 11/05/2018

1. [](#improved)
    * Updated default page `index.md` with some consistency fixes [#2245](https://github.com/getgrav/grav/pull/2245)
1. [](#bugfix)
    * Fixed fatal error if calling `$session->invalidate()` when there's no active session
    * Fixed typo in media.yaml for `webm` extension [#2220](https://github.com/getgrav/grav/pull/2220)
    * Fixed markdown processing for telephone links [#2235](https://github.com/getgrav/grav/pull/2235)

# v1.5.3
## 10/08/2018

1. [](#new)
    * Added `Utils::getMimeByFilename()`, `Utils::getMimeByLocalFile()` and `Utils::checkFilename()` methods
    * Added configurable dangerous upload extensions in `security.yaml`
1. [](#improved)
    * Updated vendor libraries to latest

# v1.5.2
## 10/01/2018

1. [](#new)
    * Added new `Security` class for Grav security functionality including XSS checks
    * Added new `bin/grav security` command to scan for security issues
    * Added new `xss()` Twig function to allow for XSS checks on strings and arrays
    * Added `onHttpPostFilter` event to allow plugins to globally clean up XSS in the forms and tasks
    * Added `Deprecated` tab to DebugBar to catch future incompatibilities with later Grav versions
    * Added deprecation notices for features which will be removed in Grav 2.0
1. [](#improved)
    * Updated vendor libraries to latest
1. [](#bugfix)
    * Allow `$page->slug()` to be called before `$page->init()` without breaking the page
    * Fix for `Page::translatedLanguages()` to use routes always [#2163](https://github.com/getgrav/grav/issues/2163)
    * Fixed `nicetime()` twig function
    * Allow twig tags `{% script %}`, `{% style %}` and `{% switch %}` to be placed outside of blocks
    * Session expires in 30 mins independent from config settings [login#178](https://github.com/getgrav/grav-plugin-login/issues/178)

# v1.5.1
## 08/23/2018

1. [](#new)
    * Added static `Grav\Common\Yaml` class which should be used instead of `Symfony\Component\Yaml\Yaml`
1. [](#improved)
    * Updated deprecated Twig code so it works in both in Twig 1.34+ and Twig 2.4+
    * Switched to new Grav Yaml class to support Native + Fallback YAML libraries
1. [](#bugfix)
    * Broken handling of user folder in Grav URI object [#2151](https://github.com/getgrav/grav/issues/2151)

# v1.5.0
## 08/17/2018

1. [](#new)
    * Set minimum requirements to [PHP 5.6.4](https://getgrav.org/blog/raising-php-requirements-2018)
    * Updated Doctrine Collections to 1.4
    * Updated Symfony Components to 3.4 (with compatibility mode to fall back to Symfony YAML 2.8)
    * Added `Uri::method()` to get current HTTP method (GET/POST etc)
    * `FormatterInterface`: Added `getSupportedFileExtensions()` and `getDefaultFileExtension()` methods
    * Added option to disable `SimpleCache` key validation
    * Added support for multiple repo locations for `bin/grav install` command
    * Added twig filters for casting values: `|string`, `|int`, `|bool`, `|float`, `|array`
    * Made `ObjectCollection::matching()` criteria expressions to behave more like in Twig
    * Criteria: Added support for `LENGTH()`, `LOWER()`, `UPPER()`, `LTRIM()`, `RTRIM()` and `TRIM()`
    * Added `Grav\Framework\File\Formatter` classes for encoding/decoding YAML, Markdown, JSON, INI and PHP serialized strings
    * Added `Grav\Framework\Session` class to replace `RocketTheme\Toolbox\Session\Session`
    * Added `Grav\Common\Media` interfaces and trait; use those in `Page` and `Media` classes
    * Added `Grav\Common\Page` interface to allow custom page types in the future
    * Added setting to disable sessions from the site [#2013](https://github.com/getgrav/grav/issues/2013)
    * Added new `strict_mode` settings in `system.yaml` for compatibility
1. [](#improved)
    * Improved `Utils::url()` to support query strings
    * Display better exception message if Grav fails to initialize
    * Added `muted` and `playsinline` support to videos [#2124](https://github.com/getgrav/grav/pull/2124)
    * Added `MediaTrait::clearMediaCache()` to allow cache to be cleared
    * Added `MediaTrait::getMediaCache()` to allow custom caching
    * Improved session handling, allow all session configuration options in `system.session.options`
1. [](#bugfix)
    * Fix broken form nonce logic [#2121](https://github.com/getgrav/grav/pull/2121)
    * Fixed issue with uppercase extensions and fallback media URLs [#2133](https://github.com/getgrav/grav/issues/2133)
    * Fixed theme inheritance issue with `camel-case` that includes numbers [#2134](https://github.com/getgrav/grav/issues/2134)
    * Typo in demo typography page [#2136](https://github.com/getgrav/grav/pull/2136)
    * Fix for incorrect plugin order in debugger panel
    * Made `|markdown` filter HTML safe
    * Fixed bug in `ContentBlock` serialization
    * Fixed `Route::withQueryParam()` to accept array values
    * Fixed typo in truncate function [#1943](https://github.com/getgrav/grav/issues/1943)
    * Fixed blueprint field validation: Allow numeric inputs in text fields

# v1.4.8
## 07/31/2018

1. [](#improved)
    * Add Grav version to debug bar messages tab [#2106](https://github.com/getgrav/grav/pull/2106)
    * Add Nginx config for ddev project to `webserver-configs` [#2117](https://github.com/getgrav/grav/pull/2117)
    * Vendor library updates
1. [](#bugfix)
    * Don't allow `null` to be set as Page content

# v1.4.7
## 07/13/2018

1. [](#improved)
    * Use `getFilename` instead of `getBasename` [#2087](https://github.com/getgrav/grav/issues/2087)
1. [](#bugfix)
    * Fix for modular page preview [#2066](https://github.com/getgrav/grav/issues/2066)
    * `Page::routeCanonical()` should be string not array [#2069](https://github.com/getgrav/grav/issues/2069)

# v1.4.6
## 06/20/2018

1. [](#improved)
    * Manually re-added the improved SSL off-loading that was lost with Grav v1.4.0 merge [#1888](https://github.com/getgrav/grav/pull/1888)
    * Handle multibyte strings in `truncateLetters()` [#2007](https://github.com/getgrav/grav/pull/2007)
    * Updated robots.txt to include `/user/images/` folder [#2043](https://github.com/getgrav/grav/pull/2043)
    * Add getter methods for original and action to the Page object [#2005](https://github.com/getgrav/grav/pull/2005)
    * Modular template extension follows the master page extension [#2044](https://github.com/getgrav/grav/pull/2044)
    * Vendor library updates
1. [](#bugfix)
    * Handle `errors.display` system property better in admin plugin [admin#1452](https://github.com/getgrav/grav-plugin-admin/issues/1452)
    * Fix classes on non-http based protocol links [#2034](https://github.com/getgrav/grav/issues/2034)
    * Fixed crash on IIS (Windows) with open_basedir in effect [#2053](https://github.com/getgrav/grav/issues/2053)
    * Fixed incorrect routing with setup.php based base [#1892](https://github.com/getgrav/grav/issues/1892)
    * Fixed image resource memory deallocation [#2045](https://github.com/getgrav/grav/pull/2045)
    * Fixed issue with Errors `display:` option not handling integers properly [admin#1452](https://github.com/getgrav/grav-plugin-admin/issues/1452)

# v1.4.5
## 05/15/2018

1. [](#bugfix)
    * Fixed an issue with some users getting **2FA** prompt after upgrade [admin#1442](https://github.com/getgrav/grav-plugin-admin/issues/1442)
    * Do not crash when generating URLs with arrays as parameters [#2018](https://github.com/getgrav/grav/pull/2018)
    * Utils::truncateHTML removes whitespace when generating summaries [#2004](https://github.com/getgrav/grav/pull/2004)

# v1.4.4
## 05/11/2018

1. [](#new)
    * Added support for `Uri::post()` and `Uri::getConentType()`
    * Added a new `Medium:thumbnailExists()` function [#1966](https://github.com/getgrav/grav/issues/1966)
    * Added `authorized` support for 2FA
1. [](#improved)
    * Added default configuration for images [#1979](https://github.com/getgrav/grav/pull/1979)
    * Added dedicated PHPUnit assertions [#1990](https://github.com/getgrav/grav/pull/1990)
1. [](#bugfix)
    * Use `array_key_exists` instead of `in_array + array_keys` [#1991](https://github.com/getgrav/grav/pull/1991)
    * Fixed an issue with `custom_base_url` always causing 404 errors
    * Improve support for regex redirects with query and params [#1983](https://github.com/getgrav/grav/issues/1983)
    * Changed collection-based date sorting to `SORT_REGULAR` for better server compatibility [#1910](https://github.com/getgrav/grav/issues/1910)
    * Fix hardcoded string in modular blueprint [#1933](https://github.com/getgrav/grav/pull/1993)

# v1.4.3
## 04/12/2018

1. [](#new)
    * moved Twig `sortArrayByKey` logic into `Utils::` class
1. [](#improved)
    * Rolled back Parsedown library to stable `1.6.4` until a better solution for `1.8.0` compatibility can fe found
    * Updated vendor libraries to latest versions
1. [](#bugfix)
    * Fix for bad reference to `ZipArchive` in `GPM::Installer`

# v1.4.2
## 03/21/2018

1. [](#new)
    * Added new `|nicefilesize` Twig filter for pretty file (auto converts to bytes, kB, MB, GB, etc)
    * Added new `regex_filter()` Twig function to values in arrays
1. [](#improved)
    * Added bosnian to lang codes [#1917](﻿https://github.com/getgrav/grav/issues/1917)
    * Improved Zip extraction error codes [#1922](﻿https://github.com/getgrav/grav/issues/1922)
1. [](#bugfix)
    * Fixed an issue with Markdown Video and Audio that broke after Parsedown 1.7.0 Security updates [#1924](﻿https://github.com/getgrav/grav/issues/1924)
    * Fix for case-sensitive page metadata [admin#1370](https://github.com/getgrav/grav-plugin-admin/issues/1370)
    * Fixed missing composer requirements for the new `Grav\Framework\Uri` classes
    * Added missing PSR-7 vendor library required for URI additions in Grav 1.4.0

# v1.4.1
## 03/11/2018

1. [](#bugfix)
    * Fixed session timing out because of session cookie was not being sent

# v1.4.0
## 03/09/2018

1. [](#new)
    * Added `Grav\Framework\Uri` classes extending PSR-7 `HTTP message UriInterface` implementation
    * Added `Grav\Framework\Route` classes to allow route/link manipulation
    * Added `$grav['uri]->getCurrentUri()` method to get `Grav\Framework\Uri\Uri` instance for the current URL
    * Added `$grav['uri]->getCurrentRoute()` method to get `Grav\Framework\Route\Route` instance for the current URL
    * Added ability to have `php` version dependencies in GPM assets
    * Added new `{% switch %}` twig tag for more elegant if statements
    * Added new `{% markdown %}` twig tag
    * Added **Route Overrides** to the default page blueprint
    * Added new `Collection::toExtendedArray()` method that's particularly useful for Json output of data
    * Added new `|yaml_encode` and `|yaml_decode` Twig filter to convert to and from YAML
    * Added new `read_file()` Twig function to allow you to load and display a file in Twig (Supports streams and regular paths)
    * Added a new `Medium::exists()` method to check for file existence
    * Moved Twig `urlFunc()` to `Utils::url()` as its so darn handy
    * Transferred overall copyright from RocketTheme, LLC, to Trilby Media LLC
    * Added `theme_var`, `header_var` and `body_class` Twig functions for themes
    * Added `Grav\Framework\Cache` classes providing PSR-16 `Simple Cache` implementation
    * Added `Grav\Framework\ContentBlock` classes for nested HTML blocks with CSS/JS assets
    * Added `Grav\Framework\Object` classes for creating collections of objects
    * Added `|nicenumber` Twig filter
    * Added `{% try %} ... {% catch %} Error: {{ e.message }} {% endcatch %}` tag to allow basic exception handling inside Twig
    * Added `{% script %}` and `{% style %}` tags for Twig templates
    * Deprecated GravTrait
1. [](#improved)
    * Improved `Session` initialization
    * Added ability to set a `theme_var()` option in page frontmatter
    * Force clearing PHP `clearstatcache` and `opcache-reset` on `Cache::clear()`
    * Better `Page.collection()` filtering support including ability to have non-published pages in collections
    * Stopped Chrome from auto-completing admin user profile form [#1847](https://github.com/getgrav/grav/issues/1847)
    * Support for empty `switch` field like a `checkbox`
    * Made `modular` blueprint more flexible
    * Code optimizations to `Utils` class [#1830](https://github.com/getgrav/grav/pull/1830)
    * Objects: Add protected function `getElement()` to get serialized value for a single property
    * `ObjectPropertyTrait`: Added protected functions `isPropertyLoaded()`, `offsetLoad()`, `offsetPrepare()` and `offsetSerialize()`
    * `Grav\Framework\Cache`: Allow unlimited TTL
    * Optimizations & refactoring to the test suite [#1779](https://github.com/getgrav/grav/pull/1779)
    * Slight modification of Whoops error colors
    * Added new configuration option `system.session.initialize` to delay session initialization if needed by a plugin
    * Updated vendor libraries to latest versions
    * Removed constructor from `ObjectInterface`
    * Make it possible to include debug bar also into non-HTML responses
    * Updated built-in JQuery to latest 3.3.1
1. [](#bugfix)
    * Fixed issue with image alt tag always getting empted out unless set in markdown
    * Fixed issue with remote PHP version determination for Grav updates [#1883](https://github.com/getgrav/grav/issues/1883)
    * Fixed issue with _illegal scheme offset_ in `Uri::convertUrl()` [page-inject#8](https://github.com/getgrav/grav-plugin-page-inject/issues/8)
    * Properly validate YAML blueprint fields so admin can save as proper YAML now  [addresses many issues]
    * Fixed OpenGraph metatags so only Twitter uses `name=`, and all others use `property=` [#1849](https://github.com/getgrav/grav/issues/1849)
    * Fixed an issue with `evaluate()` and `evaluate_twig()` Twig functions that throws invalid template error
    * Fixed issue with `|sort_by_key` twig filter if the input was null or not an array
    * Date ordering should always be numeric [#1810](https://github.com/getgrav/grav/issues/1810)
    * Fix for base paths containing special characters [#1799](https://github.com/getgrav/grav/issues/1799)
    * Fix for session cookies in paths containing special characters
    * Fix for `vundefined` error for version numbers in GPM [form#222](https://github.com/getgrav/grav-plugin-form/issues/222)
    * Fixed `BadMethodCallException` thrown in GPM updates [#1784](https://github.com/getgrav/grav/issues/1784)
    * NOTE: Parsedown security release now escapes `&` to `&amp;` in Markdown links

# v1.3.10
## 12/06/2017

1. [](#bugfix)
    * Reverted GPM Local pull request as it broken admin [#1742](https://github.com/getgrav/grav/issues/1742)

# v1.3.9
## 12/05/2017

1. [](#new)
    * Added new core Twig templates for `partials/metadata.html.twig` and `partials/messages.html.twig`
    * Added ability to work with GPM locally [#1742](https://github.com/getgrav/grav/issues/1742)
    * Added new HTML5 audio controls [#1756](https://github.com/getgrav/grav/issues/1756)
    * Added `Medium::copy()` method to create a copy of a medium object
    * Added new `force_lowercase_urls` functionality on routes and slugs
    * Added new `item-list` filter type to remove empty items
    * Added new `setFlashCookieObject()` and `getFlashCookieObject()` methods to `Session` object
    * Added new `intl_enabled` option to disable PHP intl module collation when not needed
1. [](#bugfix)
    * Fixed an issue with checkbox field validation [form#216](https://github.com/getgrav/grav-plugin-form/issues/216)
    * Fixed issue with multibyte Markdown link URLs [#1749](https://github.com/getgrav/grav/issues/1749)
    * Fixed issue with multibyte folder names [#1751](https://github.com/getgrav/grav/issues/1751)
    * Fixed several issues related to `system.custom_base_url` that were broken [#1736](https://github.com/getgrav/grav/issues/1736)
    * Dynamically added pages via `Pages::addPage()` were not firing `onPageProcessed()` event causing forms not to be processed
    * Fixed `Page::active()` and `Page::activeChild()` to work with UTF-8 characters in the URL [#1727](https://github.com/getgrav/grav/issues/1727)
    * Fixed typo in `modular.yaml` causing media to be ignored [#1725](https://github.com/getgrav/grav/issues/1725)
    * Reverted `case_insensitive_urls` option as it was causing issues with taxonomy [#1733](https://github.com/getgrav/grav/pull/1733)
    * Removed an extra `/` in `CompileFile.php` [#1693](https://github.com/getgrav/grav/pull/1693)
    * Uri::Encode user and password to prevent issues in browsers
    * Fixed "Invalid AJAX response" When using Built-in PHP Webserver in Windows [#1258](https://github.com/getgrav/grav-plugin-admin/issues/1258)
    * Remove support for `config.user`, it was broken and bad practise
    * Make sure that `clean cache` uses valid path [#1745](https://github.com/getgrav/grav/pull/1745)
    * Fixed token creation issue with `Uri` params like `/id:3`
    * Fixed CSS Pipeline failing with Google remote fonts if the file was minified [#1261](https://github.com/getgrav/grav-plugin-admin/issues/1261)
    * Forced `field.multiple: true` to allow use of min/max options in `checkboxes.validate`

# v1.3.8
## 10/26/2017

1. [](#new)
    * Added Page `media_order` capability to manually order page media via a page header
1. [](#bugfix)
    * Fixed GPM update issue with filtered slugs [#1711](https://github.com/getgrav/grav/issues/1711)
    * Fixed issue with missing image file not throwing 404 properly [#1713](https://github.com/getgrav/grav/issues/1713)

# v1.3.7
## 10/18/2017

1. [](#bugfix)
    * Regression Uri: `base_url_absolute` always has the port number [#1690](https://github.com/getgrav/grav-plugin-admin/issues/1690)
    * Uri: Prefer using REQUEST_SCHEME instead of HTTPS [#1698](https://github.com/getgrav/grav-plugin-admin/issues/1698)
    * Fixed routing paths with urlencoded spaces and non-latin letters [#1688](https://github.com/getgrav/grav-plugin-admin/issues/1688)

# v1.3.6
## 10/12/2017

1. [](#bugfix)
    * Regression: Ajax error in Nginx [admin#1244](https://github.com/getgrav/grav-plugin-admin/issues/1244)
    * Remove the `_url=$uri` portion of the the Nginx `try_files` command [admin#1244](https://github.com/getgrav/grav-plugin-admin/issues/1244)

# v1.3.5
## 10/11/2017

1. [](#improved)
    * Refactored `URI` class with numerous bug fixes, and optimizations
    * Override `system.media.upload_limit` with PHP's `post_max_size` or `upload_max_filesize`
    * Updated `bin/grav clean` command to remove unnecessary vendor files (save some bytes)
    * Added a `http_status_code` Twig function to allow setting HTTP status codes from Twig directly.
    * Deter XSS attacks via URI path/uri methods (credit:newbthenewbd)
    * Added support for `$uri->toArray()` and `(string)$uri`
    * Added support for `type` on `Asstes::addInlineJs()` [#1683](https://github.com/getgrav/grav/pull/1683)
1. [](#bugfix)
    * Fixed method signature error with `GPM\InstallCommand::processPackage()` [#1682](https://github.com/getgrav/grav/pull/1682)

# v1.3.4
## 09/29/2017

1. [](#new)
    * Added filter support for Page collections (routable/visible/type/access/etc.)
1. [](#improved)
    * Implemented `Composer\CaBundle` for SSL Certs [#1241](https://github.com/getgrav/grav/issues/1241)
    * Refactored the Assets sorting logic
    * Improved language overrides to merge only 'extra' translations [#1514](https://github.com/getgrav/grav/issues/1514)
    * Improved support for Assets with query strings [#1451](https://github.com/getgrav/grav/issues/1451)
    * Twig extension cleanup
1. [](#bugfix)
    * Fixed an issue where fallback was not supporting dynamic page generation
    * Fixed issue with Image query string not being fully URL encoded [#1622](https://github.com/getgrav/grav/issues/1622)
    * Fixed `Page::summary()` when using delimiter and multibyte UTF8 Characters [#1644](https://github.com/getgrav/grav/issues/1644)
    * Fixed missing `.json` thumbnail throwing error when adding media [grav-plugin-admin#1156](https://github.com/getgrav/grav-plugin-admin/issues/1156)
    * Fixed insecure session cookie initialization [#1656](https://github.com/getgrav/grav/pull/1656)

# v1.3.3
## 09/07/2017

1. [](#new)
    * Added support for 2-Factor Authentication in admin profile
    * Added `gaussianBlur` media method [#1623](https://github.com/getgrav/grav/pull/1623)
    * Added new `|chunk_split()`, `|basename`, and `|dirname` Twig filter
    * Added new `tl` Twig filter/function to support specific translations [#1618](https://github.com/getgrav/grav/issues/1618)
1. [](#improved)
    * User `authorization` now requires a check for `authenticated` - REQUIRED: `Login v2.4.0`
    * Added options to `Page::summary()` to support size without HTML tags [#1554](https://github.com/getgrav/grav/issues/1554)
    * Forced `natsort` on plugins to ensure consistent plugin load ordering across platforms [#1614](https://github.com/getgrav/grav/issues/1614)
    * Use new `multilevel` field to handle Asset Collections [#1201](https://github.com/getgrav/grav-plugin-admin/issues/1201)
    * Added support for redis `password` option [#1620](https://github.com/getgrav/grav/issues/1620)
    * Use 302 rather than 301 redirects by default [#1619](https://github.com/getgrav/grav/issues/1619)
    * GPM Installer will try to load alphanumeric version of the class if no standard class found [#1630](https://github.com/getgrav/grav/issues/1630)
    * Add current page position to `User` class [#1632](https://github.com/getgrav/grav/issues/1632)
    * Added option to enable case insensitive URLs [#1638](https://github.com/getgrav/grav/issues/1638)
    * Updated vendor libraries
    * Updated `travis.yml` to add support for PHP 7.1 as well as 7.0.21 for test suite
1. [](#bugfix)
    * Fixed UTF8 multibyte UTF8 character support in `Page::summary()` [#1554](https://github.com/getgrav/grav/issues/1554)

# v1.3.2
## 08/16/2017

1. [](#new)
    * Added a new `cache_control` system and page level property [#1591](https://github.com/getgrav/grav/issues/1591)
    * Added a new `clear_images_by_default` system property to stop cache clear events from removing processed images [#1481](https://github.com/getgrav/grav/pull/1481)
    * Added new `onTwigLoader()` event to enable utilization of loader methods
    * Added new `Twig::addPath()` and `Twig::prependPath()` methods to wrap loader methods and support namespacing [#1604](https://github.com/getgrav/grav/issues/1604)
    * Added new `array_key_exists()` Twig function wrapper
    * Added a new `Collection::intersect()` method [#1605](https://github.com/getgrav/grav/issues/1605)
1. [](#bugfix)
    * Allow `session.timeout` field to be set to `0` via blueprints [#1598](https://github.com/getgrav/grav/issues/1598)
    * Fixed `Data::exists()` and `Data::raw()` functions breaking if `Data::file()` hasn't been called with non-null value
    * Fixed parent theme auto-loading in child themes of Gantry 5

# v1.3.1
## 07/19/2017

1. [](#bugfix)
    * Fix ordering for Linux + International environments [#1574](https://github.com/getgrav/grav/issues/1574)
    * Check if medium thumbnail exists before resetting
    * Update Travis' auth token

# v1.3.0
## 07/16/2017

1. [](#bugfix)
    * Fixed an undefined variable `$difference` [#1563](https://github.com/getgrav/grav/pull/1563)
    * Fix broken range slider [grav-plugin-admin#1153](https://github.com/getgrav/grav-plugin-admin/issues/1153)
    * Fix natural sort when > 100 pages [#1564](https://github.com/getgrav/grav/pull/1564)

# v1.3.0-rc.5
## 07/05/2017

1. [](#new)
    * Setting `system.session.timeout` to 0 clears the session when the browser session ends [#1538](https://github.com/getgrav/grav/pull/1538)
    * Created a `CODE_OF_CONDUCT.md` so everyone knows how to behave :)
1. [](#improved)
    * Renamed new `media()` Twig function to `media_directory()` to avoid conflict with Page's `media` object
1. [](#bugfix)
    * Fixed global media files disappearing after a reload [#1545](https://github.com/getgrav/grav/issues/1545)
    * Fix for broken regex redirects/routes via `site.yaml`
    * Sanitize the error message in the error handler page

# v1.3.0-rc.4
## 06/22/2017

1. [](#new)
    * Added `lower` and `upper` Twig filters
    * Added `pathinfo()` Twig function
    * Added 165 new thumbnail images for use in `media.yaml`
1. [](#improved)
    * Improved error message when running `bin/grav install` instead of `bin/gpm install`, and also when running on a non-skeleton site [#1027](https://github.com/getgrav/grav/issues/1027)
    * Updated vendor libraries
1. [](#bugfix)
    * Don't rebuild metadata every time, only when file does not exist
    * Restore GravTrait in ConsoleTrait [grav-plugin-login#119](https://github.com/getgrav/grav-plugin-login/issues/119)
    * Fix Windows routing with built-in server [#1502](https://github.com/getgrav/grav/issues/1502)
    * Fix [#1504](https://github.com/getgrav/grav/issues/1504) `process_twig` and `frontmatter.yaml`
    * Nicetime fix: 0 seconds from now -> just now [#1509](https://github.com/getgrav/grav/issues/1509)

# v1.3.0-rc.3
## 05/22/2017

1. [](#new)
    * Added new unified `Utils::getPagePathFromToken()` method which is used by various plugins (Admin, Forms, Downloads, etc.)
1. [](#improved)
    * Optionally remove unpublished pages from the translated languages, move into untranslated list [#1482](https://github.com/getgrav/grav/pull/1482)
    * Improved reliability of `hash` file-check method
1. [](#bugfix)
    * Updated to latest Toolbox library to fix issue with some blueprints rendering in admin plugin [#1117](https://github.com/getgrav/grav-plugin-admin/issues/1117)
    * Fix output handling in RenderProcessor [#1483](https://github.com/getgrav/grav/pull/1483)

# v1.3.0-rc.2
## 05/17/2017

1. [](#new)
    * Added new `media` and `vardump` Twig functions
1. [](#improved)
    * Put in various checks to ensure Exif is available before trying to use it
    * Add timestamp to configuration settings [#1445](https://github.com/getgrav/grav/pull/1445)
1. [](#bugfix)
    * Fix an issue saving YAML textarea fields in expert mode [#1480](https://github.com/getgrav/grav/pull/1480)
    * Moved `onOutputRendered()` back into Grav core

# v1.3.0-rc.1
## 05/16/2017

1. [](#new)
    * Added support for a single array field in the forms
    * Added EXIF support with automatic generation of Page Media metafiles
    * Added Twig function to get EXIF data on any image file
    * Added `Pages::baseUrl()`, `Pages::homeUrl()` and `Pages::url()` functions
    * Added `base32_encode`, `base32_decode`, `base64_encode`, `base64_decode` Twig filters
    * Added `Debugger::getCaller()` to figure out where the method was called from
    * Added support for custom output providers like Slim Framework
    * Added `Grav\Framework\Collection` classes for creating collections
1. [](#improved)
    * Add more controls over HTML5 video attributes (autoplay, poster, loop controls) [#1442](https://github.com/getgrav/grav/pull/1442)
    * Removed logging statement for invalid slug [#1459](https://github.com/getgrav/grav/issues/1459)
    * Groups selection pre-filled in user form
    * Improve error handling in `Folder::move()`
    * Added extra parameter for `Twig::processSite()` to include custom context
    * Updated RocketTheme Toolbox vendor library
1. [](#bugfix)
    * Fix to force route/redirect matching from the start of the route by default [#1446](https://github.com/getgrav/grav/issues/1446)
    * Edit check for valid slug [#1459](https://github.com/getgrav/grav/issues/1459)

# v1.2.4
## 04/24/2017

1. [](#improved)
    * Added optional ignores for `Installer::sophisticatedInstall()` [#1447](https://github.com/getgrav/grav/issues/1447)
1. [](#bugfix)
    * Allow multiple calls to `Themes::initTheme()` without throwing errors
    * Fixed querystrings in root pages with multi-lang enabled [#1436](https://github.com/getgrav/grav/issues/1436)
    * Allow support for `Pages::getList()` with `show_modular` option [#1080](https://github.com/getgrav/grav-plugin-admin/issues/1080)

# v1.2.3
## 04/19/2017

1. [](#improved)
    * Added new `pwd_regex` and `username_regex` system configuration options to allow format modifications
    * Allow `user/accounts.yaml` overrides and implemented more robust theme initialization
    * improved `getList()` method to do more powerful things
    * Fix Typo in GPM [#1427](https://github.com/getgrav/grav/issues/1427)

# v1.2.2
## 04/11/2017

1. [](#bugfix)
    * Fix for redirects breaking [#1420](https://github.com/getgrav/grav/issues/1420)
    * Fix issue in direct-install with github-style dependencies [#1405](https://github.com/getgrav/grav/issues/1405)

# v1.2.1
## 04/10/2017

1. [](#improved)
    * Added various `ancestor` helper methods in Page and Pages classes [#1362](https://github.com/getgrav/grav/pull/1362)
    * Added new `parents` field and switched Page blueprints to use this
    * Added `isajaxrequest()` Twig function [#1400](https://github.com/getgrav/grav/issues/1400)
    * Added ability to inline CSS and JS code via Asset manager [#1377](https://github.com/getgrav/grav/pull/1377)
    * Add query string in lighttpd default config [#1393](https://github.com/getgrav/grav/issues/1393)
    * Add `--all-yes` and `--destination` options for `bin/gpm direct-install` [#1397](https://github.com/getgrav/grav/pull/1397)
1. [](#bugfix)
    * Fix for direct-install of plugins with `languages.yaml` [#1396](https://github.com/getgrav/grav/issues/1396)
    * When determining language from HTTP_ACCEPT_LANGUAGE, also try base language only [#1402](https://github.com/getgrav/grav/issues/1402)
    * Fixed a bad method signature causing warning when running tests on `GPMTest` object

# v1.2.0
## 03/31/2017

1. [](#new)
    * Added file upload for user avatar in user/admin blueprint
1. [](#improved)
    * Analysis fixes
    * Switched to stable composer lib versions

# v1.2.0-rc.3
## 03/22/2017

1. [](#new)
    * Refactored Page re-ordering to handle all siblings at once
    * Added `language_codes` to Twig init to allow for easy language name/code/native-name lookup
1. [](#improved)
    * Added an _Admin Overrides_ section with option to choose the order of children in Pages Management
1. [](#bugfix)
    * Fixed loading issues with improperly named themes (use old broken method first) [#1373](https://github.com/getgrav/grav/issues/1373)
    * Simplified modular/twig processing logic and fixed an issue with system process config [#1351](https://github.com/getgrav/grav/issues/1351)
    * Cleanup package files via GPM install to make them more windows-friendly [#1361](https://github.com/getgrav/grav/pull/1361)
    * Fix for page-level debugger override changing the option site-wide
    * Allow `url()` twig function to pass-through external links

# v1.2.0-rc.2
## 03/17/2017

1. [](#improved)
    * Updated vendor libraries to latest
    * Added the ability to disable debugger on a per-page basis with `debugger: false` in page frontmatter
1. [](#bugfix)
    * Fixed an issue with theme inheritance and hyphenated base themes [#1353](https://github.com/getgrav/grav/issues/1353)
    * Fixed an issue when trying to use an `@2x` derivative on a non-image media file [#1341](https://github.com/getgrav/grav/issues/1341)

# v1.2.0-rc.1
## 03/13/2017

1. [](#new)
    * Added default setting to only allow `direct-installs` from official GPM.  Can be configured in `system.yaml`
    * Added a new `Utils::isValidUrl()` method
    * Added optional parameter to `|markdown(false)` filter to toggle block/line processing (default|true = `block`)
    * Added new `Page::folderExists()` method
1. [](#improved)
    * `Twig::evaluate()` now takes current environment and context into account
    * Genericized `direct-install` so it can be called via Admin plugin
1. [](#bugfix)
    * Fixed a minor bug in Number validation [#1329](https://github.com/getgrav/grav/issues/1329)
    * Fixed exception when trying to find user account and there is no `user://accounts` folder
    * Fixed issue when setting `Page::expires(0)` [Admin #1009](https://github.com/getgrav/grav-plugin-admin/issues/1009)
    * Removed ID from `nonce_field()` Twig function causing validation errors [Form #115](https://github.com/getgrav/grav-plugin-form/issues/115)

# v1.1.17
## 02/17/2017

1. [](#bugfix)
    * Fix for double extensions getting added during some redirects [#1307](https://github.com/getgrav/grav/issues/1307)
    * Fix syntax error in PHP 5.3. Move the version check before requiring the autoloaded deps
    * Fix Whoops displaying error page if there is PHP core warning or error [Admin #980](https://github.com/getgrav/grav-plugin-admin/issues/980)

# v1.1.16
## 02/10/2017

1. [](#new)
    * Exposed the Pages cache ID for use by plugins (e.g. Form) via `Pages::getPagesCacheId()`
    * Added `Languages::resetFallbackPageExtensions()` regarding [#1276](https://github.com/getgrav/grav/pull/1276)
1. [](#improved)
    * Allowed CLI to use non-volatile cache drivers for better integration with CLI and Web caches
    * Added Gantry5-compatible query information to Caddy configuration
    * Added some missing docblocks and type-hints
    * Various code cleanups (return types, missing variables in doclbocks, etc.)
1. [](#bugfix)
    * Fix blueprints slug validation [https://github.com/getgrav/grav-plugin-admin/issues/955](https://github.com/getgrav/grav-plugin-admin/issues/955)

# v1.1.15
## 01/30/2017

1. [](#new)
    * Added a new `Collection::merge()` method to allow merging of multiple collections [#1258](https://github.com/getgrav/grav/pull/1258)
    * Added [OpenCollective](https://opencollective.com/grav) backer/sponsor info to `README.md`
1. [](#improved)
    * Add an additional parameter to GPM::findPackage to avoid throwing an exception, for use in Twig [#1008](https://github.com/getgrav/grav/issues/1008)
    * Skip symlinks if found while clearing cache [#1269](https://github.com/getgrav/grav/issues/1269)
1. [](#bugfix)
    * Fixed an issue when page collection with header-based `sort.by` returns an array [#1264](https://github.com/getgrav/grav/issues/1264)
    * Fix `Response` object to handle `303` redirects when `open_basedir` in effect [#1267](https://github.com/getgrav/grav/issues/1267)
    * Silence `E_WARNING: Zend OPcache API is restricted by "restrict_api" configuration directive`

# v1.1.14
## 01/18/2017

1. [](#bugfix)
    * Fixed `Page::collection()` returning array and not Collection object when header variable did not exist
    * Revert `Content-Encoding: identity` fix, and let you set `cache: allow_webserver_gzip:` option to switch to `identity` [#548](https://github.com/getgrav/grav/issues/548)

# v1.1.13
## 01/17/2017

1. [](#new)
    * Added new `never_cache_twig` page option in `system.yaml` and frontmatter. Allows dynamic Twig logic in regular and modular Twig templates [#1244](https://github.com/getgrav/grav/pull/1244)
1. [](#improved)
    * Several improvements to aid theme development [#232](https://github.com/getgrav/grav/pull/1232)
    * Added `hash` cache check option and made dropdown more descriptive [Admin #923](https://github.com/getgrav/grav-plugin-admin/issues/923)
1. [](#bugfix)
    * Fixed cross volume file system operations [#635](https://github.com/getgrav/grav/issues/635)
    * Fix issue with pages folders validation not accepting uppercase letters
    * Fix renaming the folder name if the page, in the default language, had a custom slug set in its header
    * Fixed issue with `Content-Encoding: none`. It should really be `Content-Encoding: identity` instead
    * Fixed broken `hash` method on page modifications detection
    * Fixed issue with multi-lang pages not caching independently without unique `.md` file [#1211](https://github.com/getgrav/grav/issues/1211)
    * Fixed all `$_GET` parameters missing in Nginx (please update your nginx.conf) [#1245](https://github.com/getgrav/grav/issues/1245)
    * Fixed issue in trying to process broken symlink [#1254](https://github.com/getgrav/grav/issues/1254)

# v1.1.12
## 12/26/2016

1. [](#bugfix)
    * Fixed issue with JSON calls throwing errors due to debugger enabled [#1227](https://github.com/getgrav/grav/issues/1227)

# v1.1.11
## 12/22/2016

1. [](#improved)
    * Fall back properly to HTML if template type not found
1. [](#bugfix)
    * Fix issue with modular pages folders validation [#900](https://github.com/getgrav/grav-plugin-admin/issues/900)

# v1.1.10
## 12/21/2016

1. [](#improved)
    * Improve detection of home path. Also allow `~/.grav` on Windows, drop `ConsoleTrait::isWindows()` method, used only for that [#1204](https://github.com/getgrav/grav/pull/1204)
    * Reworked PHP CLI router [#1219](https://github.com/getgrav/grav/pull/1219)
    * More robust theme/plugin logic in `bin/gpm direct-install`
1. [](#bugfix)
    * Fixed case where extracting a package would cause an error during rename
    * Fix issue with using `Yaml::parse` direcly on a filename, now deprecated
    * Add pattern for frontend validation of folder slugs [#891](https://github.com/getgrav/grav-plugin-admin/issues/891)
    * Fix issue with Inflector when translation is disabled [SimpleSearch #87](https://github.com/getgrav/grav-plugin-simplesearch/issues/87)
    * Explicitly expose `array_unique` Twig filter [Admin #897](https://github.com/getgrav/grav-plugin-admin/issues/897)

# v1.1.9
## 12/13/2016

1. [](#new)
    * RC released as stable
1. [](#improved)
    * Better error handling in cache clear
    * YAML syntax fixes for the future compatibility
    * Added new parameter `remove` for `onBeforeCacheClear` event
    * Add support for calling Media object as function to get medium by filename
1. [](#bugfix)
    * Added checks before accessing admin reference during `Page::blueprints()` call. Allows to access `page.blueprints` from Twig in the frontend

# v1.1.9-rc.3
## 12/07/2016

1. [](#new)
    * Add `ignore_empty` property to be used on array fields, if positive only save options with a value
    * Use new `permissions` field in user account
    * Add `range(int start, int end, int step)` twig function to generate an array of numbers between start and end, inclusive
    * New retina Media image derivatives array support (`![](image.jpg?derivatives=[640,1024,1440])`) [#1147](https://github.com/getgrav/grav/pull/1147)
    * Added stream support for images (`![Sepia Image](image://image.jpg?sepia)`)
    * Added stream support for links (`[Download PDF](user://data/pdf/my.pdf)`)
    * Added new `onBeforeCacheClear` event to add custom paths to cache clearing process
1. [](#improved)
    * Added alias `selfupdate` to the `self-upgrade` `bin/gpm` CLI command
    * Synced `webserver-configs/htaccess.txt` with `.htaccess`
    * Use permissions field in group details.
    * Updated vendor libraries
    * Added a warning on GPM update to update Grav first if needed [#1194](https://github.com/getgrav/grav/pull/1194)
 1. [](#bugfix)
    * Fix page collections problem with `@page.modular` [#1178](https://github.com/getgrav/grav/pull/1178)
    * Fix issue with using a multiple taxonomy filter of which one had no results, thanks to @hughbris [#1184](https://github.com/getgrav/grav/issues/1184)
    * Fix saving permissions in group
    * Fixed issue with redirect of a page getting moved to a different location

# v1.1.9-rc.2
## 11/26/2016

1. [](#new)
    * Added two new sort order options for pages: `publish_date` and `unpublish_date` [#1173](https://github.com/getgrav/grav/pull/1173))
1. [](#improved)
    * Multisite: Create image cache folder if it doesn't exist
    * Add 2 new language values for French [#1174](https://github.com/getgrav/grav/issues/1174)
1. [](#bugfix)
    * Fixed issue when we have a meta file without corresponding media [#1179](https://github.com/getgrav/grav/issues/1179)
    * Update class namespace for Admin class [Admin #874](https://github.com/getgrav/grav-plugin-admin/issues/874)

# v1.1.9-rc.1
## 11/09/2016

1. [](#new)
    * Added a `CompiledJsonFile` object to better handle Json files.
    * Added Base32 encode/decode class
    * Added a new `User::find()` method
1. [](#improved)
    * Moved `messages` object into core Grav from login plugin
    * Added `getTaxonomyItemKeys` to the Taxonomy object [#1124](https://github.com/getgrav/grav/issues/1124)
    * Added a `redirect_me` Twig function [#1124](https://github.com/getgrav/grav/issues/1124)
    * Added a Caddyfile for newer Caddy versions [#1115](https://github.com/getgrav/grav/issues/1115)
    * Allow to override sorting flags for page header-based or default ordering. If the `intl` PHP extension is loaded, only these flags are available: https://secure.php.net/manual/en/collator.asort.php. Otherwise, you can use the PHP standard sorting flags (https://secure.php.net/manual/en/array.constants.php) [#1169](https://github.com/getgrav/grav/issues/1169)
1. [](#bugfix)
    * Fixed an issue with site redirects/routes, not processing with extension (.html, .json, etc.)
    * Don't truncate HTML if content length is less than summary size [#1125](https://github.com/getgrav/grav/issues/1125)
    * Return max available number when calling random() on a collection passing an int > available items [#1135](https://github.com/getgrav/grav/issues/1135)
    * Use correct ratio when applying image filters to image alternatives [#1147](https://github.com/getgrav/grav/issues/1147)
    * Fixed URI path in multi-site when query parameters were used in front page

# v1.1.8
## 10/22/2016

1. [](#bugfix)
    * Fixed warning with unset `ssl` option when using GPM [#1132](https://github.com/getgrav/grav/issues/1132)

# v1.1.7
## 10/22/2016

1. [](#improved)
    * Improved the capabilities of Image derivatives [#1107](https://github.com/getgrav/grav/pull/1107)
1. [](#bugfix)
    * Only pass verify_peer settings to cURL and fopen if the setting is disabled [#1120](https://github.com/getgrav/grav/issues/1120)

# v1.1.6
## 10/19/2016

1. [](#new)
    * Added ability for Page to override the output format (`html`, `xml`, etc..) [#1067](https://github.com/getgrav/grav/issues/1067)
    * Added `Utils::getExtensionByMime()` and cleaned up `Utils::getMimeByExtension` + tests
    * Added a `cache.check.method: 'hash'` option in `system.yaml` that checks all files + dates inclusively
    * Include jQuery 3.x in the Grav assets
    * Added the option to automatically fix orientation on images based on their Exif data, by enabling `system.images.auto_fix_orientation`.
1. [](#improved)
    * Add `batch()` function to Page Collection class
    * Added new `cache.redis.socket` setting that allow to pass a UNIX socket as redis server
    * It is now possible to opt-out of the SSL verification via the new `system.gpm.verify_peer` setting. This is sometimes necessary when receiving a "GPM Unable to Connect" error. More details in ([#1053](https://github.com/getgrav/grav/issues/1053))
    * It is now possible to force the use of either `curl` or `fopen` as `Response` connection method, via the new `system.gpm.method` setting. By default this is set to 'auto' and gives priority to 'fopen' first, curl otherwise.
    * InstallCommand can now handle Licenses
    * Uses more helpful `1x`, `2x`, `3x`, etc names in the Retina derivatives cache files.
    * Added new method `Plugins::isPluginActiveAdmin()` to check if plugin route is active in Admin plugin
    * Added new `Cache::setEnabled` and `Cache::getEnabled` to enable outside control of cache
    * Updated vendor libs including Twig `1.25.0`
    * Avoid git ignoring any vendor folder in a Grav site subfolder (but still ignore the main `vendor/` folder)
    * Added an option to get just a route back from `Uri::convertUrl()` function
    * Added option to control split session [#1096](https://github.com/getgrav/grav/pull/1096)
    * Added new `verbosity` levels to `system.error.display` to allow for system error messages [#1091](https://github.com/getgrav/grav/pull/1091)
    * Improved the API for Grav plugins to access the Parsedown parser directly [#1062](https://github.com/getgrav/grav/pull/1062)
1. [](#bugfix)
    * Fixed missing `progress` method in the DirectInstall Command
    * `Response` class now handles better unsuccessful requests such as 404 and 401
    * Fixed saving of `external` page types [Admin #789](https://github.com/getgrav/grav-plugin-admin/issues/789)
    * Fixed issue deleting parent folder of folder with `param_sep` in the folder name [admin #796](https://github.com/getgrav/grav-plugin-admin/issues/796)
    * Fixed an issue with streams in `bin/plugin`
    * Fixed `jpeg` file format support in Media

# v1.1.5
## 09/09/2016

1. [](#new)
    * Added new `bin/gpm direct-install` command to install local and remote zip archives
1. [](#improved)
    * Refactored `onPageNotFound` event to fire after `onPageInitialized`
    * Follow symlinks in `Folder::all()`
    * Twig variable `base_url` now supports multi-site by path feature
    * Improved `bin/plugin` to list plugins with commands faster by limiting the depth of recursion
1. [](#bugfix)
    * Quietly skip missing streams in `Cache::clearCache()`
    * Fix issue in calling page.summary when no content is present in a page
    * Fix for HUGE session timeouts [#1050](https://github.com/getgrav/grav/issues/1050)

# v1.1.4
## 09/07/2016

1. [](#new)
    * Added new `tmp` folder at root. Accessible via stream `tmp://`. Can be cleared with `bin/grav clear --tmp-only` as well as `--all`.
    * Added support for RTL in `LanguageCodes` so you can determine if a language is RTL or not
    * Ability to set `custom_base_url` in system configuration
    * Added `override` and `force` options for Streams setup
1. [](#improved)
    * Important vendor updates to provide PHP 7.1 beta support!
    * Added a `Util::arrayFlatten()` static function
    * Added support for 'external_url' page header to enable easier external URL based menu items
    * Improved the UI for CLI GPM Index view to use a table
    * Added `@page.modular` Collection type [#988](https://github.com/getgrav/grav/issues/988)
    * Added support for `self@`, `page@`, `taxonomy@`, `root@` Collection syntax for cleaner YAML compatibility
    * Improved GPM commands to allow for `-y` to automate **yes** responses and `-o` for **update** and **selfupgrade** to overwrite installations [#985](https://github.com/getgrav/grav/issues/985)
    * Added randomization to `safe_email` Twig filter for greater security [#998](https://github.com/getgrav/grav/issues/998)
    * Allow `Utils::setDotNotation` to merge data, rather than just set
    * Moved default `Image::filter()` to the `save` action to ensure they are applied last [#984](https://github.com/getgrav/grav/issues/984)
    * Improved the `Truncator` code to be more reliable [#1019](https://github.com/getgrav/grav/issues/1019)
    * Moved media blueprints out of core (now in Admin plugin)
1. [](#bugfix)
    * Removed 307 redirect code option as it is not well supported [#743](https://github.com/getgrav/grav-plugin-admin/issues/743)
    * Fixed issue with folders with name `*.md` are not confused with pages [#995](https://github.com/getgrav/grav/issues/995)
    * Fixed an issue when filtering collections causing null key
    * Fix for invalid HTML when rendering GIF and Vector media [#1001](https://github.com/getgrav/grav/issues/1001)
    * Use pages.markdown.extra in the user's system.yaml [#1007](https://github.com/getgrav/grav/issues/1007)
    * Fix for `Memcached` connection [#1020](https://github.com/getgrav/grav/issues/1020)

# v1.1.3
## 08/14/2016

1. [](#bugfix)
    * Fix for lightbox media function throwing error [#981](https://github.com/getgrav/grav/issues/981)

# v1.1.2
## 08/10/2016

1. [](#new)
    * Allow forcing SSL by setting `system.force_ssl` (Force SSL in the Admin System Config) [#899](https://github.com/getgrav/grav/pull/899)
1. [](#improved)
    * Improved `authorize` Twig extension to accept a nested array of authorizations  [#948](https://github.com/getgrav/grav/issues/948)
    * Don't add timestamps on remote assets as it can cause conflicts
    * Grav now looks at types from `media.yaml` when retrieving page mime types [#966](https://github.com/getgrav/grav/issues/966)
    * Added support for dumping exceptions in the Debugger
1. [](#bugfix)
    * Fixed `Folder::delete` method to recursively remove files and folders and causing Upgrade to fail.
    * Fix [#952](https://github.com/getgrav/grav/issues/952) hyphenize the session name.
    * If no parent is set and siblings collection is called, return a new and empty collection [grav-plugin-sitemap/issues/22](https://github.com/getgrav/grav-plugin-sitemap/issues/22)
    * Prevent exception being thrown when calling the Collator constructor failed in a Windows environment with the Intl PHP Extension enabled [#961](https://github.com/getgrav/grav/issues/961)
    * Fix for markdown images not properly rendering `id` attribute [#956](https://github.com/getgrav/grav/issues/956)

# v1.1.1
## 07/16/2016

1. [](#improved)
    * Made `paramsRegex()` static to allow it to be called statically
1. [](#bugfix)
    * Fixed backup when using very long site titles with invalid characters [grav-plugin-admin#701](https://github.com/getgrav/grav-plugin-admin/issues/701)
    * Fixed a typo in the `webserver-configs/nginx.conf` example

# v1.1.0
## 07/14/2016

1. [](#improved)
    * Added support for validation of multiple email in the `type: email` field [grav-plugin-email#31](https://github.com/getgrav/grav-plugin-email/issues/31)
    * Unified PHP code header styling
    * Added 6 more languages and updated language codes
    * set default "releases" option to `stable`
1. [](#bugfix)
    * Fix backend validation for file fields marked as required [grav-plugin-form#78](https://github.com/getgrav/grav-plugin-form/issues/78)

# v1.1.0-rc.3
## 06/21/2016

1. [](#new)
    * Add a onPageFallBackUrl event when starting the fallbackUrl() method to allow the Login plugin to protect the page media
    * Conveniently allow ability to retrieve user information via config object [#913](https://github.com/getgrav/grav/pull/913) - @Vivalldi
    * Grav served images can now use header caching [#905](https://github.com/getgrav/grav/pull/905)
1. [](#improved)
    * Take asset modification timestamp into consideration in pipelining [#917](https://github.com/getgrav/grav/pull/917) - @Sommerregen
1. [](#bugfix)
    * Respect `enable_asset_timestamp` settings for pipelined Assets [#906](https://github.com/getgrav/grav/issues/906)
    * Fixed collections end dates for 32-bit systems [#902](https://github.com/getgrav/grav/issues/902)
    * Fixed a recent regression (1.1.0-rc1) with parameter separator different than `:`

# v1.1.0-rc.2
## 06/14/2016

1. [](#new)
    * Added getters and setters for Assets to allow manipulation of CSS/JS/Collection based assets via plugins [#876](https://github.com/getgrav/grav/issues/876)
1. [](#improved)
    * Pass the exception to the `onFatalException()` event
    * Updated to latest jQuery 2.2.4 release
    * Moved list items in `system/config/media.yaml` config into a `types:` key which allows you delete default items.
    * Updated `webserver-configs/nginx.conf` with `try_files` fix from @mrhein and @rondlite [#743](https://github.com/getgrav/grav/pull/743)
    * Updated cache references to include `memecache` and `redis` [#887](https://github.com/getgrav/grav/issues/887)
    * Updated composer libraries
1. [](#bugfix)
    * Fixed `Utils::normalizePath()` that was truncating 0's [#882](https://github.com/getgrav/grav/issues/882)

# v1.1.0-rc.1
## 06/01/2016

1. [](#new)
    * Added `Utils::getDotNotation()` and `Utils::setDotNotation()` methods + tests
    * Added support for `xx-XX` locale language lookups in `LanguageCodes` class [#854](https://github.com/getgrav/grav/issues/854)
    * New CSS/JS Minify library that does a more reliable job [#864](https://github.com/getgrav/grav/issues/864)
1. [](#improved)
    * GPM installation of plugins and themes into correct multisite folders [#841](https://github.com/getgrav/grav/issues/841)
    * Use `Page::rawRoute()` in blueprints for more reliable mulit-language support
1. [](#bugfix)
    * Fixes for `zlib.output_compression` as well as `mod_deflate` GZIP compression
    * Fix for corner-case redirect logic causing infinite loops and out-of-memory errors
    * Fix for saving fields in expert mode that have no `Validation::typeX()` methods [#626](https://github.com/getgrav/grav-plugin-admin/issues/626)
    * Detect if user really meant to extend parent blueprint, not another one (fixes old page type blueprints)
    * Fixed a bug in `Page::relativePagePath()` when `Page::$name` is not defined
    * Fix for poor handling of params + query element in `Uri::processParams()` [#859](https://github.com/getgrav/grav/issues/859)
    * Fix for double encoding in markdown links [#860](https://github.com/getgrav/grav/issues/860)
    * Correctly handle language strings to determine if it's in admin or not [#627](https://github.com/getgrav/grav-plugin-admin/issues/627)

# v1.1.0-beta.5
## 05/23/2016

1. [](#improved)
    * Updated jQuery from 2.2.0 to 2.2.3
    * Set `Uri::ip()` to static by default so it can be used in form fields
    * Improved `Session` class with flash storage
    * `Page::getContentMeta()` now supports an optional key.
1. [](#bugfix)
    * Fixed "Invalid slug set in YAML frontmatter" when setting `Page::slug()` with empty string [#580](https://github.com/getgrav/grav-plugin-admin/issues/580)
    * Only `.gitignore` Grav's vendor folder
    * Fix trying to remove Grav with `GPM uninstall` of a plugin with Grav dependency
    * Fix Page Type blueprints not being able to extend their parents
    * `filterFile` validation method always returns an array of files, behaving like `multiple="multiple"`
    * Fixed [#835](https://github.com/getgrav/grav-plugin-admin/issues/835) check for empty image file first to prevent getimagesize() fatal error
    * Avoid throwing an error when Grav's Gzip and mod_deflate are enabled at the same time on a non php-fpm setup

# v1.1.0-beta.4
## 05/09/2016

1. [](#bugfix)
    * Drop dependencies calculations if plugin is installed via symlink
    * Drop Grav from dependencies calculations
    * Send slug name as part of installed packages
    * Fix for summary entities not being properly decoded [#825](https://github.com/getgrav/grav/issues/825)


# v1.1.0-beta.3
## 05/04/2016

1. [](#improved)
    * Pass the Page type when calling `onBlueprintCreated`
    * Changed `Page::cachePageContent()` form **private** to **public** so a page can be recached via plugin
1. [](#bugfix)
    * Fixed handling of `{'loading':'async'}` with Assets Pipeline
    * Fix for new modular page modal `Page` field requiring a value [#529](https://github.com/getgrav/grav-plugin-admin/issues/529)
    * Fix for broken `bin/gpm version` command
    * Fix handling "grav" as a dependency
    * Fix when installing multiple packages and one is the dependency of another, don't try to install it twice
    * Fix using name instead of the slug to determine a package folder. Broke for packages whose name was 2+ words

# v1.1.0-beta.2
## 04/27/2016

1. [](#new)
    * Added new `Plugin::getBlueprint()` and `Theme::getBlueprint()` method
    * Allow **page blueprints** to be added via Plugins.
1. [](#improved)
    * Moved to new `data-*@` format in blueprints
    * Updated composer-based libraries
    * Moved some hard-coded `CACHE_DIR` references to use locator
    * Set `twig.debug: true` by default
1. [](#bugfix)
    * Fixed issue with link rewrites and local assets pipeline with `absolute_urls: true`
    * Allow Cyrillic slugs [#520](https://github.com/getgrav/grav-plugin-admin/issues/520)
    * Fix ordering issue with accented letters [#784](https://github.com/getgrav/grav/issues/784)
    * Fix issue with Assets pipeline and missing newlines causing invalid JavaScript

# v1.1.0-beta.1
## 04/20/2016

1. [](#new)
    * **Blueprint Improvements**: The main improvements to Grav take the form of a major rewrite of our blueprint functionality. Blueprints are an essential piece of functionality within Grav that helps define configuration fields. These allow us to create a definition of a form field that can be rendered in the administrator plugin and allow the input, validation, and storage of values into the various configuration and page files that power Grav. Grav 1.0 had extensive support for building and extending blueprints, but Grav 1.1 takes this even further and adds improvements to our existing system.
    * **Extending Blueprints**: You could extend forms in Grav 1.0, but now you can use a newer `extends@:` default syntax rather than the previous `'@extends'` string that needed to be quoted in YAML. Also this new format allows for the defining of a `context` which lets you define where to look for the base blueprint. Another new feature is the ability to extend from multiple blueprints.
    * **Embedding/Importing Blueprints**: One feature that has been requested is the ability to embed or import one blueprint into another blueprint. This allows you to share fields or sub-form between multiple forms. This is accomplished via the `import@` syntax.
    * **Removing Existing Fields and Properties**: Another new feature is the ability to remove completely existing fields or properties from an extended blueprint. This allows the user a lot more flexibility when creating custom forms by simply using the new `unset@: true` syntax. To remove a field property you would use `unset-<property>@: true` in your extended field definition, for example: `unset-options@: true`.
    * **Replacing Existing Fields and Properties**: Similar to removing, you can now replace an existing field or property with the `replace@: true` syntax for the whole field, and `replace-<property>@: true` for a specific property.
    * **Field Ordering**: Probably the most frequently requested blueprint functionality that we have added is the ability to change field ordering. Imagine that you want to extend the default page blueprint but add a new tab. Previously, this meant your tab would be added at the end of the form, but now you can define that you wish the new tab to be added right after the `content` tab. This works for any field too, so you can extend a blueprint and add your own custom fields anywhere you wish! This is accomplished by using the new `ordering@:` syntax with either an existing property name or an integer.
    * **Configuration Properties**: Another useful new feature is the ability to directly access Grav configuration in blueprints with `config-<property>@` syntax. For example you can set a default for a field via `config-default@: site.author.name` which will use the author.name value from the `site.yaml` file as the `default` value for this field.
    * **Function Calls**: The ability to call PHP functions for values has been improved in Grav 1.1 to be more powerful. You can use the `data-<property>@` syntax to call static methods to obtain values. For example: `data-default@: '\Grav\Plugin\Admin::route'`. You can now even pass parameters to these methods.
    * **Validation Rules**: You can now define a custom blueprint-level validation rule and assign this rule to a form field.
    * **Custom Form Field Types**: This advanced new functionality allows you to create a custom field type via a new plugin event called getFormFieldTypes(). This allows you to provide extra functionality or instructions on how to handle the form form field.
    * **GPM Versioning**: A new feature that we have wanted to add to our GPM package management system is the ability to control dependencies by version. We have opted to use a syntax very similar to the Composer Package Manager that is already familiar to most PHP developers. This new versioning system allows you to define specific minimum version requirements of dependent packages within Grav. This should ensure that we have less (hopefully none!) issues when you update one package that also requires a specific minimum version of another package. The admin plugin for example may have an update that requires a specific version of Grav itself.
    * **GPM Testing Channel**: GPM repository now comes with both a `stable` and `testing` channel. A new setting in `system.gpm.releases` allow to switch between the two channels. Developers will be able to decide whether their resource is going to be in a pre-release state or stable. Only users who switch to the **testing** channel will be able to install a pre-release version.
    * **GPM Events**: Packages (plugins and themes) can now add event handlers to hook in the package GPM events: install, update, uninstall. A package can listen for events before and after each of these events, and can execute any PHP code, and optionally halt the procedure or return a message.
    * Refactor of the process chain breaking out `Processors` into individual classes to allow for easier modification and addition. Thanks to toovy for this work. - [#745](https://github.com/getgrav/grav/pull/745)
    * Added multipart downloads, resumable downloads, download throttling, and video streaming in the `Utils::download()` method.
    * Added optional config to allow Twig processing in page frontmatter - [#788](https://github.com/getgrav/grav/pull/788)
    * Added the ability to provide blueprints via a plugin (previously limited to Themes only).
    * Added Developer CLI Tools to easily create a new theme or plugin
    * Allow authentication for proxies - [#698](https://github.com/getgrav/grav/pull/698)
    * Allow to override the default Parsedown behavior - [#747](https://github.com/getgrav/grav/pull/747)
    * Added an option to allow to exclude external files from the pipeline, and to render the pipeline before/after excluded files
    * Added the possibility to store translations of themes in separate files inside the `languages` folder
    * Added a method to the Uri class to return the base relative URL including the language prefix, or the base relative url if multilanguage is not enabled
    * Added a shortcut for pages.find() alias
1. [](#improved)
    * Now supporting hostnames with localhost environments for better vhost support/development
    * Refactor hard-coded paths to use PHP Streams that allow a setup file to configure where certain parts of Grav are stored in the physical filesystem.
    * If multilanguage is active, include the Intl Twig Extension to allow translating dates automatically (http://twig.sensiolabs.org/doc/extensions/intl.html)
    * Allow having local themes with the same name as GPM themes, by adding `gpm: false` to the theme blueprint - [#767](https://github.com/getgrav/grav/pull/767)
    * Caddyfile and Lighttpd config files updated
    * Removed `node_modules` folder from backups to make them faster
    * Display error when `bin/grav install` hasn't been run instead of throwing exception. Prevents "white page" errors if error display is off
    * Improved command line flow when installing multiple packages: don't reinstall packages if already installed, ask once if should use symlinks if symlinks are found
    * Added more tests to our testing suite
    * Added x-ua-compatible to http_equiv metadata processing
    * Added ability to have a per-page `frontmatter.yaml` file to set header frontmatter defaults. Especially useful for multilang scenarios - [#775](https://github.com/getgrav/grav/pull/775)
    * Removed deprecated `bin/grav newuser` CLI command.  use `bin/plugin login newuser` instead.
    * Added `webm` and `ogv` video types to the default media types list.
1. [](#bugfix)
    * Fix Zend Opcache `opcache.validate_timestamps=0` not detecting changes in compiled yaml and twig files
    * Avoid losing params, query and fragment from the URL when auto-redirecting to a language-specific route - [#759](https://github.com/getgrav/grav/pull/759)
    * Fix for non-pipeline assets getting lost when pipeline is cached to filesystem
    * Fix for double encoding resulting from Markdown Extra
    * Fix for a remote link breaking all CSS rewrites for pipeline
    * Fix an issue with Retina alternatives not clearing properly between repeat uses
    * Fix for non standard http/s external markdown links - [#738](https://github.com/getgrav/grav/issues/738)
    * Fix for `find()` calling redirects via `dispatch()` causing infinite loops - [#781](https://github.com/getgrav/grav/issues/781)

# v1.0.10
## 02/11/2016

1. [](#new)
    * Added new `Page::contentMeta()` mechanism to store content-level meta data alongside content
    * Added Japanese language translation
1. [](#improved)
    * Updated some vendor libraries
1. [](#bugfix)
    * Hide `streams` blueprint from Admin plugin
    * Fix translations of languages with `---` in YAML files

# v1.0.9
## 02/05/2016

1. [](#new)
    * New **Unit Testing** via Codeception http://codeception.com/
    * New **page-level SSL** functionality when using `absolute_urls`
    * Added `reverse_proxy` config option for issues with non-standard ports
    * Added `proxy_url` config option to support GPM behind proxy servers #639
    * New `Pages::parentsRawRoutes()` method
    * Enhanced `bin/gpm info` CLI command with Changelog support #559
    * Ability to add empty *Folder* via admin plugin
    * Added latest `jQuery 2.2.0` library to core
    * Added translations from Crowdin
1. [](#improved)
    * [BC] Metadata now supports only flat arrays. To use open graph metas and the likes (ie, 'og:title'), simply specify it in the key.
    * Refactored `Uri::convertUrl()` method to be more reliable + tests created
    * Date for last update of a modular sub-page sets modified date of modular page itself
    * Split configuration up into two steps
    * Moved Grav-based `base_uri` variables into `Uri::init()`
    * Refactored init in `URI` to better support testing
    * Allow `twig_vars` to be exposed earlier and merged later
    * Avoid setting empty metadata
    * Accept single group access as a string rather than requiring an array
    * Return `$this` in Page constructor and init to allow chaining
    * Added `ext-*` PHP requirements to `composer.json`
    * Use Whoops 2.0 library while supporting old style
    * Removed redundant old default-hash fallback mechanisms
    * Commented out default redirects and routes in `site.yaml`
    * Added `/tests` folder to deny's of all `webserver-configs/*` files
    * Various PS and code style fixes
1. [](#bugfix)
    * Fix default generator metadata
    * Fix for broken image processing caused by `Uri::convertUrl()` bugs
    * Fix loading JS and CSS from collections #623
    * Fix stream overriding
    * Remove the URL extension for home link
    * Fix permissions when the user has no access level set at all
    * Fix issue with user with multiple groups getting denied on first group
    * Fixed an issue with `Pages()` internal cache lookup not being unique enough
    * Fix for bug with `site.redirects` and `site.routes` being an empty list
    * [Markdown] Don't process links for **special protocols**
    * [Whoops] serve JSON errors when request is JSON


# v1.0.8
## 01/08/2016

1. [](#new)
    * Added `rotate`, `flip` and `fixOrientation` image medium methods
1. [](#bugfix)
    * Removed IP from Nonce generation. Should be more reliable in a variety of scenarios

# v1.0.7
## 01/07/2016

1. [](#new)
    * Added `composer create-project` as an additional installation method #585
    * New optional system config setting to strip home from page routs and urls #561
    * Added Greek, Finnish, Norwegian, Polish, Portuguese, and Romanian languages
    * Added new `Page->topParent()` method to return top most parent of a page
    * Added plugins configuration tab to debugger
    * Added support for APCu and PHP7.0 via new Doctrine Cache release
    * Added global setting for `twig_first` processing (false by default)
    * New configuration options for Session settings #553
1. [](#improved)
    * Switched to SSL for GPM calls
    * Use `URI->host()` for session domain
    * Add support for `open_basedir` when installing packages via GPM
    * Improved `Utils::generateNonceString()` method to handle reverse proxies
    * Optimized core thumbnails saving 38% in file size
    * Added new `bin/gpm index --installed-only` option
    * Improved GPM errors to provider more helpful diagnostic of issues
    * Removed old hardcoded PHP version references
    * Moved `onPageContentProcessed()` event so it's fired more reliably
    * Maintain md5 keys during sorting of Assets #566
    * Update to Caddyfile for Caddy web server
1. [](#bugfix)
    * Fixed an issue with cache/config checksum not being set on cache load
    * Fix for page blueprint and theme inheritance issue #534
    * Set `ZipBackup` timeout to 10 minutes if possible
    * Fix case where we only have inline data for CSS or JS  #565
    * Fix `bin/grav sandbox` command to work with new `webserver-config` folder
    * Fix for markdown attributes on external URLs
    * Fixed issue where `data:` page header was acting as `publish_date:`
    * Fix for special characters in URL parameters (e.g. /tag:c++) #541
    * Safety check for an array of nonces to only use the first one

# v1.0.6
## 12/22/2015

1. [](#new)
    * Set minimum requirements to [PHP 5.5.9](http://bit.ly/1Jt9OXO)
    * Added `saveConfig` to Themes
1. [](#improved)
    * Updated Whoops to new 2.0 version (PHP 7.0 compatible)
    * Moved sample web server configs into dedicated directory
    * FastCGI will use Apache's `mod_deflate` if gzip turned off
1. [](#bugfix)
    * Fix broken media image operators
    * Only call extra method of blueprints if blueprints exist
    * Fix lang prefix in url twig variables #523
    * Fix case insensitive HTTPS check #535
    * Field field validation handles case `multiple` missing

# v1.0.5
## 12/18/2015

1. [](#new)
    * Add ability to extend markdown with plugins
    * Added support for plugins to have individual language files
    * Added `7z` to media formats
    * Use Grav's fork of Parsedown until PR is merged
    * New function to persist plugin configuration to disk
    * GPM `selfupgrade` will now check PHP version requirements
1. [](#improved)
    * If the field allows multiple files, return array
    * Handle non-array values in file validation
1. [](#bugfix)
    * Fix when looping `fields` param in a `list` field
    * Properly convert commas to spaces for media attributes
    * Forcing Travis VM to HI timezone to address future files in zip file

# v1.0.4
## 12/12/2015

1. [](#bugfix)
    * Needed to put default image folder permissions for YAML compatibility

# v1.0.3
## 12/11/2015

1. [](#bugfix)
    * Fixed issue when saving config causing incorrect image cache folder perms

# v1.0.2
## 12/11/2015

1. [](#bugfix)
    * Fix for timing display in debugbar

# v1.0.1
## 12/11/2015

1. [](#improved)
    * Reduced package sizes by removing extra vendor dev bits
1. [](#bugfix)
    * Fix issue when you enable debugger from admin plugin

# v1.0.0
## 12/11/2015

1. [](#new)
    * Add new link attributes via markdown media
    * Added setters to set state of CSS/JS pipelining
    * Added `user/accounts` to `.gitignore`
    * Added configurable permissions option for Image cache
1. [](#improved)
    * Hungarian translation updated
    * Refactored Theme initialization for improved flexibility
    * Wrapped security section of account blueprints in an 'super user' authorize check
    * Minor performance optimizations
    * Updated core page blueprints with markdown preview option
    * Added useful cache info output to Debugbar
    * Added `iconv` polyfill library used by Symfony 2.8
    * Force lowercase of username in a few places for case sensitive filesystems
1. [](#bugfix)
    * Fix for GPM problems "Call to a member function set() on null"
    * Fix for individual asset pipeline values not functioning
    * Fix `Page::copy()` and `Page::move()` to support multiple moves at once
    * Fixed page moving of a page with no content
    * Fix for wrong ordering when moving many pages
    * Escape root path in page medium files to work with special characters
    * Add missing parent constructor to Themes class
    * Fix missing file error in `bin/grav sandbox` command
    * Fixed changelog differ when upgrading Grav
    * Fixed a logic error in `Validation->validate()`
    * Make `$container` available in `setup.php` to fix multi-site

# v1.0.0-rc.6
## 12/01/2015

1. [](#new)
    * Refactor Config classes for improved performance!
    * Refactor Data classes to use `NestedArrayAccess` instead of `DataMutatorTrait`
    * Added support for `classes` and `id` on medium objects to set CSS values
    * Data objects: Allow function call chaining
    * Data objects: Lazy load blueprints only if needed
    * Automatically create unique security salt for each configuration
    * Added Hungarian translation
    * Added support for User groups
1. [](#improved)
    * Improved robots.txt to disallow crawling of non-user folders
    * Nonces only generated once per action and process
    * Added IP into Nonce string calculation
    * Nonces now use random string with random salt to improve performance
    * Improved list form handling #475
    * Vendor library updates
1. [](#bugfix)
    * Fixed help output for `bin/plugin`
    * Fix for nested logic for lists and form parsing #273
    * Fix for array form fields and last entry not getting deleted
    * Should not be able to set parent to self #308

# v1.0.0-rc.5
## 11/20/2015

1. [](#new)
    * Added **nonce** functionality for all admin forms for improved security
    * Implemented the ability for Plugins to provide their own CLI commands through `bin/plugin`
    * Added Croatian translation
    * Added missing `umask_fix` property to `system.yaml`
    * Added current theme's config to global config. E.g. `config.theme.dropdown_enabled`
    * Added `append_url_extension` option to system config & page headers
    * Users have a new `state` property to allow disabling/banning
    * Added new `Page.relativePagePath()` helper method
    * Added new `|pad` Twig filter for strings (uses `str_pad()`)
    * Added `lighttpd.conf` for Lightly web server
1. [](#improved)
    * Clear previously applied operations when doing a reset on image media
    * Password no longer required when editing user
    * Improved support for trailing `/` URLs
    * Improved `.nginx.conf` configuration file
    * Improved `.htaccess` security
    * Updated vendor libs
    * Updated `composer.phar`
    * Use streams instead of paths for `clearCache()`
    * Use PCRE_UTF8 so unicode strings can be regexed in Truncator
    * Handle case when login plugin is disabled
    * Improved `quality` functionality in media handling
    * Added some missing translation strings
    * Deprecated `bin/grav newuser` in favor of `bin/plugin login new-user`
    * Moved fallback types to use any valid media type
    * Renamed `system.pages.fallback_types` to `system.media.allowed_fallback_types`
    * Removed version number in default `generator` meta tag
    * Disable time limit in case of slow downloads
    * Removed default hash in `system.yaml`
1. [](#bugfix)
    * Fix for media using absolute URLs causing broken links
    * Fix theme auto-loading #432
    * Don't create empty `<style>` or `<script>` scripts if no data
    * Code cleanups
    * Fix undefined variable in Config class
    * Fix exception message when label is not set
    * Check in `Plugins::get()` to ensure plugins exists
    * Fixed GZip compression making output buffering work correctly with all servers and browsers
    * Fixed date representation in system config

# v1.0.0-rc.4
## 10/29/2015

1. [](#bugfix)
    * Fixed a fatal error if you have a collection with missing or invalid `@page: /route`

# v1.0.0-rc.3
## 10/29/2015

1. [](#new)
    * New Page collection options! `@self.parent, @self.siblings, @self.descendants` + more
    * White list of file types for fallback route functionality (images by default)
1. [](#improved)
    * Assets switched from defines to streams
1. [](#bugfix)
    * README.md typos fixed
    * Fixed issue with routes that have lang string in them (`/en/english`)
    * Trim strings before validation so whitespace is not satisfy 'required'

# v1.0.0-rc.2
## 10/27/2015

1. [](#new)
    * Added support for CSS Asset groups
    * Added a `wrapped_site` system option for themes/plugins to use
    * Pass `Page` object as event to `onTwigPageVariables()` event hook
    * New `Data.items()` method to get all items
1. [](#improved)
    * Missing pipelined remote asset will now fail quietly
    * More reliably handle inline JS and CSS to remove only surrounding HTML tags
    * `Medium.meta` returns new Data object so null checks are possible
    * Improved Medium metadata merging to allow for automatic title/alt/class attributes
    * Moved Grav object to global variable rather than template variable (useful for macros)
    * German language improvements
    * Updated bundled composer
1. [](#bugfix)
    * Accept variety of `true` values in `User.authorize()` method
    * Fix for `Validation` throwing an error if no label set

# v1.0.0-rc.1
## 10/23/2015

1. [](#new)
    * Use native PECL YAML parser if installed for 4X speed boost in parsing YAML files
    * Support for inherited theme class
    * Added new default language prepend system configuration option
    * New `|evaluate` Twig filter to evaluate a string as twig
    * New system option to ignore all **hidden** files and folders
    * New system option for default redirect code
    * Added ability to append specific `[30x]` codes to redirect URLs
    * Added `url_taxonomy_filters` for page collections
    * Added `@root` page and `recurse` flag for page collections
    * Support for **multiple** page collection types as an array
    * Added Dutch language file
    * Added Russian language file
    * Added `remove` method to User object
1. [](#improved)
    * Moved hardcoded mimetypes to `media.yaml` to be treated as Page media files
    * Set `errors: display: false` by default in `system.yaml`
    * Strip out extra slashes in the URI
    * Validate hostname to ensure it is valid
    * Ignore more SCM folders in Backups
    * Removed `home_redirect` settings from `system.yaml`
    * Added Page `media` as root twig object for consistency
    * Updated to latest vendor libraries
    * Optimizations to Asset pipeline logic for minor speed increase
    * Block direct access to a variety of files in `.htaccess` for increased security
    * Debugbar vendor library update
    * Always fallback to english if other translations are not available
1. [](#bugfix)
    * Fix for redirecting external URL with multi-language
    * Fix for Asset pipeline not respecting asset groups
    * Fix language files with child/parent theme relationships
    * Fixed a regression issue resulting in incorrect default language
    * Ensure error handler is initialized before URI is processed
    * Use default language in Twig if active language is not set
    * Fixed issue with `safeEmailFilter()` Twig filter not separating with `;` properly
    * Fixed empty YAML file causing error with native PECL YAML parser
    * Fixed `SVG` mimetype
    * Fixed incorrect `Cache-control: max-age` value format

# v0.9.45
## 10/08/2015

1. [](#bugfix)
    * Fixed a regression issue resulting in incorrect default language

# v0.9.44
## 10/07/2015

1. [](#new)
    * Added Redis back as a supported cache mechanism
    * Allow Twig `nicetime` translations
    * Added `-y` option for 'Yes to all' in `bin/gpm update`
    * Added CSS `media` attribute to the Assets manager
    * New German language support
    * New Czech language support
    * New French language support
    * Added `modulus` twig filter
1. [](#improved)
    * URL decode in medium actions to allow complex syntax
    * Take into account `HTTP_HOST` before `SERVER_NAME` (helpful with Nginx)
    * More friendly cache naming to ease manual management of cache systems
    * Added default Apache resource for `DirectoryIndex`
1. [](#bugfix)
    * Fix GPM failure when offline
    * Fix `open_basedir` error in `bin/gpm install`
    * Fix an HHVM error in Truncator
    * Fix for XSS vulnerability with params
    * Fix chaining for responsive size derivatives
    * Fix for saving pages when removing the page title and all other header elements
    * Fix when saving array fields
    * Fix for ports being included in `HTTP_HOST`
    * Fix for Truncator to handle PHP tags gracefully
    * Fix for locate style lang codes in `getNativeName()`
    * Urldecode image basenames in markdown

# v0.9.43
## 09/16/2015

1. [](#new)
    * Added new `AudioMedium` for HTML5 audio
    * Added ability for Assets to be added and displayed in separate *groups*
    * New support for responsive image derivative sizes
1. [](#improved)
    * GPM theme install now uses a `copy` method so new files are not lost (e.g. `/css/custom.css`)
    * Code analysis improvements and cleanup
    * Removed Twig panel from debugger (no longer supported in Twig 1.20)
    * Updated composer packages
    * Prepend active language to `convertUrl()` when used in markdown links
    * Added some pre/post flight options for installer via blueprints
    * Hyphenize the site name in the backup filename
1. [](#bugfix)
    * Fix broken routable logic
    * Check for `phpinfo()` method in case it is restricted by hosting provider
    * Fixes for windows when running GPM
    * Fix for ampersand (`&`) causing error in `truncateHtml()` via `Page.summary()`

# v0.9.42
## 09/11/2015

1. [](#bugfix)
    * Fixed `User.authorise()` to be backwards compabile

# v0.9.41
## 09/11/2015

1. [](#new)
    * New and improved multibyte-safe TruncateHTML function and filter
    * Added support for custom page date format
    * Added a `string` Twig filter to render as json_encoded string
    * Added `authorize` Twig filter
    * Added support for theme inheritance in the admin
    * Support for multiple content collections on a page
    * Added configurable files/folders ignores for pages
    * Added the ability to set the default PHP locale and override via multi-lang configuration
    * Added ability to save as YAML via admin
    * Added check for `mbstring` support
    * Added new `redirect` header for pages
1. [](#improved)
    * Changed dependencies from `develop` to `master`
    * Updated logging to log everything from `debug` level on (was `warning`)
    * Added missing `accounts/` folder
    * Default to performing a 301 redirect for URIs with trailing slashes
    * Improved Twig error messages
    * Allow validating of forms from anywhere such as plugins
    * Added logic so modular pages are by default non-routable
    * Hide password input in `bin/grav newuser` command
1. [](#bugfix)
    * Fixed `Pages.all()` not returning modular pages
    * Fix for modular template types not getting found
    * Fix for `markdown_extra:` overriding `markdown:extra:` setting
    * Fix for multi-site routing
    * Fix for multi-lang page name error
    * Fixed a redirect loop in `URI` class
    * Fixed a potential error when `unsupported_inline_types` is empty
    * Correctly generate 2x retina image
    * Typo fixes in page publish/unpublish blueprint

# v0.9.40
## 08/31/2015

1. [](#new)
    * Added some new Twig filters: `defined`, `rtrim`, `ltrim`
    * Admin support for customizable page file name + template override
1. [](#improved)
    * Better message for incompatible/unsupported Twig template
    * Improved User blueprints with better help
    * Switched to composer **install** rather than **update** by default
    * Admin autofocus on page title
    * `.htaccess` hardening (`.htaccess` & `htaccess.txt`)
    * Cache safety checks for missing folders
1. [](#bugfix)
    * Fixed issue with unescaped `o` character in date formats

# v0.9.39
## 08/25/2015

1. [](#bugfix)
    * `Page.active()` not triggering on **homepage**
    * Fix for invalid session name in Opera browser

# v0.9.38
## 08/24/2015

1. [](#new)
    * Added `language` to **user** blueprint
    * Added translations to blueprints
    * New extending logic for blueprints
    * Blueprints are now loaded with Streams to allow for better overrides
    * Added new Symfony `dump()` method
1. [](#improved)
    * Catch YAML header parse exception so site doesn't die
    * Better `Page.parent()` logic
    * Improved GPM display layout
    * Tweaked default page layout
    * Unset route and slug for improved reliability of route changes
    * Added requirements to README.md
    * Updated various libraries
    * Allow use of custom page date field for dateRange collections
1. [](#bugfix)
    * Slug fixes with GPM
    * Unset plaintext password on save
    * Fix for trailing `/` not matching active children

# v0.9.37
## 08/12/2015

3. [](#bugfix)
    * Fixed issue when saving `header.process` in page forms via the **admin plugin**
    * Fixed error due to use of `set_time_limit` that might be disabled on some hosts

# v0.9.36
## 08/11/2015

1. [](#new)
    * Added a new `newuser` CLI command to create user accounts
    * Added `default` blueprint for all templates
    * Support `user` and `system` language translation merging
1. [](#improved)
    * Added isSymlink method in GPM to determine if Grav is symbolically linked or not
    * Refactored page recursing
    * Updated blueprints to use new toggles
    * Updated blueprints to use current date for date format fields
    * Updated composer.phar
    * Use sessions for admin even when disabled for site
    * Use `GRAV_ROOT` in session identifier

# v0.9.35
## 08/06/2015

1. [](#new)
    * Added `body_classes` field
    * Added `visiblity` toggle and help tooltips on new page form
    * Added new `Page.unsetRoute()` method to allow admin to regenerate the route
2. [](#improved)
    * User save no longer stores username each time
    * Page list form field now shows all pages except root
    * Removed required option from page title
    * Added configuration settings for running Nginx in sub directory
3. [](#bugfix)
    * Fixed deep translation merging
    * Fixed broken **metadata** merging with site defaults
    * Fixed broken **summary** field
    * Fixed broken robots field
    * Fixed GPM issue when using cURL, throwing an `Undefined offset: 1` exception
    * Removed duplicate hidden page `type` field

# v0.9.34
## 08/04/2015

1. [](#new)
    * Added new `cache_all` system setting + media `cache()` method
    * Added base languages configuration
    * Added property language to page to help plugins identify page language
    * New `Utils::arrayFilterRecursive()` method
2. [](#improved)
    * Improved Session handling to support site and admin independently
    * Allow Twig variables to be modified in other events
    * Blueprint updates in preparation for Admin plugin
    * Changed `Inflector` from static to object and added multi-language support
    * Support for admin override of a page's blueprints
3. [](#bugfix)
    * Removed unused `use` in `VideoMedium` that was causing error
    * Array fix in `User.authorise()` method
    * Fix for typo in `translations_fallback`
    * Fixed moving page to the root

# v0.9.33
## 07/21/2015

1. [](#new)
    * Added new `onImageMediumSaved()` event (useful for post-image processing)
    * Added `Vary: Accept-Encoding` option
2. [](#improved)
    * Multilang-safe delimiter position
    * Refactored Twig classes and added optional umask setting
    * Removed `pageinit()` timing
    * `Page->routable()` now takes `published()` state into account
    * Improved how page extension is set
    * Support `Language->translate()` method taking string and array
3. [](#bugfix)
    * Fixed `backup` command to include empty folders

# v0.9.32
## 07/14/2015

1. [](#new)
    * Detect users preferred language via `http_accept_language` setting
    * Added new `translateArray()` language method
2. [](#improved)
    * Support `en` translations by default for plugins & themes
    * Improved default generator tag
    * Minor language tweaks and fixes
3. [](#bugfix)
    * Fix for session active language and homepage redirects
    * Ignore root-level page rather than throwing error

# v0.9.31
## 07/09/2015

1. [](#new)
    * Added xml, json, css and js to valid media file types
2. [](#improved)
    * Better handling of unsupported media type downloads
    * Improved `bin/grav backup` command to mimic admin plugin location/name
3. [](#bugfix)
    * Critical fix for broken language translations
    * Fix for Twig markdown filter error
    * Safety check for download extension

# v0.9.30
## 07/08/2015

1. [](#new)
    * BIG NEWS! Extensive Multi-Language support is all new in 0.9.30!
    * Translation support via Twig filter/function and PHP method
    * Page specific default route
    * Page specific route aliases
    * Canonical URL route support
    * Added built-in session support
    * New `Page.rawRoute()` to get a consistent folder-based route to a page
    * Added option to always redirect to default page on alias URL
    * Added language safe redirect function for use in core and plugins
2. [](#improved)
    * Improved `Page.active()` and `Page.activeChild()` methods to support route aliases
    * Various spelling corrections in `.php` comments, `.md` and `.yaml` files
    * `Utils::startsWith()` and `Utils::endsWith()` now support needle arrays
    * Added a new timer around `pageInitialized` event
    * Updated jQuery library to v2.1.4
3. [](#bugfix)
    * In-page CSS and JS files are now handled properly
    * Fix for `enable_media_timestamp` not working properly

# v0.9.29
## 06/22/2015

1. [](#new)
    * New and improved Regex-powered redirect and route alias logic
    * Added new `onBuildPagesInitialized` event for memory critical or time-consuming plugins
    * Added a `setSummary()` method for pages
2. [](#improved)
    * Improved `MergeConfig()` logic for more control
    * Travis skeleton build trigger implemented
    * Set composer.json versions to stable versions where possible
    * Disabled `last_modified` and `etag` page headers by default (causing too much page caching)
3. [](#bugfix)
    * Preload classes during `bin/gpm selfupgrade` to avoid issues with updated classes
    * Fix for directory relative _down_ links

# v0.9.28
## 06/16/2015

1. [](#new)
    * Added method to set raw markdown on a page
    * Added ability to enabled system and page level `etag` and `last_modified` headers
2. [](#improved)
    * Improved image path processing
    * Improved query string handling
    * Optimization to image handling supporting URL encoded filenames
    * Use global `composer` when available rather than Grv provided one
    * Use `PHP_BINARY` constant rather than `php` executable
    * Updated Doctrine Cache library
    * Updated Symfony libraries
    * Moved `convertUrl()` method to Uri object
3. [](#bugfix)
    * Fix incorrect slug causing problems with CLI `uninstall`
    * Fix Twig runtime error with assets pipeline in sufolder installations
    * Fix for `+` in image filenames
    * Fix for dot files causing issues with page processing
    * Fix for Uri path detection on Windows platform
    * Fix for alternative media resolutions
    * Fix for modularTypes key properties

# v0.9.27
## 05/09/2015

1. [](#new)
    * Added new composer CLI command
    * Added page-level summary header overrides
    * Added `size` back for Media objects
    * Refactored Backup command in preparation for admin plugin
    * Added a new `parseLinks` method to Plugins class
    * Added `starts_with` and `ends_with` Twig filters
2. [](#improved)
    * Optimized install of vendor libraries for speed improvement
    * Improved configuration handling in preparation for admin plugin
    * Cache optimization: Don't cache Twig templates when you pass dynamic params
    * Moved `Utils::rcopy` to `Folder::rcopy`
    * Improved `Folder::doDelete`
    * Added check for required Curl in GPM
    * Updated included composer.phar to latest version
    * Various blueprint fixes for admin plugin
    * Various PSR and code cleanup tasks
3. [](#bugfix)
    * Fix issue with Gzip not working with `onShutDown()` event
    * Fix for URLs with trailing slashes
    * Handle condition where certain errors resulted in blank page
    * Fix for issue with theme name equal to base_url and asset pipeline
    * Fix to properly normalize font rewrite path
    * Fix for absolute URLs below the current page
    * Fix for `..` page references

# v0.9.26
## 04/24/2015

3. [](#bugfix)
    * Fixed issue with homepage routes failing with 'dirname' error

# v0.9.25
## 04/24/2015

1. [](#new)
    * Added support for E-Tag, Last-Modified, Cache-Control and Page-based expires headers
2. [](#improved)
    * Refactored media image handling to make it more flexible and support absolute paths
    * Refactored page modification check process to make it faster
    * User account improvements in preparation for admin plugin
    * Protect against timing attacks
    * Reset default system expires time to 0 seconds (can override if you need to)
3. [](#bugfix)
    * Fix issues with spaces in webroot when using `bin/grav install`
    * Fix for spaces in relative directory
    * Bug fix in collection filtering

# v0.9.24
## 04/15/2015

1. [](#new)
    * Added support for chunked downloads of Assets
    * Added new `onBeforeDownload()` event
    * Added new `download()` and `getMimeType()` methods to Utils class
    * Added configuration option for supported page types
    * Added assets and media timestamp options (off by default)
    * Added page expires configuration option
2. [](#bugfix)
    * Fixed issue with Nginx/Gzip and `ob_flush()` throwing error
    * Fixed assets actions on 'direct media' URLs
    * Fix for 'direct assets` with any parameters

# v0.9.23
## 04/09/2015

1. [](#bugfix)
    * Fix for broken GPM `selfupgrade` (Grav 0.9.21 and 0.9.22 will need to manually upgrade to this version)

# v0.9.22
## 04/08/2015

1. [](#bugfix)
    * Fix to normalize GRAV_ROOT path for Windows
    * Fix to normalize Media image paths for Windows
    * Fix for GPM `selfupgrade` when you are on latest version

# v0.9.21
## 04/07/2015

1. [](#new)
    * Major Media functionality enhancements: SVG, Animated GIF, Video support!
    * Added ability to configure default image quality in system configuration
    * Added `sizes` attributes for custom retina image breakpoints
2. [](#improved)
    * Don't scale @1x retina images
    * Add filter to Iterator class
    * Updated various composer packages
    * Various PSR fixes

# v0.9.20
## 03/24/2015

1. [](#new)
    * Added `addAsyncJs()` and `addDeferJs()` to Assets manager
    * Added support for extranal URL redirects
2. [](#improved)
    * Fix unpredictable asset ordering when set from plugin/system
    * Updated `nginx.conf` to ensure system assets are accessible
    * Ensure images are served as static files in Nginx
    * Updated vendor libraries to latest versions
    * Updated included composer.phar to latest version
3. [](#bugfix)
    * Fixed issue with markdown links to `#` breaking HTML

# v0.9.19
## 02/28/2015

1. [](#new)
    * Added named assets capability and bundled jQuery into Grav core
    * Added `first()` and `last()` to `Iterator` class
2. [](#improved)
    * Improved page modification routine to skip _dot files_
    * Only use files to calculate page modification dates
    * Broke out Folder iterators into their own classes
    * Various Sensiolabs Insight fixes
3. [](#bugfix)
    * Fixed `Iterator.nth()` method

# v0.9.18
## 02/19/2015

1. [](#new)
    * Added ability for GPM `install` to automatically install `_demo` content if found (w/backup)
    * Added ability for themes and plugins to have dependencies required to install via GPM
    * Added ability to override the system timezone rather than relying on server setting only
    * Added new Twig filter `random_string` for generating random id values
    * Added new Twig filter `markdown` for on-the-fly markdown processing
    * Added new Twig filter `absoluteUrl` to convert relative to absolute URLs
    * Added new `processTemplate()` method to Twig object for on-the-fly processing of twig template
    * Added `rcopy()` and `contains()` helper methods in Utils
2. [](#improved)
    * Provided new `param_sep` variable to better support Apache on Windows
    * Moved parsedown configuration into the trait
    * Added optional **deep-copy** option to `mergeConfig()` for plugins
    * Updated bundled `composer.phar` package
    * Various Sensiolabs Insight fixes - Silver level now!
    * Various PSR Fixes
3. [](#bugfix)
    * Fix for windows platforms not displaying installed themes/plugins via GPM
    * Fix page IDs not picking up folder-only pages

# v0.9.17
## 02/05/2015

1. [](#new)
    * Added **full HHVM support!** Get your speed on with Facebook's crazy fast PHP JIT compiler
2. [](#improved)
    * More flexible page summary control
    * Support **CamelCase** plugin and theme class names. Replaces dashes and underscores
    * Moved summary delimiter into `site.yaml` so it can be configurable
    * Various PSR fixes
3. [](#bugfix)
     * Fix for `mergeConfig()` not falling back to defaults
     * Fix for `addInlineCss()` and `addInlineJs()` Assets not working between Twig tags
     * Fix for Markdown adding HTML tags into inline CSS and JS

# v0.9.16
## 01/30/2015

1. [](#new)
    * Added **Retina** and **Responsive** image support via Grav media and `srcset` image attribute
    * Added image debug option that overlays responsive resolution
    * Added a new image cache stream
2. [](#improved)
    * Improved the markdown Lightbox functionality to better mimic Twig version
    * Fullsize Lightbox can now have filters applied
    * Added a new `mergeConfig()` method to Plugin class to merge system + page header configuration
    * Added a new `disable()` method to Plugin class to programmatically disable a plugin
    * Updated Parsedown and Parsedown Extra to address bugs
    * Various PSR fixes
3. [](#bugfix)
     * Fix bug with image dispatch in traditionally _non-routable_ pages
     * Fix for markdown link not working on non-current pages
     * Fix for markdown images not being found on homepage

# v0.9.15
## 01/23/2015

3. [](#bugfix)
     * Typo in video mime types
     * Fix for old `markdown_extra` system setting not getting picked up
     * Fix in regex for Markdown links with numeric values in path
     * Fix for broken image routing mechanism that got broken at some point
     * Fix for markdown images/links in pages with page slug override

# v0.9.14
## 01/23/2015

1. [](#new)
    * Added **GZip** support
    * Added multiple configurations via `setup.php`
    * Added base structure for unit tests
    * New `onPageContentRaw()` plugin event that processes before any page processing
    * Added ability to dynamically set Metadata on page
    * Added ability to dynamically configure Markdown processing via Parsedown options
2. [](#improved)
    * Refactored `page.content()` method to be more flexible and reliable
    * Various updates and fixes for streams resulting in better multi-site support
    * Updated Twig, Parsedown, ParsedownExtra, DoctrineCache libraries
    * Refactored Parsedown trait
    * Force modular pages to be non-visible in menus
    * Moved RewriteBase before Exploits in `.htaccess`
    * Added standard video formats to Media support
    * Added priority for inline assets
    * Check for uniqueness when adding multiple inline assets
    * Improved support for Twig-based URLs inside Markdown links and images
    * Improved Twig `url()` function
3. [](#bugfix)
    * Fix for HTML entities quotes in Metadata values
    * Fix for `published` setting to have precedent of `publish_date` and `unpublish_date`
    * Fix for `onShutdown()` events not closing connections properly in **php-fpm** environments

# v0.9.13
## 01/09/2015

1. [](#new)
    * Added new published `true|false` state in page headers
    * Added `publish_date` in page headers to automatically publish page
    * Added `unpublish_date` in page headers to automatically unpublish page
    * Added `dateRange()` capability for collections
    * Added ability to dynamically control Cache lifetime programmatically
    * Added ability to sort by anything in the page header. E.g. `sort: header.taxonomy.year`
    * Added various helper methods to collections: `copy, nonVisible, modular, nonModular, published, nonPublished, nonRoutable`
2. [](#improved)
    * Modified all Collection methods so they can be chained together: `$collection->published()->visible()`
    * Set default Cache lifetime to default of 1 week (604800 seconds) - was infinite
    * House-cleaning of some unused methods in Pages object
3. [](#bugfix)
    * Fix `uninstall` GPM command that was broken in last release
    * Fix for intermittent `undefined index` error when working with Collections
    * Fix for date of some pages being set to incorrect future timestamps

# v0.9.12
## 01/06/2015

1. [](#new)
    * Added an all-access robots.txt file for search engines
    * Added new GPM `uninstall` command
    * Added support for **in-page** Twig processing in **modular** pages
    * Added configurable support for `undefined` Twig functions and filters
2. [](#improved)
    * Fall back to default `.html` template if error occurs on non-html pages
    * Added ability to have PSR-1 friendly plugin names (CamelCase, no-dashes)
    * Fix to `composer.json` to deter API rate-limit errors
    * Added **non-exception-throwing** handler for undefined methods on `Medium` objects
3. [](#bugfix)
    * Fix description for `self-upgrade` method of GPM command
    * Fix for incorrect version number when performing GPM `update`
    * Fix for argument description of GPM `install` command
    * Fix for recalcitrant CodeKit mac application

# v0.9.11
## 12/21/2014

1. [](#new)
    * Added support for simple redirects as well as routes
2. [](#improved)
    * Handle Twig errors more cleanly
3. [](#bugfix)
    * Fix for error caused by invalid or missing user agent string
    * Fix for directory relative links and URL fragments (#pagelink)
    * Fix for relative links with no subfolder in `base_url`

# v0.9.10
## 12/12/2014

1. [](#new)
    * Added Facebook-style `nicetime` date Twig filter
2. [](#improved)
    * Moved `clear-cache` functionality into Cache object required for Admin plugin
3. [](#bugfix)
    * Fix for undefined index with previous/next buttons

# v0.9.9
## 12/05/2014

1. [](#new)
    * Added new `@page` collection type
    * Added `ksort` and `contains` Twig filters
    * Added `gist` Twig function
2. [](#improved)
    * Refactored Page previous/next/adjacent functionality
    * Updated to Symfony 2.6 for yaml/console/event-dispatcher libraries
    * More PSR code fixes
3. [](#bugfix)
    * Fix for over-escaped apostrophes in YAML

# v0.9.8
## 12/01/2014

1. [](#new)
    * Added configuration option to set default lifetime on cache saves
    * Added ability to set HTTP status code from page header
    * Implemented simple wild-card custom routing
2. [](#improved)
    * Fixed elusive double load to fully cache issue (crossing fingers...)
    * Ensure Twig tags are treated as block items in markdown
    * Removed some older deprecated methods
    * Ensure onPageContentProcessed() event only fires when not cached
    * More PSR code fixes
3. [](#bugfix)
    * Fix issue with miscalculation of blog separator location `===`

# v0.9.7
## 11/24/2014

1. [](#improved)
    * Nginx configuration updated
    * Added gitter.im badge to README
    * Removed `set_time_limit()` and put checks around `ignore_user_abort`
    * More PSR code fixes
2. [](#bugfix)
    * Fix issue with non-valid asset path showing up when they shouldn't
    * Fix for JS asset pipeline and scripts that don't end in `;`
    * Fix for schema-based markdown URLs broken routes (eg `mailto:`)

# v0.9.6
## 11/17/2014

1. [](#improved)
    * Moved base_url variables into Grav container
    * Forced media sorting to use natural sort order by default
    * Various PSR code tidying
    * Added filename, extension, thumb to all medium objects
2. [](#bugfix)
    * Fix for infinite loop in page.content()
    * Fix hostname for configuration overrides
    * Fix for cached configuration
    * Fix for relative URLs in markdown on installs with no base_url
    * Fix for page media images with uppercase extension

# v0.9.5
## 11/09/2014

1. [](#new)
    * Added quality setting to medium for compression configuration of images
    * Added new onPageContentProcessed() event that is post-content processing but pre-caching
2. [](#improved)
    * Added support for AND and OR taxonomy filtering.  AND by default (was OR)
    * Added specific clearing options for CLI clear-cache command
    * Moved environment method to URI so it can be accessible in plugins and themes
    * Set Grav's output variable to public so it can be manipulated in onOutputGenerated event
    * Updated vendor libraries to latest versions
    * Better handing of 'home' in active menu state detection
    * Various PSR code tidying
    * Improved some error messages and notices
3. [](#bugfix)
    * Force route rebuild when configuration changes
    * Fix for 'installed undefined' error in CLI versions command
    * Do not remove the JSON/Text error handlers
    * Fix for supporting inline JS and CSS when Asset pipeline enabled
    * Fix for Data URLs in CSS being badly formed
    * Fix Markdown links with fragment and query elements

# v0.9.4
## 10/29/2014

1. [](#new)
    * New improved Debugbar with messages, timing, config, twig information
    * New exception handling system utilizing Whoops
    * New logging system utilizing Monolog
    * Support for auto-detecting environment configuration
    * New version command for CLI
    * Integrate Twig dump() calls into Debugbar
2. [](#improved)
    * Selfupgrade now clears cache on successful upgrade
    * Selfupgrade now supports files without extensions
    * Improved error messages when plugin is missing
    * Improved security in .htaccess
    * Support CSS/JS/Image assets in vendor/system folders via .htaccess
    * Add support for system timers
    * Improved and optimized configuration loading
    * Automatically disable Debugbar on non-HTML pages
    * Disable Debugbar by default
3. [](#bugfix)
    * More YAML blueprint fixes
    * Fix potential double // in assets
    * Load debugger as early as possible

# v0.9.3
## 10/09/2014

1. [](#new)
    * GPM (Grav Package Manager) Added
    * Support for multiple Grav configurations
    * Dynamic media support via URL
    * Added inlineCss and inlineJs support for Assets
2. [](#improved)
    * YAML caching for increased performance
    * Use stream wrapper in pages, plugins and themes
    * Switched to RocketTheme toolbox for some core functionality
    * Renamed `setup` CLI command to `sandbox`
    * Broke cache types out into multiple directories in the cache folder
    * Removed vendor libs from github repository
    * Various PSR cleanup of code
    * Various Blueprint updates to support upcoming admin plugin
    * Added ability to filter page children for normal/modular/all
    * Added `sort_by_key` twig filter
    * Added `visible()` and `routable()` filters to page collections
    * Use session class in shutdown process
    * Improvements to modular page loading
    * Various code cleanup and optimizations
3. [](#bugfix)
    * Fixed file checking not updating the last modified time. For real this time!
    * Switched debugger to PRODUCTION mode by default
    * Various fixes in URI class for increased reliability

# v0.9.2
## 09/15/2014

1. [](#new)
    * New flexible site and page metadata support including ObjectGraph and Facebook
    * New method to get user IP address in URI object
    * Added new onShutdown() event that fires after connection is closed for Async features
2. [](#improved)
    * Skip assets pipeline minify on Windows platforms by default due to PHP issue 47689
    * Fixed multiple level menus not highlighting correctly
    * Updated some blueprints in preparation for admin plugin
    * Fail gracefully when theme does not exist
    * Add stream support into ResourceLocator::addPath()
    * Separate themes from plugins, add themes:// stream and onTask events
    * Added barDump() to Debugger
    * Removed stray test page
    * Override modified only if a non-markdown file was modified
    * Added assets attributes support
    * Auto-run composer install when running the Grav CLI
    * Vendor folder removed from repository
    * Minor configuration performance optimizations
    * Minor debugger performance optimizations
3. [](#bugfix)
    * Fix url() twig function when Grav isn't installed at root
    * Workaround for PHP bug 52065
    * Fixed getList() method on Pages object that was not working
    * Fix for open_basedir error
    * index.php now warns if not running on PHP 5.4
    * Removed memcached option (redundant)
    * Removed memcache from auto setup, added memcache server configuration option
    * Fix broken password validation
    * Back to proper PSR-4 Autoloader

# v0.9.1
## 09/02/2014

1. [](#new)
    * Added new `theme://` PHP stream for current theme
2. [](#improved)
    * Default to new `file` modification checking rather than `folder`
    * Added support for various markdown link formats to convert to Grav-friendly URLs
    * Moved configure() from Theme to Themes class
    * Fix autoloading without composer update -o
    * Added support for Twig url method
    * Minor code cleanup
3. [](#bugfix)
    * Fixed issue with page changes not being picked up
    * Fixed Minify to provide `@supports` tag compatibility
    * Fixed ResourceLocator not working with multiple paths
    * Fixed issue with Markdown process not stripping LFs
    * Restrict file type extensions for added security
    * Fixed template inheritance
    * Moved Browser class to proper location

# v0.9.0
## 08/25/2014

1. [](#new)
    * Addition of Dependency Injection Container
    * Refactored plugins to use Symfony Event Dispatcher
    * New Asset Manager to provide unified management of JavaScript and CSS
    * Asset Pipelining to provide unification, minify, and optimization of JavaScript and CSS
    * Grav Media support directly in Markdown syntax
    * Additional Grav Generator meta tag in default themes
    * Added support for PHP Stream Wrapper for resource location
    * Markdown Extra support
    * Browser object for fast browser detection
2. [](#improved)
    * PSR-4 Autoloader mechanism
    * Tracy Debugger new `detect` option to detect running environment
    * Added new `random` collection sort option
    * Make media images progressive by default
    * Additional URI filtering for improved security
    * Safety checks to ensure PHP 5.4.0+
    * Move to Slidebars side navigation in default Antimatter theme
    * Updates to `.htaccess` including section on `RewriteBase` which is needed for some hosting providers
3. [](#bugfix)
    * Fixed issue when installing in an apache userdir (~username) folder
    * Various mobile CSS issues in default themes
    * Various minor bug fixes


# v0.8.0
## 08/13/2014

1. [](#new)
    * Initial Release<|MERGE_RESOLUTION|>--- conflicted
+++ resolved
@@ -3,19 +3,14 @@
 
 1. [](#new)
     * Added support for custom `FormFlash` save locations
-<<<<<<< HEAD
+1. [](#improved)
+    * Use new `Utils::getSupportedPageTypes()` to enforce `html,htm` at the front of the list [#2531](https://github.com/getgrav/grav/issues/2531)  
+1. [](#bugfix)
+    * Fixed some potential issues when `$grav['user']` is not set
     * Added new configuration option `system.languages.include_default_lang_file_extension` to keep default language in `.md` files if set to `false`
-1. [](#bugfix)
     * Fixed `.md` page to be assigned to the default language and to be listed in translated/untranslated page list
     * Fixed `Language::getFallbackPageExtensions()` to append `.md` file after the default language extension
 
-=======
-1. [](#improved)
-    * Use new `Utils::getSupportedPageTypes()` to enforce `html,htm` at the front of the list [#2531](https://github.com/getgrav/grav/issues/2531)  
-1. [](#bugfix)
-    * Fixed some potential issues when `$grav['user']` is not set
-    
->>>>>>> fa5c1e49
 # v1.6.11
 ## 06/21/2019
 
