--- conflicted
+++ resolved
@@ -236,8 +236,7 @@
         self::assertSame('&mdash;-&rtrif; Blog', $list['/blog']);
     }
 
-<<<<<<< HEAD
-    public function testTranslatedLanguages()
+    public function testTranslatedLanguages(): void
     {
         /** @var UniformResourceLocator $locator */
         $locator = $this->grav['locator'];
@@ -250,10 +249,7 @@
         $this->assertSame(["en" => "/page-translated", "fr" => "/page-translated"], $translatedLanguages);
     }
 
-    public function testGetTypes()
-=======
     public function testGetTypes(): void
->>>>>>> 2c866f3c
     {
     }
 
