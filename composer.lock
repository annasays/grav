{
    "_readme": [
        "This file locks the dependencies of your project to a known state",
        "Read more about it at https://getcomposer.org/doc/01-basic-usage.md#composer-lock-the-lock-file",
        "This file is @generated automatically"
    ],
<<<<<<< HEAD
    "content-hash": "dc8f7a8290f6716042298bd4495c6560",
=======
    "content-hash": "24c56b5fbd83e5c8173f1c38c2805b68",
>>>>>>> 15ec8fe3
    "packages": [
        {
            "name": "antoligy/dom-string-iterators",
            "version": "v1.0.0",
            "source": {
                "type": "git",
                "url": "https://github.com/antoligy/dom-string-iterators.git",
                "reference": "9a624b082493fee9b972840dbd677494edb94cf7"
            },
            "dist": {
                "type": "zip",
                "url": "https://api.github.com/repos/antoligy/dom-string-iterators/zipball/9a624b082493fee9b972840dbd677494edb94cf7",
                "reference": "9a624b082493fee9b972840dbd677494edb94cf7",
                "shasum": ""
            },
            "require": {
                "php": ">=5.3.0"
            },
            "type": "library",
            "autoload": {
                "psr-4": {
                    "": "src/"
                }
            },
            "notification-url": "https://packagist.org/downloads/",
            "license": [
                "Public Domain"
            ],
            "authors": [
                {
                    "name": "Alex Wilson",
                    "email": "a@ax.gy"
                },
                {
                    "name": "Kornel Lesinski",
                    "email": "pornel@pornel.net"
                },
                {
                    "name": "Patrick Galbraith",
                    "email": "patrick.j.galbraith@gmail.com"
                }
            ],
            "description": "Composer package for DOMWordsIterator and DOMLettersIterator",
            "time": "2015-11-04T17:33:14+00:00"
        },
        {
            "name": "composer/ca-bundle",
            "version": "1.0.8",
            "source": {
                "type": "git",
                "url": "https://github.com/composer/ca-bundle.git",
                "reference": "9dd73a03951357922d8aee6cc084500de93e2343"
            },
            "dist": {
                "type": "zip",
                "url": "https://api.github.com/repos/composer/ca-bundle/zipball/9dd73a03951357922d8aee6cc084500de93e2343",
                "reference": "9dd73a03951357922d8aee6cc084500de93e2343",
                "shasum": ""
            },
            "require": {
                "ext-openssl": "*",
                "ext-pcre": "*",
                "php": "^5.3.2 || ^7.0"
            },
            "require-dev": {
                "phpunit/phpunit": "^4.5",
                "psr/log": "^1.0",
                "symfony/process": "^2.5 || ^3.0"
            },
            "suggest": {
                "symfony/process": "This is necessary to reliably check whether openssl_x509_parse is vulnerable on older php versions, but can be ignored on PHP 5.5.6+"
            },
            "type": "library",
            "extra": {
                "branch-alias": {
                    "dev-master": "1.x-dev"
                }
            },
            "autoload": {
                "psr-4": {
                    "Composer\\CaBundle\\": "src"
                }
            },
            "notification-url": "https://packagist.org/downloads/",
            "license": [
                "MIT"
            ],
            "authors": [
                {
                    "name": "Jordi Boggiano",
                    "email": "j.boggiano@seld.be",
                    "homepage": "http://seld.be"
                }
            ],
            "description": "Lets you find a path to the system CA bundle, and includes a fallback to the Mozilla CA bundle.",
            "keywords": [
                "cabundle",
                "cacert",
                "certificate",
                "ssl",
                "tls"
            ],
            "time": "2017-09-11T07:24:36+00:00"
        },
        {
            "name": "doctrine/cache",
            "version": "v1.6.2",
            "source": {
                "type": "git",
                "url": "https://github.com/doctrine/cache.git",
                "reference": "eb152c5100571c7a45470ff2a35095ab3f3b900b"
            },
            "dist": {
                "type": "zip",
                "url": "https://api.github.com/repos/doctrine/cache/zipball/eb152c5100571c7a45470ff2a35095ab3f3b900b",
                "reference": "eb152c5100571c7a45470ff2a35095ab3f3b900b",
                "shasum": ""
            },
            "require": {
                "php": "~5.5|~7.0"
            },
            "conflict": {
                "doctrine/common": ">2.2,<2.4"
            },
            "require-dev": {
                "phpunit/phpunit": "~4.8|~5.0",
                "predis/predis": "~1.0",
                "satooshi/php-coveralls": "~0.6"
            },
            "type": "library",
            "extra": {
                "branch-alias": {
                    "dev-master": "1.6.x-dev"
                }
            },
            "autoload": {
                "psr-4": {
                    "Doctrine\\Common\\Cache\\": "lib/Doctrine/Common/Cache"
                }
            },
            "notification-url": "https://packagist.org/downloads/",
            "license": [
                "MIT"
            ],
            "authors": [
                {
                    "name": "Roman Borschel",
                    "email": "roman@code-factory.org"
                },
                {
                    "name": "Benjamin Eberlei",
                    "email": "kontakt@beberlei.de"
                },
                {
                    "name": "Guilherme Blanco",
                    "email": "guilhermeblanco@gmail.com"
                },
                {
                    "name": "Jonathan Wage",
                    "email": "jonwage@gmail.com"
                },
                {
                    "name": "Johannes Schmitt",
                    "email": "schmittjoh@gmail.com"
                }
            ],
            "description": "Caching library offering an object-oriented API for many cache backends",
            "homepage": "http://www.doctrine-project.org",
            "keywords": [
                "cache",
                "caching"
            ],
            "time": "2017-07-22T12:49:21+00:00"
        },
        {
            "name": "doctrine/collections",
            "version": "v1.3.0",
            "source": {
                "type": "git",
                "url": "https://github.com/doctrine/collections.git",
                "reference": "6c1e4eef75f310ea1b3e30945e9f06e652128b8a"
            },
            "dist": {
                "type": "zip",
                "url": "https://api.github.com/repos/doctrine/collections/zipball/6c1e4eef75f310ea1b3e30945e9f06e652128b8a",
                "reference": "6c1e4eef75f310ea1b3e30945e9f06e652128b8a",
                "shasum": ""
            },
            "require": {
                "php": ">=5.3.2"
            },
            "require-dev": {
                "phpunit/phpunit": "~4.0"
            },
            "type": "library",
            "extra": {
                "branch-alias": {
                    "dev-master": "1.2.x-dev"
                }
            },
            "autoload": {
                "psr-0": {
                    "Doctrine\\Common\\Collections\\": "lib/"
                }
            },
            "notification-url": "https://packagist.org/downloads/",
            "license": [
                "MIT"
            ],
            "authors": [
                {
                    "name": "Roman Borschel",
                    "email": "roman@code-factory.org"
                },
                {
                    "name": "Benjamin Eberlei",
                    "email": "kontakt@beberlei.de"
                },
                {
                    "name": "Guilherme Blanco",
                    "email": "guilhermeblanco@gmail.com"
                },
                {
                    "name": "Jonathan Wage",
                    "email": "jonwage@gmail.com"
                },
                {
                    "name": "Johannes Schmitt",
                    "email": "schmittjoh@gmail.com"
                }
            ],
            "description": "Collections Abstraction library",
            "homepage": "http://www.doctrine-project.org",
            "keywords": [
                "array",
                "collections",
                "iterator"
            ],
            "time": "2015-04-14T22:21:58+00:00"
        },
        {
            "name": "donatj/phpuseragentparser",
            "version": "v0.7.0",
            "source": {
                "type": "git",
                "url": "https://github.com/donatj/PhpUserAgent.git",
                "reference": "73c819d4c7de034f1bfb7c7a36259192d7d7472a"
            },
            "dist": {
                "type": "zip",
                "url": "https://api.github.com/repos/donatj/PhpUserAgent/zipball/73c819d4c7de034f1bfb7c7a36259192d7d7472a",
                "reference": "73c819d4c7de034f1bfb7c7a36259192d7d7472a",
                "shasum": ""
            },
            "require": {
                "php": ">=5.3.0"
            },
            "require-dev": {
                "camspiers/json-pretty": "0.1.*",
                "donatj/drop": "*",
                "phpunit/phpunit": ">=4.8"
            },
            "type": "library",
            "autoload": {
                "files": [
                    "Source/UserAgentParser.php"
                ]
            },
            "notification-url": "https://packagist.org/downloads/",
            "license": [
                "MIT"
            ],
            "authors": [
                {
                    "name": "Jesse G. Donat",
                    "email": "donatj@gmail.com",
                    "homepage": "http://donatstudios.com",
                    "role": "Developer"
                }
            ],
            "description": "Simple, streamlined PHP user-agent parser",
            "homepage": "http://donatstudios.com/PHP-Parser-HTTP_USER_AGENT",
            "keywords": [
                "browser",
                "browser detection",
                "parser",
                "user agent",
                "useragent"
            ],
            "time": "2017-03-01T22:19:13+00:00"
        },
        {
            "name": "erusev/parsedown",
            "version": "1.6.3",
            "source": {
                "type": "git",
                "url": "https://github.com/erusev/parsedown.git",
                "reference": "728952b90a333b5c6f77f06ea9422b94b585878d"
            },
            "dist": {
                "type": "zip",
                "url": "https://api.github.com/repos/erusev/parsedown/zipball/728952b90a333b5c6f77f06ea9422b94b585878d",
                "reference": "728952b90a333b5c6f77f06ea9422b94b585878d",
                "shasum": ""
            },
            "require": {
                "php": ">=5.3.0"
            },
            "type": "library",
            "autoload": {
                "psr-0": {
                    "Parsedown": ""
                }
            },
            "notification-url": "https://packagist.org/downloads/",
            "license": [
                "MIT"
            ],
            "authors": [
                {
                    "name": "Emanuil Rusev",
                    "email": "hello@erusev.com",
                    "homepage": "http://erusev.com"
                }
            ],
            "description": "Parser for Markdown.",
            "homepage": "http://parsedown.org",
            "keywords": [
                "markdown",
                "parser"
            ],
            "time": "2017-05-14T14:47:48+00:00"
        },
        {
            "name": "erusev/parsedown-extra",
            "version": "0.7.1",
            "source": {
                "type": "git",
                "url": "https://github.com/erusev/parsedown-extra.git",
                "reference": "0db5cce7354e4b76f155d092ab5eb3981c21258c"
            },
            "dist": {
                "type": "zip",
                "url": "https://api.github.com/repos/erusev/parsedown-extra/zipball/0db5cce7354e4b76f155d092ab5eb3981c21258c",
                "reference": "0db5cce7354e4b76f155d092ab5eb3981c21258c",
                "shasum": ""
            },
            "require": {
                "erusev/parsedown": "~1.4"
            },
            "type": "library",
            "autoload": {
                "psr-0": {
                    "ParsedownExtra": ""
                }
            },
            "notification-url": "https://packagist.org/downloads/",
            "license": [
                "MIT"
            ],
            "authors": [
                {
                    "name": "Emanuil Rusev",
                    "email": "hello@erusev.com",
                    "homepage": "http://erusev.com"
                }
            ],
            "description": "An extension of Parsedown that adds support for Markdown Extra.",
            "homepage": "https://github.com/erusev/parsedown-extra",
            "keywords": [
                "markdown",
                "markdown extra",
                "parsedown",
                "parser"
            ],
            "time": "2015-11-01T10:19:22+00:00"
        },
        {
            "name": "filp/whoops",
            "version": "2.1.10",
            "source": {
                "type": "git",
                "url": "https://github.com/filp/whoops.git",
                "reference": "ffbbd2c06c64b08fb47974eed5dbce4ca2bb0eec"
            },
            "dist": {
                "type": "zip",
                "url": "https://api.github.com/repos/filp/whoops/zipball/ffbbd2c06c64b08fb47974eed5dbce4ca2bb0eec",
                "reference": "ffbbd2c06c64b08fb47974eed5dbce4ca2bb0eec",
                "shasum": ""
            },
            "require": {
                "php": "^5.5.9 || ^7.0",
                "psr/log": "^1.0.1"
            },
            "require-dev": {
                "mockery/mockery": "0.9.*",
                "phpunit/phpunit": "^4.8 || ^5.0",
                "symfony/var-dumper": "^2.6 || ^3.0"
            },
            "suggest": {
                "symfony/var-dumper": "Pretty print complex values better with var-dumper available",
                "whoops/soap": "Formats errors as SOAP responses"
            },
            "type": "library",
            "extra": {
                "branch-alias": {
                    "dev-master": "2.0-dev"
                }
            },
            "autoload": {
                "psr-4": {
                    "Whoops\\": "src/Whoops/"
                }
            },
            "notification-url": "https://packagist.org/downloads/",
            "license": [
                "MIT"
            ],
            "authors": [
                {
                    "name": "Filipe Dobreira",
                    "homepage": "https://github.com/filp",
                    "role": "Developer"
                }
            ],
            "description": "php error handling for cool kids",
            "homepage": "https://filp.github.io/whoops/",
            "keywords": [
                "error",
                "exception",
                "handling",
                "library",
                "whoops",
                "zf2"
            ],
            "time": "2017-08-03T18:23:40+00:00"
        },
        {
            "name": "gregwar/cache",
            "version": "v1.0.12",
            "target-dir": "Gregwar/Cache",
            "source": {
                "type": "git",
                "url": "https://github.com/Gregwar/Cache.git",
                "reference": "305d0f5a12c0beecbbd7e1de236f59f39e0c0ac3"
            },
            "dist": {
                "type": "zip",
                "url": "https://api.github.com/repos/Gregwar/Cache/zipball/305d0f5a12c0beecbbd7e1de236f59f39e0c0ac3",
                "reference": "305d0f5a12c0beecbbd7e1de236f59f39e0c0ac3",
                "shasum": ""
            },
            "require": {
                "php": ">=5.3"
            },
            "type": "library",
            "autoload": {
                "psr-0": {
                    "Gregwar\\Cache": ""
                }
            },
            "notification-url": "https://packagist.org/downloads/",
            "license": [
                "MIT"
            ],
            "authors": [
                {
                    "name": "Gregwar",
                    "email": "g.passault@gmail.com"
                }
            ],
            "description": "A lightweight file-system cache system",
            "keywords": [
                "cache",
                "caching",
                "file-system",
                "system"
            ],
            "time": "2016-09-23T08:16:04+00:00"
        },
        {
            "name": "gregwar/image",
            "version": "v2.0.21",
            "target-dir": "Gregwar/Image",
            "source": {
                "type": "git",
                "url": "https://github.com/Gregwar/Image.git",
                "reference": "c9899e4c71009338f89a8c63c12c681692533ede"
            },
            "dist": {
                "type": "zip",
                "url": "https://api.github.com/repos/Gregwar/Image/zipball/c9899e4c71009338f89a8c63c12c681692533ede",
                "reference": "c9899e4c71009338f89a8c63c12c681692533ede",
                "shasum": ""
            },
            "require": {
                "ext-gd": "*",
                "gregwar/cache": "^1.0.6",
                "php": "^5.3 || ^7.0"
            },
            "require-dev": {
                "sllh/php-cs-fixer-styleci-bridge": "~1.0",
                "symfony/phpunit-bridge": "^2.7.4 || ^3.0"
            },
            "suggest": {
                "behat/transliterator": "Transliterator provides ability to set non-latin1 pretty names"
            },
            "type": "library",
            "autoload": {
                "psr-0": {
                    "Gregwar\\Image": ""
                }
            },
            "notification-url": "https://packagist.org/downloads/",
            "license": [
                "MIT"
            ],
            "authors": [
                {
                    "name": "Grégoire Passault",
                    "email": "g.passault@gmail.com",
                    "homepage": "http://www.gregwar.com/"
                }
            ],
            "description": "Image handling",
            "homepage": "https://github.com/Gregwar/Image",
            "keywords": [
                "gd",
                "image"
            ],
            "time": "2017-01-24T09:29:39+00:00"
        },
        {
            "name": "league/climate",
            "version": "3.2.1",
            "source": {
                "type": "git",
                "url": "https://github.com/thephpleague/climate.git",
                "reference": "b103fc8faa3780c802cc507d5f0ff534ecc94fb5"
            },
            "dist": {
                "type": "zip",
                "url": "https://api.github.com/repos/thephpleague/climate/zipball/b103fc8faa3780c802cc507d5f0ff534ecc94fb5",
                "reference": "b103fc8faa3780c802cc507d5f0ff534ecc94fb5",
                "shasum": ""
            },
            "require": {
                "php": ">=5.4.0",
                "seld/cli-prompt": "~1.0"
            },
            "require-dev": {
                "mikey179/vfsstream": "~1.4",
                "mockery/mockery": "~0.9",
                "phpunit/phpunit": "~4.6"
            },
            "type": "library",
            "autoload": {
                "psr-4": {
                    "League\\CLImate\\": "src/"
                }
            },
            "notification-url": "https://packagist.org/downloads/",
            "license": [
                "MIT"
            ],
            "authors": [
                {
                    "name": "Joe Tannenbaum",
                    "email": "hey@joe.codes",
                    "homepage": "http://joe.codes/",
                    "role": "Developer"
                }
            ],
            "description": "PHP's best friend for the terminal. CLImate allows you to easily output colored text, special formats, and more.",
            "keywords": [
                "cli",
                "colors",
                "command",
                "php",
                "terminal"
            ],
            "time": "2016-04-04T20:24:59+00:00"
        },
        {
            "name": "matthiasmullie/minify",
            "version": "1.3.52",
            "source": {
                "type": "git",
                "url": "https://github.com/matthiasmullie/minify.git",
                "reference": "134b25a63d83a80ae128aedc9a99987e064b4382"
            },
            "dist": {
                "type": "zip",
                "url": "https://api.github.com/repos/matthiasmullie/minify/zipball/134b25a63d83a80ae128aedc9a99987e064b4382",
                "reference": "134b25a63d83a80ae128aedc9a99987e064b4382",
                "shasum": ""
            },
            "require": {
                "ext-pcre": "*",
                "matthiasmullie/path-converter": "~1.1",
                "php": ">=5.3.0"
            },
            "require-dev": {
                "friendsofphp/php-cs-fixer": "~1.0",
                "matthiasmullie/scrapbook": "~1.0",
                "phpunit/phpunit": "~4.8"
            },
            "suggest": {
                "psr/cache-implementation": "Cache implementation to use with Minify::cache"
            },
            "bin": [
                "bin/minifycss",
                "bin/minifyjs"
            ],
            "type": "library",
            "autoload": {
                "psr-4": {
                    "MatthiasMullie\\Minify\\": "src/"
                }
            },
            "notification-url": "https://packagist.org/downloads/",
            "license": [
                "MIT"
            ],
            "authors": [
                {
                    "name": "Matthias Mullie",
                    "email": "minify@mullie.eu",
                    "homepage": "http://www.mullie.eu",
                    "role": "Developer"
                }
            ],
            "description": "CSS & JS minifier",
            "homepage": "http://www.minifier.org",
            "keywords": [
                "JS",
                "css",
                "javascript",
                "minifier",
                "minify"
            ],
            "time": "2017-09-15T13:02:11+00:00"
        },
        {
            "name": "matthiasmullie/path-converter",
            "version": "1.1.0",
            "source": {
                "type": "git",
                "url": "https://github.com/matthiasmullie/path-converter.git",
                "reference": "08551ec1b156e923c242a10ab484bd4d6ead6631"
            },
            "dist": {
                "type": "zip",
                "url": "https://api.github.com/repos/matthiasmullie/path-converter/zipball/08551ec1b156e923c242a10ab484bd4d6ead6631",
                "reference": "08551ec1b156e923c242a10ab484bd4d6ead6631",
                "shasum": ""
            },
            "require": {
                "ext-pcre": "*",
                "php": ">=5.3.0"
            },
            "require-dev": {
                "phpunit/phpunit": "~4.8"
            },
            "type": "library",
            "autoload": {
                "psr-4": {
                    "MatthiasMullie\\PathConverter\\": "src/"
                }
            },
            "notification-url": "https://packagist.org/downloads/",
            "license": [
                "MIT"
            ],
            "authors": [
                {
                    "name": "Matthias Mullie",
                    "email": "pathconverter@mullie.eu",
                    "homepage": "http://www.mullie.eu",
                    "role": "Developer"
                }
            ],
            "description": "Relative path converter",
            "homepage": "http://github.com/matthiasmullie/path-converter",
            "keywords": [
                "converter",
                "path",
                "paths",
                "relative"
            ],
            "time": "2017-01-26T08:54:49+00:00"
        },
        {
            "name": "maximebf/debugbar",
            "version": "v1.14.0",
            "source": {
                "type": "git",
                "url": "https://github.com/maximebf/php-debugbar.git",
                "reference": "e23a98f2d65607d8aa6c7b409a513f8fdf4acdde"
            },
            "dist": {
                "type": "zip",
                "url": "https://api.github.com/repos/maximebf/php-debugbar/zipball/e23a98f2d65607d8aa6c7b409a513f8fdf4acdde",
                "reference": "e23a98f2d65607d8aa6c7b409a513f8fdf4acdde",
                "shasum": ""
            },
            "require": {
                "php": ">=5.3.0",
                "psr/log": "^1.0",
                "symfony/var-dumper": "^2.6|^3.0"
            },
            "require-dev": {
                "phpunit/phpunit": "^4.0|^5.0"
            },
            "suggest": {
                "kriswallsmith/assetic": "The best way to manage assets",
                "monolog/monolog": "Log using Monolog",
                "predis/predis": "Redis storage"
            },
            "type": "library",
            "extra": {
                "branch-alias": {
                    "dev-master": "1.14-dev"
                }
            },
            "autoload": {
                "psr-4": {
                    "DebugBar\\": "src/DebugBar/"
                }
            },
            "notification-url": "https://packagist.org/downloads/",
            "license": [
                "MIT"
            ],
            "authors": [
                {
                    "name": "Maxime Bouroumeau-Fuseau",
                    "email": "maxime.bouroumeau@gmail.com",
                    "homepage": "http://maximebf.com"
                },
                {
                    "name": "Barry vd. Heuvel",
                    "email": "barryvdh@gmail.com"
                }
            ],
            "description": "Debug bar in the browser for php application",
            "homepage": "https://github.com/maximebf/php-debugbar",
            "keywords": [
                "debug",
                "debugbar"
            ],
            "time": "2017-08-17T07:17:00+00:00"
        },
        {
            "name": "miljar/php-exif",
            "version": "v0.6.3",
            "source": {
                "type": "git",
                "url": "https://github.com/PHPExif/php-exif.git",
                "reference": "e43cc30608824d7f3466653b52bbbb71874b5b02"
            },
            "dist": {
                "type": "zip",
                "url": "https://api.github.com/repos/PHPExif/php-exif/zipball/e43cc30608824d7f3466653b52bbbb71874b5b02",
                "reference": "e43cc30608824d7f3466653b52bbbb71874b5b02",
                "shasum": ""
            },
            "require": {
                "php": ">=5.3.0"
            },
            "require-dev": {
                "phpmd/phpmd": "~2.2",
                "phpunit/phpunit": "3.7.*",
                "satooshi/php-coveralls": "~0.6",
                "sebastian/phpcpd": "1.4.*@stable",
                "squizlabs/php_codesniffer": "1.4.*@stable"
            },
            "suggest": {
                "ext-exif": "Use exif PHP extension as adapter",
                "lib-exiftool": "Use perl lib exiftool as adapter"
            },
            "type": "library",
            "autoload": {
                "psr-0": {
                    "PHPExif": "lib/"
                }
            },
            "notification-url": "https://packagist.org/downloads/",
            "license": [
                "MIT"
            ],
            "authors": [
                {
                    "name": "Tom Van Herreweghe",
                    "homepage": "http://theanalogguy.be",
                    "role": "Developer"
                }
            ],
            "description": "Object-Oriented EXIF parsing",
            "keywords": [
                "IPTC",
                "exif",
                "exiftool",
                "jpeg",
                "tiff"
            ],
            "time": "2017-02-06T14:40:26+00:00"
        },
        {
            "name": "monolog/monolog",
            "version": "1.23.0",
            "source": {
                "type": "git",
                "url": "https://github.com/Seldaek/monolog.git",
                "reference": "fd8c787753b3a2ad11bc60c063cff1358a32a3b4"
            },
            "dist": {
                "type": "zip",
                "url": "https://api.github.com/repos/Seldaek/monolog/zipball/fd8c787753b3a2ad11bc60c063cff1358a32a3b4",
                "reference": "fd8c787753b3a2ad11bc60c063cff1358a32a3b4",
                "shasum": ""
            },
            "require": {
                "php": ">=5.3.0",
                "psr/log": "~1.0"
            },
            "provide": {
                "psr/log-implementation": "1.0.0"
            },
            "require-dev": {
                "aws/aws-sdk-php": "^2.4.9 || ^3.0",
                "doctrine/couchdb": "~1.0@dev",
                "graylog2/gelf-php": "~1.0",
                "jakub-onderka/php-parallel-lint": "0.9",
                "php-amqplib/php-amqplib": "~2.4",
                "php-console/php-console": "^3.1.3",
                "phpunit/phpunit": "~4.5",
                "phpunit/phpunit-mock-objects": "2.3.0",
                "ruflin/elastica": ">=0.90 <3.0",
                "sentry/sentry": "^0.13",
                "swiftmailer/swiftmailer": "^5.3|^6.0"
            },
            "suggest": {
                "aws/aws-sdk-php": "Allow sending log messages to AWS services like DynamoDB",
                "doctrine/couchdb": "Allow sending log messages to a CouchDB server",
                "ext-amqp": "Allow sending log messages to an AMQP server (1.0+ required)",
                "ext-mongo": "Allow sending log messages to a MongoDB server",
                "graylog2/gelf-php": "Allow sending log messages to a GrayLog2 server",
                "mongodb/mongodb": "Allow sending log messages to a MongoDB server via PHP Driver",
                "php-amqplib/php-amqplib": "Allow sending log messages to an AMQP server using php-amqplib",
                "php-console/php-console": "Allow sending log messages to Google Chrome",
                "rollbar/rollbar": "Allow sending log messages to Rollbar",
                "ruflin/elastica": "Allow sending log messages to an Elastic Search server",
                "sentry/sentry": "Allow sending log messages to a Sentry server"
            },
            "type": "library",
            "extra": {
                "branch-alias": {
                    "dev-master": "2.0.x-dev"
                }
            },
            "autoload": {
                "psr-4": {
                    "Monolog\\": "src/Monolog"
                }
            },
            "notification-url": "https://packagist.org/downloads/",
            "license": [
                "MIT"
            ],
            "authors": [
                {
                    "name": "Jordi Boggiano",
                    "email": "j.boggiano@seld.be",
                    "homepage": "http://seld.be"
                }
            ],
            "description": "Sends your logs to files, sockets, inboxes, databases and various web services",
            "homepage": "http://github.com/Seldaek/monolog",
            "keywords": [
                "log",
                "logging",
                "psr-3"
            ],
            "time": "2017-06-19T01:22:40+00:00"
        },
        {
            "name": "pimple/pimple",
            "version": "v3.2.2",
            "source": {
                "type": "git",
                "url": "https://github.com/silexphp/Pimple.git",
                "reference": "4d45fb62d96418396ec58ba76e6f065bca16e10a"
            },
            "dist": {
                "type": "zip",
                "url": "https://api.github.com/repos/silexphp/Pimple/zipball/4d45fb62d96418396ec58ba76e6f065bca16e10a",
                "reference": "4d45fb62d96418396ec58ba76e6f065bca16e10a",
                "shasum": ""
            },
            "require": {
                "php": ">=5.3.0",
                "psr/container": "^1.0"
            },
            "require-dev": {
                "symfony/phpunit-bridge": "^3.2"
            },
            "type": "library",
            "extra": {
                "branch-alias": {
                    "dev-master": "3.2.x-dev"
                }
            },
            "autoload": {
                "psr-0": {
                    "Pimple": "src/"
                }
            },
            "notification-url": "https://packagist.org/downloads/",
            "license": [
                "MIT"
            ],
            "authors": [
                {
                    "name": "Fabien Potencier",
                    "email": "fabien@symfony.com"
                }
            ],
            "description": "Pimple, a simple Dependency Injection Container",
            "homepage": "http://pimple.sensiolabs.org",
            "keywords": [
                "container",
                "dependency injection"
            ],
            "time": "2017-07-23T07:32:15+00:00"
        },
        {
            "name": "psr/container",
            "version": "1.0.0",
            "source": {
                "type": "git",
                "url": "https://github.com/php-fig/container.git",
                "reference": "b7ce3b176482dbbc1245ebf52b181af44c2cf55f"
            },
            "dist": {
                "type": "zip",
                "url": "https://api.github.com/repos/php-fig/container/zipball/b7ce3b176482dbbc1245ebf52b181af44c2cf55f",
                "reference": "b7ce3b176482dbbc1245ebf52b181af44c2cf55f",
                "shasum": ""
            },
            "require": {
                "php": ">=5.3.0"
            },
            "type": "library",
            "extra": {
                "branch-alias": {
                    "dev-master": "1.0.x-dev"
                }
            },
            "autoload": {
                "psr-4": {
                    "Psr\\Container\\": "src/"
                }
            },
            "notification-url": "https://packagist.org/downloads/",
            "license": [
                "MIT"
            ],
            "authors": [
                {
                    "name": "PHP-FIG",
                    "homepage": "http://www.php-fig.org/"
                }
            ],
            "description": "Common Container Interface (PHP FIG PSR-11)",
            "homepage": "https://github.com/php-fig/container",
            "keywords": [
                "PSR-11",
                "container",
                "container-interface",
                "container-interop",
                "psr"
            ],
            "time": "2017-02-14T16:28:37+00:00"
        },
        {
            "name": "psr/log",
            "version": "1.0.2",
            "source": {
                "type": "git",
                "url": "https://github.com/php-fig/log.git",
                "reference": "4ebe3a8bf773a19edfe0a84b6585ba3d401b724d"
            },
            "dist": {
                "type": "zip",
                "url": "https://api.github.com/repos/php-fig/log/zipball/4ebe3a8bf773a19edfe0a84b6585ba3d401b724d",
                "reference": "4ebe3a8bf773a19edfe0a84b6585ba3d401b724d",
                "shasum": ""
            },
            "require": {
                "php": ">=5.3.0"
            },
            "type": "library",
            "extra": {
                "branch-alias": {
                    "dev-master": "1.0.x-dev"
                }
            },
            "autoload": {
                "psr-4": {
                    "Psr\\Log\\": "Psr/Log/"
                }
            },
            "notification-url": "https://packagist.org/downloads/",
            "license": [
                "MIT"
            ],
            "authors": [
                {
                    "name": "PHP-FIG",
                    "homepage": "http://www.php-fig.org/"
                }
            ],
            "description": "Common interface for logging libraries",
            "homepage": "https://github.com/php-fig/log",
            "keywords": [
                "log",
                "psr",
                "psr-3"
            ],
            "time": "2016-10-10T12:19:37+00:00"
        },
        {
            "name": "psr/simple-cache",
            "version": "1.0.0",
            "source": {
                "type": "git",
                "url": "https://github.com/php-fig/simple-cache.git",
                "reference": "753fa598e8f3b9966c886fe13f370baa45ef0e24"
            },
            "dist": {
                "type": "zip",
                "url": "https://api.github.com/repos/php-fig/simple-cache/zipball/753fa598e8f3b9966c886fe13f370baa45ef0e24",
                "reference": "753fa598e8f3b9966c886fe13f370baa45ef0e24",
                "shasum": ""
            },
            "require": {
                "php": ">=5.3.0"
            },
            "type": "library",
            "extra": {
                "branch-alias": {
                    "dev-master": "1.0.x-dev"
                }
            },
            "autoload": {
                "psr-4": {
                    "Psr\\SimpleCache\\": "src/"
                }
            },
            "notification-url": "https://packagist.org/downloads/",
            "license": [
                "MIT"
            ],
            "authors": [
                {
                    "name": "PHP-FIG",
                    "homepage": "http://www.php-fig.org/"
                }
            ],
            "description": "Common interfaces for simple caching",
            "keywords": [
                "cache",
                "caching",
                "psr",
                "psr-16",
                "simple-cache"
            ],
            "time": "2017-01-02T13:31:39+00:00"
        },
        {
            "name": "rockettheme/toolbox",
            "version": "1.3.8",
            "source": {
                "type": "git",
                "url": "https://github.com/rockettheme/toolbox.git",
                "reference": "2f7c83780bbcf527e057f15efe755e10694eb2bc"
            },
            "dist": {
                "type": "zip",
                "url": "https://api.github.com/repos/rockettheme/toolbox/zipball/2f7c83780bbcf527e057f15efe755e10694eb2bc",
                "reference": "2f7c83780bbcf527e057f15efe755e10694eb2bc",
                "shasum": ""
            },
            "require": {
                "php": ">=5.4.0",
                "pimple/pimple": "~3.0",
                "symfony/event-dispatcher": ">2.5",
                "symfony/yaml": ">2.5"
            },
            "require-dev": {
                "phpunit/phpunit": "~5.1.5"
            },
            "type": "library",
            "autoload": {
                "psr-4": {
                    "RocketTheme\\Toolbox\\ArrayTraits\\": "ArrayTraits/src",
                    "RocketTheme\\Toolbox\\Blueprints\\": "Blueprints/src",
                    "RocketTheme\\Toolbox\\DI\\": "DI/src",
                    "RocketTheme\\Toolbox\\Event\\": "Event/src",
                    "RocketTheme\\Toolbox\\File\\": "File/src",
                    "RocketTheme\\Toolbox\\ResourceLocator\\": "ResourceLocator/src",
                    "RocketTheme\\Toolbox\\Session\\": "Session/src",
                    "RocketTheme\\Toolbox\\StreamWrapper\\": "StreamWrapper/src"
                }
            },
            "notification-url": "https://packagist.org/downloads/",
            "license": [
                "MIT"
            ],
            "description": "RocketTheme Toolbox Library",
            "homepage": "http://www.rockettheme.com",
            "keywords": [
                "php",
                "rockettheme"
            ],
            "time": "2017-09-23T13:39:25+00:00"
        },
        {
            "name": "seld/cli-prompt",
            "version": "1.0.3",
            "source": {
                "type": "git",
                "url": "https://github.com/Seldaek/cli-prompt.git",
                "reference": "a19a7376a4689d4d94cab66ab4f3c816019ba8dd"
            },
            "dist": {
                "type": "zip",
                "url": "https://api.github.com/repos/Seldaek/cli-prompt/zipball/a19a7376a4689d4d94cab66ab4f3c816019ba8dd",
                "reference": "a19a7376a4689d4d94cab66ab4f3c816019ba8dd",
                "shasum": ""
            },
            "require": {
                "php": ">=5.3"
            },
            "type": "library",
            "extra": {
                "branch-alias": {
                    "dev-master": "1.x-dev"
                }
            },
            "autoload": {
                "psr-4": {
                    "Seld\\CliPrompt\\": "src/"
                }
            },
            "notification-url": "https://packagist.org/downloads/",
            "license": [
                "MIT"
            ],
            "authors": [
                {
                    "name": "Jordi Boggiano",
                    "email": "j.boggiano@seld.be"
                }
            ],
            "description": "Allows you to prompt for user input on the command line, and optionally hide the characters they type",
            "keywords": [
                "cli",
                "console",
                "hidden",
                "input",
                "prompt"
            ],
            "time": "2017-03-18T11:32:45+00:00"
        },
        {
            "name": "symfony/console",
            "version": "v2.8.27",
            "source": {
                "type": "git",
                "url": "https://github.com/symfony/console.git",
                "reference": "c0807a2ca978e64d8945d373a9221a5c35d1a253"
            },
            "dist": {
                "type": "zip",
                "url": "https://api.github.com/repos/symfony/console/zipball/c0807a2ca978e64d8945d373a9221a5c35d1a253",
                "reference": "c0807a2ca978e64d8945d373a9221a5c35d1a253",
                "shasum": ""
            },
            "require": {
                "php": ">=5.3.9",
                "symfony/debug": "^2.7.2|~3.0.0",
                "symfony/polyfill-mbstring": "~1.0"
            },
            "require-dev": {
                "psr/log": "~1.0",
                "symfony/event-dispatcher": "~2.1|~3.0.0",
                "symfony/process": "~2.1|~3.0.0"
            },
            "suggest": {
                "psr/log": "For using the console logger",
                "symfony/event-dispatcher": "",
                "symfony/process": ""
            },
            "type": "library",
            "extra": {
                "branch-alias": {
                    "dev-master": "2.8-dev"
                }
            },
            "autoload": {
                "psr-4": {
                    "Symfony\\Component\\Console\\": ""
                },
                "exclude-from-classmap": [
                    "/Tests/"
                ]
            },
            "notification-url": "https://packagist.org/downloads/",
            "license": [
                "MIT"
            ],
            "authors": [
                {
                    "name": "Fabien Potencier",
                    "email": "fabien@symfony.com"
                },
                {
                    "name": "Symfony Community",
                    "homepage": "https://symfony.com/contributors"
                }
            ],
            "description": "Symfony Console Component",
            "homepage": "https://symfony.com",
            "time": "2017-08-27T14:29:03+00:00"
        },
        {
            "name": "symfony/debug",
            "version": "v3.0.9",
            "source": {
                "type": "git",
                "url": "https://github.com/symfony/debug.git",
                "reference": "697c527acd9ea1b2d3efac34d9806bf255278b0a"
            },
            "dist": {
                "type": "zip",
                "url": "https://api.github.com/repos/symfony/debug/zipball/697c527acd9ea1b2d3efac34d9806bf255278b0a",
                "reference": "697c527acd9ea1b2d3efac34d9806bf255278b0a",
                "shasum": ""
            },
            "require": {
                "php": ">=5.5.9",
                "psr/log": "~1.0"
            },
            "conflict": {
                "symfony/http-kernel": ">=2.3,<2.3.24|~2.4.0|>=2.5,<2.5.9|>=2.6,<2.6.2"
            },
            "require-dev": {
                "symfony/class-loader": "~2.8|~3.0",
                "symfony/http-kernel": "~2.8|~3.0"
            },
            "type": "library",
            "extra": {
                "branch-alias": {
                    "dev-master": "3.0-dev"
                }
            },
            "autoload": {
                "psr-4": {
                    "Symfony\\Component\\Debug\\": ""
                },
                "exclude-from-classmap": [
                    "/Tests/"
                ]
            },
            "notification-url": "https://packagist.org/downloads/",
            "license": [
                "MIT"
            ],
            "authors": [
                {
                    "name": "Fabien Potencier",
                    "email": "fabien@symfony.com"
                },
                {
                    "name": "Symfony Community",
                    "homepage": "https://symfony.com/contributors"
                }
            ],
            "description": "Symfony Debug Component",
            "homepage": "https://symfony.com",
            "time": "2016-07-30T07:22:48+00:00"
        },
        {
            "name": "symfony/event-dispatcher",
            "version": "v2.8.27",
            "source": {
                "type": "git",
                "url": "https://github.com/symfony/event-dispatcher.git",
                "reference": "1377400fd641d7d1935981546aaef780ecd5bf6d"
            },
            "dist": {
                "type": "zip",
                "url": "https://api.github.com/repos/symfony/event-dispatcher/zipball/1377400fd641d7d1935981546aaef780ecd5bf6d",
                "reference": "1377400fd641d7d1935981546aaef780ecd5bf6d",
                "shasum": ""
            },
            "require": {
                "php": ">=5.3.9"
            },
            "require-dev": {
                "psr/log": "~1.0",
                "symfony/config": "^2.0.5|~3.0.0",
                "symfony/dependency-injection": "~2.6|~3.0.0",
                "symfony/expression-language": "~2.6|~3.0.0",
                "symfony/stopwatch": "~2.3|~3.0.0"
            },
            "suggest": {
                "symfony/dependency-injection": "",
                "symfony/http-kernel": ""
            },
            "type": "library",
            "extra": {
                "branch-alias": {
                    "dev-master": "2.8-dev"
                }
            },
            "autoload": {
                "psr-4": {
                    "Symfony\\Component\\EventDispatcher\\": ""
                },
                "exclude-from-classmap": [
                    "/Tests/"
                ]
            },
            "notification-url": "https://packagist.org/downloads/",
            "license": [
                "MIT"
            ],
            "authors": [
                {
                    "name": "Fabien Potencier",
                    "email": "fabien@symfony.com"
                },
                {
                    "name": "Symfony Community",
                    "homepage": "https://symfony.com/contributors"
                }
            ],
            "description": "Symfony EventDispatcher Component",
            "homepage": "https://symfony.com",
            "time": "2017-06-02T07:47:27+00:00"
        },
        {
            "name": "symfony/polyfill-iconv",
            "version": "v1.5.0",
            "source": {
                "type": "git",
                "url": "https://github.com/symfony/polyfill-iconv.git",
                "reference": "1ea0e08453819ecc7130e1fb0ee10862c2f33ed0"
            },
            "dist": {
                "type": "zip",
                "url": "https://api.github.com/repos/symfony/polyfill-iconv/zipball/1ea0e08453819ecc7130e1fb0ee10862c2f33ed0",
                "reference": "1ea0e08453819ecc7130e1fb0ee10862c2f33ed0",
                "shasum": ""
            },
            "require": {
                "php": ">=5.3.3"
            },
            "suggest": {
                "ext-iconv": "For best performance"
            },
            "type": "library",
            "extra": {
                "branch-alias": {
                    "dev-master": "1.5-dev"
                }
            },
            "autoload": {
                "psr-4": {
                    "Symfony\\Polyfill\\Iconv\\": ""
                },
                "files": [
                    "bootstrap.php"
                ]
            },
            "notification-url": "https://packagist.org/downloads/",
            "license": [
                "MIT"
            ],
            "authors": [
                {
                    "name": "Nicolas Grekas",
                    "email": "p@tchwork.com"
                },
                {
                    "name": "Symfony Community",
                    "homepage": "https://symfony.com/contributors"
                }
            ],
            "description": "Symfony polyfill for the Iconv extension",
            "homepage": "https://symfony.com",
            "keywords": [
                "compatibility",
                "iconv",
                "polyfill",
                "portable",
                "shim"
            ],
            "time": "2017-06-14T15:44:48+00:00"
        },
        {
            "name": "symfony/polyfill-mbstring",
            "version": "v1.5.0",
            "source": {
                "type": "git",
                "url": "https://github.com/symfony/polyfill-mbstring.git",
                "reference": "7c8fae0ac1d216eb54349e6a8baa57d515fe8803"
            },
            "dist": {
                "type": "zip",
                "url": "https://api.github.com/repos/symfony/polyfill-mbstring/zipball/7c8fae0ac1d216eb54349e6a8baa57d515fe8803",
                "reference": "7c8fae0ac1d216eb54349e6a8baa57d515fe8803",
                "shasum": ""
            },
            "require": {
                "php": ">=5.3.3"
            },
            "suggest": {
                "ext-mbstring": "For best performance"
            },
            "type": "library",
            "extra": {
                "branch-alias": {
                    "dev-master": "1.5-dev"
                }
            },
            "autoload": {
                "psr-4": {
                    "Symfony\\Polyfill\\Mbstring\\": ""
                },
                "files": [
                    "bootstrap.php"
                ]
            },
            "notification-url": "https://packagist.org/downloads/",
            "license": [
                "MIT"
            ],
            "authors": [
                {
                    "name": "Nicolas Grekas",
                    "email": "p@tchwork.com"
                },
                {
                    "name": "Symfony Community",
                    "homepage": "https://symfony.com/contributors"
                }
            ],
            "description": "Symfony polyfill for the Mbstring extension",
            "homepage": "https://symfony.com",
            "keywords": [
                "compatibility",
                "mbstring",
                "polyfill",
                "portable",
                "shim"
            ],
            "time": "2017-06-14T15:44:48+00:00"
        },
        {
            "name": "symfony/var-dumper",
            "version": "v2.8.27",
            "source": {
                "type": "git",
                "url": "https://github.com/symfony/var-dumper.git",
                "reference": "83ebf3e92c0b2231fa63b8e584a2a3d3cd9876ef"
            },
            "dist": {
                "type": "zip",
                "url": "https://api.github.com/repos/symfony/var-dumper/zipball/83ebf3e92c0b2231fa63b8e584a2a3d3cd9876ef",
                "reference": "83ebf3e92c0b2231fa63b8e584a2a3d3cd9876ef",
                "shasum": ""
            },
            "require": {
                "php": ">=5.3.9",
                "symfony/polyfill-mbstring": "~1.0"
            },
            "conflict": {
                "phpunit/phpunit": "<4.8.35|<5.4.3,>=5.0"
            },
            "require-dev": {
                "ext-iconv": "*",
                "twig/twig": "~1.34|~2.4"
            },
            "suggest": {
                "ext-iconv": "To convert non-UTF-8 strings to UTF-8 (or symfony/polyfill-iconv in case ext-iconv cannot be used).",
                "ext-symfony_debug": ""
            },
            "type": "library",
            "extra": {
                "branch-alias": {
                    "dev-master": "2.8-dev"
                }
            },
            "autoload": {
                "files": [
                    "Resources/functions/dump.php"
                ],
                "psr-4": {
                    "Symfony\\Component\\VarDumper\\": ""
                },
                "exclude-from-classmap": [
                    "/Tests/"
                ]
            },
            "notification-url": "https://packagist.org/downloads/",
            "license": [
                "MIT"
            ],
            "authors": [
                {
                    "name": "Nicolas Grekas",
                    "email": "p@tchwork.com"
                },
                {
                    "name": "Symfony Community",
                    "homepage": "https://symfony.com/contributors"
                }
            ],
            "description": "Symfony mechanism for exploring and dumping PHP variables",
            "homepage": "https://symfony.com",
            "keywords": [
                "debug",
                "dump"
            ],
            "time": "2017-08-27T14:29:03+00:00"
        },
        {
            "name": "symfony/yaml",
            "version": "v2.8.27",
            "source": {
                "type": "git",
                "url": "https://github.com/symfony/yaml.git",
                "reference": "4c29dec8d489c4e37cf87ccd7166cd0b0e6a45c5"
            },
            "dist": {
                "type": "zip",
                "url": "https://api.github.com/repos/symfony/yaml/zipball/4c29dec8d489c4e37cf87ccd7166cd0b0e6a45c5",
                "reference": "4c29dec8d489c4e37cf87ccd7166cd0b0e6a45c5",
                "shasum": ""
            },
            "require": {
                "php": ">=5.3.9"
            },
            "type": "library",
            "extra": {
                "branch-alias": {
                    "dev-master": "2.8-dev"
                }
            },
            "autoload": {
                "psr-4": {
                    "Symfony\\Component\\Yaml\\": ""
                },
                "exclude-from-classmap": [
                    "/Tests/"
                ]
            },
            "notification-url": "https://packagist.org/downloads/",
            "license": [
                "MIT"
            ],
            "authors": [
                {
                    "name": "Fabien Potencier",
                    "email": "fabien@symfony.com"
                },
                {
                    "name": "Symfony Community",
                    "homepage": "https://symfony.com/contributors"
                }
            ],
            "description": "Symfony Yaml Component",
            "homepage": "https://symfony.com",
            "time": "2017-06-01T20:52:29+00:00"
        },
        {
            "name": "twig/twig",
            "version": "v1.35.0",
            "source": {
                "type": "git",
                "url": "https://github.com/twigphp/Twig.git",
                "reference": "daa657073e55b0a78cce8fdd22682fddecc6385f"
            },
            "dist": {
                "type": "zip",
                "url": "https://api.github.com/repos/twigphp/Twig/zipball/daa657073e55b0a78cce8fdd22682fddecc6385f",
                "reference": "daa657073e55b0a78cce8fdd22682fddecc6385f",
                "shasum": ""
            },
            "require": {
                "php": ">=5.3.3"
            },
            "require-dev": {
                "psr/container": "^1.0",
                "symfony/debug": "~2.7",
                "symfony/phpunit-bridge": "~3.3@dev"
            },
            "type": "library",
            "extra": {
                "branch-alias": {
                    "dev-master": "1.35-dev"
                }
            },
            "autoload": {
                "psr-0": {
                    "Twig_": "lib/"
                },
                "psr-4": {
                    "Twig\\": "src/"
                }
            },
            "notification-url": "https://packagist.org/downloads/",
            "license": [
                "BSD-3-Clause"
            ],
            "authors": [
                {
                    "name": "Fabien Potencier",
                    "email": "fabien@symfony.com",
                    "homepage": "http://fabien.potencier.org",
                    "role": "Lead Developer"
                },
                {
                    "name": "Armin Ronacher",
                    "email": "armin.ronacher@active-4.com",
                    "role": "Project Founder"
                },
                {
                    "name": "Twig Team",
                    "homepage": "http://twig.sensiolabs.org/contributors",
                    "role": "Contributors"
                }
            ],
            "description": "Twig, the flexible, fast, and secure template language for PHP",
            "homepage": "http://twig.sensiolabs.org",
            "keywords": [
                "templating"
            ],
            "time": "2017-09-27T18:06:46+00:00"
        }
    ],
    "packages-dev": [
        {
            "name": "behat/gherkin",
            "version": "v4.4.5",
            "source": {
                "type": "git",
                "url": "https://github.com/Behat/Gherkin.git",
                "reference": "5c14cff4f955b17d20d088dec1bde61c0539ec74"
            },
            "dist": {
                "type": "zip",
                "url": "https://api.github.com/repos/Behat/Gherkin/zipball/5c14cff4f955b17d20d088dec1bde61c0539ec74",
                "reference": "5c14cff4f955b17d20d088dec1bde61c0539ec74",
                "shasum": ""
            },
            "require": {
                "php": ">=5.3.1"
            },
            "require-dev": {
                "phpunit/phpunit": "~4.5|~5",
                "symfony/phpunit-bridge": "~2.7|~3",
                "symfony/yaml": "~2.3|~3"
            },
            "suggest": {
                "symfony/yaml": "If you want to parse features, represented in YAML files"
            },
            "type": "library",
            "extra": {
                "branch-alias": {
                    "dev-master": "4.4-dev"
                }
            },
            "autoload": {
                "psr-0": {
                    "Behat\\Gherkin": "src/"
                }
            },
            "notification-url": "https://packagist.org/downloads/",
            "license": [
                "MIT"
            ],
            "authors": [
                {
                    "name": "Konstantin Kudryashov",
                    "email": "ever.zet@gmail.com",
                    "homepage": "http://everzet.com"
                }
            ],
            "description": "Gherkin DSL parser for PHP 5.3",
            "homepage": "http://behat.org/",
            "keywords": [
                "BDD",
                "Behat",
                "Cucumber",
                "DSL",
                "gherkin",
                "parser"
            ],
            "time": "2016-10-30T11:50:56+00:00"
        },
        {
            "name": "codeception/codeception",
            "version": "2.3.5",
            "source": {
                "type": "git",
                "url": "https://github.com/Codeception/Codeception.git",
                "reference": "e807cd458eb9f7ae7464f33ad835a2f54aa73194"
            },
            "dist": {
                "type": "zip",
                "url": "https://api.github.com/repos/Codeception/Codeception/zipball/e807cd458eb9f7ae7464f33ad835a2f54aa73194",
                "reference": "e807cd458eb9f7ae7464f33ad835a2f54aa73194",
                "shasum": ""
            },
            "require": {
                "behat/gherkin": "~4.4.0",
                "ext-json": "*",
                "ext-mbstring": "*",
                "facebook/webdriver": ">=1.1.3 <2.0",
                "guzzlehttp/guzzle": ">=4.1.4 <7.0",
                "guzzlehttp/psr7": "~1.0",
                "php": ">=5.4.0 <8.0",
                "phpunit/php-code-coverage": ">=2.2.4 <6.0",
                "phpunit/phpunit": ">4.8.20 <7.0",
                "phpunit/phpunit-mock-objects": ">2.3 <5.0",
                "sebastian/comparator": ">1.1 <3.0",
                "sebastian/diff": "^1.4",
                "stecman/symfony-console-completion": "^0.7.0",
                "symfony/browser-kit": ">=2.7 <4.0",
                "symfony/console": ">=2.7 <4.0",
                "symfony/css-selector": ">=2.7 <4.0",
                "symfony/dom-crawler": ">=2.7.5 <4.0",
                "symfony/event-dispatcher": ">=2.7 <4.0",
                "symfony/finder": ">=2.7 <4.0",
                "symfony/yaml": ">=2.7 <4.0"
            },
            "require-dev": {
                "codeception/specify": "~0.3",
                "facebook/graph-sdk": "~5.3",
                "flow/jsonpath": "~0.2",
                "league/factory-muffin": "^3.0",
                "league/factory-muffin-faker": "^1.0",
                "mongodb/mongodb": "^1.0",
                "monolog/monolog": "~1.8",
                "pda/pheanstalk": "~3.0",
                "php-amqplib/php-amqplib": "~2.4",
                "predis/predis": "^1.0",
                "squizlabs/php_codesniffer": "~2.0",
                "symfony/process": ">=2.7 <4.0",
                "vlucas/phpdotenv": "^2.4.0"
            },
            "suggest": {
                "codeception/specify": "BDD-style code blocks",
                "codeception/verify": "BDD-style assertions",
                "flow/jsonpath": "For using JSONPath in REST module",
                "league/factory-muffin": "For DataFactory module",
                "league/factory-muffin-faker": "For Faker support in DataFactory module",
                "phpseclib/phpseclib": "for SFTP option in FTP Module",
                "symfony/phpunit-bridge": "For phpunit-bridge support"
            },
            "bin": [
                "codecept"
            ],
            "type": "library",
            "extra": {
                "branch-alias": []
            },
            "autoload": {
                "psr-4": {
                    "Codeception\\": "src\\Codeception",
                    "Codeception\\Extension\\": "ext"
                }
            },
            "notification-url": "https://packagist.org/downloads/",
            "license": [
                "MIT"
            ],
            "authors": [
                {
                    "name": "Michael Bodnarchuk",
                    "email": "davert@mail.ua",
                    "homepage": "http://codegyre.com"
                }
            ],
            "description": "BDD-style testing framework",
            "homepage": "http://codeception.com/",
            "keywords": [
                "BDD",
                "TDD",
                "acceptance testing",
                "functional testing",
                "unit testing"
            ],
            "time": "2017-08-10T20:28:02+00:00"
        },
        {
            "name": "doctrine/instantiator",
            "version": "1.0.5",
            "source": {
                "type": "git",
                "url": "https://github.com/doctrine/instantiator.git",
                "reference": "8e884e78f9f0eb1329e445619e04456e64d8051d"
            },
            "dist": {
                "type": "zip",
                "url": "https://api.github.com/repos/doctrine/instantiator/zipball/8e884e78f9f0eb1329e445619e04456e64d8051d",
                "reference": "8e884e78f9f0eb1329e445619e04456e64d8051d",
                "shasum": ""
            },
            "require": {
                "php": ">=5.3,<8.0-DEV"
            },
            "require-dev": {
                "athletic/athletic": "~0.1.8",
                "ext-pdo": "*",
                "ext-phar": "*",
                "phpunit/phpunit": "~4.0",
                "squizlabs/php_codesniffer": "~2.0"
            },
            "type": "library",
            "extra": {
                "branch-alias": {
                    "dev-master": "1.0.x-dev"
                }
            },
            "autoload": {
                "psr-4": {
                    "Doctrine\\Instantiator\\": "src/Doctrine/Instantiator/"
                }
            },
            "notification-url": "https://packagist.org/downloads/",
            "license": [
                "MIT"
            ],
            "authors": [
                {
                    "name": "Marco Pivetta",
                    "email": "ocramius@gmail.com",
                    "homepage": "http://ocramius.github.com/"
                }
            ],
            "description": "A small, lightweight utility to instantiate objects in PHP without invoking their constructors",
            "homepage": "https://github.com/doctrine/instantiator",
            "keywords": [
                "constructor",
                "instantiate"
            ],
            "time": "2015-06-14T21:17:01+00:00"
        },
        {
            "name": "facebook/webdriver",
            "version": "1.4.1",
            "source": {
                "type": "git",
                "url": "https://github.com/facebook/php-webdriver.git",
                "reference": "eadb0b7a7c3e6578185197fd40158b08c3164c83"
            },
            "dist": {
                "type": "zip",
                "url": "https://api.github.com/repos/facebook/php-webdriver/zipball/eadb0b7a7c3e6578185197fd40158b08c3164c83",
                "reference": "eadb0b7a7c3e6578185197fd40158b08c3164c83",
                "shasum": ""
            },
            "require": {
                "ext-curl": "*",
                "ext-zip": "*",
                "php": "^5.5 || ~7.0",
                "symfony/process": "^2.8 || ^3.1"
            },
            "require-dev": {
                "friendsofphp/php-cs-fixer": "^2.0",
                "php-mock/php-mock-phpunit": "^1.1",
                "phpunit/phpunit": "4.6.* || ~5.0",
                "satooshi/php-coveralls": "^1.0",
                "squizlabs/php_codesniffer": "^2.6"
            },
            "type": "library",
            "extra": {
                "branch-alias": {
                    "dev-community": "1.5-dev"
                }
            },
            "autoload": {
                "psr-4": {
                    "Facebook\\WebDriver\\": "lib/"
                }
            },
            "notification-url": "https://packagist.org/downloads/",
            "license": [
                "Apache-2.0"
            ],
            "description": "A PHP client for Selenium WebDriver",
            "homepage": "https://github.com/facebook/php-webdriver",
            "keywords": [
                "facebook",
                "php",
                "selenium",
                "webdriver"
            ],
            "time": "2017-04-28T14:54:49+00:00"
        },
        {
            "name": "fzaninotto/faker",
            "version": "v1.7.1",
            "source": {
                "type": "git",
                "url": "https://github.com/fzaninotto/Faker.git",
                "reference": "d3ed4cc37051c1ca52d22d76b437d14809fc7e0d"
            },
            "dist": {
                "type": "zip",
                "url": "https://api.github.com/repos/fzaninotto/Faker/zipball/d3ed4cc37051c1ca52d22d76b437d14809fc7e0d",
                "reference": "d3ed4cc37051c1ca52d22d76b437d14809fc7e0d",
                "shasum": ""
            },
            "require": {
                "php": "^5.3.3 || ^7.0"
            },
            "require-dev": {
                "ext-intl": "*",
                "phpunit/phpunit": "^4.0 || ^5.0",
                "squizlabs/php_codesniffer": "^1.5"
            },
            "type": "library",
            "extra": {
                "branch-alias": {
                    "dev-master": "1.8-dev"
                }
            },
            "autoload": {
                "psr-4": {
                    "Faker\\": "src/Faker/"
                }
            },
            "notification-url": "https://packagist.org/downloads/",
            "license": [
                "MIT"
            ],
            "authors": [
                {
                    "name": "François Zaninotto"
                }
            ],
            "description": "Faker is a PHP library that generates fake data for you.",
            "keywords": [
                "data",
                "faker",
                "fixtures"
            ],
            "time": "2017-08-15T16:48:10+00:00"
        },
        {
            "name": "guzzlehttp/guzzle",
            "version": "6.3.0",
            "source": {
                "type": "git",
                "url": "https://github.com/guzzle/guzzle.git",
                "reference": "f4db5a78a5ea468d4831de7f0bf9d9415e348699"
            },
            "dist": {
                "type": "zip",
                "url": "https://api.github.com/repos/guzzle/guzzle/zipball/f4db5a78a5ea468d4831de7f0bf9d9415e348699",
                "reference": "f4db5a78a5ea468d4831de7f0bf9d9415e348699",
                "shasum": ""
            },
            "require": {
                "guzzlehttp/promises": "^1.0",
                "guzzlehttp/psr7": "^1.4",
                "php": ">=5.5"
            },
            "require-dev": {
                "ext-curl": "*",
                "phpunit/phpunit": "^4.0 || ^5.0",
                "psr/log": "^1.0"
            },
            "suggest": {
                "psr/log": "Required for using the Log middleware"
            },
            "type": "library",
            "extra": {
                "branch-alias": {
                    "dev-master": "6.2-dev"
                }
            },
            "autoload": {
                "files": [
                    "src/functions_include.php"
                ],
                "psr-4": {
                    "GuzzleHttp\\": "src/"
                }
            },
            "notification-url": "https://packagist.org/downloads/",
            "license": [
                "MIT"
            ],
            "authors": [
                {
                    "name": "Michael Dowling",
                    "email": "mtdowling@gmail.com",
                    "homepage": "https://github.com/mtdowling"
                }
            ],
            "description": "Guzzle is a PHP HTTP client library",
            "homepage": "http://guzzlephp.org/",
            "keywords": [
                "client",
                "curl",
                "framework",
                "http",
                "http client",
                "rest",
                "web service"
            ],
            "time": "2017-06-22T18:50:49+00:00"
        },
        {
            "name": "guzzlehttp/promises",
            "version": "v1.3.1",
            "source": {
                "type": "git",
                "url": "https://github.com/guzzle/promises.git",
                "reference": "a59da6cf61d80060647ff4d3eb2c03a2bc694646"
            },
            "dist": {
                "type": "zip",
                "url": "https://api.github.com/repos/guzzle/promises/zipball/a59da6cf61d80060647ff4d3eb2c03a2bc694646",
                "reference": "a59da6cf61d80060647ff4d3eb2c03a2bc694646",
                "shasum": ""
            },
            "require": {
                "php": ">=5.5.0"
            },
            "require-dev": {
                "phpunit/phpunit": "^4.0"
            },
            "type": "library",
            "extra": {
                "branch-alias": {
                    "dev-master": "1.4-dev"
                }
            },
            "autoload": {
                "psr-4": {
                    "GuzzleHttp\\Promise\\": "src/"
                },
                "files": [
                    "src/functions_include.php"
                ]
            },
            "notification-url": "https://packagist.org/downloads/",
            "license": [
                "MIT"
            ],
            "authors": [
                {
                    "name": "Michael Dowling",
                    "email": "mtdowling@gmail.com",
                    "homepage": "https://github.com/mtdowling"
                }
            ],
            "description": "Guzzle promises library",
            "keywords": [
                "promise"
            ],
            "time": "2016-12-20T10:07:11+00:00"
        },
        {
            "name": "guzzlehttp/psr7",
            "version": "1.4.2",
            "source": {
                "type": "git",
                "url": "https://github.com/guzzle/psr7.git",
                "reference": "f5b8a8512e2b58b0071a7280e39f14f72e05d87c"
            },
            "dist": {
                "type": "zip",
                "url": "https://api.github.com/repos/guzzle/psr7/zipball/f5b8a8512e2b58b0071a7280e39f14f72e05d87c",
                "reference": "f5b8a8512e2b58b0071a7280e39f14f72e05d87c",
                "shasum": ""
            },
            "require": {
                "php": ">=5.4.0",
                "psr/http-message": "~1.0"
            },
            "provide": {
                "psr/http-message-implementation": "1.0"
            },
            "require-dev": {
                "phpunit/phpunit": "~4.0"
            },
            "type": "library",
            "extra": {
                "branch-alias": {
                    "dev-master": "1.4-dev"
                }
            },
            "autoload": {
                "psr-4": {
                    "GuzzleHttp\\Psr7\\": "src/"
                },
                "files": [
                    "src/functions_include.php"
                ]
            },
            "notification-url": "https://packagist.org/downloads/",
            "license": [
                "MIT"
            ],
            "authors": [
                {
                    "name": "Michael Dowling",
                    "email": "mtdowling@gmail.com",
                    "homepage": "https://github.com/mtdowling"
                },
                {
                    "name": "Tobias Schultze",
                    "homepage": "https://github.com/Tobion"
                }
            ],
            "description": "PSR-7 message implementation that also provides common utility methods",
            "keywords": [
                "http",
                "message",
                "request",
                "response",
                "stream",
                "uri",
                "url"
            ],
            "time": "2017-03-20T17:10:46+00:00"
        },
        {
            "name": "phpdocumentor/reflection-common",
            "version": "1.0.1",
            "source": {
                "type": "git",
                "url": "https://github.com/phpDocumentor/ReflectionCommon.git",
                "reference": "21bdeb5f65d7ebf9f43b1b25d404f87deab5bfb6"
            },
            "dist": {
                "type": "zip",
                "url": "https://api.github.com/repos/phpDocumentor/ReflectionCommon/zipball/21bdeb5f65d7ebf9f43b1b25d404f87deab5bfb6",
                "reference": "21bdeb5f65d7ebf9f43b1b25d404f87deab5bfb6",
                "shasum": ""
            },
            "require": {
                "php": ">=5.5"
            },
            "require-dev": {
                "phpunit/phpunit": "^4.6"
            },
            "type": "library",
            "extra": {
                "branch-alias": {
                    "dev-master": "1.0.x-dev"
                }
            },
            "autoload": {
                "psr-4": {
                    "phpDocumentor\\Reflection\\": [
                        "src"
                    ]
                }
            },
            "notification-url": "https://packagist.org/downloads/",
            "license": [
                "MIT"
            ],
            "authors": [
                {
                    "name": "Jaap van Otterdijk",
                    "email": "opensource@ijaap.nl"
                }
            ],
            "description": "Common reflection classes used by phpdocumentor to reflect the code structure",
            "homepage": "http://www.phpdoc.org",
            "keywords": [
                "FQSEN",
                "phpDocumentor",
                "phpdoc",
                "reflection",
                "static analysis"
            ],
            "time": "2017-09-11T18:02:19+00:00"
        },
        {
            "name": "phpdocumentor/reflection-docblock",
            "version": "4.1.1",
            "source": {
                "type": "git",
                "url": "https://github.com/phpDocumentor/ReflectionDocBlock.git",
                "reference": "2d3d238c433cf69caeb4842e97a3223a116f94b2"
            },
            "dist": {
                "type": "zip",
                "url": "https://api.github.com/repos/phpDocumentor/ReflectionDocBlock/zipball/2d3d238c433cf69caeb4842e97a3223a116f94b2",
                "reference": "2d3d238c433cf69caeb4842e97a3223a116f94b2",
                "shasum": ""
            },
            "require": {
                "php": "^7.0",
                "phpdocumentor/reflection-common": "^1.0@dev",
                "phpdocumentor/type-resolver": "^0.4.0",
                "webmozart/assert": "^1.0"
            },
            "require-dev": {
                "mockery/mockery": "^0.9.4",
                "phpunit/phpunit": "^4.4"
            },
            "type": "library",
            "autoload": {
                "psr-4": {
                    "phpDocumentor\\Reflection\\": [
                        "src/"
                    ]
                }
            },
            "notification-url": "https://packagist.org/downloads/",
            "license": [
                "MIT"
            ],
            "authors": [
                {
                    "name": "Mike van Riel",
                    "email": "me@mikevanriel.com"
                }
            ],
            "description": "With this component, a library can provide support for annotations via DocBlocks or otherwise retrieve information that is embedded in a DocBlock.",
            "time": "2017-08-30T18:51:59+00:00"
        },
        {
            "name": "phpdocumentor/type-resolver",
            "version": "0.4.0",
            "source": {
                "type": "git",
                "url": "https://github.com/phpDocumentor/TypeResolver.git",
                "reference": "9c977708995954784726e25d0cd1dddf4e65b0f7"
            },
            "dist": {
                "type": "zip",
                "url": "https://api.github.com/repos/phpDocumentor/TypeResolver/zipball/9c977708995954784726e25d0cd1dddf4e65b0f7",
                "reference": "9c977708995954784726e25d0cd1dddf4e65b0f7",
                "shasum": ""
            },
            "require": {
                "php": "^5.5 || ^7.0",
                "phpdocumentor/reflection-common": "^1.0"
            },
            "require-dev": {
                "mockery/mockery": "^0.9.4",
                "phpunit/phpunit": "^5.2||^4.8.24"
            },
            "type": "library",
            "extra": {
                "branch-alias": {
                    "dev-master": "1.0.x-dev"
                }
            },
            "autoload": {
                "psr-4": {
                    "phpDocumentor\\Reflection\\": [
                        "src/"
                    ]
                }
            },
            "notification-url": "https://packagist.org/downloads/",
            "license": [
                "MIT"
            ],
            "authors": [
                {
                    "name": "Mike van Riel",
                    "email": "me@mikevanriel.com"
                }
            ],
            "time": "2017-07-14T14:27:02+00:00"
        },
        {
            "name": "phpspec/prophecy",
            "version": "v1.7.2",
            "source": {
                "type": "git",
                "url": "https://github.com/phpspec/prophecy.git",
                "reference": "c9b8c6088acd19d769d4cc0ffa60a9fe34344bd6"
            },
            "dist": {
                "type": "zip",
                "url": "https://api.github.com/repos/phpspec/prophecy/zipball/c9b8c6088acd19d769d4cc0ffa60a9fe34344bd6",
                "reference": "c9b8c6088acd19d769d4cc0ffa60a9fe34344bd6",
                "shasum": ""
            },
            "require": {
                "doctrine/instantiator": "^1.0.2",
                "php": "^5.3|^7.0",
                "phpdocumentor/reflection-docblock": "^2.0|^3.0.2|^4.0",
                "sebastian/comparator": "^1.1|^2.0",
                "sebastian/recursion-context": "^1.0|^2.0|^3.0"
            },
            "require-dev": {
                "phpspec/phpspec": "^2.5|^3.2",
                "phpunit/phpunit": "^4.8 || ^5.6.5"
            },
            "type": "library",
            "extra": {
                "branch-alias": {
                    "dev-master": "1.7.x-dev"
                }
            },
            "autoload": {
                "psr-0": {
                    "Prophecy\\": "src/"
                }
            },
            "notification-url": "https://packagist.org/downloads/",
            "license": [
                "MIT"
            ],
            "authors": [
                {
                    "name": "Konstantin Kudryashov",
                    "email": "ever.zet@gmail.com",
                    "homepage": "http://everzet.com"
                },
                {
                    "name": "Marcello Duarte",
                    "email": "marcello.duarte@gmail.com"
                }
            ],
            "description": "Highly opinionated mocking framework for PHP 5.3+",
            "homepage": "https://github.com/phpspec/prophecy",
            "keywords": [
                "Double",
                "Dummy",
                "fake",
                "mock",
                "spy",
                "stub"
            ],
            "time": "2017-09-04T11:05:03+00:00"
        },
        {
            "name": "phpunit/php-code-coverage",
            "version": "2.2.4",
            "source": {
                "type": "git",
                "url": "https://github.com/sebastianbergmann/php-code-coverage.git",
                "reference": "eabf68b476ac7d0f73793aada060f1c1a9bf8979"
            },
            "dist": {
                "type": "zip",
                "url": "https://api.github.com/repos/sebastianbergmann/php-code-coverage/zipball/eabf68b476ac7d0f73793aada060f1c1a9bf8979",
                "reference": "eabf68b476ac7d0f73793aada060f1c1a9bf8979",
                "shasum": ""
            },
            "require": {
                "php": ">=5.3.3",
                "phpunit/php-file-iterator": "~1.3",
                "phpunit/php-text-template": "~1.2",
                "phpunit/php-token-stream": "~1.3",
                "sebastian/environment": "^1.3.2",
                "sebastian/version": "~1.0"
            },
            "require-dev": {
                "ext-xdebug": ">=2.1.4",
                "phpunit/phpunit": "~4"
            },
            "suggest": {
                "ext-dom": "*",
                "ext-xdebug": ">=2.2.1",
                "ext-xmlwriter": "*"
            },
            "type": "library",
            "extra": {
                "branch-alias": {
                    "dev-master": "2.2.x-dev"
                }
            },
            "autoload": {
                "classmap": [
                    "src/"
                ]
            },
            "notification-url": "https://packagist.org/downloads/",
            "license": [
                "BSD-3-Clause"
            ],
            "authors": [
                {
                    "name": "Sebastian Bergmann",
                    "email": "sb@sebastian-bergmann.de",
                    "role": "lead"
                }
            ],
            "description": "Library that provides collection, processing, and rendering functionality for PHP code coverage information.",
            "homepage": "https://github.com/sebastianbergmann/php-code-coverage",
            "keywords": [
                "coverage",
                "testing",
                "xunit"
            ],
            "time": "2015-10-06T15:47:00+00:00"
        },
        {
            "name": "phpunit/php-file-iterator",
            "version": "1.4.2",
            "source": {
                "type": "git",
                "url": "https://github.com/sebastianbergmann/php-file-iterator.git",
                "reference": "3cc8f69b3028d0f96a9078e6295d86e9bf019be5"
            },
            "dist": {
                "type": "zip",
                "url": "https://api.github.com/repos/sebastianbergmann/php-file-iterator/zipball/3cc8f69b3028d0f96a9078e6295d86e9bf019be5",
                "reference": "3cc8f69b3028d0f96a9078e6295d86e9bf019be5",
                "shasum": ""
            },
            "require": {
                "php": ">=5.3.3"
            },
            "type": "library",
            "extra": {
                "branch-alias": {
                    "dev-master": "1.4.x-dev"
                }
            },
            "autoload": {
                "classmap": [
                    "src/"
                ]
            },
            "notification-url": "https://packagist.org/downloads/",
            "license": [
                "BSD-3-Clause"
            ],
            "authors": [
                {
                    "name": "Sebastian Bergmann",
                    "email": "sb@sebastian-bergmann.de",
                    "role": "lead"
                }
            ],
            "description": "FilterIterator implementation that filters files based on a list of suffixes.",
            "homepage": "https://github.com/sebastianbergmann/php-file-iterator/",
            "keywords": [
                "filesystem",
                "iterator"
            ],
            "time": "2016-10-03T07:40:28+00:00"
        },
        {
            "name": "phpunit/php-text-template",
            "version": "1.2.1",
            "source": {
                "type": "git",
                "url": "https://github.com/sebastianbergmann/php-text-template.git",
                "reference": "31f8b717e51d9a2afca6c9f046f5d69fc27c8686"
            },
            "dist": {
                "type": "zip",
                "url": "https://api.github.com/repos/sebastianbergmann/php-text-template/zipball/31f8b717e51d9a2afca6c9f046f5d69fc27c8686",
                "reference": "31f8b717e51d9a2afca6c9f046f5d69fc27c8686",
                "shasum": ""
            },
            "require": {
                "php": ">=5.3.3"
            },
            "type": "library",
            "autoload": {
                "classmap": [
                    "src/"
                ]
            },
            "notification-url": "https://packagist.org/downloads/",
            "license": [
                "BSD-3-Clause"
            ],
            "authors": [
                {
                    "name": "Sebastian Bergmann",
                    "email": "sebastian@phpunit.de",
                    "role": "lead"
                }
            ],
            "description": "Simple template engine.",
            "homepage": "https://github.com/sebastianbergmann/php-text-template/",
            "keywords": [
                "template"
            ],
            "time": "2015-06-21T13:50:34+00:00"
        },
        {
            "name": "phpunit/php-timer",
            "version": "1.0.9",
            "source": {
                "type": "git",
                "url": "https://github.com/sebastianbergmann/php-timer.git",
                "reference": "3dcf38ca72b158baf0bc245e9184d3fdffa9c46f"
            },
            "dist": {
                "type": "zip",
                "url": "https://api.github.com/repos/sebastianbergmann/php-timer/zipball/3dcf38ca72b158baf0bc245e9184d3fdffa9c46f",
                "reference": "3dcf38ca72b158baf0bc245e9184d3fdffa9c46f",
                "shasum": ""
            },
            "require": {
                "php": "^5.3.3 || ^7.0"
            },
            "require-dev": {
                "phpunit/phpunit": "^4.8.35 || ^5.7 || ^6.0"
            },
            "type": "library",
            "extra": {
                "branch-alias": {
                    "dev-master": "1.0-dev"
                }
            },
            "autoload": {
                "classmap": [
                    "src/"
                ]
            },
            "notification-url": "https://packagist.org/downloads/",
            "license": [
                "BSD-3-Clause"
            ],
            "authors": [
                {
                    "name": "Sebastian Bergmann",
                    "email": "sb@sebastian-bergmann.de",
                    "role": "lead"
                }
            ],
            "description": "Utility class for timing",
            "homepage": "https://github.com/sebastianbergmann/php-timer/",
            "keywords": [
                "timer"
            ],
            "time": "2017-02-26T11:10:40+00:00"
        },
        {
            "name": "phpunit/php-token-stream",
            "version": "1.4.11",
            "source": {
                "type": "git",
                "url": "https://github.com/sebastianbergmann/php-token-stream.git",
                "reference": "e03f8f67534427a787e21a385a67ec3ca6978ea7"
            },
            "dist": {
                "type": "zip",
                "url": "https://api.github.com/repos/sebastianbergmann/php-token-stream/zipball/e03f8f67534427a787e21a385a67ec3ca6978ea7",
                "reference": "e03f8f67534427a787e21a385a67ec3ca6978ea7",
                "shasum": ""
            },
            "require": {
                "ext-tokenizer": "*",
                "php": ">=5.3.3"
            },
            "require-dev": {
                "phpunit/phpunit": "~4.2"
            },
            "type": "library",
            "extra": {
                "branch-alias": {
                    "dev-master": "1.4-dev"
                }
            },
            "autoload": {
                "classmap": [
                    "src/"
                ]
            },
            "notification-url": "https://packagist.org/downloads/",
            "license": [
                "BSD-3-Clause"
            ],
            "authors": [
                {
                    "name": "Sebastian Bergmann",
                    "email": "sebastian@phpunit.de"
                }
            ],
            "description": "Wrapper around PHP's tokenizer extension.",
            "homepage": "https://github.com/sebastianbergmann/php-token-stream/",
            "keywords": [
                "tokenizer"
            ],
            "time": "2017-02-27T10:12:30+00:00"
        },
        {
            "name": "phpunit/phpunit",
            "version": "4.8.36",
            "source": {
                "type": "git",
                "url": "https://github.com/sebastianbergmann/phpunit.git",
                "reference": "46023de9a91eec7dfb06cc56cb4e260017298517"
            },
            "dist": {
                "type": "zip",
                "url": "https://api.github.com/repos/sebastianbergmann/phpunit/zipball/46023de9a91eec7dfb06cc56cb4e260017298517",
                "reference": "46023de9a91eec7dfb06cc56cb4e260017298517",
                "shasum": ""
            },
            "require": {
                "ext-dom": "*",
                "ext-json": "*",
                "ext-pcre": "*",
                "ext-reflection": "*",
                "ext-spl": "*",
                "php": ">=5.3.3",
                "phpspec/prophecy": "^1.3.1",
                "phpunit/php-code-coverage": "~2.1",
                "phpunit/php-file-iterator": "~1.4",
                "phpunit/php-text-template": "~1.2",
                "phpunit/php-timer": "^1.0.6",
                "phpunit/phpunit-mock-objects": "~2.3",
                "sebastian/comparator": "~1.2.2",
                "sebastian/diff": "~1.2",
                "sebastian/environment": "~1.3",
                "sebastian/exporter": "~1.2",
                "sebastian/global-state": "~1.0",
                "sebastian/version": "~1.0",
                "symfony/yaml": "~2.1|~3.0"
            },
            "suggest": {
                "phpunit/php-invoker": "~1.1"
            },
            "bin": [
                "phpunit"
            ],
            "type": "library",
            "extra": {
                "branch-alias": {
                    "dev-master": "4.8.x-dev"
                }
            },
            "autoload": {
                "classmap": [
                    "src/"
                ]
            },
            "notification-url": "https://packagist.org/downloads/",
            "license": [
                "BSD-3-Clause"
            ],
            "authors": [
                {
                    "name": "Sebastian Bergmann",
                    "email": "sebastian@phpunit.de",
                    "role": "lead"
                }
            ],
            "description": "The PHP Unit Testing framework.",
            "homepage": "https://phpunit.de/",
            "keywords": [
                "phpunit",
                "testing",
                "xunit"
            ],
            "time": "2017-06-21T08:07:12+00:00"
        },
        {
            "name": "phpunit/phpunit-mock-objects",
            "version": "2.3.8",
            "source": {
                "type": "git",
                "url": "https://github.com/sebastianbergmann/phpunit-mock-objects.git",
                "reference": "ac8e7a3db35738d56ee9a76e78a4e03d97628983"
            },
            "dist": {
                "type": "zip",
                "url": "https://api.github.com/repos/sebastianbergmann/phpunit-mock-objects/zipball/ac8e7a3db35738d56ee9a76e78a4e03d97628983",
                "reference": "ac8e7a3db35738d56ee9a76e78a4e03d97628983",
                "shasum": ""
            },
            "require": {
                "doctrine/instantiator": "^1.0.2",
                "php": ">=5.3.3",
                "phpunit/php-text-template": "~1.2",
                "sebastian/exporter": "~1.2"
            },
            "require-dev": {
                "phpunit/phpunit": "~4.4"
            },
            "suggest": {
                "ext-soap": "*"
            },
            "type": "library",
            "extra": {
                "branch-alias": {
                    "dev-master": "2.3.x-dev"
                }
            },
            "autoload": {
                "classmap": [
                    "src/"
                ]
            },
            "notification-url": "https://packagist.org/downloads/",
            "license": [
                "BSD-3-Clause"
            ],
            "authors": [
                {
                    "name": "Sebastian Bergmann",
                    "email": "sb@sebastian-bergmann.de",
                    "role": "lead"
                }
            ],
            "description": "Mock Object library for PHPUnit",
            "homepage": "https://github.com/sebastianbergmann/phpunit-mock-objects/",
            "keywords": [
                "mock",
                "xunit"
            ],
            "time": "2015-10-02T06:51:40+00:00"
        },
        {
            "name": "psr/http-message",
            "version": "1.0.1",
            "source": {
                "type": "git",
                "url": "https://github.com/php-fig/http-message.git",
                "reference": "f6561bf28d520154e4b0ec72be95418abe6d9363"
            },
            "dist": {
                "type": "zip",
                "url": "https://api.github.com/repos/php-fig/http-message/zipball/f6561bf28d520154e4b0ec72be95418abe6d9363",
                "reference": "f6561bf28d520154e4b0ec72be95418abe6d9363",
                "shasum": ""
            },
            "require": {
                "php": ">=5.3.0"
            },
            "type": "library",
            "extra": {
                "branch-alias": {
                    "dev-master": "1.0.x-dev"
                }
            },
            "autoload": {
                "psr-4": {
                    "Psr\\Http\\Message\\": "src/"
                }
            },
            "notification-url": "https://packagist.org/downloads/",
            "license": [
                "MIT"
            ],
            "authors": [
                {
                    "name": "PHP-FIG",
                    "homepage": "http://www.php-fig.org/"
                }
            ],
            "description": "Common interface for HTTP messages",
            "homepage": "https://github.com/php-fig/http-message",
            "keywords": [
                "http",
                "http-message",
                "psr",
                "psr-7",
                "request",
                "response"
            ],
            "time": "2016-08-06T14:39:51+00:00"
        },
        {
            "name": "sebastian/comparator",
            "version": "1.2.4",
            "source": {
                "type": "git",
                "url": "https://github.com/sebastianbergmann/comparator.git",
                "reference": "2b7424b55f5047b47ac6e5ccb20b2aea4011d9be"
            },
            "dist": {
                "type": "zip",
                "url": "https://api.github.com/repos/sebastianbergmann/comparator/zipball/2b7424b55f5047b47ac6e5ccb20b2aea4011d9be",
                "reference": "2b7424b55f5047b47ac6e5ccb20b2aea4011d9be",
                "shasum": ""
            },
            "require": {
                "php": ">=5.3.3",
                "sebastian/diff": "~1.2",
                "sebastian/exporter": "~1.2 || ~2.0"
            },
            "require-dev": {
                "phpunit/phpunit": "~4.4"
            },
            "type": "library",
            "extra": {
                "branch-alias": {
                    "dev-master": "1.2.x-dev"
                }
            },
            "autoload": {
                "classmap": [
                    "src/"
                ]
            },
            "notification-url": "https://packagist.org/downloads/",
            "license": [
                "BSD-3-Clause"
            ],
            "authors": [
                {
                    "name": "Jeff Welch",
                    "email": "whatthejeff@gmail.com"
                },
                {
                    "name": "Volker Dusch",
                    "email": "github@wallbash.com"
                },
                {
                    "name": "Bernhard Schussek",
                    "email": "bschussek@2bepublished.at"
                },
                {
                    "name": "Sebastian Bergmann",
                    "email": "sebastian@phpunit.de"
                }
            ],
            "description": "Provides the functionality to compare PHP values for equality",
            "homepage": "http://www.github.com/sebastianbergmann/comparator",
            "keywords": [
                "comparator",
                "compare",
                "equality"
            ],
            "time": "2017-01-29T09:50:25+00:00"
        },
        {
            "name": "sebastian/diff",
            "version": "1.4.3",
            "source": {
                "type": "git",
                "url": "https://github.com/sebastianbergmann/diff.git",
                "reference": "7f066a26a962dbe58ddea9f72a4e82874a3975a4"
            },
            "dist": {
                "type": "zip",
                "url": "https://api.github.com/repos/sebastianbergmann/diff/zipball/7f066a26a962dbe58ddea9f72a4e82874a3975a4",
                "reference": "7f066a26a962dbe58ddea9f72a4e82874a3975a4",
                "shasum": ""
            },
            "require": {
                "php": "^5.3.3 || ^7.0"
            },
            "require-dev": {
                "phpunit/phpunit": "^4.8.35 || ^5.7 || ^6.0"
            },
            "type": "library",
            "extra": {
                "branch-alias": {
                    "dev-master": "1.4-dev"
                }
            },
            "autoload": {
                "classmap": [
                    "src/"
                ]
            },
            "notification-url": "https://packagist.org/downloads/",
            "license": [
                "BSD-3-Clause"
            ],
            "authors": [
                {
                    "name": "Kore Nordmann",
                    "email": "mail@kore-nordmann.de"
                },
                {
                    "name": "Sebastian Bergmann",
                    "email": "sebastian@phpunit.de"
                }
            ],
            "description": "Diff implementation",
            "homepage": "https://github.com/sebastianbergmann/diff",
            "keywords": [
                "diff"
            ],
            "time": "2017-05-22T07:24:03+00:00"
        },
        {
            "name": "sebastian/environment",
            "version": "1.3.8",
            "source": {
                "type": "git",
                "url": "https://github.com/sebastianbergmann/environment.git",
                "reference": "be2c607e43ce4c89ecd60e75c6a85c126e754aea"
            },
            "dist": {
                "type": "zip",
                "url": "https://api.github.com/repos/sebastianbergmann/environment/zipball/be2c607e43ce4c89ecd60e75c6a85c126e754aea",
                "reference": "be2c607e43ce4c89ecd60e75c6a85c126e754aea",
                "shasum": ""
            },
            "require": {
                "php": "^5.3.3 || ^7.0"
            },
            "require-dev": {
                "phpunit/phpunit": "^4.8 || ^5.0"
            },
            "type": "library",
            "extra": {
                "branch-alias": {
                    "dev-master": "1.3.x-dev"
                }
            },
            "autoload": {
                "classmap": [
                    "src/"
                ]
            },
            "notification-url": "https://packagist.org/downloads/",
            "license": [
                "BSD-3-Clause"
            ],
            "authors": [
                {
                    "name": "Sebastian Bergmann",
                    "email": "sebastian@phpunit.de"
                }
            ],
            "description": "Provides functionality to handle HHVM/PHP environments",
            "homepage": "http://www.github.com/sebastianbergmann/environment",
            "keywords": [
                "Xdebug",
                "environment",
                "hhvm"
            ],
            "time": "2016-08-18T05:49:44+00:00"
        },
        {
            "name": "sebastian/exporter",
            "version": "1.2.2",
            "source": {
                "type": "git",
                "url": "https://github.com/sebastianbergmann/exporter.git",
                "reference": "42c4c2eec485ee3e159ec9884f95b431287edde4"
            },
            "dist": {
                "type": "zip",
                "url": "https://api.github.com/repos/sebastianbergmann/exporter/zipball/42c4c2eec485ee3e159ec9884f95b431287edde4",
                "reference": "42c4c2eec485ee3e159ec9884f95b431287edde4",
                "shasum": ""
            },
            "require": {
                "php": ">=5.3.3",
                "sebastian/recursion-context": "~1.0"
            },
            "require-dev": {
                "ext-mbstring": "*",
                "phpunit/phpunit": "~4.4"
            },
            "type": "library",
            "extra": {
                "branch-alias": {
                    "dev-master": "1.3.x-dev"
                }
            },
            "autoload": {
                "classmap": [
                    "src/"
                ]
            },
            "notification-url": "https://packagist.org/downloads/",
            "license": [
                "BSD-3-Clause"
            ],
            "authors": [
                {
                    "name": "Jeff Welch",
                    "email": "whatthejeff@gmail.com"
                },
                {
                    "name": "Volker Dusch",
                    "email": "github@wallbash.com"
                },
                {
                    "name": "Bernhard Schussek",
                    "email": "bschussek@2bepublished.at"
                },
                {
                    "name": "Sebastian Bergmann",
                    "email": "sebastian@phpunit.de"
                },
                {
                    "name": "Adam Harvey",
                    "email": "aharvey@php.net"
                }
            ],
            "description": "Provides the functionality to export PHP variables for visualization",
            "homepage": "http://www.github.com/sebastianbergmann/exporter",
            "keywords": [
                "export",
                "exporter"
            ],
            "time": "2016-06-17T09:04:28+00:00"
        },
        {
            "name": "sebastian/global-state",
            "version": "1.1.1",
            "source": {
                "type": "git",
                "url": "https://github.com/sebastianbergmann/global-state.git",
                "reference": "bc37d50fea7d017d3d340f230811c9f1d7280af4"
            },
            "dist": {
                "type": "zip",
                "url": "https://api.github.com/repos/sebastianbergmann/global-state/zipball/bc37d50fea7d017d3d340f230811c9f1d7280af4",
                "reference": "bc37d50fea7d017d3d340f230811c9f1d7280af4",
                "shasum": ""
            },
            "require": {
                "php": ">=5.3.3"
            },
            "require-dev": {
                "phpunit/phpunit": "~4.2"
            },
            "suggest": {
                "ext-uopz": "*"
            },
            "type": "library",
            "extra": {
                "branch-alias": {
                    "dev-master": "1.0-dev"
                }
            },
            "autoload": {
                "classmap": [
                    "src/"
                ]
            },
            "notification-url": "https://packagist.org/downloads/",
            "license": [
                "BSD-3-Clause"
            ],
            "authors": [
                {
                    "name": "Sebastian Bergmann",
                    "email": "sebastian@phpunit.de"
                }
            ],
            "description": "Snapshotting of global state",
            "homepage": "http://www.github.com/sebastianbergmann/global-state",
            "keywords": [
                "global state"
            ],
            "time": "2015-10-12T03:26:01+00:00"
        },
        {
            "name": "sebastian/recursion-context",
            "version": "1.0.5",
            "source": {
                "type": "git",
                "url": "https://github.com/sebastianbergmann/recursion-context.git",
                "reference": "b19cc3298482a335a95f3016d2f8a6950f0fbcd7"
            },
            "dist": {
                "type": "zip",
                "url": "https://api.github.com/repos/sebastianbergmann/recursion-context/zipball/b19cc3298482a335a95f3016d2f8a6950f0fbcd7",
                "reference": "b19cc3298482a335a95f3016d2f8a6950f0fbcd7",
                "shasum": ""
            },
            "require": {
                "php": ">=5.3.3"
            },
            "require-dev": {
                "phpunit/phpunit": "~4.4"
            },
            "type": "library",
            "extra": {
                "branch-alias": {
                    "dev-master": "1.0.x-dev"
                }
            },
            "autoload": {
                "classmap": [
                    "src/"
                ]
            },
            "notification-url": "https://packagist.org/downloads/",
            "license": [
                "BSD-3-Clause"
            ],
            "authors": [
                {
                    "name": "Jeff Welch",
                    "email": "whatthejeff@gmail.com"
                },
                {
                    "name": "Sebastian Bergmann",
                    "email": "sebastian@phpunit.de"
                },
                {
                    "name": "Adam Harvey",
                    "email": "aharvey@php.net"
                }
            ],
            "description": "Provides functionality to recursively process PHP variables",
            "homepage": "http://www.github.com/sebastianbergmann/recursion-context",
            "time": "2016-10-03T07:41:43+00:00"
        },
        {
            "name": "sebastian/version",
            "version": "1.0.6",
            "source": {
                "type": "git",
                "url": "https://github.com/sebastianbergmann/version.git",
                "reference": "58b3a85e7999757d6ad81c787a1fbf5ff6c628c6"
            },
            "dist": {
                "type": "zip",
                "url": "https://api.github.com/repos/sebastianbergmann/version/zipball/58b3a85e7999757d6ad81c787a1fbf5ff6c628c6",
                "reference": "58b3a85e7999757d6ad81c787a1fbf5ff6c628c6",
                "shasum": ""
            },
            "type": "library",
            "autoload": {
                "classmap": [
                    "src/"
                ]
            },
            "notification-url": "https://packagist.org/downloads/",
            "license": [
                "BSD-3-Clause"
            ],
            "authors": [
                {
                    "name": "Sebastian Bergmann",
                    "email": "sebastian@phpunit.de",
                    "role": "lead"
                }
            ],
            "description": "Library that helps with managing the version number of Git-hosted PHP projects",
            "homepage": "https://github.com/sebastianbergmann/version",
            "time": "2015-06-21T13:59:46+00:00"
        },
        {
            "name": "stecman/symfony-console-completion",
            "version": "0.7.0",
            "source": {
                "type": "git",
                "url": "https://github.com/stecman/symfony-console-completion.git",
                "reference": "5461d43e53092b3d3b9dbd9d999f2054730f4bbb"
            },
            "dist": {
                "type": "zip",
                "url": "https://api.github.com/repos/stecman/symfony-console-completion/zipball/5461d43e53092b3d3b9dbd9d999f2054730f4bbb",
                "reference": "5461d43e53092b3d3b9dbd9d999f2054730f4bbb",
                "shasum": ""
            },
            "require": {
                "php": ">=5.3.2",
                "symfony/console": "~2.3 || ~3.0"
            },
            "require-dev": {
                "phpunit/phpunit": "~4.4"
            },
            "type": "library",
            "extra": {
                "branch-alias": {
                    "dev-master": "0.6.x-dev"
                }
            },
            "autoload": {
                "psr-4": {
                    "Stecman\\Component\\Symfony\\Console\\BashCompletion\\": "src/"
                }
            },
            "notification-url": "https://packagist.org/downloads/",
            "license": [
                "MIT"
            ],
            "authors": [
                {
                    "name": "Stephen Holdaway",
                    "email": "stephen@stecman.co.nz"
                }
            ],
            "description": "Automatic BASH completion for Symfony Console Component based applications.",
            "time": "2016-02-24T05:08:54+00:00"
        },
        {
            "name": "symfony/browser-kit",
            "version": "v3.3.9",
            "source": {
                "type": "git",
                "url": "https://github.com/symfony/browser-kit.git",
                "reference": "aee7120b058c268363e606ff5fe8271da849a1b5"
            },
            "dist": {
                "type": "zip",
                "url": "https://api.github.com/repos/symfony/browser-kit/zipball/aee7120b058c268363e606ff5fe8271da849a1b5",
                "reference": "aee7120b058c268363e606ff5fe8271da849a1b5",
                "shasum": ""
            },
            "require": {
                "php": "^5.5.9|>=7.0.8",
                "symfony/dom-crawler": "~2.8|~3.0"
            },
            "require-dev": {
                "symfony/css-selector": "~2.8|~3.0",
                "symfony/process": "~2.8|~3.0"
            },
            "suggest": {
                "symfony/process": ""
            },
            "type": "library",
            "extra": {
                "branch-alias": {
                    "dev-master": "3.3-dev"
                }
            },
            "autoload": {
                "psr-4": {
                    "Symfony\\Component\\BrowserKit\\": ""
                },
                "exclude-from-classmap": [
                    "/Tests/"
                ]
            },
            "notification-url": "https://packagist.org/downloads/",
            "license": [
                "MIT"
            ],
            "authors": [
                {
                    "name": "Fabien Potencier",
                    "email": "fabien@symfony.com"
                },
                {
                    "name": "Symfony Community",
                    "homepage": "https://symfony.com/contributors"
                }
            ],
            "description": "Symfony BrowserKit Component",
            "homepage": "https://symfony.com",
            "time": "2017-07-29T21:54:42+00:00"
        },
        {
            "name": "symfony/css-selector",
            "version": "v3.3.9",
            "source": {
                "type": "git",
                "url": "https://github.com/symfony/css-selector.git",
                "reference": "c5f5263ed231f164c58368efbce959137c7d9488"
            },
            "dist": {
                "type": "zip",
                "url": "https://api.github.com/repos/symfony/css-selector/zipball/c5f5263ed231f164c58368efbce959137c7d9488",
                "reference": "c5f5263ed231f164c58368efbce959137c7d9488",
                "shasum": ""
            },
            "require": {
                "php": "^5.5.9|>=7.0.8"
            },
            "type": "library",
            "extra": {
                "branch-alias": {
                    "dev-master": "3.3-dev"
                }
            },
            "autoload": {
                "psr-4": {
                    "Symfony\\Component\\CssSelector\\": ""
                },
                "exclude-from-classmap": [
                    "/Tests/"
                ]
            },
            "notification-url": "https://packagist.org/downloads/",
            "license": [
                "MIT"
            ],
            "authors": [
                {
                    "name": "Jean-François Simon",
                    "email": "jeanfrancois.simon@sensiolabs.com"
                },
                {
                    "name": "Fabien Potencier",
                    "email": "fabien@symfony.com"
                },
                {
                    "name": "Symfony Community",
                    "homepage": "https://symfony.com/contributors"
                }
            ],
            "description": "Symfony CssSelector Component",
            "homepage": "https://symfony.com",
            "time": "2017-07-29T21:54:42+00:00"
        },
        {
            "name": "symfony/dom-crawler",
            "version": "v3.3.9",
            "source": {
                "type": "git",
                "url": "https://github.com/symfony/dom-crawler.git",
                "reference": "6b511d7329b203a620f09a2288818d27dcc915ae"
            },
            "dist": {
                "type": "zip",
                "url": "https://api.github.com/repos/symfony/dom-crawler/zipball/6b511d7329b203a620f09a2288818d27dcc915ae",
                "reference": "6b511d7329b203a620f09a2288818d27dcc915ae",
                "shasum": ""
            },
            "require": {
                "php": "^5.5.9|>=7.0.8",
                "symfony/polyfill-mbstring": "~1.0"
            },
            "require-dev": {
                "symfony/css-selector": "~2.8|~3.0"
            },
            "suggest": {
                "symfony/css-selector": ""
            },
            "type": "library",
            "extra": {
                "branch-alias": {
                    "dev-master": "3.3-dev"
                }
            },
            "autoload": {
                "psr-4": {
                    "Symfony\\Component\\DomCrawler\\": ""
                },
                "exclude-from-classmap": [
                    "/Tests/"
                ]
            },
            "notification-url": "https://packagist.org/downloads/",
            "license": [
                "MIT"
            ],
            "authors": [
                {
                    "name": "Fabien Potencier",
                    "email": "fabien@symfony.com"
                },
                {
                    "name": "Symfony Community",
                    "homepage": "https://symfony.com/contributors"
                }
            ],
            "description": "Symfony DomCrawler Component",
            "homepage": "https://symfony.com",
            "time": "2017-09-11T15:55:22+00:00"
        },
        {
            "name": "symfony/finder",
            "version": "v3.3.9",
            "source": {
                "type": "git",
                "url": "https://github.com/symfony/finder.git",
                "reference": "b2260dbc80f3c4198f903215f91a1ac7fe9fe09e"
            },
            "dist": {
                "type": "zip",
                "url": "https://api.github.com/repos/symfony/finder/zipball/b2260dbc80f3c4198f903215f91a1ac7fe9fe09e",
                "reference": "b2260dbc80f3c4198f903215f91a1ac7fe9fe09e",
                "shasum": ""
            },
            "require": {
                "php": "^5.5.9|>=7.0.8"
            },
            "type": "library",
            "extra": {
                "branch-alias": {
                    "dev-master": "3.3-dev"
                }
            },
            "autoload": {
                "psr-4": {
                    "Symfony\\Component\\Finder\\": ""
                },
                "exclude-from-classmap": [
                    "/Tests/"
                ]
            },
            "notification-url": "https://packagist.org/downloads/",
            "license": [
                "MIT"
            ],
            "authors": [
                {
                    "name": "Fabien Potencier",
                    "email": "fabien@symfony.com"
                },
                {
                    "name": "Symfony Community",
                    "homepage": "https://symfony.com/contributors"
                }
            ],
            "description": "Symfony Finder Component",
            "homepage": "https://symfony.com",
            "time": "2017-07-29T21:54:42+00:00"
        },
        {
            "name": "symfony/process",
            "version": "v3.3.9",
            "source": {
                "type": "git",
                "url": "https://github.com/symfony/process.git",
                "reference": "b7666e9b438027a1ea0e1ee813ec5042d5d7f6f0"
            },
            "dist": {
                "type": "zip",
                "url": "https://api.github.com/repos/symfony/process/zipball/b7666e9b438027a1ea0e1ee813ec5042d5d7f6f0",
                "reference": "b7666e9b438027a1ea0e1ee813ec5042d5d7f6f0",
                "shasum": ""
            },
            "require": {
                "php": "^5.5.9|>=7.0.8"
            },
            "type": "library",
            "extra": {
                "branch-alias": {
                    "dev-master": "3.3-dev"
                }
            },
            "autoload": {
                "psr-4": {
                    "Symfony\\Component\\Process\\": ""
                },
                "exclude-from-classmap": [
                    "/Tests/"
                ]
            },
            "notification-url": "https://packagist.org/downloads/",
            "license": [
                "MIT"
            ],
            "authors": [
                {
                    "name": "Fabien Potencier",
                    "email": "fabien@symfony.com"
                },
                {
                    "name": "Symfony Community",
                    "homepage": "https://symfony.com/contributors"
                }
            ],
            "description": "Symfony Process Component",
            "homepage": "https://symfony.com",
            "time": "2017-07-29T21:54:42+00:00"
        },
        {
            "name": "victorjonsson/markdowndocs",
            "version": "dev-master",
            "source": {
                "type": "git",
                "url": "https://github.com/trilbymedia/PHP-Markdown-Documentation-Generator.git",
                "reference": "c9fa153b28a79f5da89ec32aa501be92db212aed"
            },
            "dist": {
                "type": "zip",
                "url": "https://api.github.com/repos/trilbymedia/PHP-Markdown-Documentation-Generator/zipball/c9fa153b28a79f5da89ec32aa501be92db212aed",
                "reference": "c9fa153b28a79f5da89ec32aa501be92db212aed",
                "shasum": ""
            },
            "require": {
                "php": ">=5.5.0",
                "symfony/console": ">=2.6"
            },
            "require-dev": {
                "phpunit/phpunit": "3.7.23"
            },
            "bin": [
                "bin/phpdoc-md"
            ],
            "type": "library",
            "autoload": {
                "psr-0": {
                    "PHPDocsMD": "src/"
                }
            },
            "license": [
                "MIT"
            ],
            "authors": [
                {
                    "name": "Victor Jonsson",
                    "email": "kontakt@victorjonsson.se"
                }
            ],
            "description": "Command line tool for generating markdown-formatted class documentation",
            "homepage": "https://github.com/victorjonsson/PHP-Markdown-Documentation-Generator",
            "support": {
                "source": "https://github.com/trilbymedia/PHP-Markdown-Documentation-Generator/tree/master"
            },
            "time": "2017-09-20T13:29:22+00:00"
        },
        {
            "name": "webmozart/assert",
            "version": "1.2.0",
            "source": {
                "type": "git",
                "url": "https://github.com/webmozart/assert.git",
                "reference": "2db61e59ff05fe5126d152bd0655c9ea113e550f"
            },
            "dist": {
                "type": "zip",
                "url": "https://api.github.com/repos/webmozart/assert/zipball/2db61e59ff05fe5126d152bd0655c9ea113e550f",
                "reference": "2db61e59ff05fe5126d152bd0655c9ea113e550f",
                "shasum": ""
            },
            "require": {
                "php": "^5.3.3 || ^7.0"
            },
            "require-dev": {
                "phpunit/phpunit": "^4.6",
                "sebastian/version": "^1.0.1"
            },
            "type": "library",
            "extra": {
                "branch-alias": {
                    "dev-master": "1.3-dev"
                }
            },
            "autoload": {
                "psr-4": {
                    "Webmozart\\Assert\\": "src/"
                }
            },
            "notification-url": "https://packagist.org/downloads/",
            "license": [
                "MIT"
            ],
            "authors": [
                {
                    "name": "Bernhard Schussek",
                    "email": "bschussek@gmail.com"
                }
            ],
            "description": "Assertions to validate method input/output with nice error messages.",
            "keywords": [
                "assert",
                "check",
                "validate"
            ],
            "time": "2016-11-23T20:04:58+00:00"
        }
    ],
    "aliases": [],
    "minimum-stability": "stable",
    "stability-flags": {
        "victorjonsson/markdowndocs": 20
    },
    "prefer-stable": false,
    "prefer-lowest": false,
    "platform": {
        "php": ">=5.5.9",
        "ext-mbstring": "*",
        "ext-openssl": "*",
        "ext-curl": "*",
        "ext-zip": "*"
    },
    "platform-dev": []
}<|MERGE_RESOLUTION|>--- conflicted
+++ resolved
@@ -4,11 +4,7 @@
         "Read more about it at https://getcomposer.org/doc/01-basic-usage.md#composer-lock-the-lock-file",
         "This file is @generated automatically"
     ],
-<<<<<<< HEAD
-    "content-hash": "dc8f7a8290f6716042298bd4495c6560",
-=======
     "content-hash": "24c56b5fbd83e5c8173f1c38c2805b68",
->>>>>>> 15ec8fe3
     "packages": [
         {
             "name": "antoligy/dom-string-iterators",
@@ -1041,54 +1037,6 @@
                 "psr-3"
             ],
             "time": "2016-10-10T12:19:37+00:00"
-        },
-        {
-            "name": "psr/simple-cache",
-            "version": "1.0.0",
-            "source": {
-                "type": "git",
-                "url": "https://github.com/php-fig/simple-cache.git",
-                "reference": "753fa598e8f3b9966c886fe13f370baa45ef0e24"
-            },
-            "dist": {
-                "type": "zip",
-                "url": "https://api.github.com/repos/php-fig/simple-cache/zipball/753fa598e8f3b9966c886fe13f370baa45ef0e24",
-                "reference": "753fa598e8f3b9966c886fe13f370baa45ef0e24",
-                "shasum": ""
-            },
-            "require": {
-                "php": ">=5.3.0"
-            },
-            "type": "library",
-            "extra": {
-                "branch-alias": {
-                    "dev-master": "1.0.x-dev"
-                }
-            },
-            "autoload": {
-                "psr-4": {
-                    "Psr\\SimpleCache\\": "src/"
-                }
-            },
-            "notification-url": "https://packagist.org/downloads/",
-            "license": [
-                "MIT"
-            ],
-            "authors": [
-                {
-                    "name": "PHP-FIG",
-                    "homepage": "http://www.php-fig.org/"
-                }
-            ],
-            "description": "Common interfaces for simple caching",
-            "keywords": [
-                "cache",
-                "caching",
-                "psr",
-                "psr-16",
-                "simple-cache"
-            ],
-            "time": "2017-01-02T13:31:39+00:00"
         },
         {
             "name": "rockettheme/toolbox",
@@ -2213,22 +2161,22 @@
         },
         {
             "name": "phpdocumentor/reflection-docblock",
-            "version": "4.1.1",
+            "version": "3.2.2",
             "source": {
                 "type": "git",
                 "url": "https://github.com/phpDocumentor/ReflectionDocBlock.git",
-                "reference": "2d3d238c433cf69caeb4842e97a3223a116f94b2"
-            },
-            "dist": {
-                "type": "zip",
-                "url": "https://api.github.com/repos/phpDocumentor/ReflectionDocBlock/zipball/2d3d238c433cf69caeb4842e97a3223a116f94b2",
-                "reference": "2d3d238c433cf69caeb4842e97a3223a116f94b2",
-                "shasum": ""
-            },
-            "require": {
-                "php": "^7.0",
+                "reference": "4aada1f93c72c35e22fb1383b47fee43b8f1d157"
+            },
+            "dist": {
+                "type": "zip",
+                "url": "https://api.github.com/repos/phpDocumentor/ReflectionDocBlock/zipball/4aada1f93c72c35e22fb1383b47fee43b8f1d157",
+                "reference": "4aada1f93c72c35e22fb1383b47fee43b8f1d157",
+                "shasum": ""
+            },
+            "require": {
+                "php": ">=5.5",
                 "phpdocumentor/reflection-common": "^1.0@dev",
-                "phpdocumentor/type-resolver": "^0.4.0",
+                "phpdocumentor/type-resolver": "^0.3.0",
                 "webmozart/assert": "^1.0"
             },
             "require-dev": {
@@ -2254,20 +2202,20 @@
                 }
             ],
             "description": "With this component, a library can provide support for annotations via DocBlocks or otherwise retrieve information that is embedded in a DocBlock.",
-            "time": "2017-08-30T18:51:59+00:00"
+            "time": "2017-08-08T06:39:58+00:00"
         },
         {
             "name": "phpdocumentor/type-resolver",
-            "version": "0.4.0",
+            "version": "0.3.0",
             "source": {
                 "type": "git",
                 "url": "https://github.com/phpDocumentor/TypeResolver.git",
-                "reference": "9c977708995954784726e25d0cd1dddf4e65b0f7"
-            },
-            "dist": {
-                "type": "zip",
-                "url": "https://api.github.com/repos/phpDocumentor/TypeResolver/zipball/9c977708995954784726e25d0cd1dddf4e65b0f7",
-                "reference": "9c977708995954784726e25d0cd1dddf4e65b0f7",
+                "reference": "fb3933512008d8162b3cdf9e18dba9309b7c3773"
+            },
+            "dist": {
+                "type": "zip",
+                "url": "https://api.github.com/repos/phpDocumentor/TypeResolver/zipball/fb3933512008d8162b3cdf9e18dba9309b7c3773",
+                "reference": "fb3933512008d8162b3cdf9e18dba9309b7c3773",
                 "shasum": ""
             },
             "require": {
@@ -2301,7 +2249,7 @@
                     "email": "me@mikevanriel.com"
                 }
             ],
-            "time": "2017-07-14T14:27:02+00:00"
+            "time": "2017-06-03T08:32:36+00:00"
         },
         {
             "name": "phpspec/prophecy",
