--- conflicted
+++ resolved
@@ -4,13 +4,8 @@
         "Read more about it at https://getcomposer.org/doc/01-basic-usage.md#composer-lock-the-lock-file",
         "This file is @generated automatically"
     ],
-<<<<<<< HEAD
-    "hash": "45fa92583e2c260da0b33a82c4143783",
-    "content-hash": "9f85f8360b671ee99a393f2d64dc39e1",
-=======
-    "hash": "70235864e430f1f8d81e2e299ce0b9e0",
-    "content-hash": "3403444ab247b1f23e1916690076ffc8",
->>>>>>> c8a5e846
+    "hash": "f3949adae9023c44601a49b7ba2ab1bf",
+    "content-hash": "ffe831b72cafb3b1bd1710931b1f8d46",
     "packages": [
         {
             "name": "doctrine/cache",
@@ -135,16 +130,16 @@
         },
         {
             "name": "erusev/parsedown",
-            "version": "dev-master",
+            "version": "1.6.0",
             "source": {
                 "type": "git",
                 "url": "https://github.com/getgrav/parsedown.git",
-                "reference": "e7443a2bd868e78946ae6a01a1b07d477ce6f4cc"
-            },
-            "dist": {
-                "type": "zip",
-                "url": "https://api.github.com/repos/getgrav/parsedown/zipball/e7443a2bd868e78946ae6a01a1b07d477ce6f4cc",
-                "reference": "e7443a2bd868e78946ae6a01a1b07d477ce6f4cc",
+                "reference": "3ebbd730b5c2cf5ce78bc1bf64071407fc6674b7"
+            },
+            "dist": {
+                "type": "zip",
+                "url": "https://api.github.com/repos/getgrav/parsedown/zipball/3ebbd730b5c2cf5ce78bc1bf64071407fc6674b7",
+                "reference": "3ebbd730b5c2cf5ce78bc1bf64071407fc6674b7",
                 "shasum": ""
             },
             "type": "library",
@@ -170,9 +165,9 @@
                 "parser"
             ],
             "support": {
-                "source": "https://github.com/getgrav/parsedown/tree/master"
-            },
-            "time": "2015-12-19 03:45:14"
+                "source": "https://github.com/getgrav/parsedown/tree/1.6.0"
+            },
+            "time": "2015-10-04 16:44:32"
         },
         {
             "name": "erusev/parsedown-extra",
@@ -1483,16 +1478,16 @@
         },
         {
             "name": "guzzlehttp/psr7",
-            "version": "1.2.1",
+            "version": "1.2.2",
             "source": {
                 "type": "git",
                 "url": "https://github.com/guzzle/psr7.git",
-                "reference": "4d0bdbe1206df7440219ce14c972aa57cc5e4982"
-            },
-            "dist": {
-                "type": "zip",
-                "url": "https://api.github.com/repos/guzzle/psr7/zipball/4d0bdbe1206df7440219ce14c972aa57cc5e4982",
-                "reference": "4d0bdbe1206df7440219ce14c972aa57cc5e4982",
+                "reference": "f5d04bdd2881ac89abde1fb78cc234bce24327bb"
+            },
+            "dist": {
+                "type": "zip",
+                "url": "https://api.github.com/repos/guzzle/psr7/zipball/f5d04bdd2881ac89abde1fb78cc234bce24327bb",
+                "reference": "f5d04bdd2881ac89abde1fb78cc234bce24327bb",
                 "shasum": ""
             },
             "require": {
@@ -1537,7 +1532,7 @@
                 "stream",
                 "uri"
             ],
-            "time": "2015-11-03 01:34:55"
+            "time": "2016-01-23 01:23:02"
         },
         {
             "name": "phpdocumentor/reflection-docblock",
@@ -2652,23 +2647,9 @@
             "time": "2015-12-05 11:13:14"
         }
     ],
-    "aliases": [
-        {
-            "alias": "1.6.0",
-            "alias_normalized": "1.6.0.0",
-            "version": "9999999-dev",
-            "package": "erusev/parsedown"
-        }
-    ],
+    "aliases": [],
     "minimum-stability": "stable",
-<<<<<<< HEAD
-    "stability-flags": {
-        "erusev/parsedown": 20,
-        "filp/whoops": 15
-    },
-=======
     "stability-flags": [],
->>>>>>> c8a5e846
     "prefer-stable": false,
     "prefer-lowest": false,
     "platform": {
