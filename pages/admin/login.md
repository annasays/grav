--- conflicted
+++ resolved
@@ -2,22 +2,12 @@
 title: Dashboard Login
 
 form:
-<<<<<<< HEAD
-    - name: username
-      type: text
-      placeholder: Username
-
-    - name: password
-      type: password
-      placeholder: Password
-=======
     fields:
         - name: username
           type: text
-          label: Username
+          placeholder: Username
 
         - name: password
           type: password
-          label: Password
->>>>>>> fa2975ca
+          placeholder: Password
 ---
