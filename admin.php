--- conflicted
+++ resolved
@@ -47,12 +47,8 @@
      */
     public static function getSubscribedEvents() {
         return [
-<<<<<<< HEAD
-            'onPluginsInitialized' => ['onPluginsInitialized', 1000],
+            'onPluginsInitialized' => [['login', 100000], ['onPluginsInitialized', 1000]],
             'onShutdown' => ['onShutdown', 1000]
-=======
-            'onPluginsInitialized' => [['login', 100000], ['onPluginsInitialized', 1000]]
->>>>>>> fa2975ca
         ];
     }
 
@@ -63,77 +59,43 @@
      */
     public function login()
     {
-<<<<<<< HEAD
-=======
-        $route = $this->config->get('plugins.admin.route');
-        if (!$route) {
-            return;
-        }
-
-        $this->base = '/' . trim($route, '/');
-        $this->uri = $this->grav['uri'];
-
-        // Only activate admin if we're inside the admin path.
-        if (substr($this->uri->route(), 0, strlen($this->base)) == $this->base) {
-            // Disable system caching.
-            $this->config->set('system.cache.enabled', false);
-
-            // Change login behavior.
-            $this->config->set('plugins.login', $this->config->get('plugins.admin.login'));
-
-            $this->active = true;
-        }
-    }
-
-        /**
-     * Initialize administration plugin if admin path matches.
-     *
-     * Disables system cache.
-     */
-    public function onPluginsInitialized()
-    {
-        // Only activate admin if we're inside the admin path.
-        if ($this->active) {
-            $this->enable([
-                'onPagesInitialized' => ['onPagesInitialized', 1000],
-                'onTwigTemplatePaths' => ['onTwigTemplatePaths', 1000],
-                'onTwigSiteVariables' => ['onTwigSiteVariables', 1000]
-            ]);
-
-            // Disable system caching.
-            $this->config->set('system.cache.enabled', false);
-
-            // Change login behavior.
-            $this->config->set('plugins.login', $this->config->get('plugins.admin.login'));
-
-            // Decide admin template and route.
-            $path = trim(substr($this->uri->route(), strlen($this->base)), '/');
-            $this->template = 'dashboard';
-
-            if ($path) {
-                $array = explode('/', $path, 2);
-                $this->template = array_shift($array);
-                $this->route = array_shift($array);
->>>>>>> fa2975ca
-
         // Check for Pro version and disable this plugin if found
         // if (file_exists(PLUGINS_DIR . 'admin_pro/admin_pro.php')) {
         //     $this->enabled = false;
         //     return;
         // }
 
-<<<<<<< HEAD
-        // echo "<h1>Admin Free</h1>";
-        //
-        require_once PLUGINS_DIR . 'admin/classes/popularity.php';
-        $this->popularity = new Popularity();
-=======
-            // Initialize admin class.
-            require_once __DIR__ . '/classes/admin.php';
-            $this->admin = new Admin($this->grav, $this->base, $this->template, $this->route);
->>>>>>> fa2975ca
-
-        $this->initializeAdmin();
+        $route = $this->config->get('plugins.admin.route');
+        if (!$route) {
+            return;
+        }
+
+        $this->base = '/' . trim($route, '/');
+        $this->uri = $this->grav['uri'];
+
+        // Only activate admin if we're inside the admin path.
+        if (substr($this->uri->route(), 0, strlen($this->base)) == $this->base) {
+            // Disable system caching.
+            $this->config->set('system.cache.enabled', false);
+
+            // Change login behavior.
+            $this->config->set('plugins.login', $this->config->get('plugins.admin.login'));
+
+            $this->active = true;
+        }
+    }
+
+        /**
+     * Initialize administration plugin if admin path matches.
+     *
+     * Disables system cache.
+     */
+    public function onPluginsInitialized()
+    {
+        // Only activate admin if we're inside the admin path.
+        if ($this->active) {
+            $this->initializeAdmin();
+        }
     }
 
     /**
@@ -151,11 +113,6 @@
 
         $pages->dispatch('/', true)->route($home);
 
-        // Set page if user hasn't been authorised.
-/*        if (!$this->admin->authorise()) {
-            $this->template = $this->admin->user ? 'denied' : 'login';
-        }
-*/
         // Make local copy of POST.
         $post = !empty($_POST) ? $_POST : array();
 
@@ -237,52 +194,41 @@
 
     protected function initializeAdmin()
     {
-        $this->route = $this->config->get('plugins.admin.route');
-
-        if (!$this->route) {
-            return;
-        }
-
-        $this->uri = $this->grav['uri'];
-        $base = '/' . trim($this->route, '/');
-
-        // Only activate admin if we're inside the admin path.
-        if (substr($this->uri->route(), 0, strlen($base)) == $base) {
-            $this->active = true;
-            $this->enable([
-                'onPagesInitialized' => ['onPagesInitialized', 1000],
-                'onPageInitialized' => ['onPageInitialized', 1000],
-                'onTwigTemplatePaths' => ['onTwigTemplatePaths', 1000],
-                'onTwigSiteVariables' => ['onTwigSiteVariables', 1000]
-            ]);
-
-            // Disable system caching.
-            $this->config->set('system.cache.enabled', false);
-
-            // Decide admin template and route.
-            $path = trim(substr($this->uri->route(), strlen($base)), '/');
-            $this->template = 'dashboard';
-
-            if ($path) {
-                $array = explode('/', $path, 2);
-                $this->template = array_shift($array);
-                $this->route = array_shift($array);
-
-                // Set path for new page.
-                if ($this->uri->param('new')) {
-                    $this->route .= '/new';
-                }
+        $this->enable([
+            'onPagesInitialized' => ['onPagesInitialized', 1000],
+            'onTwigTemplatePaths' => ['onTwigTemplatePaths', 1000],
+            'onTwigSiteVariables' => ['onTwigSiteVariables', 1000]
+        ]);
+
+        require_once PLUGINS_DIR . 'admin/classes/popularity.php';
+        $this->popularity = new Popularity();
+
+        // Disable system caching.
+        $this->config->set('system.cache.enabled', false);
+
+        // Change login behavior.
+        $this->config->set('plugins.login', $this->config->get('plugins.admin.login'));
+
+        // Decide admin template and route.
+        $path = trim(substr($this->uri->route(), strlen($this->base)), '/');
+        $this->template = 'dashboard';
+
+        if ($path) {
+            $array = explode('/', $path, 2);
+            $this->template = array_shift($array);
+            $this->route = array_shift($array);
+
+            // Set path for new page.
+            if ($this->uri->param('new')) {
+                $this->route .= '/new';
             }
-
-            // Initialize admin class.
-            require_once PLUGINS_DIR . 'admin/classes/admin.php';
-            $this->admin = new Admin($this->grav, $base, $this->template, $this->route);
-
-
-
-            // And store the class into DI container.
-            $this->grav['admin'] = $this->admin;
-
-        }
+        }
+
+        // Initialize admin class.
+        require_once __DIR__ . '/classes/admin.php';
+        $this->admin = new Admin($this->grav, $this->base, $this->template, $this->route);
+
+        // And store the class into DI container.
+        $this->grav['admin'] = $this->admin;
     }
 }