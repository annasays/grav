--- conflicted
+++ resolved
@@ -159,11 +159,7 @@
     /**
      * Set all twig variables for generating output.
      */
-<<<<<<< HEAD
-    public function onAfterTwigSiteVars()
-=======
     public function onTwigSiteVariables()
->>>>>>> bb9dd563
     {
         // TODO: use real plugin name instead
         $theme_url = $this->config->get('system.base_url_relative') . '/user/plugins/admin/theme';
